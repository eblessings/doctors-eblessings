--- conflicted
+++ resolved
@@ -10,15 +10,14 @@
 
 ##IRC Plugin
 
-<<<<<<< HEAD
-Sobald das Plugin aktiviert ist, kannst Du den Chat unter [DeineSeite.de/irc](../irc) finden. 
+Sobald das Plugin aktiviert ist, kannst Du den Chat unter [deineSeite.de/irc](../irc) finden. 
 Beachte aber, dass dieser Chat auch ohne Anmeldung auf Deiner Seite zugänglich ist und somit auch Fremde diesen Chat mitnutzen können. 
 
 Wenn Du dem Link folgst, dann kommst Du zum Anmeldefenster des IR-Chats. 
 Wähle nun einen Spitznamen (Nickname) und wähle einen Raum aus, in dem Du chatten willst. 
 Hier kannst Du jeden Namen eingeben. 
 Es kann also auch #tollerChatdessenNamenurichkenne sein. 
-Gib als nächstes noch die Captchas ein, um zu zeigen, dass es sich bei Dir um einen Menschen handelt und klicke dann auf "Connect".
+Gib als nächstes noch die Captchas ein, um zu zeigen, dass es sich bei Dir um einen Menschen handelt und klicke auf "Connect".
 
 Im nächsten Fenster siehst Du zunächst viel Text beim Verbindungsaufbau, der allerdings für Dich nicht weiter von Bedeutung ist. 
 Anschließend öffnet sich das Chat-Fenster. 
@@ -34,20 +33,6 @@
 Ein Jabber/XMPP Account sollte vor der Installation bereits vorhanden sein.
 Die ausführliche Anleitung dazu und eine Kontrolle, ob Du nicht sogar schon über Deinen E-Mail Anbieter einen Jabber-Account hast, findest Du unter <a href="http://einfachjabber.de" target="_blank">einfachjabber.de</a>.
 
-=======
-Sobald das Plugin aktiviert ist, kannst Du den Chat unter [deineSeite.de/irc](../irc) finden. Beachte aber, dass dieser Chat auch ohne Anmeldung auf Deiner Seite zugänglich ist und somit auch Fremde diesen Chat mitnutzen können. 
-
-Wenn Du dem Link folgst, dann kommst Du zum Anmeldefenster des IR-Chats. Wähle nun einen Spitznamen (Nickname) und wähle einen Raum aus, in dem Du chatten willst. Hier kannst Du jeden Namen eingeben. Es kann also auch #tollerChatdessenNamenurichkenne sein. Gib als nächstes noch die Captchas ein, um zu zeigen, dass es sich bei Dir um einen Menschen handelt und klicke auf "Connect".
-
-Im nächsten Fenster siehst Du zunächst viel Text beim Verbindungsaufbau, der allerdings für Dich nicht weiter von Bedeutung ist. Anschließend öffnet sich das Chat-Fenster. In den ersten Zeilen wird Dir Dein Name und Deine aktuelle IP-Adresse angezeigt. Rechts im Fenster siehst Du alle Teilnehmer des Chats. Unten hast Du ein Eingabefeld, um Beiträge zu schreiben.
-
-+Weiter Informationen zu IRC findest Du zum Beispiel auf <a href="http://wiki.ubuntuusers.de/IRC" target="_blank">ubuntuusers.de</a>, in <a href="https://de.wikipedia.org/wiki/Internet_Relay_Chat" target="_blank">Wikipedia</a> oder bei <a href="http://www.irchelp.org/" target="_blank">icrhelp.org</a> (in Englisch).
-
-##Jappix Mini
-
-Das Jappix Mini Plugin erlaubt das Erstellen einer Chatbox für Jabber/XMPP-Kontakte. Ein Jabber/XMPP Account sollte vor der Installation bereits vorhanden sein.
-Die ausführliche Anleitung dazu und eine Kontrolle, ob Du nicht sogar schon über Deinen E-Mail Anbieter einen Jabber-Account hast, findest Du unter <a href="http://einfachjabber.de" target="_blank">einfachjabber.de</a>.<br>
->>>>>>> ba89a465
 Einige Server zum Anmelden eines neuen Accounts:
 
 * [https://jappix.com](https://jappix.com)
@@ -57,11 +42,7 @@
 
 **1. Grundsätzliches**
 
-<<<<<<< HEAD
-Als erstes musst Du die aktuellste Version herunterladen: 
-=======
 Als erstes musst Du die aktuellste Version herunterladen:
->>>>>>> ba89a465
 
 Per Git:
 <p style="font-family: courier; background-color: #CCCCCC; margin-left:25px; width: 450px;">
@@ -71,27 +52,17 @@
 oder als normaler Download von hier: https://github.com/friendica/friendica-addons/blob/master/jappixmini.tgz (auf „view raw“ klicken)
 
 Entpacke diese Datei (ggf. den entpackten Ordner in „jappixmini“ umbenennen) und lade sowohl den entpackten Ordner komplett als auch die .tgz Datei in den Addon Ordner Deiner Friendica Installation hoch.
-<<<<<<< HEAD
 
 Nach dem Upload gehts in den Friendica Adminbereich und dort zu den Plugins. 
 Aktiviere das Jappixmini Addon und gehe anschließend über die Plugins Seitenleiste (dort wo auch die Twitter-, Impressums-, StatusNet-, usw. Einstellungen gemacht werden) zu den Jappix Grundeinstellungen.
 
-Setze hier den Haken zur Aktivierung des BOSH Proxys.
+Setze hier den Haken zur Aktivierung des BOSH Proxys. 
 Weiter gehts in den Einstellungen Deines Friendica Accounts.
-=======
-
-Nach dem Upload gehts in den Friendica Adminbereich und dort zu den Plugins. Aktiviere das Jappixmini Addon und gehe anschließend über die Plugins Seitenleiste (dort wo auch die Twitter-, Impressums-, StatusNet-, usw. Einstellungen gemacht werden) zu den Jappix Grundeinstellungen.
-
-Setze hier den Haken zur Aktivierung des BOSH Proxys. Weiter gehts in den Einstellungen Deines Friendica Accounts.
 
 2. Einstellungen
->>>>>>> ba89a465
 
-Gehe bitte zu den Plugin-Einstellungen in Deinen Konto-Einstellungen (Account Settings). Scrollen ein Stück hinunter bis zu den Jappix Mini addon settings.
-
-<<<<<<< HEAD
 Gehe bitte zu den Plugin-Einstellungen in Deinen Konto-Einstellungen (Account Settings). 
-Scrollen ein Stück hinunter bis zu den Jappix Mini addon settings.
+Scrolle ein Stück hinunter bis zu den Jappix Mini Addon settings.
 
 Aktiviere hier zuerst das Addon.
 
@@ -103,13 +74,6 @@
 Jetzt noch auf „senden“ klicken und fertig.
 
 Deine Chatbox sollte jetzt irgendwo unten rechts im Browserfenster „kleben“. 
-Falls Du manuell Kontakte hinzufügen möchtest, einfach den „Add Contact“ Knopf nutzen. 
-=======
-Aktiviere hier zuerst das Addon.
-
-Trage nun Deinen Jabber/XMPP Namen ein, ebenfalls die entsprechende Domain bzw. den Server (ohne http, also zb einfach so: jappix.com). Bei „Jabber BOSH Host“ kannst Du erstmal “https://bind.jappix.com/ “ eintragen. Siehe dazu auch die „Configuration Help“ weiter unten. Gebe danach noch Dein Passwort an, und damit ist eigentlich schon fast alles geschafft. Die weiteren Einstellmöglichkeiten bleiben Dir überlassen, sind also optional. Jetzt noch auf „senden“ klicken und fertig.
-
-Deine Chatbox sollte jetzt irgendwo unten rechts im Browserfenster „kleben“. Falls Du manuell Kontakte hinzufügen möchtest, einfach den „Add Contact“-Knopf nutzen. 
->>>>>>> ba89a465
+Falls Du manuell Kontakte hinzufügen möchtest, einfach den „Add Contact“-Knopf nutzen. 
 
 Viel Spass beim Chatten! 