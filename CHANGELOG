<<<<<<< HEAD
Version 2019.04 (2019-04-28)
  Friendica Core:
    Fixed a privacy problem with postings accessed by feed [MrPetovan]
=======
Version 2019.06 (UNRELEASED) (2019-06-23)
  Friendica Core:
    Update to the tranlation (CS, DE, EN-GB, EN-US, ET, FR, IT, PL, PT-BR, SV) [translation teams]
    Update to the documentation [nupplaphil, realkinetix, MrPetovan]
    Update to the themes (frio, vier) [BinkaDroid, MrPetovan, tobiasd]
    Enhancements to the API [annando, MrPetovan]
    Enhancements to the way reshares are handled [annando]
    Enhancements to the redis configuration [nupplaphil]
    Enhancements to the federation stats display in the admin panel [tobiasd]
    Enhancements to the processing of changed storage engine [MrPetovan]
    Enhancements to ActivityPub support [annando, MrPetovan]
    Enhancements to code security [MrPetovan]
    Enhancements to delivery counter [annando]
    Fixed the notification order [JeroenED]
    Fixed the timezone of Friendica logs [nupplaphil]
    Fixed tag completion painfully slow [AlfredSK]
    Fixed a regression in notifications [MrPetovan, annando]
    Fixed an issue with smilies and code blocks [MrPetovan]
    Fixed an AP issue with unavailable local profiles [MrPetovan]
    Fixed an issue with the File to Folder feature [MrPetovan]
    Fixed an issue with the legacy storage engine [fabrixxm]
    Fixed an issue with the theme and addon path items [MrPetovan]
    Fixed an issue occuring when the BasePath was not set [tobiasd]
    Fixed an issue with additionally opened Sessions [MrPetovan]
    Fixed an issue with legacy loglevel mapping [nupplaphil]
    Fixed contact suggestions [annando]
    Fixed an issue with frio hovercard [nupplaphil]
	Fixed event interaction federation [annando]
	Fixed remote image permission [deantownsley]
    General Code cleaning and restructuring [annando, nupplaphil, tobiasd]
    Added frio color scheme sharing [JeroenED]
    Added syslog and stream Logger [nupplaphil]
    Added storage move cronjob [MrPetovan]
    Added collapsible panel for connector permission fields [MrPetovan]
    Added rule-based router [MrPetovan]
    Added Estonian translation [Rain Hawk]
    Added APCu caching [nupplaphil]
    Added BlockServer command to the Friendica console [nupplaphil]
    Added reshare count [annando]
    Added rule-based router [MrPetovan, nupplaphil]
    Added themed error pages with mascot [MrPetovan, lostinlight]
    Added contact relationship filter [MrPetovan]
    Removed the old queue mechanism (deferred workers are now used) [annando]
    Removed BasePath and Hostname settings from the admin panel [nupplaphil]
    Remove support for defunct F-Droid Friendica app [MrPetovan]

  Friendica Addons:
    Update to the tranlation (ET, SV, ZH_CN) [translation teams]
    botdetection:
      Added a new addon for preventing access by bots [nupplaphil, annando]
    buffer:
      Traces of Google+ were removed [annando]
    curweather:
      Fixed a problem with the display of the correct temperature unit [tobiasd]
    fromgplus:
      Deprecated the addon as Google+ was closed [tobiasd]
    fortunate:
      Deprecated addon for incompatibility with latest Friendica version [MrPetovan]
    phpmailer:
      Added a new addon to use external SMTP for email [M-arcus, kecalcze, MrPetovan]
	pledgie:
      Deprecated addon as service was discontinued [M-arcus]
    xmpp:
      Marked addon as unsupported because of various incompatibilities with themes [MrPetovan]


  Closed Issues:
    1012, 2209, 2528, 3309, 3717, 3816, 3869, 4453, 4999, 5011, 5047, 5276, 5850, 5983, 6303, 6319, 6379, 6410, 6477,
	6478, 6720, 6799, 6813, 6819, 6861, 6864, 6879, 6903, 6916, 6917, 6918, 6921, 6927, 6929, 6936, 6938, 6941, 6943,
	6947, 6948, 6950, 6952, 6983, 6999, 7023, 7036, 7047, 7106, 7112, 7119, 7128, 7130, 7131, 7141, 7142, 7150, 7171,
	7183, 7196, 7209, 7223, 7226, 7240, 7241, 7249, 7264, 7269, 7271, 7275, 7300, 7303
>>>>>>> 8bc9c682

Version 2019.03 (2019-03-22)
  Friendica Core:
    Update to the translation (CS, DE, EN-GB, EN-US, ES, FR, IT, PL, SV, ZH-CN) [translation teams]
    Update to the documentation [Aditoo17, JeroenED, m4sk1n, softmetz, tobiasd]
    Update to the themes (duepuntozero, frio, smoothy, quattro, vier) [lxiter, MrPetovan, nupplaphil, rabuzarus,  tobiasd]
    Enhancements to the API [jasonscheng]
    Enhancements to the Vagrant development VM [JeroenED]
    Enhancements to the storage of gender, sexual preferences and maritial status [JeroenED]
    Enhancements to the wording of notifications [MrPetovan]
    Enhancements to the display of contacts in the profile [MrPetovan]
    Enhancements to the handling of local links [lxiter]
    Enhancements to the explicit and implicit mentioning in conversations [annando, MrPetovan]
    Enhancements to the warnings in the admin panel [tobiasd]
    Enhancements to the AP implementation [annando]
    Enhancements to the worker process [annando]
    Enhancements to the testing process [MrPetovan, nupplaphil]
    Enhancements to the LibreJS compatibility [tobiasd]
    Enhancements to the federated display of postings [MrPetovan]
    Enhancements to the photo menu [annando]
    Enhancements to the probing of contacts [annando]
    Fixed several bugs with weird tagging in code blocks [lxiter]
    Fixed a bug during contact entries update [rabuzarus]
    Fixed several PHP warnings and errors [annando, MrPetovan, tobiasd]
    Fixed an issue when Friendica is installed in a subdirectory [rabuzarus]
    Fixed several issues in the handling of the Markdown parsing from and to d* [lxiter, MrPetovan]
    Fixed a bug that prevented blocked contacts from being removed from groups [MrPetovan]
    Fixed a bug in the ACL with preselected items [lxiter]
    Fixed an issue with polling Events via AP [annando]
    Fixed a memory issue with the JSON-LD parser [annando]
    Fixed an issue with the forced DB structure update [nupplaphil]
    Fixed an issue with wrongly encoded HTML entities in URLs [annando]
    Fixed an issue with the rotation of images in the gallery [nupplaphil]
    Fixed issues with redirs in the photo menu of Friendica contacts [tobiasd]
    Fixed an issue with sending out notification mails to the admin [nupplaphil]
    Fixed an the issue, that the API was ignoring the globalsilence setting  [nupplaphil]
    Fixed issues with the autolinker of URLs in postings [MrPetovan]
    Fixed an issue resulting in multible emails after successful updates of the database [nupplaphil]
    Fixed a timeout issue during detection process of the remote profile [annando]
    Fixed an issue with postings from blocked servers [annando, MrPetovan]
    Fixed an issue with the paging of stored folders [MrPetovan]
    Fixed an issue with notifications about interactions with Friendica contacts [annando]
    Fixed an issue that caused double postings of images uploaded to the gallery [annando]
    Fixed an issue handling legacy config files [nupplaphil]
    Fixed an issue that caused notifications about interaction with a locally deleted posting [annando]
    If the node does not want to publish information, nodeinfo now returns 404 instead of non-existing entries [nupplaphil]
    General Code cleaning and restructuring [annando, JeroenED, MrPetovan, nupplaphil]
    Switched logging engine to monolog [nupplaphil]
    Added plugable storage backend [fabrixxm, nupplaphil]
    Added item delivery indicator to posting header [MrPetovan]
    Added URL parameter to force a specific language [JeroenED]
    Added live preview of attachments to frio [rabuzarus]
    Added a "friendica_author" field to the API results which holds the real author [annando]
    Added support for AP with forum postings [annando]
    Added a summary of articles send over AP [annando]

  Friendica Addons:
    Updates to the translations (CS, DE, EN-GB, ES, FR, NL, PL, SV) [translation teams]
    Updated documentation [softmetz, tobiasd]
    blackout:
      Fix applying the translations [JeroenED, tobiasd]
      Fixed some templating of the settings [tobiasd]
    blogger:
      The addon was marked as unsupported as it does currently not work (needs OAuth support) [annando]
    cookienotice:
      Added new addon to display a cookie usage notice in the browser [lxiter]
    forumdirectory:
      Fixed a theming issue with frio [rabuzarus]
    js_upload:
      Fixed a missing extionsion index [nupplaphil]
    mailstream:
      Fixed a curl issue [MrPetovan]
    piwik:
      Make it clear that Piwik is now Matomo but the addon supports both [tobiasd]
    securemail:
      updated the addon dependencies [MrPetovan]
    twitter:
      @ mentions are now stripped from the posts send to Twitter [MrPetovan]

  Closed Issues:
    1777, 2487, 3218, 3506, 3837, 4496, 5884, 6087, 6161, 6167, 6205,
    6232, 6263, 6274, 6292, 6337, 6338, 6375, 6378, 6382, 6384, 6386,
    6403, 6405, 6449, 6468, 6472, 6489, 6491, 6492, 6495, 6498, 6501,
    6503, 6505, 6511, 6514, 6521, 6522, 6529, 6532, 6533, 6544, 6545,
    6551, 6553, 6537, 6558, 6552, 6561, 6570, 6575, 6585, 6603, 6610,
    6629, 6630, 6633, 6635, 6652, 6656, 6658, 6667, 6668, 6669, 6672,
    6674, 6676, 6677, 6679, 6691, 6710, 6711, 6714, 6716, 6733, 6758,
    6772, 6778, 6785, 6788, 6800, 6805, 6812, 6819, 6822, 6823, 6840,
    6855, 6866, 6874, 6891, 6901, 6913

Version 2019.01 (2019-01-21)
  Friendica Core:
    Update to the translation (CS, DE, EN-UK, EN-US, FR, NB-NO, NL, PL) [translation teams]
    Update to the documentation [AndyHee, FiXato, hoergen, JeroenED, MrPetovan, rebeka-catalina, tobiasd, wouter705]
    Enhancements to the themes (frio, vier) [annando, JonnyTischbein, MrPetovan, rabuzarus]
    Enhancements to the usage of MagicLinks [annando, rabuzarus]
    Enhancements to the escaping of user submitted content [annando, MrPetovan, tobiasd]
    Enhancements to the installation wizard [annando, JonnyTischbein, vinzv]
    Enhancements to the OWA compatibility with Hubzilla [annando]
    Enhancements to Friendica on the iOS Home Screen [MrPetovan]
    Enhancements to the Welcome email after registration [MrPetovan]
    Enhancements to the API [annando]
    Enhancements to the methods to find potentially interesting contacts [MrPetovan]
    Enhancements to the remote detection of already existing relationships  [MrPetovan]
    Enhancements to the handling of large posts [annando]
    Enhancements to the user removal process [annando, MrPetovan]
    Enhancements to the generation of HTTP error messages [annando]
    Enhancements to the admin panel [AndyHee, annando]
    Enhancements to the display of birthday reminders [MrPetovan]
    Enhancements to the display of the group filter [annando]
    Enhancements to the Worker [annando]
    Enhancements to the exported Atom feeds [Alkarex]
    Enhancements to the Vagrant VM [fabrixxm, tobiasd]
    Enhancements to the tests [nupplaphil]
    Enhancements to the node info [annando]
    Enhancements to the DBclean process [annando]
    Enhancements to the PasswordExposedChecker [MrPetovan]
    Enhancements to the BBCode handling [MrPetovan]
    Enhancements to the diaspora* protocol implementation [annando]
    Enhancements to the automatic installation [nupplaphil]
    Fixed various PHP notice occurrences [annando, MrPetovan]
    Fixed the display of private postings in contact overview [annando]
    Fixed a problem with the display of forums in the widget [annando]
    Fixed a bug in the email support [MrPetovan]
    Fixed a bug in the endless scroll of the network stream [MrPetovan]
    Fixed a style problem with iOS mobile browser [MrPetovan]
    Fixed a bug handling links to Hubzilla forums [MrPetovan]
    Fixed a bug in the character set detection [MrPetovan]
    Fixed a bug with the display of private notes [annando]
    Fixed a bug in setting the photo permissions [JonnyTischbein]
    Fixed a bug that caused some photo albums having no permissions [JonnyTischbein]
    Fixed a problem adding multiple hashtags [JonnyTischbein]
    Fixed a bug when subscribing to OStatus accounts [MrPetovan]
    Fixed a bug in SQL grammar [Alkarex]
    Fixed a bug with WebSub [Alkarex]
    Fixed a bug in the generated node info JSON [fabrixxm]
    Fixed a bug displaying videos when using the frio theme [JeroenED]
    Moved config format to PHP arrays [MrPetovan]
    Moved several additional features back to the default features [annando]
    Started to deprecate the Google+ support [annando]
    Added support of ActivityPub (tested with Hubzilla, Mastodon, Nextcloud Social, Osada, PeerTube, Pixelfed, Pleroma) [annando]
    Added support for custom emojis [annando, MrPetovan]
    The util folder was removed and the content restructured elsewhere [MrPetovan]
    Removed the old /p endpoint from diaspora* compatibility [annando]

  Friendica Addons:
    Updating the translations (DE, FR) [translation teams]
    twitter:
      use original URL for link display [MrPetovan]
      enhancements to shares [MrPetovan]
    leistungsschutzrecht:
      show preview pictures of videos [annando]
      optionally suppress pictures [annando]
    wordpress:
      posting should work again [annando]
    forumdirectory:
      paging enhancements [MrPetovan]
    mathjax:
      addon rewritten [MrPetovan]
    highlightjs:
      added addon to highlight source code [MrPetovan]

  Closed Issues:
    1430, 1495, 1572, 1575, 1580, 1581, 2123, 2893, 3016, 3466, 3777,
    3870, 3897, 4242, 4584, 4592, 4609, 4688, 4708, 4715, 4738, 4804,
    5264, 5368, 5547, 5596, 5627, 5716, 5723, 5737, 5757, 5771, 5779,
    5797, 5798, 5811, 5809, 5814, 5820, 5834, 5847, 5801, 5805, 5857,
    5858, 5859, 5863, 5875, 5879, 5886, 5890, 5893, 5896, 5908, 5911,
    5915, 5913, 5924, 5932, 5934, 5943, 5955, 5956, 5960, 5966, 5968,
    5971, 5975, 5992, 5994, 5996, 6006, 6010, 6015, 6027, 6032, 6036,
    6038, 6047, 6081, 6100, 6109, 6119, 6124, 6125, 6128, 6140, 6149,
    6157, 6173, 6202, 6211, 6212, 6213, 6236, 6243, 6255, 6257, 6259,
    6268, 6282, 6283, 6208, 6289, 6294, 6308, 6309, 6313, 6316, 6323,
    6329, 6334, 6344, 6347, 6343, 6349, 6350, 6355, 6358, 6360, 6361,
    6363, 6368, 6370, 6391, 6394, 6424, 6425, 6439, 6459
 
Version 2018.09 (2018-09-23)
  Friendica Core:
    Update to the translation (CS, DE, EN-US, FI, IT, NL, PL, ZH-CN) [translation teams]
    Update to the documentation [Aditoo17, annando, astifter, rebeka-catalina, fabrixxm, M-arcus, microgroove, nupplaphil, tobiasd]
    Enhancements to the database structure, handling and documentation [abanink, Angristan, annando, miqrogroove, tobiasd]
    Enhancements of unit testing [abanink, nupplaphil, rudloff]
    Enhancements to labelling of UI elements [andyhee, tobiasd]
    Enhancements to the background workers [annando, miqrogroove, rabuzarus]
    Enhancements to the PHP7.2 compatibility [annando, miqrogroove, MrPetovan]
    Enhancements to the content filter [MrPetovan]
    Enhancements to the hooks provided for addons [abanink]
    Enhancements to the interaction with public postings [annando]
    Enhancements to the config storage [frabrixxm]
    Enhancements to the themes (frio, quattro, smoothly, vier) [annando, astifter, hoergen, MrPetovan, rabuzarus, tobiasd]
    Enhancements to the handling of locks [nupplaphil]
    Enhancements to the redis integration [nupplaphil]
    Enhancements to the admin panel [JeroenED, tobiasd]
    Enhancements to the user import process [annando]
    Enhancements to the display of invitation information [JeroenED]
    Enhancements to the automatic installation process [nupplaphil]
    Enhancements to the contact group UI [annando, astifter]
    Enhancements to the call of JS [hypolite]
    Enhancements to the storage of items in the database [annando]
    Enhancements to the process of changing relationships [annando]
    Enhancements to the OEmbed of data [MrPetovan]
    Fixed various PHP notice occurrences [annando, MrPetovan]
    Fixed a bug that could lead to the display of posts from deleted accounts on the community page for a short period [annando]
    Fixed a bug that prevented email notification to be send out [annando]
    Fixed a bug in database optimisation [annando]
    Fixed a bug during removing contacts [annando]
    Fixed a bug in the tag-cloud widget [annando]
    Fixed a bug in the daemon mode of the background worker [annando]
    Fixed a bug in the frio theme that contact filtering [rabuzarus]
    Fixed a bug that mangled the display of some additional smileys [abanink]
    Fixed a bug in generating registration mails [MrPetovan] 
    Fixed a bug that caused blank re-share bodies [MrPetovon]
    Fixed a bug in the API handling of private mails [fabrixxm]
    Fixed a bug when calling the mail() function [miqrogroove]
    Fixed a bug that caused deleted accounts being displayed in the local directory [miqrogroove]
    Fixed a bug when checking the domain of an email address [VVelox]
    Fixed a bug that prevented re-shares from Twitter to be shown as this [annando] 
    Fixed a bug that caused broken profile links [miqrogroove]
    Fixed a bug that caused content from unknown accounts appearing in the timeline [annando]
    Fixed a bug with the ignoring and blocking of contacts [annando]
    Fixed a bug with showing hidden contacts in some places [annando]
    Fixed a bug that prevented the deletion of events by contacts [annando]
    Fixed a bug that prevented email contacts from being added [annando]
    Fixed a bug in the notification/seen API call [fabrixxm]
    Fixed a bug that prevented a refresh after un-/ignoring a conversation [annando]
    Fixed a bug in the handling of some language translations [anndno]
    Fixed a bug in the hook handling [annando]
    Fixed the handling of too long tags [annando]
    Fixed a bug that prevented the unliking of dis-/likes [annando]
    Fixed bugs with the handling of private nodes [annando]
    Fixed a bug in the session initialisation [annando]
    Fixed bugs in the execution of the background processes [annando, Quix0r]
    Fixed a problem with the notification page [MrPetovan]
    Fixed a bug with wrong dates in importing some Atom feeds [annando]
    Fixed forum exclusive distribution of postings using the !notation [annando]
    Fixed a bug that lead to empty notifications [MrPetovan]
    Fixed a problem that could sometimes prevent the execution of the relocation [annando]
    Fixed a bug with the handling of images in postings over the connectors [annando]
    Added conversation cleanup configuration [miqrogroove]
    Added support of the usage of internal diaspora links to accounts [annando]
    Added the possibility for admins to block certain nicknames (e.g. role names) [tobiasd]
    Added the generation of system guid [nupplaphil]
    Added the possibility for admins to mark a node for explicit content [tobiasd]
    Added filter by account type to the community page [annando]
    Added private flag to API results [fabrixxm]
    Added post update checks to the console utility [annando]
    Added codecov analysis [nupplaphil]
    Added access-keys to the frio theme [tobiasd]
    Added the profile settings to the user settings [tobiasd]
    General code refactoring and beautification work [annando, MrPetovan, Quix0r, tobiasd]
    Fixation of the position on the network page when new posts arrive [rabuzarus]
    Ported OpenWebAuth from Hubzilla [annando, rabuzarus]
    Removed hard coded syntax highlighting from code blocks [MrPetovan]
    Removed (temporarily) the possibility to add pictures to private messages [annando]
    New INI style config file format in /config [MrPetovan, tobiasd]
    The .htaccess file is not part of the git repository anymore [annando, Quix0r]

  Friendica Addons:
    Update to the translations (CS, DE, EN-US, NL, PL, ZH-CN) [translation teams]
    General update to adopt changes in core [annando, MrPetovan, Quix0r, tobiasd]
    advancedcontentfilter:
      Enhancement to the error handling [MrPetovan]
      Honour the CSP settings [MrPetovan]
      Fixed translation problems [annando]
    blockem:
      Enhancement of the settings [AlfredSK]
    buffer:
      support for app.net removed [annando]
    js_upload:
      Enhancement of the album name handling [rabuzarus]
      Enhancement to the wording of the labels [astifter]
    langfilter:
      Fixed a problem with default values of the filtered languages [tobiasd]
    libravatar:
      The service wont shutdown, so we can keep the addon [tobiasd]
    pumpio:
      Fixed a problem that prevented new connections [annando]
    superblock:
      Fixed a bug that prevented the addon to block accounts [annando]
      Enhancements of the settings [AlfredSK]
    twitter:
      Use rich text for quote tweets [MrPetovan]
      Prevent empty quotes from being created [annando]
      Fixed a problem with re-shares from remote_self contacts [annando]
      Changed URL display after link expansion [MrPetovan]
      Fixed a problem with EXIF handling [MrPetovan]
    added addons:
      mastodoncustomemojis [MrPetovan]
    deprecated addons:
      notimeline, retriver, remote_permissions, widgets

  Directory:
    Enhancements of the health summary [andyhee]
    Enhancements of the PHP7 compatibility [MrPetovan]

  Closed Issues:
     901, 1034, 1074, 1303, 1308, 1391, 1490, 1470, 1559, 2093, 2337,
    2340, 2381, 2396, 2675, 3291, 3299, 3493, 3501, 3535, 3643, 3840,
    4148, 4419, 4475, 4507, 4655, 4659, 4710, 4726, 4739, 4753, 4814,
    4830, 4868, 4889, 4923, 4971, 4950, 4985, 5066, 5099, 5137, 5148,
    5158, 5168, 5188, 5202, 5211, 5222, 5233, 5243, 5247, 5252, 5257,
    5260, 5262, 5268, 5274, 5275, 5276, 5278, 5298, 5318, 5319, 5320,
    5321, 5322, 5330, 5333, 5341, 5365, 5405, 5407, 5411, 5423, 5432,
    5434, 5436, 5443, 5455, 5464, 5467, 5469, 5486, 5496, 5497, 5514,
    5539, 5524, 5541, 5544, 5550, 5564, 5566, 5605, 5630, 5638, 5651,
    5653, 5660, 5670, 5691, 5733, 5745, 5768

Version 2018.05 (2018-06-01)
  Friendica Core:
    Update to the translations (DE, EN-GB, EN-US, FI, IS, IT, NL, PL, RU, ZN CH) [translation teams]
    Update to the documentation [andyhee, annando, fabrixxm, M-arcus, MrPedovan, rudloff, tobiasd]
    Enhancements to the DB handling [annando]
    Enhancements to the relay system [annando]
    Enhancements to the handling of URL that contain unicode characters [annando]
    Enhancements to the Vagrant VM configuration [fabrixxm, tobiasd]
    Enhancementa to the Babel module [MrPetovan]
    Enhancements to the display of the [code] elements [MrPetovan]
    Enhancements to the federation (OStatus, diaspora) [annando]
    Enhancements to the PHP7.2 compatibility [Alkarex, MrPetovan, Quix0r]
    Enhancements to the themes (frio, vier) [astifter, fabrixxm, koyuawsmbrtn, M-arcus, MrPetovan, Quix0r, rabuzarus]
    Enhancements to the accessibility using the frio theme [annando]
    Enhancements to the display of the registration note and the privacy statements on the registration page [tobiasd]
    Enhancements to the UI by clarification of the wording (deletion of items, network widget, invitations) [annando, tobiasd]
    Enhancements to the background worker [annando]
    Enhancements to the forum display in the sidebar [annando]
    Enhancements to the testing system [rudloff, tobiasd]
    Enhancements to the display of events [MrPetovan]
    Enhancements to the language detection of postings [MrPetovan]
    Enhancements to the memcached handling [MrPetovan]
    Enhancements to the Dandelion app support [annando]
    Enhancements to the API [rudloff]
    Enhancements to the systemd timer example [ben-utzer]
    Enhancements to the notification emails to better integrate the securemail addon [tobiasd]
    Enhancements to the caching/loading mechanisms [MrPetovan]
    Enhancements to the sample-nginx configfile to not use $uri in the rewrite rules [anmol26s]
    Fixed a bug in the relocation process of a Friendica instance [annando]
    Fixed a bug in the shell wrapper for the console [MrPetovan]
    Fixed a bug with the console tool po2php [MrPetovan]
    Fixed a bug with the console tool blockaccounts [MrPetovan]
    Fixed a bug in the ACL [annando, MrPetovan]
    Fixed a bug that prevented the deletion of contact groups [annando]
    Fixed a bug that made edited mentions and hashtags plaintext [annando]
    Fixed a bug that caused the /display page to receive constandly new updates [annando]
    Fixed wrong version of a dependency preventing the usage of PHP 5.6 [MrPetovan]
    Fixed a bug in OpenID authentification [Quix0r]
    Fixed a bug in the item deletion [annando]
    Fixed a bug that prevented public comments from being distributed [annando]
    Fixed a bug that caused empty profile pictures for public contacts [annando]
    Fixed a bug that prevented the display of some postings in the network stream [annando]
    Fixed a bug in the display of videos with parameters [annando]
    Fixed a bug that caused the display of blocked contacts under some conditions [annando]
    Fixed bugs in the installer [annando, M-arcus]
    Fixed a bug in the installer running on nginx [astifter]
    Fixed a bug with reshares from diaspora* [annando]
    Fixed a bug that accounts from diaspora* could join private forums automatically [annando]
    Fixed a bug that prevented the selection of displayed profiles for other Friendica contacts [MrPetovan]
    Fixed the version sorting in the federation statistics page [annando]
    Fixed a bug in the nodeinfo calculation of total comments [annando]
    Fixed a bug during registration that prevented the detected language to be saved [tobiasd]
    Added an optional module to display the Terms of Service [rabuzarus, tobiasd]
    Added testfeed module [MrPetovan]
    Added hashtag autocomplete (ported from Hubzilla) [rabuzarus]
    Added password exposed check [MrPetovan]
    Added preloading config adapter [MrPetovan]
    Added a console to unify the PHP utility scripts [MrPetovan]
    Added a tool to set user passwords to the console [annando]
    Added memcached support [MrPetovan]
    Added password exposure check [MrPetovan]
    Added hashtag autocompletion [rabuzarus]
    Added feedtest module [MrPetovan]
    Added dbclean options to the admin panel [annando]
    Added the possibility to add the remote_self flag to contacts from diaspora* and Twitter [annando]
    Added the possibility of automatic installations [M-arcus]
    Added the sending of a notification mail to the admin when a user deletes their account [tobiasd]
    Added examples for home.html and home.css files [tobiasd]
    Added an option to define after how many days a contact should be archived [annando]
    Added parts of the list API [rudloff]
    Added support of ALT texts for images [annando]
    Removed the connection postings [annando]
    Corrected a long standing typo in config variable names; should your bandwidth saver mode stop working please turn it off and on again [abanink]
    The execute-ables were moved from /util to /bin [MrPetovan]
    The execute-ables for the developers were moved from /util to /bin/dev [MrPetovan]
    The last year deprecated themes frost and frost mobile got removed from the Friendica repository. They can be found in the dedicated repository for deprecated themes [tobiasd]
    General code refactoring and beautification work [annando, MrPetovan, rudloff]
    Switched to cropperjs to better support touch screen devices [rabuzarus]
    Use the diaspora transport layer for the DFRN protocol as well [annando]

  Friendica Addons:
    Updates to the translations (DE, EN_GB, EN_US, ES, FI, FR, IS, IT, NL, PL, RU, ZH_CN) [translation teams]
    advancedcontentfilter: new addon with advanced filter capabilities [MrPetova]
    catavatar: new addon for profile pictures based on David Revoy's cat-avatar generator [annando, fabrixxm, tobiasd]
    languagefilter: better help text [andyhee]
    mathjax: fixed the config form and adopted new CDN URL [tobiasd]
    NSFW: add hashtag only hiding [MrPetovan]
    notifyall: fixed a bug in handling the sender name [tobiasd]
    Twitter: fixed a bug during the creation of public contacts [annando]
    Twitter: remote self now also works for Twitter contacts [annando]
    Twitter: optimizations for sending media [annando]

  Closed Issues:
     839, 1186, 1729, 2115, 2247, 2781, 2880, 3174, 3395, 3409, 3412,
    3611, 3834, 3837, 3979, 4146, 4572, 4601, 4616, 4629, 4647, 4660,
    4661, 4663, 4664, 4665, 4666, 4669, 4670, 4681, 4695, 4670, 4689,
    4730, 4749, 4760, 4772, 4786, 4790, 4791, 4816, 4867, 4878, 4819,
    4860, 4876, 4879, 4886, 4898, 4899, 4902, 4921, 4926, 4927, 4928,
    4938, 4943, 4946, 4947, 4965, 4976, 4966, 4994, 4997, 5002, 5014,
    5033, 5043, 5050, 5051, 5056, 5063, 5067, 5010, 5111, 5116, 5128,
    5137, 5147

Version 3.6 (2018-03-23)
  Friendica Core:
    Updates to the translations (DE, EN_GB, EN_US, ES, FR, IT, ZH_CN) [translation teams]
    Updates for the Danish and French regions [Alkarex]
    Update for the documentation [andyhee, annando, rabuzarus, ratten, rudloff, silke, tobiasd]
    Updates to the themes [Andi-K, annando, fabrixxm, hoergen, rebeka-catalina, rabuzarus]
    Enhancements to the ARIA support in frio [rabuzarus]
    Enhancements to the DB handling and structure [annando]
    Enhancements to the API [annando, fabrixxm, MrPetovan, rudloff]
    Enhancements to the support of Open Graph with images [hoergen]
    Enhancements to the Diaspora federation (participation signal, relay of dislikes, basic forum support for D*, Birthdays) [annando]
    Enhancements to the OStatus federation [annando]
    Enhancements to the handling of feed contacts [MrPetovan]
    Enhancements to the display of threaded discussions (optional) [MrPetovan]
    Enhancements to the display of events [hoergen]
    Enhancements to the ACL dialog (selection of forums) [rabuzarus]
    Enhancements to the handling of new connections [annando]
    Enhancements to the vitality check of contacts [annando]
    Enhancements to the daemon script [annando]
    Enhancements to the federation stats [annando, tobiasd]
    Enhancements to the interaction with public posts [annando]
    Enhancements to the structure of the admin panel [tobiasd]
    Enhancements to the community page [annando]
    Enhancements to the delegation of accounts [annando, MrPetovan]
    Enhancements to the user import and server relocation functionality [annando]
    Enhancements to the menu layout in the admin panel [tobiasd]
    Enhancements to the extraction of strings to be translated [fabrixxm, MrPetovan]
    Enhancements to the installation wizard [annando, tobias]
    Enhancements to the events [annando, hoergen, MrPetovan, rabuzarus]
    Enhancements to the handling of email contacts [annando]
    Enhancements to the Vagrant configuration of the development VM [tobias]
    Enhancements to the probing of pump.io profiles [annando]
    Enhancements to the handling of BBCode tags [MrPetovan]
    Enhancements to the OEmbed handling [MrPetovan]
    Fixed a bug that triggered the display of activities on the cummunity page [annando]
    Fixed a bug with personal notes [annando]
    Fixed a display issue of long postings when using the showmore option [annando]
    Fixed a bug that caused Twidere to crash on reload [annando]
    Fixed a bug in the exported data to the-federation.info [annando]
    Fixed a bug in URL completion for feed fragments [annando]
    Fixed a bug in the notification system about new registrations [annando]
    Fixed the display of dislikes [annando]
    Fixed the display of orphans childs in threads [MrPetovan]
    Fixed some SQL problems [annando]
    Fixed the CLI config script [tobiasd]
    Fixed the forum selection on the network display [annando]
    Fixed a bug during the import of accounts [annando]
    Fixed a problem with UTF8 encoding during account export [annando]
    Fixed a problem with archiving "self" contacts [annando]
    Fixes to file permissions lintian reported [tobiasd]
    Fixed a session problem leading to double login problem [MrPetovan]
    Fixed a bug that caused code blocks on Diaspora being displayed wrongly [MrPetovan]
    Fixed a bug that suggested it was possible to use some bridges without an account on the other side [annando]
    Fixed the situation that an OStatus activity was triggered when publishing a image without sending out a posting for it [annando]
    Fixed some issues with the display of exported events on GNU social and diaspora [annando]
    Fixed the issue that Atom feeds of forums had no postings listed [annando]
    Fixed a problem with the expiration of accounts [annando]
    Added Atom feed for conversations [annando]
    Added the possibility to address forums with !forumname [annando]
    Added option to compare version against upstream version [tobiasd]
    Added an optional hint that a global community page is global [tobiasd]
    Added an option to always display the preview image in shared articles even if larger ones exist [annando]
    Added CLI script to silence accounts on the community page [tobiasd]
    Added CLI script to block postings to a node from accounts [tobiasd]
    Added account block interface to the admin panel [MrPetovan]
    Added browser bookmarklet code snippet [hoergen]
    Added an additional feature to display a tag cloud on the profile page [rabuzarus]
    Added retrieval of Mastodon server statistics [annando]
    Added Atom feed that only contains top level postings of a user [annando]
    Added tag following via saved search for #hashtag [annando]
    Added PHP version information to the admin panel [MrPetovan]
    Added the possibility to change relationships between Friendica contacts [annando]
    Added the membersince functionality from the addon to the core [rabuzarus]
    Added support of nodeinfo 2.0 [annando]
    Removed the long deprecated internal templating engine [annando]
    Removed the obsolete mysql support, you have to use MySQLI or PDO [annando]
    Removed the unused mood module [annando]
    Removed connect link from side panel when it should not be there [annando]
    Removed very old updating routines [annando]
    Dependencies are now (mostly) handled by composer [MrPetovan, zeroadam]
    General code refactoring and beautification work [annando, MrPetovan, tobiasd, zeroadam]
    ejabberd logs are now handled by syslog [annando]
    Moved the poller script to the "scripts" directory and renamed it to worker [annando]
    Threaded display of conversations is now always enabled [annando]
    Images send to public forums are now always public as well [annando]
    The DB cleanup option now includes the conversation table [annando]
    Hash tags now always search locally [annando]
    Consistent naming of addons (instead of plugins and addons) [zeroadam]
    Community page is split between local and global and always visible for local users [annando]
    Updated the credits to include new contributors [tobiasd]

  Friendica Addons:
    Updates to the translations (DE, EN_GB, ES, FR, IT, NL, ZH_CN) [translation teams]
    all bridges don't relay postings anymore that are posted to a public forum [annando]
    DAV addon marked unsupported [tobiasd]
    communityhome addon marked unsupported [MrPetovan]
    yourls addon makrked unsupported [MrPetovan]
    Current Weather: fixing a problem with the weathermap link [zeroadam]
    NSFW added config examples, reworked the description, now ignores the CW from Mastodon [andyhee, annando, rebeka-catalina]
    Twitter support 280 chars limit [annando]
    OpenWeatherMap fix broken map link [zeroadam]
    CommunityHome added settings to admin panel, removed active users feature [annando, fabrixxm]
    General code refactoring and beautification work [annando, MrPetovan, tobiasd, zeroadam]
    Public Server reworked [annando]
    pageheader settings beautifications [tobiasd]
    mailstream settings beautifications [tobiasd]
    Membersince is now part of the core, addon marked unsupported [rabuzarus]
    Forum posts are not transmitted over the connectors anymore [annando]

  Friendica Dir:
    Fixed a problem with the maintenance cron [MrPetovan]
    Fixed a problem with the location widget [MrPetovan]
    Work on the UI [MrPetovan]

  Closed Issues:
     929, 1050, 1056, 1125, 1215, 1251, 1289, 1312, 1429, 1488, 1540,
    1610, 1858, 2786, 2845, 3020, 3039, 3337, 3379, 3394, 3396, 3566,
    3583, 3661, 3671, 3680, 3801, 3822, 3824, 3828, 3839, 3855, 3857,
    3860, 3863, 3867, 3905, 3911, 3916, 3942, 3946, 3999, 4013, 4020,
    4023, 4041, 4042, 4061, 4069, 4070, 4071, 4075, 4078, 4082, 4094,
    4105, 4115, 4116, 4137, 4141, 4144, 4150, 4155, 4161, 4163, 4173,
    4184, 4199, 4200, 4207, 4227, 4228, 4236, 4251, 4272, 4273, 4278,
    4279, 4281, 4290, 4294, 4295, 4296, 4304, 4306, 4319, 4348, 4362,
    4368, 4369, 4377, 4390, 4395, 4396, 4409, 4412, 4426, 4431, 4445,
    4450, 4452, 4458, 4463, 4481, 4482, 4495, 4497, 4498, 4508, 4518,
    4520, 4522, 4535, 4543, 4550, 4555, 4556, 4571, 4575, 4610, 4611,
    4620

Version 3.5.4 (2017-10-16)
  Friendica Core:
    Updates to the translations (DE) [translation teams]
    Updates to the docs [tobiasd, annando]
    Code refactoring [annando]
    Fixing some problems with moving accounts to new nodes [annando]
    Fixing the admin account in the Vagrant box [tobiasd]
    Fixing a bug in the search functionality [annando]
    Improvements to SQL queries [annando]
    Improvements to the themes (frio) [annando]
    Improvements to the import of RSS feeds [annando]
    Improvements to the OStatus (GNU Social) compatibility [annando]
    Added possibility to block contacts for a node [annando]
    Added sending out the migration signal to Diaspora contacts [annando]
    Added processing of Diaspora account migration signal [annando]
    Added new fields to the generated data for displaying events [annando]
    Update vier theme with new support forum URL [AlfredSK]
    Update the DB handling for support of PHP 7.1 [annando]

  Friendica Addons:
    dav: Update the database handling [annando]
    newmemberwidget: Update support forum URL [AlfredSK]

  Closed Issues:
    3711, 3714

Version 3.5.3 (2017-10-05)
  Friendica Core:
    Updates to the translations (DE, EN-GB, EN-US, ES, ZH-CN) [translation teams]
    Updates to the documentation [annando, tobiasd]
    Code revision and refactoring [annando, rabuzarus, Hypolite]
    Fix parsing of documentation and addon README files [tobiasd]
    Fix a problem with MySQLi [annando]
    Fix a problem with endless scroll [annando]
    Fix a problem with the display of birthday dates on the profile page [irhen]
    Fix a problem with the Vagrant config [silke, tobiasd]
    Fix for a bug in picture upload via the API [annando]
    Enhancements to the database structure and handling [annando, Alkarex]
    Enhancements to the exception handling [ddorian1]
    Enhancements to the OStatus federation (Mastodon and Pleroma) [annando]
    Enhancements to the Libertree federation [annando]
    Enhancements to the Diaspora federation (Diaspora and SocialHome) [annando]
    Enhancements to the invitation procedure [tobiasd]
    Enhancements to the themes (frio, globally all) [annando, rabuzarus]
    Enhancements to the community page [annando]
    Enhancements to the ACL selection dialog [annando]
    Enhancements to the item expiration [annando]
    Enhancements to the detection of Hubzilla and red nodes [zotlabs]
    Enhancements to the background process/worker system [annando]
    Enhancements to the UI [annando, AndyHee, tobiasd]
    Enhancements to the handling of unicode smilies [annando]
    Enhancements to the remote_self functionality [annando]
    Enhancements to the nginx example config [shaftoe]
    Enhancements to the detection of edited postings [annando]
    The logging time stamp is now ISO8601 compatible [annando]
    Pictures attached to OStatus transmitted postings are now shown [annando]
    Added item deletion page to the admin panel [tobiasd]
    Added link to the global directory from the contacts page [rjm6823]
    Added JSON/JRD support to Webfinger [annando]
    Added security and privacy related headers [annando]
    Removed the external pubsubhubbub service support [annando]

  Friendica Addons:
    Updates to the translations (ES, ZH-CN) [translation teams]
    Updates to the documentation [tobiasd]
    Code revision and refactoring [Hypolite]
    pumpio, twitter bridges adopted to new background mechanism [annando]
    Leistungsschutzrecht has a new source list, and a whitelist [annando]
    retriever marked unsupported due to unwanted side-effects [annando]
    Unicode emoji added [annando]
    Enhancement to the general content filter [annando]
    Fixes to buffer, diaspora, libertree, pumpio, gnu social, tumblr, twitter and wppost bridges to redistribute remote_self content [annando]
    Fixed a bug in securemail settings form [FuzzJunket]
    external poller addons are deprecated, as this is now a core functionality [annando]

  Friendica Directory:
    Fix a problem with the Vagrant config [tobiasd]
    Fix not working node health page [Hypolite]
    Fix some old links [Hypolite]

  Closed Issues:
    1257, 2786, 2864, 2872, 2998, 3013, 3018, 3131, 3180, 3234, 3248,
    3309, 3313, 3360, 3362, 3391, 3482, 3511, 3512, 3515, 3516, 3529,
    3531, 3536, 3545, 3552, 3553, 3560, 3571, 3589, 3592, 3599, 3615,
    3616, 3621, 3624, 3636, 3645, 3661, 3684, 3685, 3691, 3696, 3699,
    3700, 3732

Version 3.5.2 (2017-06-06)
  Friendica Core:
    Updates to the translations (DE, EN-GB, EN-US, ES, IT, PT-BR, RU) [translation teams]
    Updates to the documentation [annando, beardyunixer, rabuzarus, tobiasd]
    Updated the nginx example configuration [beardyunixer]
    Code revision and refactoring [annando, MrPetovan, Quix0r, rebeka-catalina]
    Background process is now done by the new worker process [annando]
    Added support of Composer for dependencies [Hypolite]
    Added support of Web app manifests [Rudloff]
    Added basic robot.txt functionality if none exists [Shnoulle]
    Added server blocklist [Hypolite, tobiasd]
    Removed mcrypt dependency [annando]
    Removed unused libraries [annando]
    Removed Embedly integration [Hypolite]
    Fixed a bug in the language detection for EN [Hypolite]
    Fixed a bug in the probing mechanism on old PHP version [annando]
    Improved API [annando, gerhard6380]
    Improved Diaspora federation [annando]
    Improved Mastodon federation [annando, Hypolite]
    Improved import from OStatus threads [annando]
    Improved the themes (frio, quattro) [fabrixxm, Hypolite, rabuzarus, Rudloff, strk, tobiasd]
    Improved maintenance mode [annando]
    Improved gcontact handling [annando]
    Improved desktop notifications [rabuzarus]
    Improved keyboard shortcuts for navigation [Rudloff]
    Improved the installer [annando]
    Improved openid handling [strk]
    Improved php7 support [annando]
    Improved display of notifications [annando]
    Improved logging mechanism [beardyunixer]
    Improved the worker [annando]
    Behaviour clarification of the group filter / new tab [annando]
    Old options for the pager and share element were removed [annando]
    Support of PDO was added [annando]
    Improved error logging for issues with the database [annando]
    Improved compatibility to MySQL version 5.7+ [annando]

  Friendica Addons:
    Updates to the translation (RU) [pztrm]
    (core) Fix blocking issue for Communityhome [annando]
    Pledgie addon was updated to remove cert problems [tobiasd]
    Securemail now uses openpgp-php and phpseclib [fabrixxm]
    Superblock Configuration [tobiasd]
    Twitter Connector updated to use with new deletion method [annando]

  Closed Issues:
    1626, 1720, 2432, 2792, 2833, 2364, 2448, 2496, 2690, 2752, 2775,
    2803, 2956, 2957, 2961, 2971, 2995, 2999, 3011, 3053, 3107, 3114,
    3134, 3138, 3142, 3157, 3172, 3189, 3194, 3195, 3198, 3206, 3215,
    3217, 3220, 3237, 3242, 3255, 3256, 3260, 3268, 3273, 3274, 3285,
    3288, 3292, 3293, 3300, 3314, 3316, 3317, 3322, 3325, 3327, 3328,
    3331, 3334, 3336, 3346, 3347, 3358, 3359, 3383, 3387, 3401, 3406,
    3428, 3440, 3435, 3436, 3452

Version 3.5.1 (2017-03-12)
  Friendica Core:
    Updates to the translations (BG, CA, CS, DE, EO, ES, FR, IS, IT, NL, PL, PT-BR, RU, SV) [translation teams]
    Fix for a potential XSS vector [annando, thanks to Vít Šesták 'v6ak' for reporting the problem]
    Fix for ghost request notifications on single user instances [Hypolite]
    Fix user language selection [tobiasd]
    Fix a problem with communication to Diaspora with set posting locations [annando]
    Fix schema handling of direct links to a original posting [Rabuzarus]
    Fix a bug in notification handling [Rabuzarus]
    Adjustments for the Vagrant VM settings [silke, eelcomaljaars]
    Improvements to the unliking of prior likes [Hypolite]
    Improvements to the API and Friendica specific extensions [gerhard6380]
    Improvements to the Browser Notification functionality [Hypolite]
    Improvements to the themes [Hypolite, rabuzarus, rebeka-catalina, tobiasd]
    Improvements to the database handling [annando]
    Improvements to the admin panel [tobiasd, Hypolite]
    Improvements to the update process [annando]
    Improvements to the handling of worker processes [annando]
    Improvements to the performance [annando, Hypolite]
    Improvements to the documentation [Hypolite, tobiasd, rabuzarus, beardyunixer, eelcomaljaars]
    Improvements to the BBCode / Markdown conversation [Hypolite]
    Improvements to the OStatus protocol implementation [annando]
    Improvements to the installation wizzard [tobiasd]
    Improvements to the Diaspora connectivity [annando, Hypolite]
    Work on PHP7 compatibility [ddorian1]
    Code cleanup [Hypolite, Quix0r]
    Initial federation with Mastodon [annando]
    The worker process can now also be started from the frontend [annando]
    Deletion of postings is now done in the background [annando]
    Extension of the DFRN transmitted information fields [annando]
    Translations of the core are now in /view/lang [Hypolite, tobiasd]
    Update of the fullCalendar library to 3.0.1 and adjusting the themes [rabuzarus]
    ping now works with JSON as well [Hypolite]
    On pending registrations, an email is now send to inform the user about it [tobiasd]
    On systems where the registration needs approval, a note for the admin can now be written [tobiasd]
    Meta Information for HTML descriptions is now limited to 160 character [rabuzarus]
    Removed very old deprecated themes from the repository [silke]
    Marked frost and frost mobile as deprecated [silke]
    When creating new postings in the UI, focus is automatically put into the Title field [Hypolite]
    We are now shipping config files for "tx" (the Transifex client) and the "EditorConfig" addon for many common editors [fabrixxm, tobiasd]
    The TinyMCE richtext editor was removed [Hypolite]
    We defined a coding style, PSR-2 with some adjustments
    Various bugfixes

  Friendica Addons:
    Updates to the translations (DE, ES, FR, IT, PT-BR) [translation teams]
    Improvements to the IFTTT addon [Hypolite]
    Improvements to the language filter addon [strk]
    Improvements to the pump.io bridge [annando]
    Improvements to the jappixmini addon [annando]
    Improvements to the gpluspost addon [annando]
    Improvements to the performance of the Twitter bridge when using workers [annando]
    Diaspora Export addon is now working again [annando]
    Pledgie badge now uses https protocol for embedding [tobiasd]
    Better posting loop prevention for the Google+/Twitter/GS connectors [annando]
    One can now configure the message for wppost bridged blog postings [tobiasd]
    On some pages the result of the Rendertime is not shown anymore [annando]
    Twitter-bridge now supports quotes and long posts when importing tweets [annando]

  Closed Issues
    1019, 1163, 1612, 1613, 2103, 2177, 2252, 2260, 2403, 2991, 2614,
    2751, 2752, 2772, 2791, 2800, 2804, 2813, 2814, 2816, 2817, 2823,
    2850, 2858, 2865, 2892, 2894, 2895, 2907, 2908, 2914, 2015, 2926,
    2948, 2955, 2958, 2963, 2964, 2968, 2987, 2993, 3020, 3052, 3062,
    3066, 3091, 3108, 3113, 3116, 3117, 3118, 3126, 3130, 3135, 3155,
    3160, 3163, 3187, 3196

Version 3.5 (2016-09-13)
  Friendica Core:
    NEW Optional local directory with possible federated contacts [annando]
    NEW Autocompletion for @-mentions and BBCode tags [rabuzarus]
    NEW Added a composer derived autoloader which allows composer autoloaders in addons/libraries [fabrixxm]
    NEW theme: frio [rabuzarus, annando, fabrixxm]
    Enhance .htaccess file (nerdoc, dissolve)
    Updates to the translations (DE, ES, IS, IT, RU) [translation teams]
    Updates to the documentation [tobiasd, annando, mexcon, silke, rabuzarus, fabrixxm, Olivier Mehani, gerhard6380, ben utzer]
    Extended the BBCode by [abstract] tag used for bridged postings to networks with limited character length [annando]
    Code cleanup [annando, QuixOr]
    Improvements to the API and Friendica specific extensions [annando, fabrixxm, gerhard6380]
    Improvements to the RSS/Atom feed import [mexcon]
    Improvements to the communication with federated networks (Diaspora, Hubzilla, OStatus) [annando]
    Improvements on the themes (quattro, vier, frost) [rabuzarus, fabrixxm, stieben, annando, Quix0r, tobiasd]
    Improvements to the ACL dialog [fabrixxm, rabuzarus]
    Improvements to the database structure and optimization of queries [annando]
    Improvements to the UI (contacts, hotkeys, remember me, ARIA, code hightlighting) [rabuzarus, annando, tobiasd]
    Improvements to the background process (poller, worker) [annando]
    Improvements to the admin panel [tobiasd, annando, fabrixxm]
    Improvements to the performance [annando]
    Improvements to the installation wizzard (language selection, RINO version, check required PHP modules, default theme is now vier) [tobiasd]
    Improvements to the relocation of nodes and accounts [annando]
    Improvements to the DDoS detection [annando]
    Improvements to the calendar/events module [annando, rabuzarus]
    Improvements to OpenID login [strk]
    Improvements to the ShaShape font [andi]
    Reworked the implementation of the DFRN, Diaspora protocols [annando]
    Reworked the notifications code [fabrixxm, rabuzarus, annando]
    Reworked the p/config code [fabrixxm, rabuzarus]
    Reworked XML generation [annando]
    Removed now unused simplepie from library [annando]

  Friendica Addons
    Updated to the translations (DE, ES, IS, NL, PT BR), [translation teams]
    Piwik [tobiasd]
    Twitter Connector [annando]
    Pumpio Connector [annando]
    Rendertime [annando]
    wppost [annando]
    showmore [rabuzarus]
    fromgplus [annando]
    app.net Connector [annando]
    GNU Social Connector [annando]
    LDAP [Olivier Mehani]
    smileybutton [rabuzarus]
    retriver [mexon]
    mailstream [mexon]
    forumdirectory [tobiasd]
    NEW notifyall (port from Hubzilla) [rabuzarus, tobiasd]
    DEPRECATED cal (now in core), FB Connector, FB Post Connector, FB Sync

  Closed Issues
     683,  786,  796,  922, 1261, 1576, 1701, 1769, 1970, 1145, 1494,
    1728, 1877, 2063, 2059, 2078, 2079, 2133, 2165, 2194, 2229, 2230,
    2241, 2254, 2242, 2270, 2277, 2339, 2320, 2345, 2352, 2358, 2367,
    2373, 2376, 2378, 2385, 2395, 2402, 2406, 2433, 2472, 2485, 2492,
    2506, 2512, 2516, 2539, 2540, 2893, 2597, 2611, 2617, 2629, 2645,
    2687, 2716, 2757, 2764

Version 3.4.3 (2015-12-22)
  What's new for the users:
	Updates to the documentation (silke, tobiasd, annando, rebeka-catalina)
	Updated translations (tobiasd & translation teams)
	New "Credits" page (tobiasd)
	New custom font icon set (tobiasd, Andi Stadler)
	Support to events attendance. Users can mark their participation to an event (rabuzarus, tobiasd, fabrixxm, annando)
	Revised templates and used interaction in contacts lists (rabuzarus)
	Mobile support for Vier theme (annando, fabrixxm)
	Events editing and deletion from stream (annando)
	Private forums are mentioned automatically like community forums (rabuzarus)
	Show profile pictures and pending notifications on manage page (rabuzarus, annando)
	Show Profile photo album only to owner and authenticated contacts (rabuzarus)
	User language setting is now between settings in user settings page (fabrixxm)
	Search for remote users in form of "@user@domain.tld" is supported (issue #1595) (annando)
	Optionally show geo informations of uploaded photos, backport from Red (rabuzarus)
	Setting for the first day of the week for events calendar (annando)
	Reduced profile view with "show more" link (annando)
	Show more informations to users when following a new contact (annando)
	Renamed "Statusnet" to "GNU Social" (annando)
	Image dialog insert link to image page instead of direct image (fabrixxm)
	In registration page make clear that we only need a 'real-looking' name (issue #1898) (tobiasd, n4rky)
	Unseen items per groups are shown (issue #1718) (strk, rabuzarus, fabrixxm)
	Unseen items in forumlist widget (rabuzarus)
	Preview the last five conversations in private message's sidebar (FlxAlbroscheit, fabrixxm)
	Don't get notifications about own posts (strk)
	Profile page shows a "Subscribe to atom feed" link (annando)
	Contact list shows only contacts from supported networks (ananndo)
	username@hostname is used instead of full urls (issue #1925) (annando)
	Various small OStatus improvements (annando)
	Contact's posts are shown in a dedicated page (annando)
	Module name is shown in page title to ease browser history navigation (issue #2079) (tobiasd)
  What's new for admins:
	Forumlist functionality moved from addon to core (rabuzarus, annando)
	Changes on poller/workers limits management (annando)
	Diaspora and OStatus can be enabled only if requirements are satisfied (annando)
	Support for additional passwords for ejabberd (annando)
	Use proxy for profile photos (annando)
	'Reload active themes' in theme admin page (fabrixxm)
	Install routine checks for ImageMagick and GIF support (fabrixxm)
	Install routine checks for availability of "mcrypt_create_iv()" function, needed for RINO2 (fabrixxm)
	Only suported themes are shown in admin page (annando)
	Optimized SQL queries (annando)
	System perform an optimize pass on tables in cron, with maximum table size and minimum fragmentation level settings (annando)
	New access keys in profile and contact pages (rabuzarus, annando)
	Support for a new Diaspora command for post retraction (annando)
	Show an info message if an empty contact group is shown (issue #1871) (annando)
	User setting to disable network page autoupdate (issue #1921) (annando)
	Settings to limit or permit access to crawler to search page (annando)
  What's new for developers:
	Themes can show Events entry in navbar (annando)
	Themes can now override colorbox (fabrixxm)
	Updated Vagrant development VM (silke, hauke)
	New hook 'template_vars' (fabrixxm)
	$baseurl variable is passed to all templates by default (fabrixxm)
	OStatus delivery code is moved in new function (annando)
	Doxygen config file and initial documetation of code (rabuzarus)
	Full rewrite of util/php2po.php (fabrixxm)
  Bugfixs:
	Remote self works again (annando)
	Fix feeds mistakenly recognized as OStatus (issue #1914) (annando)
	Report invalid feeds to user (issue #1913) (annando)
	Fix Update contact data functionality (annando)
	Fix proxy function with embedded images (annando)
	Fix Diaspora unidirectional connect request (annando)
	Fix empty poco response (annando)
	Fix API for andStatus (issue#1427, AndStatus issue #241) (annando)
	Fix expiration of items (fabrixxm)
	Fix javascript contact deletion confirmation dialog (issue #1986) (fabrixxm)
	Admin wasn't able to change settings of not currently in use themes. Fixed (issue #2022) (fabrixxm)
	Fix rapid repeated requests to GNUSocial instance (issue #2038) (annando)
	Fix install routine css when mod_rewrite doesn't works (issue #2071) (fabrixxm)
	Fix code to be compliant with minimum required PHP version (issue #2066) (fabrixxm, rabuzarus)
	Fix feedback after succesfull registration (issue #2060) (annando)
	Fix mention completition popup with TinyMCE (issue #1920) (fabrixxm)
	Fix photo cache and proxy when installed in subfolder (ddorian1)
	Fix bbcode conversion of the about text for the profile (issue #1607) (annando)


Version 3.4.2 (2015-09-29)

	Updates to the documentation (tobiasd, silke, annando)
	Updates to the translations (tobiasd & translation teams)
	Updates to themes frost-mobile, vier, duepuntozero, quattro (annando, tobiasd)
	Enancements of the communications via OStatus and Diaspora protocols (annando)
	Option to automatically follow OStatus contacts was moved from addon to the core (annando)
	Add tool to import OStatus contacts from an old account (annando)
	SALMON slaps with OStatus were reworked (annando)
	Fix for saving searches (rabuzarus)
	Fix separation of list items in contact editor (issue #1747) (tobiasd)
	When a picture is uploaded, "don't send a note about this new picture" is now the default behaviour (tobiasd)
	Show profile url in contact-edit overview listing (issue #1745) (tobiasd)
	The vagrant VM usage was changed so that the "installation" is now done automatically on the first run. Example users are automatically put into the database (silke)
	Buttons to insert images or attachment to a post use a popup browser to select a previously uploaded item or upload a new one (fabrixxm, rabuzarus)
	Improvements in contact handling (annando)
	Friendica node can now query other nodes about their users and the contact lists (annando)
	Contact recommendation is done only for recently active users (annando)
	Admins can opt for search the local DB for contacts instead of the global directory (annando)
	The global directory is queried in the background to update local DB and improve similar searches in the future. (annando)
	By communication over the Diaspora protocol, red#matrix sources are now correctly identified, hubzilla is detected (annando)
	Adopt limitation of usage of "-" in username to avoid conflicts with GNU Social and Diaspora (annando)
	The [url] tag now also suppots ftp, mailto, gopher links (annando)
	An "inspect queue" module was added to the admin panel (tobiasd)
	Fix some missing SQL data escapes (fabrixxm)
	Improved the accessibility of the web UI for better screen reader compatibility (annando)
	Added access keys (annando)
	Support for the public relay server of Diaspora (annando)
	Support for the new nodeinfo protocol (successor of current statistics.json), addon deprecated as functionality has been moved into the core (annando)
	Fix issue with moved Friendica profiles and Diaspora communication (issue #1491) (annando)
	Show more information on contact request page (issue #1739) (annando)
	Support for newer versions of the Twidere client was enhanced (annando)
	Support for inline [code] tag usage (fabrixxm)
	Fix login form in aside (issue #1348) (annando)
	Show both url-style and webfinger-style identity address in profile (issue #1621) (tobiasd)
	Add button to reload all active addons in admin addons page to ensure new hooks are used (fabrixxm)
	Make the hardcoded path to global directory configurable (annando)
	Change default directory to dir.friendi.ca (annando)
	Improve cache system with granular expire time (annando)
	Remove oohembed code (issue #1855) (annando)
	Checks for mcrypt availability before enable or use RINO2 (fabrixm)
	Fix following email contacts (issue #1896) (annando)
	Parse BBCode in contact request notification email (annando)


Version 3.4.1 (2015-07-06)

	Implement server-to-server encryption (RINO) using php-encryption library as "RINO 2", deprecate "RINO 1" (issue #1655) (fabrixxm)
	Fix connection with Diaspora "freelove" account (issue #1572) (annando)
	Various SQL speedups (annando)
	Port of Javascript DatePicker input from RedMatrix (rabuzarus)
	Port of RedMatrix archive widget (rabuzarus)
	Load profile owner settings for theme on profile page (rabuzarus)
	Move HTML code from php into templates (rabuzarus)
	Theme "frost": add event with doubleclick, event preview (rabuzarus)
	Delete attachments on item deletion, delete videos from video tab (issue #1574) (fabrixxm)
	Improvements with reshared Diaspora items (annando)
	Improvements in OStatus communications: (annando)
		improve duplicate handling
		publish comments to post to all PuSH subscribers
		use correct contact when automatically add @-replies
		add attachment links as enclosures
		send salmon notifications to every mentioned person
		better thread completition
		support for bookmarks
		support for events and questions
		link to items using GUID
	Fix warning in mod/photo (issue #1638) (rabuzarus)
	New option to block public access to local directory and poco
	Fix parsing bbcode [url] tag with fragment identifier (issue #1514) (fabrixxm)
	Fix HTML for oembeds (issue #1612) (fabrixxm)
	Add fake fields to API response for better Twitter API compatibility (annando)
	Fix search in local directory (issue #1657) (annando)
	Improve OEmbed (issue #1640) (annando)
	Fix double html encodig in site administration page for sitename and register text (issue #1628) (annando)
	Fix remote subscription from GNU Social (annando)
	Fix "{0}" in notifications (issue #1642) (annando)
	Fix desktop notification (fabrixxm)
	Fix rewrite test in install wizard with self-signed certificate (annando)
	Better support for non standard installations of GNU Social (annando)
	Fix emoticons alt text (tobias)
	Improve threaded display in Vier theme (annando)
	Use field templates in photo edit form (fabrixxm)
	Alllow deletion of any user but yourself (issue #1625) (fabrixxm)
	Install wizard load htconfig template from template/ folder, remove localized htconfig templates (fabrixxm)
	Add contact detail to non-js contact drop confirm dialog (issue #1629) (fabrixxm)
	Return geo coord in API (annando)
	Improve events reminder: use title, show in colorbox, link using event ID (rabuzarus)
	Fix spelling in accepted connection notification email (strk)
	Show image size warning in a human readable format (rabuzarus)
	Move ACL window in template (rabuzarus)
	New option "-s" in util/run_xgettext.sh (fabrixxm)
	Support, but ignore at the moment, delete message from Quitter (annando)
	Remove google maps from core. Functionality moved to addon "googlemap" alongside "openstreetmap" (issue #1705) (annando)
	Update to German documentation (Frank Dieckmann, tobias)
	Updated translations (translation teams, tobias)

Version 3.4 (2015-04-05)

	Optionally, "like" and "dislike" activities don't update thread timestamp (annando)
	Updated markdown libraries (annando)
	Updated jQuery (StefOfficiel)
	Cache zrl verification requests to prevent DSoS (issue #1453) (annando)
	"Verify SSL" options affects also VERIFYHOST (annando)
	Better handling of hashtags (annando)
	Updated translations (translation teams, tobias)
	Access a contact directly from the contact-manager-page (FlxAlbroscheit)
	Reworked GUID generation, remove db store (annando)
	Improve search for tags and terms (annando)
	Fix OAuth signature (thorsten23)
	Fix utf8 characters in items (issue #1307) (hauke)
	Ignore tag-likes char sequences in code blocks (issue #1041) (fabrixxm)
	Fix sending email to CC recipients (issue #1437) (fabrixxm)
	Fix signature check of likes from diaspora (issue #905) (mike, annando)
	Fix pagination urls (issue #1341) (fabrixxm)
	Add scheme if missing in "web link" dialog (issue #1362) (fabrixxm)
	Don't detect Facebook and App.net RSS feeds as contacts (issue #1432) (annando)
	Add cli command to generate database.sql from scheme description (issue #1370) (fabrixxm)
	Fix warning trying to creating already existing itemcache dir (pztrn)
	Send update to directory when account is removed (issue #1038) (annando)
	Fix settings page's aside menu visibility (issue #1459) (fabrixxm)
	Don't show past events in event reminder in profile page (issue #1306) (annando)
	Add help text to explain the options for approving contacts (issue #1349) (silke)
	API set as unseen only posts returned by the call (issue #1063) (annando)

Version 3.3.3 (2015-02-24)

	More separation between php and html in photo album (issue #1258) (rabuzarus)
	Enhanced community page shows public posts from public contacts of public profiles (annando)
	Support for IndieAuth/Web-sign-in (hauke)
	New hooks "emailer_send_prepare" and "emailer_send" (fabrixxm)
	New hook "oembed_fetch_url" (annando)
	Add un/ignore function to quattro theme (tobiasd)
	Enhanced POCO data (annando)
	Use HTML5 features to validate inputs in install wizard and in some settings fields (tobiasd)
	Option to receive text-only notification emails (fabrixxm)
	Better OStatus support (annando)
	Share-it button support (annando)
	More reliable reshare from Diaspora (annando)
	Load more images via proxy (annando)
	util/typo.php uses "php -l" insead of "eval()" to validate code (fabrixxm)
	Use $_SERVER array in cli script instead of $argv/$argc (issue #1218) (annando)
	Updated vagrant setup script (silke)
	API: support to star/unstar items (fabrixxm)
	API: attachments for better AndStatus support (annando)
	Fix missing spaces in photo URLs (issue #920) (annando)
	Fix avatar for "remote-self" items (annando)
	Fix encodings issues with scrape functionality (annando)
	Fix site info scraping when URL points to big file (annando)
	Fix tools for translations (ddorian1)
	Fix API login via LDAP (issue #1286) (fabrixxm)
	Fix to link URL in tabs, pager (issues #1341, #1190) (ddorian1)
	Fix poke activities translation (fabrixxm)
	Fix html escaping in templates (fabrixxm)
	Fix Friendica contacts shown as Diaspora contacts via Poco (annando)
	Fix shared contacts wrong linking (issue #1388) (annando)
	Fix email validation (ddorian1)
	Better documentation for developers (silke)

Version 3.3.2 (2014-12-26)

	Set default value for all not-null fields (fixes SQL warinigs) (annando)
	Fix item filters in network page (issue #1222) (fabrixxm)
	Remove reference to an ex Friendica hub from documentation (beardyunixer, tobiasd)
	API throttling (annando)
	Use a san-serif font in breathe style of vier theme (silke)
	Prevent BBCode parsing problems with URLs (annando)
	Add back tags to posts to Diaspora (annando)
	Better display of pictures in posts (annando)
	Fix out of control gprobe process (annando)

Version 3.3.1 (2014-11-06)

	JSONP support for API (fabrixxm)
	Fixed small bug in direct messages API (fabrixxm)
	More filter for direct messages API (fabrixxm)
	New hooks "getsiteinfo", "page_info_data" (annando)
	Better loop post prevention (annando)
	Via API, replace data: uri images in plain text version with link to post. (issue #1134) (fabrixxm)
	Set default location to empty for new users. Suppress warning on user creation (issue #1193) (fabrixxm)
	Correctly build urls with queries (issue #1190) (fabrixxm)
	Optionally use keywords in feed as post tags with "remote self" (annando)
	A blacklist of keywords to not use can be defined (annando)
	"remote self" works also with Friendica and Diaspora contacts (annando)
	Show exact post time after 12 hours (FX7)
	Optionally redirect from non-SSL to SSL (annando)
	Translation updates
	Added CHANGELOG

Version 3.3 (2014-10-06)

	API
	added support in the API to allow image uploads from Twidere
	support for the diaspora app in Firefox

	Themes
	Stopped support of unmaintained themes. They will continue to work if enabled but are no longer displayed in the list of themes.
	Merged all "zero" themes into a theme with variations.
	new default avatar by Andi Stadler

	Usability
	network page as default page after login
	sections on users' settings page are now collapsable
	automatic updating the network stream was improved

	Interaction
	ignoring of threads
	for selected contects one can now get notifications when they post something, useful e.g. for forums
	After a new friendica contact is added, the user is directed to the contact page of the new contact. (Instead of the remote profile)
	many improvement on all connectors, new app.net connector
	the algorithm for shortening postings when posting to limited platforms was improved
	improvements for the remote_self functionality for RSS/Atom feeds were done

	System stuff
	no more apc support due problems with PHP 5.5
	privacy image cache moved from an addon into the core
	updated the following libraries: smarty 3.1.19, fullcalendar 1.6.4, jquery 1.11, jgrowl 1.3.0
	added modernizer 2.8.3, better browser support
	updates to the DB structure for better performance
	preperations to use PDO in a later release
	new notification system
	web interface translations updated, addon translations now also possible separately from the main UI and done for CS, IT, RO, DE
	vagrant support added for developers
	some bugs were fixed for the profile import function
	BBCode handling and reformatting to e.g. markdown was improved
	Internal PusH server for communication with OStatus contacts

	Addons
	translation now done at transifex as well
	"newmemberwidget" adds widget with help links + welcome message to sidebar of network tab for new members
	new statistics addon to take part in the Diaspora* survey
	new bidirectional connector for app.net
	new relay connector for Diaspora*
	new connector for the buffer service
	improvements for the connectors with Twitter, StatusNet/GNU Social, pump.io, google+ and facebook
	improvements to the cal and jappix-mini addons

	Change in the structure of the git repo
	The "master" branch will now contain stable stuff and hotfixes.
	The new "develop" branch will contain the latest changes.

Version 3.2

	LICENSE change from Friendica uses now the AGPL
	Language updates: PT_BR, RU, NB_NO, DE, PL, CS, ZH-CN, IT, CA, FR, NL
	new languages: BG
	added a README.translate and updates to the translation utils
	addons are now translated separately
	Theme updates: vier, smoothly, diabook, decaf-mobile, dispy, frost, frost-mobile, quattro
	Bug fixes: #516, #517, #525, #476, #540, #546, #712, #728
	sample nginx and lighttpd config
	new default templating engine: smarty3
	new share element
	maintenance mode for longer running upgrade tasks
	small fixed
		edit profile photo link
		better caching of pictures
		threadening for outgoing emails
		mail import
		oembed thumbnails
		SN subscriptions & more SN like behaviour if snautofollow addon is used
		collect content of SN discussion threads
		communication with Diaspora*
		usage of the API
		search improvements
		MIME types for attachments
		support Open Graph and Dublin Core when showing single items
		better use of APC if present
		use https versions of videos from youtube and vimeo to make firefox happy
	fixes to the documentation
	if a home.html is there, home.css is used as well
	update included TinyMCE to version 3.5.8, fancybox
	made more options available in the admin panel that were hidden before
	show the admin information about when accounts expire in the admin panel
	improving the install.php script
	addons now can be members only
	item object now contains the "edited" information left for the theme designers to show this info in a pretty way
	improvments to the user-import from exported account files
	It's now possible to authenticate an ejabberd server against friendica.
	bugtracker moved to github
	improvements to MySQL queries

Version 3.1

	See http://friendica.com/node/58<|MERGE_RESOLUTION|>--- conflicted
+++ resolved
@@ -1,9 +1,4 @@
-<<<<<<< HEAD
-Version 2019.04 (2019-04-28)
-  Friendica Core:
-    Fixed a privacy problem with postings accessed by feed [MrPetovan]
-=======
-Version 2019.06 (UNRELEASED) (2019-06-23)
+Version 2019.06 (2019-06-23)
   Friendica Core:
     Update to the tranlation (CS, DE, EN-GB, EN-US, ET, FR, IT, PL, PT-BR, SV) [translation teams]
     Update to the documentation [nupplaphil, realkinetix, MrPetovan]
@@ -68,14 +63,16 @@
     xmpp:
       Marked addon as unsupported because of various incompatibilities with themes [MrPetovan]
 
-
   Closed Issues:
     1012, 2209, 2528, 3309, 3717, 3816, 3869, 4453, 4999, 5011, 5047, 5276, 5850, 5983, 6303, 6319, 6379, 6410, 6477,
 	6478, 6720, 6799, 6813, 6819, 6861, 6864, 6879, 6903, 6916, 6917, 6918, 6921, 6927, 6929, 6936, 6938, 6941, 6943,
 	6947, 6948, 6950, 6952, 6983, 6999, 7023, 7036, 7047, 7106, 7112, 7119, 7128, 7130, 7131, 7141, 7142, 7150, 7171,
 	7183, 7196, 7209, 7223, 7226, 7240, 7241, 7249, 7264, 7269, 7271, 7275, 7300, 7303
->>>>>>> 8bc9c682
-
+
+Version 2019.04 (2019-04-28)
+  Friendica Core:
+    Fixed a privacy problem with postings accessed by feed [MrPetovan]
+	
 Version 2019.03 (2019-03-22)
   Friendica Core:
     Update to the translation (CS, DE, EN-GB, EN-US, ES, FR, IT, PL, SV, ZH-CN) [translation teams]
