--- conflicted
+++ resolved
@@ -24,17 +24,9 @@
 	{{include file="field_textarea.tpl" field=array('location', $l_text, $l_orig, "")}}
 	<hr>
 
-<<<<<<< HEAD
-	<div class='field checkbox' id='div_id_share'>
-		<label for='id_share'>{{$sh_text}}</label>
-		<input type="checkbox" name='share' id='id_share' aria-describedby='share_tip' value="1" {{$sh_checked}}>
-		
-	</div>
-=======
 	{{if ! $eid}}
 	{{include file="field_checkbox.tpl" field=$share}}
 	{{/if}}
->>>>>>> d937e51d
 
 	{{$acl}}
 
