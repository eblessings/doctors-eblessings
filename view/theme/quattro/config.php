<?php
/**
 * Theme settings
 */



<<<<<<< HEAD
function theme_content(App &$a){
=======
function theme_content(&$a){
>>>>>>> a151cf86
	if (!local_user()) {
		return;
	}

	$align = get_pconfig(local_user(), 'quattro', 'align' );
	$color = get_pconfig(local_user(), 'quattro', 'color' );
	$tfs = get_pconfig(local_user(),"quattro","tfs");
	$pfs = get_pconfig(local_user(),"quattro","pfs");

	return quattro_form($a,$align, $color, $tfs, $pfs);
}

<<<<<<< HEAD
function theme_post(App &$a){
=======
function theme_post(&$a){
>>>>>>> a151cf86
	if (! local_user()) {
		return;
	}

	if (isset($_POST['quattro-settings-submit'])){
		set_pconfig(local_user(), 'quattro', 'align', $_POST['quattro_align']);
		set_pconfig(local_user(), 'quattro', 'color', $_POST['quattro_color']);
		set_pconfig(local_user(), 'quattro', 'tfs', $_POST['quattro_tfs']);
		set_pconfig(local_user(), 'quattro', 'pfs', $_POST['quattro_pfs']);
	}
}


function theme_admin(App &$a){
	$align = get_config('quattro', 'align' );
	$color = get_config('quattro', 'color' );
    $tfs = get_config("quattro","tfs");
    $pfs = get_config("quattro","pfs");    

	return quattro_form($a,$align, $color, $tfs, $pfs);
}

function theme_admin_post(App &$a){
	if (isset($_POST['quattro-settings-submit'])){
		set_config('quattro', 'align', $_POST['quattro_align']);
		set_config('quattro', 'color', $_POST['quattro_color']);
        set_config('quattro', 'tfs', $_POST['quattro_tfs']);
		set_config('quattro', 'pfs', $_POST['quattro_pfs']);
	}
}

/// @TODO $a is no longer used here
function quattro_form(&$a, $align, $color, $tfs, $pfs){
	$colors = array(
		"dark"=>"Quattro", 
		"lilac"=>"Lilac", 
		"green"=>"Green"
	);
    
    if ($tfs===false) $tfs="20";
    if ($pfs===false) $pfs="12";
    
	$t = get_markup_template("theme_settings.tpl" );
	$o .= replace_macros($t, array(
		'$submit' => t('Submit'),
		'$baseurl' => App::get_baseurl(),
		'$title' => t("Theme settings"),
		'$align' => array('quattro_align', t('Alignment'), $align, '', array('left'=>t('Left'), 'center'=>t('Center'))),
		'$color' => array('quattro_color', t('Color scheme'), $color, '', $colors),
        '$pfs' => array('quattro_pfs', t('Posts font size'), $pfs),
        '$tfs' => array('quattro_tfs',t('Textareas font size'), $tfs),
	));
	return $o;
}<|MERGE_RESOLUTION|>--- conflicted
+++ resolved
@@ -3,13 +3,7 @@
  * Theme settings
  */
 
-
-
-<<<<<<< HEAD
 function theme_content(App &$a){
-=======
-function theme_content(&$a){
->>>>>>> a151cf86
 	if (!local_user()) {
 		return;
 	}
@@ -22,11 +16,7 @@
 	return quattro_form($a,$align, $color, $tfs, $pfs);
 }
 
-<<<<<<< HEAD
 function theme_post(App &$a){
-=======
-function theme_post(&$a){
->>>>>>> a151cf86
 	if (! local_user()) {
 		return;
 	}
@@ -43,8 +33,8 @@
 function theme_admin(App &$a){
 	$align = get_config('quattro', 'align' );
 	$color = get_config('quattro', 'color' );
-    $tfs = get_config("quattro","tfs");
-    $pfs = get_config("quattro","pfs");    
+	$tfs = get_config("quattro","tfs");
+	$pfs = get_config("quattro","pfs");    
 
 	return quattro_form($a,$align, $color, $tfs, $pfs);
 }
@@ -53,31 +43,35 @@
 	if (isset($_POST['quattro-settings-submit'])){
 		set_config('quattro', 'align', $_POST['quattro_align']);
 		set_config('quattro', 'color', $_POST['quattro_color']);
-        set_config('quattro', 'tfs', $_POST['quattro_tfs']);
+		set_config('quattro', 'tfs', $_POST['quattro_tfs']);
 		set_config('quattro', 'pfs', $_POST['quattro_pfs']);
 	}
 }
 
 /// @TODO $a is no longer used here
-function quattro_form(&$a, $align, $color, $tfs, $pfs){
+function quattro_form(App &$a, $align, $color, $tfs, $pfs){
 	$colors = array(
-		"dark"=>"Quattro", 
-		"lilac"=>"Lilac", 
-		"green"=>"Green"
+		"dark"  => "Quattro",
+		"lilac" => "Lilac",
+		"green" => "Green",
 	);
-    
-    if ($tfs===false) $tfs="20";
-    if ($pfs===false) $pfs="12";
-    
+
+	if ($tfs === false) {
+		$tfs = "20";
+	}
+	if ($pfs === false) {
+		$pfs = "12";
+	}
+
 	$t = get_markup_template("theme_settings.tpl" );
 	$o .= replace_macros($t, array(
-		'$submit' => t('Submit'),
+		'$submit'  => t('Submit'),
 		'$baseurl' => App::get_baseurl(),
-		'$title' => t("Theme settings"),
-		'$align' => array('quattro_align', t('Alignment'), $align, '', array('left'=>t('Left'), 'center'=>t('Center'))),
-		'$color' => array('quattro_color', t('Color scheme'), $color, '', $colors),
-        '$pfs' => array('quattro_pfs', t('Posts font size'), $pfs),
-        '$tfs' => array('quattro_tfs',t('Textareas font size'), $tfs),
+		'$title'   => t("Theme settings"),
+		'$align'   => array('quattro_align', t('Alignment'), $align, '', array('left'=>t('Left'), 'center'=>t('Center'))),
+		'$color'   => array('quattro_color', t('Color scheme'), $color, '', $colors),
+        '$pfs'     => array('quattro_pfs', t('Posts font size'), $pfs),
+        '$tfs'     => array('quattro_tfs',t('Textareas font size'), $tfs),
 	));
 	return $o;
 }