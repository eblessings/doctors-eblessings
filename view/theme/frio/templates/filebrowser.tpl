	<!--
		This is the template used by mod/fbrowser.php
	-->
<style>
	#buglink_wrapper{display:none;} /* hide buglink. only in this page */
</style>
{{*<script type="text/javascript" src="{{$baseurl}}/js/ajaxupload.js" ></script>*}}
{{*<script type="text/javascript" src="view/theme/frio/js/filebrowser.js"></script>*}}

<div class="fbrowser {{$type}}">
	<div class="fbrowser-content">
		<input id="fb-nickname" type="hidden" name="type" value="{{$nickname}}" />
		<input id="fb-type" type="hidden" name="type" value="{{$type}}" />

<<<<<<< HEAD
	<div class="error hidden">
		<span></span> <button type="button" class="btn btn-link" class="close">X</a>
	</div>

	<div class="path">
		{{foreach $path as $p}}<button type="button" class="btn-link" data-folder="{{$p.0}}">{{$p.1}}</button>{{/foreach}}
	</div>

	{{if $folders }}
	<div class="folders">
		<ul>
			{{foreach $folders as $f}}<li><button type="button" class="btn-link" data-folder="{{$f.0}}">{{$f.1}}</button></li>{{/foreach}}
		</ul>
	</div>
	{{/if}}

	<div class="list">
		{{foreach $files as $f}}
		<div class="photo-album-image-wrapper">
			<button type="button" class="btn btn-link photo-album-photo-link" data-link="{{$f.0}}" data-filename="{{$f.1}}" data-img="{{$f.2}}">
				<img src="{{$f.2}}">
				<p>{{$f.1}}</p>
			</button>
=======
		<div class="error hidden">
			<span></span> <a href="#" class='close'>X</a>
		</div>

		<div class="path">
			{{foreach $path as $p}}<a href="#" data-folder="{{$p.0}}">{{$p.1}}</a>{{/foreach}}
		</div>

		{{if $folders }}
		<div class="folders">
			<ul>
				{{foreach $folders as $f}}<li><a href="#" data-folder="{{$f.0}}">{{$f.1}}</a></li>{{/foreach}}
			</ul>
		</div>
		{{/if}}

		<div class="list">
			{{foreach $files as $f}}
			<div class="photo-album-image-wrapper">
				<a href="#" class="photo-album-photo-link" data-link="{{$f.0}}" data-filename="{{$f.1}}" data-img="{{$f.2}}">
					<img src="{{$f.2}}">
					<p>{{$f.1}}</p>
				</a>
			</div>
			{{/foreach}}
		</div>

		<div class="upload">
			<button id="upload-{{$type}}"><img id="profile-rotator" src="images/rotator.gif" alt="{{$wait}}" title="{{$wait|escape:'html'}}" style="display: none;" /> {{"Upload"|t}}</button>
>>>>>>> 7ec28368
		</div>
	</div>
	<div class="profile-rotator-wrapper" style="display: none;">
		<i class="fa fa-circle-o-notch fa-spin"></i>
	</div>
</div><|MERGE_RESOLUTION|>--- conflicted
+++ resolved
@@ -12,61 +12,35 @@
 		<input id="fb-nickname" type="hidden" name="type" value="{{$nickname}}" />
 		<input id="fb-type" type="hidden" name="type" value="{{$type}}" />
 
-<<<<<<< HEAD
-	<div class="error hidden">
-		<span></span> <button type="button" class="btn btn-link" class="close">X</a>
-	</div>
+        <div class="error hidden">
+            <span></span> <button type="button" class="btn btn-link" class="close">X</a>
+        </div>
 
-	<div class="path">
-		{{foreach $path as $p}}<button type="button" class="btn-link" data-folder="{{$p.0}}">{{$p.1}}</button>{{/foreach}}
-	</div>
+        <div class="path">
+            {{foreach $path as $p}}<button type="button" class="btn-link" data-folder="{{$p.0}}">{{$p.1}}</button>{{/foreach}}
+        </div>
 
-	{{if $folders }}
-	<div class="folders">
-		<ul>
-			{{foreach $folders as $f}}<li><button type="button" class="btn-link" data-folder="{{$f.0}}">{{$f.1}}</button></li>{{/foreach}}
-		</ul>
-	</div>
-	{{/if}}
+        {{if $folders }}
+        <div class="folders">
+            <ul>
+                {{foreach $folders as $f}}<li><button type="button" class="btn-link" data-folder="{{$f.0}}">{{$f.1}}</button></li>{{/foreach}}
+            </ul>
+        </div>
+        {{/if}}
 
-	<div class="list">
-		{{foreach $files as $f}}
-		<div class="photo-album-image-wrapper">
-			<button type="button" class="btn btn-link photo-album-photo-link" data-link="{{$f.0}}" data-filename="{{$f.1}}" data-img="{{$f.2}}">
-				<img src="{{$f.2}}">
-				<p>{{$f.1}}</p>
-			</button>
-=======
-		<div class="error hidden">
-			<span></span> <a href="#" class='close'>X</a>
-		</div>
-
-		<div class="path">
-			{{foreach $path as $p}}<a href="#" data-folder="{{$p.0}}">{{$p.1}}</a>{{/foreach}}
-		</div>
-
-		{{if $folders }}
-		<div class="folders">
-			<ul>
-				{{foreach $folders as $f}}<li><a href="#" data-folder="{{$f.0}}">{{$f.1}}</a></li>{{/foreach}}
-			</ul>
-		</div>
-		{{/if}}
-
-		<div class="list">
-			{{foreach $files as $f}}
-			<div class="photo-album-image-wrapper">
-				<a href="#" class="photo-album-photo-link" data-link="{{$f.0}}" data-filename="{{$f.1}}" data-img="{{$f.2}}">
-					<img src="{{$f.2}}">
-					<p>{{$f.1}}</p>
-				</a>
+        <div class="list">
+            {{foreach $files as $f}}
+            <div class="photo-album-image-wrapper">
+                <button type="button" class="btn btn-link photo-album-photo-link" data-link="{{$f.0}}" data-filename="{{$f.1}}" data-img="{{$f.2}}">
+                    <img src="{{$f.2}}">
+                    <p>{{$f.1}}</p>
+                </button>
 			</div>
 			{{/foreach}}
 		</div>
 
 		<div class="upload">
 			<button id="upload-{{$type}}"><img id="profile-rotator" src="images/rotator.gif" alt="{{$wait}}" title="{{$wait|escape:'html'}}" style="display: none;" /> {{"Upload"|t}}</button>
->>>>>>> 7ec28368
 		</div>
 	</div>
 	<div class="profile-rotator-wrapper" style="display: none;">
