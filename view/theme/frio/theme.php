--- conflicted
+++ resolved
@@ -219,11 +219,7 @@
 		// empty the server url for local user because we won't need it
 		$server_url = '';
 		// user info
-<<<<<<< HEAD
-		$r = q("SELECT `micro` FROM `contact` WHERE `uid` = %d AND `self` = 1", intval($a->user['uid']));
-=======
 		$r = q("SELECT `micro` FROM `contact` WHERE `uid` = %d AND `self`", intval($a->user['uid']));
->>>>>>> e20deeb8
 
 		$r[0]['photo'] = (dbm::is_result($r) ? $a->remove_baseurl($r[0]['micro']) : "images/person-48.jpg");
 		$r[0]['name'] = $a->user['username'];
