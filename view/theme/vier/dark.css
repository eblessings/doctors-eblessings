*{ 
	box-shadow: 0 0 0 0 !important;
	border-color: #343434 !important;
}

hr { background-color: #343434 !important; }

a, .wall-item-name, .fakelink { 
	color: #989898 !important; 
}

nav { 
	color: #989898 !important;
	background-color: #1C2126 !important; 
}

nav .nav-notify {
	background-color: #2C77AE !important
}

a.on {
	color: #FFFFFF !important;
	background-color: #2C77AE !important
}

aside, right_aside, .menu-popup, .fc-state-highlight, a.off, .autocomplete {
	color: #989898 !important;
	background-color: #252C33 !important;
	border-right: 1px solid #D2D2D2;
}

body, section, blockquote, blockquote.shared_content, #profile-jot-form, 
.dspr, .twit, .pump, .dfrn, .tread-wrapper, code, .mail-list-wrapper, div.pager, ul.tabs {
	color: #989898 !important;
	background-color: #171B1F !important;
}

#profile-jot-acl-wrapper, #event-notice, #event-wrapper,
#cboxLoadedContent, .contact-photo-menu {
	background-color: #252C33 !important;
}

div.rte, .mceContentBody {
background:none repeat scroll 0 0 #333333!important;
color:#FFF!important;
text-align:left;
}

div.pager, ul.tabs {
  box-shadow: unset;
  border-bottom: unset;
}

input, option, textarea, select {
	color: #989898 !important;
	border: 2px solid #0C1116 !important;
	background-color: #0C1116 !important;
}

input#side-peoplefind-submit, input#side-follow-submit {
	margin-top: 2px !important;
}

li :hover {
	color: #767676 !important;
}

#viewcontact_wrapper-network {
	background-color: #343434;
}

<<<<<<< HEAD
/* ACL permission popup */
 .acl-list-item.groupshow {
	border-color: #9ade00 !important;
}

.acl-list-item.grouphide {
	border-color: #ff4141 !important;
}

/* Notifications */
li.notify-unseen {
	background-color: #252C33;
}

li.notify-seen {
	background-color: #1C2126;
}

.photo-top-album-name {
	background-color: #252C33;
}

#panel {
	background-color: #252C33;
	border: 3px solid #364e59;
	color: #989898;
=======
table.smiley-preview{
  background-color: #252C33 !important;
>>>>>>> 543c3642
}<|MERGE_RESOLUTION|>--- conflicted
+++ resolved
@@ -69,7 +69,10 @@
 	background-color: #343434;
 }
 
-<<<<<<< HEAD
+table.smiley-preview{
+	background-color: #252C33 !important;
+}
+
 /* ACL permission popup */
  .acl-list-item.groupshow {
 	border-color: #9ade00 !important;
@@ -96,8 +99,4 @@
 	background-color: #252C33;
 	border: 3px solid #364e59;
 	color: #989898;
-=======
-table.smiley-preview{
-  background-color: #252C33 !important;
->>>>>>> 543c3642
 }