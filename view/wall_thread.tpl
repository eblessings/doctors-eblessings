{{if $item.comment_firstcollapsed}}
	<div class="hide-comments-outer">
	<span id="hide-comments-total-$item.id" class="hide-comments-total">$item.num_comments</span> <span id="hide-comments-$item.id" class="hide-comments fakelink" onclick="showHideComments($item.id);">$item.hide_text</span>
	</div>
	<div id="collapsed-comments-$item.id" class="collapsed-comments" style="display: none;">
{{endif}}
<div id="tread-wrapper-$item.id" class="tread-wrapper $item.toplevel">
<a name="$item.id" ></a>
<div class="wall-item-outside-wrapper $item.indent$item.previewing" id="wall-item-outside-wrapper-$item.id" >
	<div class="wall-item-content-wrapper $item.indent" id="wall-item-content-wrapper-$item.id" >
		<div class="wall-item-info" id="wall-item-info-$item.id">
			<div class="wall-item-photo-wrapper" id="wall-item-photo-wrapper-$item.id" 
				 onmouseover="if (typeof t$item.id != 'undefined') clearTimeout(t$item.id); openMenu('wall-item-photo-menu-button-$item.id')" 
				 onmouseout="t$item.id=setTimeout('closeMenu(\'wall-item-photo-menu-button-$item.id\'); closeMenu(\'wall-item-photo-menu-$item.id\');',200)">
				<a href="$item.profile_url" target="redir" title="$item.linktitle" class="wall-item-photo-link" id="wall-item-photo-link-$item.id">
					<img src="$item.thumb" class="wall-item-photo$item.sparkle" id="wall-item-photo-$item.id" style="height: 80px; width: 80px;" alt="$item.name" />
				</a>
				<span onclick="openClose('wall-item-photo-menu-$item.id');" class="fakelink wall-item-photo-menu-button" id="wall-item-photo-menu-button-$item.id">menu</span>
				<div class="wall-item-photo-menu" id="wall-item-photo-menu-$item.id">
					<ul>
						$item.item_photo_menu
					</ul>
				</div>
			</div>
			<div class="wall-item-photo-end"></div>
			<div class="wall-item-wrapper" id="wall-item-wrapper-$item.id" >
				{{ if $item.lock }}<div class="wall-item-lock"><img src="images/lock_icon.gif" class="lockview" alt="$item.lock" onclick="lockview(event,$item.id);" /></div>
				{{ else }}<div class="wall-item-lock"></div>{{ endif }}	
				<div class="wall-item-location" id="wall-item-location-$item.id">$item.location</div>				
			</div>
		</div>
		<div class="wall-item-author">
				<a href="$item.profile_url" target="redir" title="$item.linktitle" class="wall-item-name-link"><span class="wall-item-name$item.sparkle" id="wall-item-name-$item.id" >$item.name</span></a>
				<div class="wall-item-ago" id="wall-item-ago-$item.id" >$item.ago</div>
				
		</div>	
		<div class="wall-item-content" id="wall-item-content-$item.id" >
			<div class="wall-item-title" id="wall-item-title-$item.id">$item.title</div>
			<div class="wall-item-title-end"></div>
			<div class="wall-item-body" id="wall-item-body-$item.id" >$item.body
					<div class="body-tag">
						{{ for $item.tags as $tag }}
							<span class='tag'>$tag</span>
						{{ endfor }}
					</div>
			</div>
		</div>
		<div class="wall-item-tools" id="wall-item-tools-$item.id">
			{{ if $item.vote }}
			<div class="wall-item-like-buttons" id="wall-item-like-buttons-$item.id">
				<a href="#" class="icon like" title="$item.vote.like.0" onclick="dolike($item.id,'like'); return false"></a>
				<a href="#" class="icon dislike" title="$item.vote.dislike.0" onclick="dolike($item.id,'dislike'); return false"></a>
				{{ if $item.vote.share }}<a href="#" class="icon recycle wall-item-share-buttons" title="$item.vote.share.0" onclick="jotShare($item.id); return false"></a>{{ endif }}
				<img id="like-rotator-$item.id" class="like-rotator" src="images/rotator.gif" alt="$item.wait" title="$item.wait" style="display: none;" />
			</div>
			{{ endif }}
			{{ if $item.plink }}
				<div class="wall-item-links-wrapper"><a href="$item.plink.href" title="$item.plink.title" target="external-link" class="icon remote-link$item.sparkle"></a></div>
			{{ endif }}
			{{ if $item.edpost }}
				<a class="editpost icon pencil" href="$item.edpost.0" title="$item.edpost.1"></a>
			{{ endif }}
			 
			{{ if $item.star }}
			<a href="#" id="starred-$item.id" onclick="dostar($item.id); return false;" class="star-item icon $item.isstarred" title="$item.star.toggle"></a>
			<a href="#" id="tagger-$item.id" onclick="itemTag($item.id); return false;" class="tag-item icon tagged" title="$item.star.tagger"></a>
			{{ endif }}
			{{ if $item.filer }}
			<a href="#" id="filer-$item.id" onclick="itemFiler($item.id); return false;" class="filer-item filer-icon" title="$item.filer"></a>
			{{ endif }}	
			<div class="wall-item-delete-wrapper" id="wall-item-delete-wrapper-$item.id" >
				{{ if $item.drop.dropping }}<a href="item/drop/$item.id" onclick="return confirmDelete();" class="icon drophide" title="$item.drop.delete" onmouseover="imgbright(this);" onmouseout="imgdull(this);" ></a>{{ endif }}
			</div>
				{{ if $item.drop.dropping }}<input type="checkbox" onclick="checkboxhighlight(this);" title="$item.drop.select" class="item-select" name="itemselected[]" value="$item.id" />{{ endif }}
			<div class="wall-item-delete-end"></div>
		</div>
	</div>
	<div class="wall-item-wrapper-end"></div>
	<div class="wall-item-like $item.indent" id="wall-item-like-$item.id">$item.like</div>
	<div class="wall-item-dislike $item.indent" id="wall-item-dislike-$item.id">$item.dislike</div>

			{{ if $item.threaded }}
			{{ if $item.comment }}
			<div class="wall-item-comment-wrapper $item.indent" >
				$item.comment
			</div>
			{{ endif }}
			{{ endif }}

<<<<<<< HEAD
<div class="wall-item-outside-wrapper-end$item.indent" ></div>


=======
<div class="wall-item-outside-wrapper-end $item.indent" ></div>
>>>>>>> 1d09937b
</div>
{{ for $item.children as $item }}
	{{ inc $item.template }}{{ endinc }}
{{ endfor }}

{{ if $item.flatten }}
<div class="wall-item-comment-wrapper" >
	$item.comment
</div>
{{ endif }}
</div>
{{if $item.comment_lastcollapsed}}</div>{{endif}}<|MERGE_RESOLUTION|>--- conflicted
+++ resolved
@@ -87,13 +87,7 @@
 			{{ endif }}
 			{{ endif }}
 
-<<<<<<< HEAD
-<div class="wall-item-outside-wrapper-end$item.indent" ></div>
-
-
-=======
 <div class="wall-item-outside-wrapper-end $item.indent" ></div>
->>>>>>> 1d09937b
 </div>
 {{ for $item.children as $item }}
 	{{ inc $item.template }}{{ endinc }}
