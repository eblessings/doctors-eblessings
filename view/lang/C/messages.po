# FRIENDICA Distributed Social Network
# Copyright (C) 2010-2023, the Friendica project
# This file is distributed under the same license as the Friendica package.
# Mike Macgirvin, 2010
#
#, fuzzy
msgid ""
msgstr ""
"Project-Id-Version: 2023.06-dev\n"
"Report-Msgid-Bugs-To: \n"
<<<<<<< HEAD
"POT-Creation-Date: 2023-04-14 17:15+0000\n"
=======
"POT-Creation-Date: 2023-04-20 07:48-0400\n"
>>>>>>> 8fe74c94
"PO-Revision-Date: YEAR-MO-DA HO:MI+ZONE\n"
"Last-Translator: FULL NAME <EMAIL@ADDRESS>\n"
"Language-Team: LANGUAGE <LL@li.org>\n"
"Language: \n"
"MIME-Version: 1.0\n"
"Content-Type: text/plain; charset=UTF-8\n"
"Content-Transfer-Encoding: 8bit\n"


#: mod/item.php:100 mod/item.php:103 mod/item.php:170 mod/item.php:173
msgid "Unable to locate original post."
msgstr ""

#: mod/item.php:138
msgid "Post updated."
msgstr ""

#: mod/item.php:203 mod/item.php:207
msgid "Item wasn't stored."
msgstr ""

#: mod/item.php:217
msgid "Item couldn't be fetched."
msgstr ""

#: mod/item.php:255 mod/item.php:259
msgid "Empty post discarded."
msgstr ""

#: mod/item.php:411 src/Module/Admin/Themes/Details.php:39
#: src/Module/Admin/Themes/Index.php:59 src/Module/Debug/ItemBody.php:42
#: src/Module/Debug/ItemBody.php:57 src/Module/Item/Feed.php:80
msgid "Item not found."
msgstr ""

#: mod/item.php:435 mod/message.php:68 mod/message.php:114 mod/notes.php:45
#: mod/photos.php:152 mod/photos.php:669 src/Model/Event.php:522
#: src/Module/Attach.php:55 src/Module/BaseApi.php:99
#: src/Module/BaseNotifications.php:98 src/Module/BaseSettings.php:52
#: src/Module/Calendar/Event/API.php:88 src/Module/Calendar/Event/Form.php:84
#: src/Module/Calendar/Export.php:82 src/Module/Calendar/Show.php:82
#: src/Module/Contact/Advanced.php:60 src/Module/Contact/Follow.php:87
#: src/Module/Contact/Follow.php:160 src/Module/Contact/MatchInterests.php:86
#: src/Module/Contact/Suggestions.php:54 src/Module/Contact/Unfollow.php:66
#: src/Module/Contact/Unfollow.php:80 src/Module/Contact/Unfollow.php:112
#: src/Module/Delegation.php:118 src/Module/FollowConfirm.php:38
#: src/Module/FriendSuggest.php:57 src/Module/Group.php:40
#: src/Module/Group.php:83 src/Module/Invite.php:42 src/Module/Invite.php:131
#: src/Module/Notifications/Notification.php:76
#: src/Module/Notifications/Notification.php:107
#: src/Module/OStatus/Repair.php:60 src/Module/OStatus/Subscribe.php:66
#: src/Module/Post/Edit.php:76 src/Module/Profile/Common.php:75
#: src/Module/Profile/Contacts.php:78 src/Module/Profile/Photos.php:92
#: src/Module/Profile/Schedule.php:39 src/Module/Profile/Schedule.php:56
#: src/Module/Profile/UnkMail.php:69 src/Module/Profile/UnkMail.php:121
#: src/Module/Profile/UnkMail.php:132 src/Module/Register.php:77
#: src/Module/Register.php:90 src/Module/Register.php:206
#: src/Module/Register.php:245 src/Module/Search/Directory.php:37
#: src/Module/Settings/Account.php:50 src/Module/Settings/Account.php:407
#: src/Module/Settings/Delegation.php:41 src/Module/Settings/Delegation.php:69
#: src/Module/Settings/Display.php:69 src/Module/Settings/Display.php:151
#: src/Module/Settings/Profile/Photo/Crop.php:165
#: src/Module/Settings/Profile/Photo/Index.php:111
#: src/Module/Settings/RemoveMe.php:117 src/Module/Settings/UserExport.php:80
#: src/Module/Settings/UserExport.php:114
#: src/Module/Settings/UserExport.php:215
#: src/Module/Settings/UserExport.php:235
#: src/Module/Settings/UserExport.php:300 src/Module/User/Import.php:84
#: src/Module/User/Import.php:91
msgid "Permission denied."
msgstr ""

#: mod/lostpass.php:40
msgid "No valid account found."
msgstr ""

#: mod/lostpass.php:52
msgid "Password reset request issued. Check your email."
msgstr ""

#: mod/lostpass.php:58
#, php-format
msgid ""
"\n"
"\t\tDear %1$s,\n"
"\t\t\tA request was recently received at \"%2$s\" to reset your account\n"
"\t\tpassword. In order to confirm this request, please select the "
"verification link\n"
"\t\tbelow or paste it into your web browser address bar.\n"
"\n"
"\t\tIf you did NOT request this change, please DO NOT follow the link\n"
"\t\tprovided and ignore and/or delete this email, the request will expire "
"shortly.\n"
"\n"
"\t\tYour password will not be changed unless we can verify that you\n"
"\t\tissued this request."
msgstr ""

#: mod/lostpass.php:69
#, php-format
msgid ""
"\n"
"\t\tFollow this link soon to verify your identity:\n"
"\n"
"\t\t%1$s\n"
"\n"
"\t\tYou will then receive a follow-up message containing the new password.\n"
"\t\tYou may change that password from your account settings page after "
"logging in.\n"
"\n"
"\t\tThe login details are as follows:\n"
"\n"
"\t\tSite Location:\t%2$s\n"
"\t\tLogin Name:\t%3$s"
msgstr ""

#: mod/lostpass.php:84
#, php-format
msgid "Password reset requested at %s"
msgstr ""

#: mod/lostpass.php:100
msgid ""
"Request could not be verified. (You may have previously submitted it.) "
"Password reset failed."
msgstr ""

#: mod/lostpass.php:113
msgid "Request has expired, please make a new one."
msgstr ""

#: mod/lostpass.php:128
msgid "Forgot your Password?"
msgstr ""

#: mod/lostpass.php:129
msgid ""
"Enter your email address and submit to have your password reset. Then check "
"your email for further instructions."
msgstr ""

#: mod/lostpass.php:130 src/Module/Security/Login.php:160
msgid "Nickname or Email: "
msgstr ""

#: mod/lostpass.php:131
msgid "Reset"
msgstr ""

#: mod/lostpass.php:146 src/Module/Security/Login.php:172
msgid "Password Reset"
msgstr ""

#: mod/lostpass.php:147
msgid "Your password has been reset as requested."
msgstr ""

#: mod/lostpass.php:148
msgid "Your new password is"
msgstr ""

#: mod/lostpass.php:149
msgid "Save or copy your new password - and then"
msgstr ""

#: mod/lostpass.php:150
msgid "click here to login"
msgstr ""

#: mod/lostpass.php:151
msgid ""
"Your password may be changed from the <em>Settings</em> page after "
"successful login."
msgstr ""

#: mod/lostpass.php:155
msgid "Your password has been reset."
msgstr ""

#: mod/lostpass.php:158
#, php-format
msgid ""
"\n"
"\t\t\tDear %1$s,\n"
"\t\t\t\tYour password has been changed as requested. Please retain this\n"
"\t\t\tinformation for your records (or change your password immediately to\n"
"\t\t\tsomething that you will remember).\n"
"\t\t"
msgstr ""

#: mod/lostpass.php:164
#, php-format
msgid ""
"\n"
"\t\t\tYour login details are as follows:\n"
"\n"
"\t\t\tSite Location:\t%1$s\n"
"\t\t\tLogin Name:\t%2$s\n"
"\t\t\tPassword:\t%3$s\n"
"\n"
"\t\t\tYou may change that password from your account settings page after "
"logging in.\n"
"\t\t"
msgstr ""

#: mod/lostpass.php:176
#, php-format
msgid "Your password has been changed at %s"
msgstr ""

#: mod/message.php:46 mod/message.php:129 src/Content/Nav.php:319
msgid "New Message"
msgstr ""

#: mod/message.php:83 src/Module/Profile/UnkMail.php:100
msgid "No recipient selected."
msgstr ""

#: mod/message.php:88
msgid "Unable to locate contact information."
msgstr ""

#: mod/message.php:92 src/Module/Profile/UnkMail.php:106
msgid "Message could not be sent."
msgstr ""

#: mod/message.php:96 src/Module/Profile/UnkMail.php:109
msgid "Message collection failure."
msgstr ""

#: mod/message.php:123 src/Module/Notifications/Introductions.php:135
#: src/Module/Notifications/Introductions.php:170
#: src/Module/Notifications/Notification.php:85
msgid "Discard"
msgstr ""

#: mod/message.php:136 src/Content/Nav.php:316 view/theme/frio/theme.php:241
msgid "Messages"
msgstr ""

#: mod/message.php:149
msgid "Conversation not found."
msgstr ""

#: mod/message.php:154
msgid "Message was not deleted."
msgstr ""

#: mod/message.php:169
msgid "Conversation was not removed."
msgstr ""

#: mod/message.php:182 mod/message.php:287 src/Module/Profile/UnkMail.php:145
msgid "Please enter a link URL:"
msgstr ""

#: mod/message.php:191 src/Module/Profile/UnkMail.php:151
msgid "Send Private Message"
msgstr ""

#: mod/message.php:192 mod/message.php:347
msgid "To:"
msgstr ""

#: mod/message.php:193 mod/message.php:348
msgid "Subject:"
msgstr ""

#: mod/message.php:197 mod/message.php:351 src/Module/Invite.php:171
msgid "Your message:"
msgstr ""

#: mod/message.php:200 mod/message.php:355 src/Content/Conversation.php:360
#: src/Module/Post/Edit.php:131
msgid "Upload photo"
msgstr ""

#: mod/message.php:201 mod/message.php:356 src/Module/Post/Edit.php:135
#: src/Module/Profile/UnkMail.php:153
msgid "Insert web link"
msgstr ""

#: mod/message.php:202 mod/message.php:358 mod/photos.php:1291
#: src/Content/Conversation.php:389 src/Content/Conversation.php:733
#: src/Module/Item/Compose.php:204 src/Module/Post/Edit.php:145
#: src/Module/Profile/UnkMail.php:154 src/Object/Post.php:545
msgid "Please wait"
msgstr ""

#: mod/message.php:203 mod/message.php:357 mod/photos.php:702
#: mod/photos.php:819 mod/photos.php:1097 mod/photos.php:1138
#: mod/photos.php:1194 mod/photos.php:1268
#: src/Module/Calendar/Event/Form.php:250 src/Module/Contact/Advanced.php:132
#: src/Module/Contact/Profile.php:339
#: src/Module/Debug/ActivityPubConversion.php:140
#: src/Module/Debug/Babel.php:313 src/Module/Debug/Localtime.php:64
#: src/Module/Debug/Probe.php:54 src/Module/Debug/WebFinger.php:51
#: src/Module/Delegation.php:147 src/Module/FriendSuggest.php:145
#: src/Module/Install.php:234 src/Module/Install.php:274
#: src/Module/Install.php:309 src/Module/Invite.php:178
#: src/Module/Item/Compose.php:189 src/Module/Moderation/Item/Source.php:79
#: src/Module/Profile/Profile.php:274 src/Module/Profile/UnkMail.php:155
#: src/Module/Settings/Profile/Index.php:230 src/Object/Post.php:1058
#: view/theme/duepuntozero/config.php:85 view/theme/frio/config.php:171
#: view/theme/quattro/config.php:87 view/theme/vier/config.php:135
msgid "Submit"
msgstr ""

#: mod/message.php:224
msgid "No messages."
msgstr ""

#: mod/message.php:280
msgid "Message not available."
msgstr ""

#: mod/message.php:324
msgid "Delete message"
msgstr ""

#: mod/message.php:326 mod/message.php:457
msgid "D, d M Y - g:i A"
msgstr ""

#: mod/message.php:341 mod/message.php:454
msgid "Delete conversation"
msgstr ""

#: mod/message.php:343
msgid ""
"No secure communications available. You <strong>may</strong> be able to "
"respond from the sender's profile page."
msgstr ""

#: mod/message.php:346
msgid "Send Reply"
msgstr ""

#: mod/message.php:428
#, php-format
msgid "Unknown sender - %s"
msgstr ""

#: mod/message.php:430
#, php-format
msgid "You and %s"
msgstr ""

#: mod/message.php:432
#, php-format
msgid "%s and You"
msgstr ""

#: mod/message.php:460
#, php-format
msgid "%d message"
msgid_plural "%d messages"
msgstr[0] ""
msgstr[1] ""

#: mod/notes.php:52 src/Module/BaseProfile.php:108
msgid "Personal Notes"
msgstr ""

#: mod/notes.php:56
msgid "Personal notes are visible only by yourself."
msgstr ""

#: mod/notes.php:57 src/Content/Text/HTML.php:857
#: src/Module/Admin/Storage.php:142 src/Module/Filer/SaveTag.php:74
#: src/Module/Post/Edit.php:129
msgid "Save"
msgstr ""

#: mod/photos.php:67 mod/photos.php:132 mod/photos.php:577
#: src/Model/Event.php:514 src/Model/Profile.php:234
#: src/Module/Calendar/Export.php:74 src/Module/Calendar/Show.php:74
#: src/Module/DFRN/Poll.php:43 src/Module/Feed.php:65 src/Module/HCard.php:51
#: src/Module/Profile/Common.php:62 src/Module/Profile/Common.php:71
#: src/Module/Profile/Contacts.php:64 src/Module/Profile/Contacts.php:72
#: src/Module/Profile/Conversations.php:91 src/Module/Profile/Media.php:38
#: src/Module/Profile/Photos.php:83 src/Module/Profile/RemoteFollow.php:71
#: src/Module/Register.php:267
msgid "User not found."
msgstr ""

#: mod/photos.php:106 src/Module/BaseProfile.php:68
#: src/Module/Profile/Photos.php:399
msgid "Photo Albums"
msgstr ""

#: mod/photos.php:107 src/Module/Profile/Photos.php:400
#: src/Module/Profile/Photos.php:420
msgid "Recent Photos"
msgstr ""

#: mod/photos.php:109 mod/photos.php:867 src/Module/Profile/Photos.php:402
#: src/Module/Profile/Photos.php:422
msgid "Upload New Photos"
msgstr ""

#: mod/photos.php:121 src/Module/BaseSettings.php:74
#: src/Module/Profile/Photos.php:383
msgid "everybody"
msgstr ""

#: mod/photos.php:159
msgid "Contact information unavailable"
msgstr ""

#: mod/photos.php:188
msgid "Album not found."
msgstr ""

#: mod/photos.php:242
msgid "Album successfully deleted"
msgstr ""

#: mod/photos.php:244
msgid "Album was empty."
msgstr ""

#: mod/photos.php:276
msgid "Failed to delete the photo."
msgstr ""

#: mod/photos.php:544
msgid "a photo"
msgstr ""

#: mod/photos.php:544
#, php-format
msgid "%1$s was tagged in %2$s by %3$s"
msgstr ""

#: mod/photos.php:581 src/Module/Conversation/Community.php:188
#: src/Module/Directory.php:48 src/Module/Profile/Photos.php:315
#: src/Module/Search/Index.php:65
msgid "Public access denied."
msgstr ""

#: mod/photos.php:586
msgid "No photos selected"
msgstr ""

#: mod/photos.php:718
#, php-format
msgid "The maximum accepted image size is %s"
msgstr ""

#: mod/photos.php:725
msgid "Upload Photos"
msgstr ""

#: mod/photos.php:729 mod/photos.php:815
msgid "New album name: "
msgstr ""

#: mod/photos.php:730
msgid "or select existing album:"
msgstr ""

#: mod/photos.php:731
msgid "Do not show a status post for this upload"
msgstr ""

#: mod/photos.php:733 mod/photos.php:1093 src/Content/Conversation.php:391
#: src/Module/Calendar/Event/Form.php:253 src/Module/Post/Edit.php:182
msgid "Permissions"
msgstr ""

#: mod/photos.php:796
msgid "Do you really want to delete this photo album and all its photos?"
msgstr ""

#: mod/photos.php:797 mod/photos.php:820
msgid "Delete Album"
msgstr ""

#: mod/photos.php:798 mod/photos.php:899 src/Content/Conversation.php:407
#: src/Module/Contact/Follow.php:173 src/Module/Contact/Revoke.php:109
#: src/Module/Contact/Unfollow.php:126
#: src/Module/Media/Attachment/Browser.php:77
#: src/Module/Media/Photo/Browser.php:88 src/Module/Post/Edit.php:167
#: src/Module/Post/Tag/Remove.php:109 src/Module/Profile/RemoteFollow.php:134
#: src/Module/Security/TwoFactor/SignOut.php:125
msgid "Cancel"
msgstr ""

#: mod/photos.php:824
msgid "Edit Album"
msgstr ""

#: mod/photos.php:825
msgid "Drop Album"
msgstr ""

#: mod/photos.php:829
msgid "Show Newest First"
msgstr ""

#: mod/photos.php:831
msgid "Show Oldest First"
msgstr ""

#: mod/photos.php:852 src/Module/Profile/Photos.php:370
msgid "View Photo"
msgstr ""

#: mod/photos.php:885
msgid "Permission denied. Access to this item may be restricted."
msgstr ""

#: mod/photos.php:887
msgid "Photo not available"
msgstr ""

#: mod/photos.php:897
msgid "Do you really want to delete this photo?"
msgstr ""

#: mod/photos.php:898 mod/photos.php:1098
msgid "Delete Photo"
msgstr ""

#: mod/photos.php:996
msgid "View photo"
msgstr ""

#: mod/photos.php:998
msgid "Edit photo"
msgstr ""

#: mod/photos.php:999
msgid "Delete photo"
msgstr ""

#: mod/photos.php:1000
msgid "Use as profile photo"
msgstr ""

#: mod/photos.php:1007
msgid "Private Photo"
msgstr ""

#: mod/photos.php:1013
msgid "View Full Size"
msgstr ""

#: mod/photos.php:1066
msgid "Tags: "
msgstr ""

#: mod/photos.php:1069
msgid "[Select tags to remove]"
msgstr ""

#: mod/photos.php:1084
msgid "New album name"
msgstr ""

#: mod/photos.php:1085
msgid "Caption"
msgstr ""

#: mod/photos.php:1086
msgid "Add a Tag"
msgstr ""

#: mod/photos.php:1086
msgid "Example: @bob, @Barbara_Jensen, @jim@example.com, #California, #camping"
msgstr ""

#: mod/photos.php:1087
msgid "Do not rotate"
msgstr ""

#: mod/photos.php:1088
msgid "Rotate CW (right)"
msgstr ""

#: mod/photos.php:1089
msgid "Rotate CCW (left)"
msgstr ""

#: mod/photos.php:1135 mod/photos.php:1191 mod/photos.php:1265
#: src/Module/Contact.php:588 src/Module/Item/Compose.php:188
#: src/Object/Post.php:1055
msgid "This is you"
msgstr ""

#: mod/photos.php:1137 mod/photos.php:1193 mod/photos.php:1267
#: src/Object/Post.php:539 src/Object/Post.php:1057
msgid "Comment"
msgstr ""

#: mod/photos.php:1139 mod/photos.php:1195 mod/photos.php:1269
#: src/Content/Conversation.php:404 src/Module/Calendar/Event/Form.php:248
#: src/Module/Item/Compose.php:199 src/Module/Post/Edit.php:165
#: src/Object/Post.php:1069
msgid "Preview"
msgstr ""

#: mod/photos.php:1140 src/Content/Conversation.php:359
#: src/Module/Post/Edit.php:130 src/Object/Post.php:1059
msgid "Loading..."
msgstr ""

#: mod/photos.php:1226 src/Content/Conversation.php:649 src/Object/Post.php:256
msgid "Select"
msgstr ""

#: mod/photos.php:1227 src/Content/Conversation.php:650
#: src/Module/Moderation/Users/Active.php:136
#: src/Module/Moderation/Users/Blocked.php:136
#: src/Module/Moderation/Users/Index.php:151
#: src/Module/Settings/Connectors.php:244
msgid "Delete"
msgstr ""

#: mod/photos.php:1288 src/Object/Post.php:384
msgid "Like"
msgstr ""

#: mod/photos.php:1289 src/Object/Post.php:384
msgid "I like this (toggle)"
msgstr ""

#: mod/photos.php:1290 src/Object/Post.php:385
msgid "Dislike"
msgstr ""

#: mod/photos.php:1292 src/Object/Post.php:385
msgid "I don't like this (toggle)"
msgstr ""

#: mod/photos.php:1314
msgid "Map"
msgstr ""

#: src/App.php:470
msgid "No system theme config value set."
msgstr ""

#: src/App.php:574
msgid "Apologies but the website is unavailable at the moment."
msgstr ""

#: src/App/Page.php:247
msgid "Delete this item?"
msgstr ""

#: src/App/Page.php:248
msgid ""
"Block this author? They won't be able to follow you nor see your public "
"posts, and you won't be able to see their posts and their notifications."
msgstr ""

#: src/App/Page.php:249
msgid ""
"Ignore this author? You won't be able to see their posts and their "
"notifications."
msgstr ""

#: src/App/Page.php:251
msgid "Like not successful"
msgstr ""

#: src/App/Page.php:252
msgid "Dislike not successful"
msgstr ""

#: src/App/Page.php:253
msgid "Sharing not successful"
msgstr ""

#: src/App/Page.php:254
msgid "Attendance unsuccessful"
msgstr ""

#: src/App/Page.php:255
msgid "Backend error"
msgstr ""

#: src/App/Page.php:256
msgid "Network error"
msgstr ""

#: src/App/Page.php:259
msgid "Drop files here to upload"
msgstr ""

#: src/App/Page.php:260
msgid "Your browser does not support drag and drop file uploads."
msgstr ""

#: src/App/Page.php:261
msgid ""
"Please use the fallback form below to upload your files like in the olden "
"days."
msgstr ""

#: src/App/Page.php:262
msgid "File is too big ({{filesize}}MiB). Max filesize: {{maxFilesize}}MiB."
msgstr ""

#: src/App/Page.php:263
msgid "You can't upload files of this type."
msgstr ""

#: src/App/Page.php:264
msgid "Server responded with {{statusCode}} code."
msgstr ""

#: src/App/Page.php:265
msgid "Cancel upload"
msgstr ""

#: src/App/Page.php:266
msgid "Upload canceled."
msgstr ""

#: src/App/Page.php:267
msgid "Are you sure you want to cancel this upload?"
msgstr ""

#: src/App/Page.php:268
msgid "Remove file"
msgstr ""

#: src/App/Page.php:269
msgid "You can't upload any more files."
msgstr ""

#: src/App/Page.php:347
msgid "toggle mobile"
msgstr ""

#: src/App/Router.php:309
#, php-format
msgid "Method not allowed for this module. Allowed method(s): %s"
msgstr ""

#: src/App/Router.php:311 src/Module/HTTPException/PageNotFound.php:49
msgid "Page not found."
msgstr ""

#: src/App/Router.php:323
msgid "You must be logged in to use addons. "
msgstr ""

#: src/BaseModule.php:400
msgid ""
"The form security token was not correct. This probably happened because the "
"form has been opened for too long (>3 hours) before submitting it."
msgstr ""

#: src/BaseModule.php:427
msgid "All contacts"
msgstr ""

#: src/BaseModule.php:432 src/Content/Widget.php:239 src/Core/ACL.php:194
#: src/Module/Contact.php:407 src/Module/PermissionTooltip.php:127
#: src/Module/PermissionTooltip.php:149
msgid "Followers"
msgstr ""

#: src/BaseModule.php:437 src/Content/Widget.php:240 src/Module/Contact.php:408
msgid "Following"
msgstr ""

#: src/BaseModule.php:442 src/Content/Widget.php:241 src/Module/Contact.php:409
msgid "Mutual friends"
msgstr ""

#: src/BaseModule.php:450
msgid "Common"
msgstr ""

#: src/Console/Addon.php:175 src/Console/Addon.php:199
msgid "Addon not found"
msgstr ""

#: src/Console/Addon.php:179
msgid "Addon already enabled"
msgstr ""

#: src/Console/Addon.php:203
msgid "Addon already disabled"
msgstr ""

#: src/Console/ArchiveContact.php:106
#, php-format
msgid "Could not find any unarchived contact entry for this URL (%s)"
msgstr ""

#: src/Console/ArchiveContact.php:109
msgid "The contact entries have been archived"
msgstr ""

#: src/Console/GlobalCommunityBlock.php:96
#: src/Module/Moderation/Blocklist/Contact.php:65
#, php-format
msgid "Could not find any contact entry for this URL (%s)"
msgstr ""

#: src/Console/GlobalCommunityBlock.php:101
#: src/Module/Moderation/Blocklist/Contact.php:82
msgid "The contact has been blocked from the node"
msgstr ""

#: src/Console/MergeContacts.php:75
#, php-format
msgid "%d %s, %d duplicates."
msgstr ""

#: src/Console/MergeContacts.php:78
#, php-format
msgid "uri-id is empty for contact %s."
msgstr ""

#: src/Console/MergeContacts.php:91
#, php-format
msgid "No valid first contact found for uri-id %d."
msgstr ""

#: src/Console/MergeContacts.php:102
#, php-format
msgid "Wrong duplicate found for uri-id %d in %d (url: %s != %s)."
msgstr ""

#: src/Console/MergeContacts.php:106
#, php-format
msgid "Wrong duplicate found for uri-id %d in %d (nurl: %s != %s)."
msgstr ""

#: src/Console/MergeContacts.php:142
#, php-format
msgid "Deletion of id %d failed"
msgstr ""

#: src/Console/MergeContacts.php:144
#, php-format
msgid "Deletion of id %d was successful"
msgstr ""

#: src/Console/MergeContacts.php:150
#, php-format
msgid "Updating \"%s\" in \"%s\" from %d to %d"
msgstr ""

#: src/Console/MergeContacts.php:152
msgid " - found"
msgstr ""

#: src/Console/MergeContacts.php:159
msgid " - failed"
msgstr ""

#: src/Console/MergeContacts.php:161
msgid " - success"
msgstr ""

#: src/Console/MergeContacts.php:165
msgid " - deleted"
msgstr ""

#: src/Console/MergeContacts.php:168
msgid " - done"
msgstr ""

#: src/Console/MoveToAvatarCache.php:91
msgid "The avatar cache needs to be enabled to use this command."
msgstr ""

#: src/Console/MoveToAvatarCache.php:109
#, php-format
msgid "no resource in photo %s"
msgstr ""

#: src/Console/MoveToAvatarCache.php:137
#, php-format
msgid "no photo with id %s"
msgstr ""

#: src/Console/MoveToAvatarCache.php:146
#, php-format
msgid "no image data for photo with id %s"
msgstr ""

#: src/Console/MoveToAvatarCache.php:155
#, php-format
msgid "invalid image for id %s"
msgstr ""

#: src/Console/MoveToAvatarCache.php:168
#, php-format
msgid "Quit on invalid photo %s"
msgstr ""

#: src/Console/PostUpdate.php:87
#, php-format
msgid "Post update version number has been set to %s."
msgstr ""

#: src/Console/PostUpdate.php:95
msgid "Check for pending update actions."
msgstr ""

#: src/Console/PostUpdate.php:97
msgid "Done."
msgstr ""

#: src/Console/PostUpdate.php:99
msgid "Execute pending post updates."
msgstr ""

#: src/Console/PostUpdate.php:105
msgid "All pending post updates are done."
msgstr ""

#: src/Console/User.php:158 src/Console/User.php:245
msgid "Enter user nickname: "
msgstr ""

#: src/Console/User.php:182 src/Model/User.php:663
#: src/Module/Api/Twitter/ContactEndpoint.php:74
#: src/Module/Moderation/Users/Active.php:71
#: src/Module/Moderation/Users/Blocked.php:71
#: src/Module/Moderation/Users/Index.php:78
#: src/Module/Moderation/Users/Pending.php:67
msgid "User not found"
msgstr ""

#: src/Console/User.php:202
msgid "Enter new password: "
msgstr ""

#: src/Console/User.php:210 src/Module/Security/PasswordTooLong.php:69
#: src/Module/Settings/Account.php:75
msgid "Password update failed. Please try again."
msgstr ""

#: src/Console/User.php:213 src/Module/Security/PasswordTooLong.php:72
#: src/Module/Settings/Account.php:78
msgid "Password changed."
msgstr ""

#: src/Console/User.php:237
msgid "Enter user name: "
msgstr ""

#: src/Console/User.php:253
msgid "Enter user email address: "
msgstr ""

#: src/Console/User.php:261
msgid "Enter a language (optional): "
msgstr ""

#: src/Console/User.php:286
msgid "User is not pending."
msgstr ""

#: src/Console/User.php:318
msgid "User has already been marked for deletion."
msgstr ""

#: src/Console/User.php:323
#, php-format
msgid "Type \"yes\" to delete %s"
msgstr ""

#: src/Console/User.php:325
msgid "Deletion aborted."
msgstr ""

#: src/Console/User.php:450
msgid "Enter category: "
msgstr ""

#: src/Console/User.php:460
msgid "Enter key: "
msgstr ""

#: src/Console/User.php:494
msgid "Enter value: "
msgstr ""

#: src/Content/BoundariesPager.php:116 src/Content/Pager.php:171
msgid "newer"
msgstr ""

#: src/Content/BoundariesPager.php:124 src/Content/Pager.php:176
msgid "older"
msgstr ""

#: src/Content/ContactSelector.php:51
msgid "Frequently"
msgstr ""

#: src/Content/ContactSelector.php:52
msgid "Hourly"
msgstr ""

#: src/Content/ContactSelector.php:53
msgid "Twice daily"
msgstr ""

#: src/Content/ContactSelector.php:54
msgid "Daily"
msgstr ""

#: src/Content/ContactSelector.php:55
msgid "Weekly"
msgstr ""

#: src/Content/ContactSelector.php:56
msgid "Monthly"
msgstr ""

#: src/Content/ContactSelector.php:126
msgid "DFRN"
msgstr ""

#: src/Content/ContactSelector.php:127
msgid "OStatus"
msgstr ""

#: src/Content/ContactSelector.php:128
msgid "RSS/Atom"
msgstr ""

#: src/Content/ContactSelector.php:129
#: src/Module/Moderation/Users/Active.php:126
#: src/Module/Moderation/Users/Blocked.php:126
#: src/Module/Moderation/Users/Create.php:72
#: src/Module/Moderation/Users/Deleted.php:83
#: src/Module/Moderation/Users/Index.php:140
#: src/Module/Moderation/Users/Index.php:160
#: src/Module/Moderation/Users/Pending.php:99
msgid "Email"
msgstr ""

#: src/Content/ContactSelector.php:130 src/Module/Debug/Babel.php:307
msgid "Diaspora"
msgstr ""

#: src/Content/ContactSelector.php:131
msgid "Zot!"
msgstr ""

#: src/Content/ContactSelector.php:132
msgid "LinkedIn"
msgstr ""

#: src/Content/ContactSelector.php:133
msgid "XMPP/IM"
msgstr ""

#: src/Content/ContactSelector.php:134
msgid "MySpace"
msgstr ""

#: src/Content/ContactSelector.php:135
msgid "Google+"
msgstr ""

#: src/Content/ContactSelector.php:136
msgid "pump.io"
msgstr ""

#: src/Content/ContactSelector.php:137
msgid "Twitter"
msgstr ""

#: src/Content/ContactSelector.php:138
msgid "Discourse"
msgstr ""

#: src/Content/ContactSelector.php:139
msgid "Diaspora Connector"
msgstr ""

#: src/Content/ContactSelector.php:140
msgid "GNU Social Connector"
msgstr ""

#: src/Content/ContactSelector.php:141
msgid "ActivityPub"
msgstr ""

#: src/Content/ContactSelector.php:142
msgid "pnut"
msgstr ""

#: src/Content/ContactSelector.php:143
msgid "Tumblr"
msgstr ""

#: src/Content/ContactSelector.php:179
#, php-format
msgid "%s (via %s)"
msgstr ""

#: src/Content/Conversation.php:218
msgid "and"
msgstr ""

#: src/Content/Conversation.php:221
#, php-format
msgid "and %d other people"
msgstr ""

#: src/Content/Conversation.php:227
#, php-format
msgid "%2$s likes this."
msgid_plural "%2$s like this."
msgstr[0] ""
msgstr[1] ""

#: src/Content/Conversation.php:229
#, php-format
msgid "%2$s doesn't like this."
msgid_plural "%2$s don't like this."
msgstr[0] ""
msgstr[1] ""

#: src/Content/Conversation.php:231
#, php-format
msgid "%2$s attends."
msgid_plural "%2$s attend."
msgstr[0] ""
msgstr[1] ""

#: src/Content/Conversation.php:233
#, php-format
msgid "%2$s doesn't attend."
msgid_plural "%2$s don't attend."
msgstr[0] ""
msgstr[1] ""

#: src/Content/Conversation.php:235
#, php-format
msgid "%2$s attends maybe."
msgid_plural "%2$s attend maybe."
msgstr[0] ""
msgstr[1] ""

#: src/Content/Conversation.php:237
#, php-format
msgid "%2$s reshared this."
msgid_plural "%2$s reshared this."
msgstr[0] ""
msgstr[1] ""

#: src/Content/Conversation.php:266
#, php-format
msgid "<button type=\"button\" %2$s>%1$d person</button> likes this"
msgid_plural "<button type=\"button\" %2$s>%1$d people</button> like this"
msgstr[0] ""
msgstr[1] ""

#: src/Content/Conversation.php:269
#, php-format
msgid "<button type=\"button\" %2$s>%1$d person</button> doesn't like this"
msgid_plural ""
"<button type=\"button\" %2$s>%1$d peiple</button> don't like this"
msgstr[0] ""
msgstr[1] ""

#: src/Content/Conversation.php:272
#, php-format
msgid "<button type=\"button\" %2$s>%1$d person</button> attends"
msgid_plural "<button type=\"button\" %2$s>%1$d people</button> attend"
msgstr[0] ""
msgstr[1] ""

#: src/Content/Conversation.php:275
#, php-format
msgid "<button type=\"button\" %2$s>%1$d person</button> doesn't attend"
msgid_plural "<button type=\"button\" %2$s>%1$d people</button> don't attend"
msgstr[0] ""
msgstr[1] ""

#: src/Content/Conversation.php:278
#, php-format
msgid "<button type=\"button\" %2$s>%1$d person</button> attends maybe"
msgid_plural "<button type=\"button\" %2$s>%1$d people</button> attend maybe"
msgstr[0] ""
msgstr[1] ""

#: src/Content/Conversation.php:281
#, php-format
msgid "<button type=\"button\" %2$s>%1$d person</button> reshared this"
msgid_plural "<button type=\"button\" %2$s>%1$d people</button> reshared this"
msgstr[0] ""
msgstr[1] ""

#: src/Content/Conversation.php:328
msgid "Visible to <strong>everybody</strong>"
msgstr ""

#: src/Content/Conversation.php:329 src/Module/Item/Compose.php:198
#: src/Object/Post.php:1068
msgid "Please enter a image/video/audio/webpage URL:"
msgstr ""

#: src/Content/Conversation.php:330
msgid "Tag term:"
msgstr ""

#: src/Content/Conversation.php:331 src/Module/Filer/SaveTag.php:73
msgid "Save to Folder:"
msgstr ""

#: src/Content/Conversation.php:332
msgid "Where are you right now?"
msgstr ""

#: src/Content/Conversation.php:333
msgid "Delete item(s)?"
msgstr ""

#: src/Content/Conversation.php:345 src/Module/Item/Compose.php:175
msgid "Created at"
msgstr ""

#: src/Content/Conversation.php:355
msgid "New Post"
msgstr ""

#: src/Content/Conversation.php:358
msgid "Share"
msgstr ""

#: src/Content/Conversation.php:361 src/Module/Post/Edit.php:132
msgid "upload photo"
msgstr ""

#: src/Content/Conversation.php:362 src/Module/Post/Edit.php:133
msgid "Attach file"
msgstr ""

#: src/Content/Conversation.php:363 src/Module/Post/Edit.php:134
msgid "attach file"
msgstr ""

#: src/Content/Conversation.php:364 src/Module/Item/Compose.php:190
#: src/Module/Post/Edit.php:171 src/Object/Post.php:1060
msgid "Bold"
msgstr ""

#: src/Content/Conversation.php:365 src/Module/Item/Compose.php:191
#: src/Module/Post/Edit.php:172 src/Object/Post.php:1061
msgid "Italic"
msgstr ""

#: src/Content/Conversation.php:366 src/Module/Item/Compose.php:192
#: src/Module/Post/Edit.php:173 src/Object/Post.php:1062
msgid "Underline"
msgstr ""

#: src/Content/Conversation.php:367 src/Module/Item/Compose.php:193
#: src/Module/Post/Edit.php:174 src/Object/Post.php:1063
msgid "Quote"
msgstr ""

#: src/Content/Conversation.php:368 src/Module/Item/Compose.php:194
#: src/Module/Post/Edit.php:175 src/Object/Post.php:1064
msgid "Code"
msgstr ""

#: src/Content/Conversation.php:369 src/Module/Item/Compose.php:195
#: src/Object/Post.php:1065
msgid "Image"
msgstr ""

#: src/Content/Conversation.php:370 src/Module/Item/Compose.php:196
#: src/Module/Post/Edit.php:176 src/Object/Post.php:1066
msgid "Link"
msgstr ""

#: src/Content/Conversation.php:371 src/Module/Item/Compose.php:197
#: src/Module/Post/Edit.php:177 src/Object/Post.php:1067
msgid "Link or Media"
msgstr ""

#: src/Content/Conversation.php:372
msgid "Video"
msgstr ""

#: src/Content/Conversation.php:373 src/Module/Item/Compose.php:200
#: src/Module/Post/Edit.php:141
msgid "Set your location"
msgstr ""

#: src/Content/Conversation.php:374 src/Module/Post/Edit.php:142
msgid "set location"
msgstr ""

#: src/Content/Conversation.php:375 src/Module/Post/Edit.php:143
msgid "Clear browser location"
msgstr ""

#: src/Content/Conversation.php:376 src/Module/Post/Edit.php:144
msgid "clear location"
msgstr ""

#: src/Content/Conversation.php:378 src/Module/Item/Compose.php:205
#: src/Module/Post/Edit.php:157
msgid "Set title"
msgstr ""

#: src/Content/Conversation.php:380 src/Module/Item/Compose.php:206
#: src/Module/Post/Edit.php:159
msgid "Categories (comma-separated list)"
msgstr ""

#: src/Content/Conversation.php:385 src/Module/Item/Compose.php:222
msgid "Scheduled at"
msgstr ""

#: src/Content/Conversation.php:390 src/Module/Post/Edit.php:146
msgid "Permission settings"
msgstr ""

#: src/Content/Conversation.php:400 src/Module/Post/Edit.php:155
msgid "Public post"
msgstr ""

#: src/Content/Conversation.php:414 src/Content/Widget/VCard.php:113
#: src/Model/Profile.php:469 src/Module/Admin/Logs/View.php:92
#: src/Module/Post/Edit.php:180
msgid "Message"
msgstr ""

#: src/Content/Conversation.php:415 src/Module/Post/Edit.php:181
#: src/Module/Settings/TwoFactor/Trusted.php:140
msgid "Browser"
msgstr ""

#: src/Content/Conversation.php:417 src/Module/Post/Edit.php:184
msgid "Open Compose page"
msgstr ""

#: src/Content/Conversation.php:677 src/Object/Post.php:243
msgid "Pinned item"
msgstr ""

#: src/Content/Conversation.php:693 src/Object/Post.php:491
#: src/Object/Post.php:492
#, php-format
msgid "View %s's profile @ %s"
msgstr ""

#: src/Content/Conversation.php:706 src/Object/Post.php:479
msgid "Categories:"
msgstr ""

#: src/Content/Conversation.php:707 src/Object/Post.php:480
msgid "Filed under:"
msgstr ""

#: src/Content/Conversation.php:715 src/Object/Post.php:505
#, php-format
msgid "%s from %s"
msgstr ""

#: src/Content/Conversation.php:731
msgid "View in context"
msgstr ""

#: src/Content/Conversation.php:796
msgid "remove"
msgstr ""

#: src/Content/Conversation.php:800
msgid "Delete Selected Items"
msgstr ""

#: src/Content/Conversation.php:865 src/Content/Conversation.php:868
#: src/Content/Conversation.php:871 src/Content/Conversation.php:874
#: src/Content/Conversation.php:877
#, php-format
msgid "You had been addressed (%s)."
msgstr ""

#: src/Content/Conversation.php:880
#, php-format
msgid "You are following %s."
msgstr ""

#: src/Content/Conversation.php:883
msgid "You subscribed to one or more tags in this post."
msgstr ""

#: src/Content/Conversation.php:896
#, php-format
msgid "%s reshared this."
msgstr ""

#: src/Content/Conversation.php:898
msgid "Reshared"
msgstr ""

#: src/Content/Conversation.php:898
#, php-format
msgid "Reshared by %s <%s>"
msgstr ""

#: src/Content/Conversation.php:901
#, php-format
msgid "%s is participating in this thread."
msgstr ""

#: src/Content/Conversation.php:904
msgid "Stored for general reasons"
msgstr ""

#: src/Content/Conversation.php:907
msgid "Global post"
msgstr ""

#: src/Content/Conversation.php:910
msgid "Sent via an relay server"
msgstr ""

#: src/Content/Conversation.php:910
#, php-format
msgid "Sent via the relay server %s <%s>"
msgstr ""

#: src/Content/Conversation.php:913
msgid "Fetched"
msgstr ""

#: src/Content/Conversation.php:913
#, php-format
msgid "Fetched because of %s <%s>"
msgstr ""

#: src/Content/Conversation.php:916
msgid "Stored because of a child post to complete this thread."
msgstr ""

#: src/Content/Conversation.php:919
msgid "Local delivery"
msgstr ""

#: src/Content/Conversation.php:922
msgid "Stored because of your activity (like, comment, star, ...)"
msgstr ""

#: src/Content/Conversation.php:925
msgid "Distributed"
msgstr ""

#: src/Content/Conversation.php:928
msgid "Pushed to us"
msgstr ""

#: src/Content/Feature.php:96
msgid "General Features"
msgstr ""

#: src/Content/Feature.php:98
msgid "Photo Location"
msgstr ""

#: src/Content/Feature.php:98
msgid ""
"Photo metadata is normally stripped. This extracts the location (if present) "
"prior to stripping metadata and links it to a map."
msgstr ""

#: src/Content/Feature.php:99
msgid "Trending Tags"
msgstr ""

#: src/Content/Feature.php:99
msgid ""
"Show a community page widget with a list of the most popular tags in recent "
"public posts."
msgstr ""

#: src/Content/Feature.php:104
msgid "Post Composition Features"
msgstr ""

#: src/Content/Feature.php:105
msgid "Auto-mention Forums"
msgstr ""

#: src/Content/Feature.php:105
msgid ""
"Add/remove mention when a forum page is selected/deselected in ACL window."
msgstr ""

#: src/Content/Feature.php:106
msgid "Explicit Mentions"
msgstr ""

#: src/Content/Feature.php:106
msgid ""
"Add explicit mentions to comment box for manual control over who gets "
"mentioned in replies."
msgstr ""

#: src/Content/Feature.php:107
msgid "Add an abstract from ActivityPub content warnings"
msgstr ""

#: src/Content/Feature.php:107
msgid ""
"Add an abstract when commenting on ActivityPub posts with a content warning. "
"Abstracts are displayed as content warning on systems like Mastodon or "
"Pleroma."
msgstr ""

#: src/Content/Feature.php:112
msgid "Post/Comment Tools"
msgstr ""

#: src/Content/Feature.php:113
msgid "Post Categories"
msgstr ""

#: src/Content/Feature.php:113
msgid "Add categories to your posts"
msgstr ""

#: src/Content/Feature.php:118
msgid "Advanced Profile Settings"
msgstr ""

#: src/Content/Feature.php:119
msgid "List Forums"
msgstr ""

#: src/Content/Feature.php:119
msgid "Show visitors public community forums at the Advanced Profile Page"
msgstr ""

#: src/Content/Feature.php:120
msgid "Tag Cloud"
msgstr ""

#: src/Content/Feature.php:120
msgid "Provide a personal tag cloud on your profile page"
msgstr ""

#: src/Content/Feature.php:121
msgid "Display Membership Date"
msgstr ""

#: src/Content/Feature.php:121
msgid "Display membership date in profile"
msgstr ""

#: src/Content/Feature.php:126
msgid "Advanced Calendar Settings"
msgstr ""

#: src/Content/Feature.php:127
msgid "Allow anonymous access to your calendar"
msgstr ""

#: src/Content/Feature.php:127
msgid ""
"Allows anonymous visitors to consult your calendar and your public events. "
"Contact birthday events are private to you."
msgstr ""

#: src/Content/ForumManager.php:151 src/Content/Nav.php:276
#: src/Content/Text/HTML.php:878 src/Content/Widget.php:528
msgid "Forums"
msgstr ""

#: src/Content/ForumManager.php:153
msgid "External link to forum"
msgstr ""

#: src/Content/ForumManager.php:156 src/Content/Widget.php:507
msgid "show less"
msgstr ""

#: src/Content/ForumManager.php:157 src/Content/Widget.php:409
#: src/Content/Widget.php:508
msgid "show more"
msgstr ""

<<<<<<< HEAD
#: src/Content/Item.php:326 src/Model/Item.php:2922
=======
#: src/Content/Item.php:326 src/Model/Item.php:2921
>>>>>>> 8fe74c94
msgid "event"
msgstr ""

#: src/Content/Item.php:329 src/Content/Item.php:339
msgid "status"
msgstr ""

<<<<<<< HEAD
#: src/Content/Item.php:335 src/Model/Item.php:2924
=======
#: src/Content/Item.php:335 src/Model/Item.php:2923
>>>>>>> 8fe74c94
#: src/Module/Post/Tag/Add.php:123
msgid "photo"
msgstr ""

#: src/Content/Item.php:349 src/Module/Post/Tag/Add.php:141
#, php-format
msgid "%1$s tagged %2$s's %3$s with %4$s"
msgstr ""

#: src/Content/Item.php:419 view/theme/frio/theme.php:262
msgid "Follow Thread"
msgstr ""

#: src/Content/Item.php:420 src/Model/Contact.php:1204
msgid "View Status"
msgstr ""

#: src/Content/Item.php:421 src/Content/Item.php:441 src/Model/Contact.php:1148
#: src/Model/Contact.php:1196 src/Model/Contact.php:1205
#: src/Module/Directory.php:157 src/Module/Settings/Profile/Index.php:233
msgid "View Profile"
msgstr ""

#: src/Content/Item.php:422 src/Model/Contact.php:1206
msgid "View Photos"
msgstr ""

#: src/Content/Item.php:423 src/Model/Contact.php:1197
#: src/Model/Contact.php:1207
msgid "Network Posts"
msgstr ""

#: src/Content/Item.php:424 src/Model/Contact.php:1198
#: src/Model/Contact.php:1208
msgid "View Contact"
msgstr ""

#: src/Content/Item.php:425 src/Model/Contact.php:1209
msgid "Send PM"
msgstr ""

#: src/Content/Item.php:426 src/Module/Contact.php:439
#: src/Module/Contact/Profile.php:477
#: src/Module/Moderation/Blocklist/Contact.php:116
#: src/Module/Moderation/Users/Active.php:137
#: src/Module/Moderation/Users/Index.php:152
msgid "Block"
msgstr ""

#: src/Content/Item.php:427 src/Module/Contact.php:440
#: src/Module/Contact/Profile.php:485
#: src/Module/Notifications/Introductions.php:134
#: src/Module/Notifications/Introductions.php:206
#: src/Module/Notifications/Notification.php:89
msgid "Ignore"
msgstr ""

#: src/Content/Item.php:428 src/Module/Contact.php:441
#: src/Module/Contact/Profile.php:493
msgid "Collapse"
msgstr ""

#: src/Content/Item.php:432 src/Object/Post.php:460
msgid "Languages"
msgstr ""

#: src/Content/Item.php:438 src/Content/Widget.php:80
#: src/Model/Contact.php:1199 src/Model/Contact.php:1210
#: src/Module/Contact/Follow.php:167 view/theme/vier/theme.php:196
msgid "Connect/Follow"
msgstr ""

#: src/Content/Item.php:863
msgid "Unable to fetch user."
msgstr ""

#: src/Content/Nav.php:120
msgid "Nothing new here"
msgstr ""

#: src/Content/Nav.php:124 src/Module/Special/HTTPException.php:77
msgid "Go back"
msgstr ""

#: src/Content/Nav.php:125
msgid "Clear notifications"
msgstr ""

#: src/Content/Nav.php:126 src/Content/Text/HTML.php:865
msgid "@name, !forum, #tags, content"
msgstr ""

#: src/Content/Nav.php:220 src/Module/Security/Login.php:157
msgid "Logout"
msgstr ""

#: src/Content/Nav.php:220
msgid "End this session"
msgstr ""

#: src/Content/Nav.php:222 src/Module/Bookmarklet.php:44
#: src/Module/Security/Login.php:158
msgid "Login"
msgstr ""

#: src/Content/Nav.php:222
msgid "Sign in"
msgstr ""

#: src/Content/Nav.php:227 src/Module/BaseProfile.php:57
#: src/Module/Contact.php:483
msgid "Conversations"
msgstr ""

#: src/Content/Nav.php:227
msgid "Conversations you started"
msgstr ""

#: src/Content/Nav.php:228 src/Module/BaseProfile.php:49
#: src/Module/BaseSettings.php:100 src/Module/Contact.php:475
#: src/Module/Contact/Profile.php:392 src/Module/Profile/Profile.php:268
#: src/Module/Welcome.php:57 view/theme/frio/theme.php:230
msgid "Profile"
msgstr ""

#: src/Content/Nav.php:228 view/theme/frio/theme.php:230
msgid "Your profile page"
msgstr ""

#: src/Content/Nav.php:229 src/Module/BaseProfile.php:65
#: src/Module/Media/Photo/Browser.php:74 view/theme/frio/theme.php:234
msgid "Photos"
msgstr ""

#: src/Content/Nav.php:229 view/theme/frio/theme.php:234
msgid "Your photos"
msgstr ""

#: src/Content/Nav.php:230 src/Module/BaseProfile.php:73
#: src/Module/BaseProfile.php:76 src/Module/Contact.php:499
#: view/theme/frio/theme.php:235
msgid "Media"
msgstr ""

#: src/Content/Nav.php:230 view/theme/frio/theme.php:235
msgid "Your postings with media"
msgstr ""

#: src/Content/Nav.php:231 src/Content/Nav.php:291
#: src/Module/BaseProfile.php:85 src/Module/BaseProfile.php:88
#: src/Module/BaseProfile.php:96 src/Module/BaseProfile.php:99
#: src/Module/Settings/Display.php:252 view/theme/frio/theme.php:236
#: view/theme/frio/theme.php:240
msgid "Calendar"
msgstr ""

#: src/Content/Nav.php:231 view/theme/frio/theme.php:236
msgid "Your calendar"
msgstr ""

#: src/Content/Nav.php:232
msgid "Personal notes"
msgstr ""

#: src/Content/Nav.php:232
msgid "Your personal notes"
msgstr ""

#: src/Content/Nav.php:249 src/Content/Nav.php:306
msgid "Home"
msgstr ""

#: src/Content/Nav.php:249 src/Module/Settings/OAuth.php:73
msgid "Home Page"
msgstr ""

#: src/Content/Nav.php:253 src/Module/Register.php:168
#: src/Module/Security/Login.php:124
msgid "Register"
msgstr ""

#: src/Content/Nav.php:253
msgid "Create an account"
msgstr ""

#: src/Content/Nav.php:259 src/Module/Help.php:67
#: src/Module/Settings/TwoFactor/AppSpecific.php:129
#: src/Module/Settings/TwoFactor/Index.php:118
#: src/Module/Settings/TwoFactor/Recovery.php:107
#: src/Module/Settings/TwoFactor/Verify.php:146 view/theme/vier/theme.php:241
msgid "Help"
msgstr ""

#: src/Content/Nav.php:259
msgid "Help and documentation"
msgstr ""

#: src/Content/Nav.php:263
msgid "Apps"
msgstr ""

#: src/Content/Nav.php:263
msgid "Addon applications, utilities, games"
msgstr ""

#: src/Content/Nav.php:267 src/Content/Text/HTML.php:863
#: src/Module/Admin/Logs/View.php:86 src/Module/Search/Index.php:112
msgid "Search"
msgstr ""

#: src/Content/Nav.php:267
msgid "Search site content"
msgstr ""

#: src/Content/Nav.php:270 src/Content/Text/HTML.php:872
msgid "Full Text"
msgstr ""

#: src/Content/Nav.php:271 src/Content/Text/HTML.php:873
#: src/Content/Widget/TagCloud.php:68
msgid "Tags"
msgstr ""

#: src/Content/Nav.php:272 src/Content/Nav.php:327
#: src/Content/Text/HTML.php:874 src/Module/BaseProfile.php:127
#: src/Module/BaseProfile.php:130 src/Module/Contact.php:410
#: src/Module/Contact.php:506 view/theme/frio/theme.php:243
msgid "Contacts"
msgstr ""

#: src/Content/Nav.php:287
msgid "Community"
msgstr ""

#: src/Content/Nav.php:287
msgid "Conversations on this and other servers"
msgstr ""

#: src/Content/Nav.php:294
msgid "Directory"
msgstr ""

#: src/Content/Nav.php:294
msgid "People directory"
msgstr ""

#: src/Content/Nav.php:296 src/Module/BaseAdmin.php:85
#: src/Module/BaseModeration.php:108
msgid "Information"
msgstr ""

#: src/Content/Nav.php:296
msgid "Information about this friendica instance"
msgstr ""

#: src/Content/Nav.php:299 src/Module/Admin/Tos.php:78
#: src/Module/BaseAdmin.php:95 src/Module/Register.php:176
#: src/Module/Tos.php:100
msgid "Terms of Service"
msgstr ""

#: src/Content/Nav.php:299
msgid "Terms of Service of this Friendica instance"
msgstr ""

#: src/Content/Nav.php:304 view/theme/frio/theme.php:239
msgid "Network"
msgstr ""

#: src/Content/Nav.php:304 view/theme/frio/theme.php:239
msgid "Conversations from your friends"
msgstr ""

#: src/Content/Nav.php:306 view/theme/frio/theme.php:229
msgid "Your posts and conversations"
msgstr ""

#: src/Content/Nav.php:310
msgid "Introductions"
msgstr ""

#: src/Content/Nav.php:310
msgid "Friend Requests"
msgstr ""

#: src/Content/Nav.php:311 src/Module/BaseNotifications.php:149
#: src/Module/Notifications/Introductions.php:75
msgid "Notifications"
msgstr ""

#: src/Content/Nav.php:312
msgid "See all notifications"
msgstr ""

#: src/Content/Nav.php:313 src/Module/Settings/Connectors.php:244
msgid "Mark as seen"
msgstr ""

#: src/Content/Nav.php:313
msgid "Mark all system notifications as seen"
msgstr ""

#: src/Content/Nav.php:316 view/theme/frio/theme.php:241
msgid "Private mail"
msgstr ""

#: src/Content/Nav.php:317
msgid "Inbox"
msgstr ""

#: src/Content/Nav.php:318
msgid "Outbox"
msgstr ""

#: src/Content/Nav.php:322
msgid "Accounts"
msgstr ""

#: src/Content/Nav.php:322
msgid "Manage other pages"
msgstr ""

#: src/Content/Nav.php:325 src/Module/Admin/Addons/Details.php:114
#: src/Module/Admin/Themes/Details.php:93 src/Module/BaseSettings.php:170
#: src/Module/Welcome.php:52 view/theme/frio/theme.php:242
msgid "Settings"
msgstr ""

#: src/Content/Nav.php:325 view/theme/frio/theme.php:242
msgid "Account settings"
msgstr ""

#: src/Content/Nav.php:327 view/theme/frio/theme.php:243
msgid "Manage/edit friends and contacts"
msgstr ""

#: src/Content/Nav.php:332 src/Module/BaseAdmin.php:119
msgid "Admin"
msgstr ""

#: src/Content/Nav.php:332
msgid "Site setup and configuration"
msgstr ""

#: src/Content/Nav.php:333 src/Module/BaseModeration.php:127
#: src/Module/Moderation/Blocklist/Contact.php:110
#: src/Module/Moderation/Blocklist/Server/Add.php:121
#: src/Module/Moderation/Blocklist/Server/Import.php:118
#: src/Module/Moderation/Blocklist/Server/Index.php:95
#: src/Module/Moderation/Item/Delete.php:61
#: src/Module/Moderation/Summary.php:76
#: src/Module/Moderation/Users/Active.php:133
#: src/Module/Moderation/Users/Blocked.php:133
#: src/Module/Moderation/Users/Deleted.php:80
#: src/Module/Moderation/Users/Index.php:147
msgid "Moderation"
msgstr ""

#: src/Content/Nav.php:333
msgid "Content and user moderation"
msgstr ""

#: src/Content/Nav.php:336
msgid "Navigation"
msgstr ""

#: src/Content/Nav.php:336
msgid "Site map"
msgstr ""

#: src/Content/OEmbed.php:317
msgid "Embedding disabled"
msgstr ""

#: src/Content/OEmbed.php:441
msgid "Embedded content"
msgstr ""

#: src/Content/Pager.php:216
msgid "first"
msgstr ""

#: src/Content/Pager.php:221
msgid "prev"
msgstr ""

#: src/Content/Pager.php:276
msgid "next"
msgstr ""

#: src/Content/Pager.php:281
msgid "last"
msgstr ""

#: src/Content/Text/BBCode.php:713 src/Content/Text/BBCode.php:1599
#: src/Content/Text/BBCode.php:1600
msgid "Image/photo"
msgstr ""

#: src/Content/Text/BBCode.php:931
#, php-format
msgid ""
"<a href=\"%1$s\" target=\"_blank\" rel=\"noopener noreferrer\">%2$s</a> %3$s"
msgstr ""

<<<<<<< HEAD
#: src/Content/Text/BBCode.php:956 src/Model/Item.php:3607
#: src/Model/Item.php:3613 src/Model/Item.php:3614
=======
#: src/Content/Text/BBCode.php:956 src/Model/Item.php:3606
#: src/Model/Item.php:3612 src/Model/Item.php:3613
>>>>>>> 8fe74c94
msgid "Link to source"
msgstr ""

#: src/Content/Text/BBCode.php:1506 src/Content/Text/HTML.php:902
msgid "Click to open/close"
msgstr ""

#: src/Content/Text/BBCode.php:1539
msgid "$1 wrote:"
msgstr ""

#: src/Content/Text/BBCode.php:1604 src/Content/Text/BBCode.php:1605
msgid "Encrypted content"
msgstr ""

#: src/Content/Text/BBCode.php:1869
msgid "Invalid source protocol"
msgstr ""

#: src/Content/Text/BBCode.php:1888
msgid "Invalid link protocol"
msgstr ""

#: src/Content/Text/HTML.php:780
msgid "Loading more entries..."
msgstr ""

#: src/Content/Text/HTML.php:781
msgid "The end"
msgstr ""

#: src/Content/Text/HTML.php:857 src/Content/Widget/VCard.php:109
#: src/Model/Profile.php:463 src/Module/Contact/Profile.php:437
msgid "Follow"
msgstr ""

#: src/Content/Widget.php:51
msgid "Add New Contact"
msgstr ""

#: src/Content/Widget.php:52
msgid "Enter address or web location"
msgstr ""

#: src/Content/Widget.php:53
msgid "Example: bob@example.com, http://example.com/barbara"
msgstr ""

#: src/Content/Widget.php:55
msgid "Connect"
msgstr ""

#: src/Content/Widget.php:72
#, php-format
msgid "%d invitation available"
msgid_plural "%d invitations available"
msgstr[0] ""
msgstr[1] ""

#: src/Content/Widget.php:78 view/theme/vier/theme.php:194
msgid "Find People"
msgstr ""

#: src/Content/Widget.php:79 view/theme/vier/theme.php:195
msgid "Enter name or interest"
msgstr ""

#: src/Content/Widget.php:81 view/theme/vier/theme.php:197
msgid "Examples: Robert Morgenstein, Fishing"
msgstr ""

#: src/Content/Widget.php:82 src/Module/Contact.php:432
#: src/Module/Directory.php:96 view/theme/vier/theme.php:198
msgid "Find"
msgstr ""

#: src/Content/Widget.php:83 src/Module/Contact/Suggestions.php:73
#: view/theme/vier/theme.php:199
msgid "Friend Suggestions"
msgstr ""

#: src/Content/Widget.php:84 view/theme/vier/theme.php:200
msgid "Similar Interests"
msgstr ""

#: src/Content/Widget.php:85 view/theme/vier/theme.php:201
msgid "Random Profile"
msgstr ""

#: src/Content/Widget.php:86 view/theme/vier/theme.php:202
msgid "Invite Friends"
msgstr ""

#: src/Content/Widget.php:87 src/Module/Directory.php:88
#: view/theme/vier/theme.php:203
msgid "Global Directory"
msgstr ""

#: src/Content/Widget.php:89 view/theme/vier/theme.php:205
msgid "Local Directory"
msgstr ""

#: src/Content/Widget.php:215 src/Model/Group.php:587
#: src/Module/Contact.php:394 src/Module/Welcome.php:76
msgid "Groups"
msgstr ""

#: src/Content/Widget.php:217
msgid "Everyone"
msgstr ""

#: src/Content/Widget.php:246
msgid "Relationships"
msgstr ""

#: src/Content/Widget.php:248 src/Module/Contact.php:338
#: src/Module/Group.php:291
msgid "All Contacts"
msgstr ""

#: src/Content/Widget.php:287
msgid "Protocols"
msgstr ""

#: src/Content/Widget.php:289
msgid "All Protocols"
msgstr ""

#: src/Content/Widget.php:317
msgid "Saved Folders"
msgstr ""

#: src/Content/Widget.php:319 src/Content/Widget.php:350
msgid "Everything"
msgstr ""

#: src/Content/Widget.php:348
msgid "Categories"
msgstr ""

#: src/Content/Widget.php:405
#, php-format
msgid "%d contact in common"
msgid_plural "%d contacts in common"
msgstr[0] ""
msgstr[1] ""

#: src/Content/Widget.php:501
msgid "Archives"
msgstr ""

#: src/Content/Widget.php:525
msgid "Persons"
msgstr ""

#: src/Content/Widget.php:526
msgid "Organisations"
msgstr ""

#: src/Content/Widget.php:527 src/Model/Contact.php:1656
msgid "News"
msgstr ""

#: src/Content/Widget.php:531 src/Module/Settings/Account.php:453
msgid "Account Types"
msgstr ""

#: src/Content/Widget.php:532 src/Module/Moderation/BaseUsers.php:69
msgid "All"
msgstr ""

#: src/Content/Widget/CalendarExport.php:56
msgid "Export"
msgstr ""

#: src/Content/Widget/CalendarExport.php:57
msgid "Export calendar as ical"
msgstr ""

#: src/Content/Widget/CalendarExport.php:58
msgid "Export calendar as csv"
msgstr ""

#: src/Content/Widget/ContactBlock.php:79
msgid "No contacts"
msgstr ""

#: src/Content/Widget/ContactBlock.php:110
#, php-format
msgid "%d Contact"
msgid_plural "%d Contacts"
msgstr[0] ""
msgstr[1] ""

#: src/Content/Widget/ContactBlock.php:127
msgid "View Contacts"
msgstr ""

#: src/Content/Widget/SavedSearches.php:47
msgid "Remove term"
msgstr ""

#: src/Content/Widget/SavedSearches.php:60
msgid "Saved Searches"
msgstr ""

#: src/Content/Widget/TrendingTags.php:52
#, php-format
msgid "Trending Tags (last %d hour)"
msgid_plural "Trending Tags (last %d hours)"
msgstr[0] ""
msgstr[1] ""

#: src/Content/Widget/TrendingTags.php:53
msgid "More Trending Tags"
msgstr ""

#: src/Content/Widget/VCard.php:102 src/Model/Profile.php:378
#: src/Module/Contact/Profile.php:381 src/Module/Profile/Profile.php:199
msgid "XMPP:"
msgstr ""

#: src/Content/Widget/VCard.php:103 src/Model/Profile.php:379
#: src/Module/Contact/Profile.php:383 src/Module/Profile/Profile.php:203
msgid "Matrix:"
msgstr ""

#: src/Content/Widget/VCard.php:104 src/Model/Event.php:82
#: src/Model/Event.php:109 src/Model/Event.php:473 src/Model/Event.php:958
#: src/Model/Profile.php:373 src/Module/Contact/Profile.php:379
#: src/Module/Directory.php:147 src/Module/Notifications/Introductions.php:187
#: src/Module/Profile/Profile.php:221
msgid "Location:"
msgstr ""

#: src/Content/Widget/VCard.php:107 src/Model/Profile.php:476
#: src/Module/Notifications/Introductions.php:201
msgid "Network:"
msgstr ""

#: src/Content/Widget/VCard.php:111 src/Model/Contact.php:1200
#: src/Model/Contact.php:1211 src/Model/Profile.php:465
#: src/Module/Contact/Profile.php:429
msgid "Unfollow"
msgstr ""

#: src/Core/ACL.php:165 src/Module/Profile/Profile.php:269
msgid "Yourself"
msgstr ""

#: src/Core/ACL.php:201 src/Module/PermissionTooltip.php:133
#: src/Module/PermissionTooltip.php:155
msgid "Mutuals"
msgstr ""

#: src/Core/ACL.php:293
msgid "Post to Email"
msgstr ""

#: src/Core/ACL.php:320 src/Module/PermissionTooltip.php:90
#: src/Module/PermissionTooltip.php:201
msgid "Public"
msgstr ""

#: src/Core/ACL.php:321
msgid ""
"This content will be shown to all your followers and can be seen in the "
"community pages and by anyone with its link."
msgstr ""

#: src/Core/ACL.php:322 src/Module/PermissionTooltip.php:98
msgid "Limited/Private"
msgstr ""

#: src/Core/ACL.php:323
msgid ""
"This content will be shown only to the people in the first box, to the "
"exception of the people mentioned in the second box. It won't appear "
"anywhere public."
msgstr ""

#: src/Core/ACL.php:323
msgid ""
"Start typing the name of a contact or a group to show a filtered list. You "
"can also mention the special groups \"Followers\" and \"Mutuals\"."
msgstr ""

#: src/Core/ACL.php:324
msgid "Show to:"
msgstr ""

#: src/Core/ACL.php:325
msgid "Except to:"
msgstr ""

#: src/Core/ACL.php:326 src/Module/Post/Edit.php:154
msgid "CC: email addresses"
msgstr ""

#: src/Core/ACL.php:327 src/Module/Post/Edit.php:160
msgid "Example: bob@example.com, mary@example.com"
msgstr ""

#: src/Core/ACL.php:328
msgid "Connectors"
msgstr ""

#: src/Core/Installer.php:180
msgid ""
"The database configuration file \"config/local.config.php\" could not be "
"written. Please use the enclosed text to create a configuration file in your "
"web server root."
msgstr ""

#: src/Core/Installer.php:197
msgid ""
"You may need to import the file \"database.sql\" manually using phpmyadmin "
"or mysql."
msgstr ""

#: src/Core/Installer.php:198 src/Module/Install.php:207
#: src/Module/Install.php:350
msgid "Please see the file \"doc/INSTALL.md\"."
msgstr ""

#: src/Core/Installer.php:259
msgid "Could not find a command line version of PHP in the web server PATH."
msgstr ""

#: src/Core/Installer.php:260
msgid ""
"If you don't have a command line version of PHP installed on your server, "
"you will not be able to run the background processing. See <a href='https://"
"github.com/friendica/friendica/blob/stable/doc/Install.md#set-up-the-"
"worker'>'Setup the worker'</a>"
msgstr ""

#: src/Core/Installer.php:265
msgid "PHP executable path"
msgstr ""

#: src/Core/Installer.php:265
msgid ""
"Enter full path to php executable. You can leave this blank to continue the "
"installation."
msgstr ""

#: src/Core/Installer.php:270
msgid "Command line PHP"
msgstr ""

#: src/Core/Installer.php:279
msgid "PHP executable is not the php cli binary (could be cgi-fgci version)"
msgstr ""

#: src/Core/Installer.php:280
msgid "Found PHP version: "
msgstr ""

#: src/Core/Installer.php:282
msgid "PHP cli binary"
msgstr ""

#: src/Core/Installer.php:295
msgid ""
"The command line version of PHP on your system does not have "
"\"register_argc_argv\" enabled."
msgstr ""

#: src/Core/Installer.php:296
msgid "This is required for message delivery to work."
msgstr ""

#: src/Core/Installer.php:301
msgid "PHP register_argc_argv"
msgstr ""

#: src/Core/Installer.php:333
msgid ""
"Error: the \"openssl_pkey_new\" function on this system is not able to "
"generate encryption keys"
msgstr ""

#: src/Core/Installer.php:334
msgid ""
"If running under Windows, please see \"http://www.php.net/manual/en/openssl."
"installation.php\"."
msgstr ""

#: src/Core/Installer.php:337
msgid "Generate encryption keys"
msgstr ""

#: src/Core/Installer.php:389
msgid ""
"Error: Apache webserver mod-rewrite module is required but not installed."
msgstr ""

#: src/Core/Installer.php:394
msgid "Apache mod_rewrite module"
msgstr ""

#: src/Core/Installer.php:400
msgid "Error: PDO or MySQLi PHP module required but not installed."
msgstr ""

#: src/Core/Installer.php:405
msgid "Error: The MySQL driver for PDO is not installed."
msgstr ""

#: src/Core/Installer.php:409
msgid "PDO or MySQLi PHP module"
msgstr ""

#: src/Core/Installer.php:417
msgid "Error, XML PHP module required but not installed."
msgstr ""

#: src/Core/Installer.php:421
msgid "XML PHP module"
msgstr ""

#: src/Core/Installer.php:424
msgid "libCurl PHP module"
msgstr ""

#: src/Core/Installer.php:425
msgid "Error: libCURL PHP module required but not installed."
msgstr ""

#: src/Core/Installer.php:431
msgid "GD graphics PHP module"
msgstr ""

#: src/Core/Installer.php:432
msgid ""
"Error: GD graphics PHP module with JPEG support required but not installed."
msgstr ""

#: src/Core/Installer.php:438
msgid "OpenSSL PHP module"
msgstr ""

#: src/Core/Installer.php:439
msgid "Error: openssl PHP module required but not installed."
msgstr ""

#: src/Core/Installer.php:445
msgid "mb_string PHP module"
msgstr ""

#: src/Core/Installer.php:446
msgid "Error: mb_string PHP module required but not installed."
msgstr ""

#: src/Core/Installer.php:452
msgid "iconv PHP module"
msgstr ""

#: src/Core/Installer.php:453
msgid "Error: iconv PHP module required but not installed."
msgstr ""

#: src/Core/Installer.php:459
msgid "POSIX PHP module"
msgstr ""

#: src/Core/Installer.php:460
msgid "Error: POSIX PHP module required but not installed."
msgstr ""

#: src/Core/Installer.php:466
msgid "Program execution functions"
msgstr ""

#: src/Core/Installer.php:467
msgid ""
"Error: Program execution functions (proc_open) required but not enabled."
msgstr ""

#: src/Core/Installer.php:473
msgid "JSON PHP module"
msgstr ""

#: src/Core/Installer.php:474
msgid "Error: JSON PHP module required but not installed."
msgstr ""

#: src/Core/Installer.php:480
msgid "File Information PHP module"
msgstr ""

#: src/Core/Installer.php:481
msgid "Error: File Information PHP module required but not installed."
msgstr ""

#: src/Core/Installer.php:487
msgid "GNU Multiple Precision PHP module"
msgstr ""

#: src/Core/Installer.php:488
msgid "Error: GNU Multiple Precision PHP module required but not installed."
msgstr ""

#: src/Core/Installer.php:511
msgid ""
"The web installer needs to be able to create a file called \"local.config.php"
"\" in the \"config\" folder of your web server and it is unable to do so."
msgstr ""

#: src/Core/Installer.php:512
msgid ""
"This is most often a permission setting, as the web server may not be able "
"to write files in your folder - even if you can."
msgstr ""

#: src/Core/Installer.php:513
msgid ""
"At the end of this procedure, we will give you a text to save in a file "
"named local.config.php in your Friendica \"config\" folder."
msgstr ""

#: src/Core/Installer.php:514
msgid ""
"You can alternatively skip this procedure and perform a manual installation. "
"Please see the file \"doc/INSTALL.md\" for instructions."
msgstr ""

#: src/Core/Installer.php:517
msgid "config/local.config.php is writable"
msgstr ""

#: src/Core/Installer.php:537
msgid ""
"Friendica uses the Smarty3 template engine to render its web views. Smarty3 "
"compiles templates to PHP to speed up rendering."
msgstr ""

#: src/Core/Installer.php:538
msgid ""
"In order to store these compiled templates, the web server needs to have "
"write access to the directory view/smarty3/ under the Friendica top level "
"folder."
msgstr ""

#: src/Core/Installer.php:539
msgid ""
"Please ensure that the user that your web server runs as (e.g. www-data) has "
"write access to this folder."
msgstr ""

#: src/Core/Installer.php:540
msgid ""
"Note: as a security measure, you should give the web server write access to "
"view/smarty3/ only--not the template files (.tpl) that it contains."
msgstr ""

#: src/Core/Installer.php:543
msgid "view/smarty3 is writable"
msgstr ""

#: src/Core/Installer.php:571
msgid ""
"Url rewrite in .htaccess seems not working. Make sure you copied .htaccess-"
"dist to .htaccess."
msgstr ""

#: src/Core/Installer.php:572
msgid ""
"In some circumstances (like running inside containers), you can skip this "
"error."
msgstr ""

#: src/Core/Installer.php:574
msgid "Error message from Curl when fetching"
msgstr ""

#: src/Core/Installer.php:580
msgid "Url rewrite is working"
msgstr ""

#: src/Core/Installer.php:609
msgid ""
"The detection of TLS to secure the communication between the browser and the "
"new Friendica server failed."
msgstr ""

#: src/Core/Installer.php:610
msgid ""
"It is highly encouraged to use Friendica only over a secure connection as "
"sensitive information like passwords will be transmitted."
msgstr ""

#: src/Core/Installer.php:611
msgid "Please ensure that the connection to the server is secure."
msgstr ""

#: src/Core/Installer.php:612
msgid "No TLS detected"
msgstr ""

#: src/Core/Installer.php:614
msgid "TLS detected"
msgstr ""

#: src/Core/Installer.php:641
msgid "ImageMagick PHP extension is not installed"
msgstr ""

#: src/Core/Installer.php:643
msgid "ImageMagick PHP extension is installed"
msgstr ""

#: src/Core/Installer.php:645
msgid "ImageMagick supports GIF"
msgstr ""

#: src/Core/Installer.php:667
msgid "Database already in use."
msgstr ""

#: src/Core/Installer.php:672
msgid "Could not connect to database."
msgstr ""

#: src/Core/L10n.php:408 src/Model/Event.php:432
#: src/Module/Settings/Display.php:222
msgid "Monday"
msgstr ""

#: src/Core/L10n.php:408 src/Model/Event.php:433
#: src/Module/Settings/Display.php:223
msgid "Tuesday"
msgstr ""

#: src/Core/L10n.php:408 src/Model/Event.php:434
#: src/Module/Settings/Display.php:224
msgid "Wednesday"
msgstr ""

#: src/Core/L10n.php:408 src/Model/Event.php:435
#: src/Module/Settings/Display.php:225
msgid "Thursday"
msgstr ""

#: src/Core/L10n.php:408 src/Model/Event.php:436
#: src/Module/Settings/Display.php:226
msgid "Friday"
msgstr ""

#: src/Core/L10n.php:408 src/Model/Event.php:437
#: src/Module/Settings/Display.php:227
msgid "Saturday"
msgstr ""

#: src/Core/L10n.php:408 src/Model/Event.php:431
#: src/Module/Settings/Display.php:221
msgid "Sunday"
msgstr ""

#: src/Core/L10n.php:412 src/Model/Event.php:452
msgid "January"
msgstr ""

#: src/Core/L10n.php:412 src/Model/Event.php:453
msgid "February"
msgstr ""

#: src/Core/L10n.php:412 src/Model/Event.php:454
msgid "March"
msgstr ""

#: src/Core/L10n.php:412 src/Model/Event.php:455
msgid "April"
msgstr ""

#: src/Core/L10n.php:412 src/Core/L10n.php:431 src/Model/Event.php:443
msgid "May"
msgstr ""

#: src/Core/L10n.php:412 src/Model/Event.php:456
msgid "June"
msgstr ""

#: src/Core/L10n.php:412 src/Model/Event.php:457
msgid "July"
msgstr ""

#: src/Core/L10n.php:412 src/Model/Event.php:458
msgid "August"
msgstr ""

#: src/Core/L10n.php:412 src/Model/Event.php:459
msgid "September"
msgstr ""

#: src/Core/L10n.php:412 src/Model/Event.php:460
msgid "October"
msgstr ""

#: src/Core/L10n.php:412 src/Model/Event.php:461
msgid "November"
msgstr ""

#: src/Core/L10n.php:412 src/Model/Event.php:462
msgid "December"
msgstr ""

#: src/Core/L10n.php:427 src/Model/Event.php:424
msgid "Mon"
msgstr ""

#: src/Core/L10n.php:427 src/Model/Event.php:425
msgid "Tue"
msgstr ""

#: src/Core/L10n.php:427 src/Model/Event.php:426
msgid "Wed"
msgstr ""

#: src/Core/L10n.php:427 src/Model/Event.php:427
msgid "Thu"
msgstr ""

#: src/Core/L10n.php:427 src/Model/Event.php:428
msgid "Fri"
msgstr ""

#: src/Core/L10n.php:427 src/Model/Event.php:429
msgid "Sat"
msgstr ""

#: src/Core/L10n.php:427 src/Model/Event.php:423
msgid "Sun"
msgstr ""

#: src/Core/L10n.php:431 src/Model/Event.php:439
msgid "Jan"
msgstr ""

#: src/Core/L10n.php:431 src/Model/Event.php:440
msgid "Feb"
msgstr ""

#: src/Core/L10n.php:431 src/Model/Event.php:441
msgid "Mar"
msgstr ""

#: src/Core/L10n.php:431 src/Model/Event.php:442
msgid "Apr"
msgstr ""

#: src/Core/L10n.php:431 src/Model/Event.php:444
msgid "Jun"
msgstr ""

#: src/Core/L10n.php:431 src/Model/Event.php:445
msgid "Jul"
msgstr ""

#: src/Core/L10n.php:431 src/Model/Event.php:446
msgid "Aug"
msgstr ""

#: src/Core/L10n.php:431
msgid "Sep"
msgstr ""

#: src/Core/L10n.php:431 src/Model/Event.php:448
msgid "Oct"
msgstr ""

#: src/Core/L10n.php:431 src/Model/Event.php:449
msgid "Nov"
msgstr ""

#: src/Core/L10n.php:431 src/Model/Event.php:450
msgid "Dec"
msgstr ""

#: src/Core/Renderer.php:89 src/Core/Renderer.php:118 src/Core/Renderer.php:147
#: src/Core/Renderer.php:181 src/Render/FriendicaSmartyEngine.php:60
msgid ""
"Friendica can't display this page at the moment, please contact the "
"administrator."
msgstr ""

#: src/Core/Renderer.php:143
msgid "template engine cannot be registered without a name."
msgstr ""

#: src/Core/Renderer.php:177
msgid "template engine is not registered!"
msgstr ""

#: src/Core/Storage/Type/FilesystemConfig.php:78
msgid "Storage base path"
msgstr ""

#: src/Core/Storage/Type/FilesystemConfig.php:80
msgid ""
"Folder where uploaded files are saved. For maximum security, This should be "
"a path outside web server folder tree"
msgstr ""

#: src/Core/Storage/Type/FilesystemConfig.php:93
msgid "Enter a valid existing folder"
msgstr ""

#: src/Core/Update.php:80
#, php-format
msgid ""
"Updates from version %s are not supported. Please update at least to version "
"2021.01 and wait until the postupdate finished version 1383."
msgstr ""

#: src/Core/Update.php:91
#, php-format
msgid ""
"Updates from postupdate version %s are not supported. Please update at least "
"to version 2021.01 and wait until the postupdate finished version 1383."
msgstr ""

#: src/Core/Update.php:197
#, php-format
msgid "%s: executing pre update %d"
msgstr ""

#: src/Core/Update.php:239
#, php-format
msgid "%s: executing post update %d"
msgstr ""

#: src/Core/Update.php:313
#, php-format
msgid "Update %s failed. See error logs."
msgstr ""

#: src/Core/Update.php:353
#, php-format
msgid ""
"\n"
"\t\t\t\tThe friendica developers released update %s recently,\n"
"\t\t\t\tbut when I tried to install it, something went terribly wrong.\n"
"\t\t\t\tThis needs to be fixed soon and I can't do it alone. Please contact "
"a\n"
"\t\t\t\tfriendica developer if you can not help me on your own. My database "
"might be invalid."
msgstr ""

#: src/Core/Update.php:359
#, php-format
msgid "The error message is\\n[pre]%s[/pre]"
msgstr ""

#: src/Core/Update.php:363 src/Core/Update.php:391
msgid "[Friendica Notify] Database update"
msgstr ""

#: src/Core/Update.php:385
#, php-format
msgid ""
"\n"
"\t\t\t\tThe friendica database was successfully updated from %s to %s."
msgstr ""

#: src/Database/DBStructure.php:57
#, php-format
msgid "The database version had been set to %s."
msgstr ""

#: src/Database/DBStructure.php:70
#, php-format
msgid ""
"The post update is at version %d, it has to be at %d to safely drop the "
"tables."
msgstr ""

#: src/Database/DBStructure.php:83
msgid "No unused tables found."
msgstr ""

#: src/Database/DBStructure.php:88
msgid ""
"These tables are not used for friendica and will be deleted when you execute "
"\"dbstructure drop -e\":"
msgstr ""

#: src/Database/DBStructure.php:126
msgid "There are no tables on MyISAM or InnoDB with the Antelope file format."
msgstr ""

#: src/Database/DBStructure.php:150
#, php-format
msgid ""
"\n"
"Error %d occurred during database update:\n"
"%s\n"
msgstr ""

#: src/Database/DBStructure.php:153
msgid "Errors encountered performing database changes: "
msgstr ""

#: src/Database/DBStructure.php:221
msgid "Another database update is currently running."
msgstr ""

#: src/Database/DBStructure.php:225
#, php-format
msgid "%s: Database update"
msgstr ""

#: src/Database/DBStructure.php:482
#, php-format
msgid "%s: updating %s table."
msgstr ""

#: src/Factory/Api/Mastodon/Error.php:55
msgid "Record not found"
msgstr ""

#: src/Factory/Api/Mastodon/Error.php:65
msgid "Unprocessable Entity"
msgstr ""

#: src/Factory/Api/Mastodon/Error.php:75
msgid "Unauthorized"
msgstr ""

#: src/Factory/Api/Mastodon/Error.php:84
msgid ""
"Token is not authorized with a valid user or is missing a required scope"
msgstr ""

#: src/Factory/Api/Mastodon/Error.php:94
msgid "Internal Server Error"
msgstr ""

#: src/LegacyModule.php:63
#, php-format
msgid "Legacy module file not found: %s"
msgstr ""

#: src/Model/Contact.php:1217 src/Module/Moderation/Users/Pending.php:102
#: src/Module/Notifications/Introductions.php:132
#: src/Module/Notifications/Introductions.php:204
msgid "Approve"
msgstr ""

#: src/Model/Contact.php:1652
msgid "Organisation"
msgstr ""

#: src/Model/Contact.php:1660
msgid "Forum"
msgstr ""

#: src/Model/Contact.php:2947
msgid "Disallowed profile URL."
msgstr ""

#: src/Model/Contact.php:2952 src/Module/Friendica.php:83
msgid "Blocked domain"
msgstr ""

#: src/Model/Contact.php:2957
msgid "Connect URL missing."
msgstr ""

#: src/Model/Contact.php:2966
msgid ""
"The contact could not be added. Please check the relevant network "
"credentials in your Settings -> Social Networks page."
msgstr ""

#: src/Model/Contact.php:2984
#, php-format
msgid "Expected network %s does not match actual network %s"
msgstr ""

#: src/Model/Contact.php:3001
msgid "The profile address specified does not provide adequate information."
msgstr ""

#: src/Model/Contact.php:3003
msgid "No compatible communication protocols or feeds were discovered."
msgstr ""

#: src/Model/Contact.php:3006
msgid "An author or name was not found."
msgstr ""

#: src/Model/Contact.php:3009
msgid "No browser URL could be matched to this address."
msgstr ""

#: src/Model/Contact.php:3012
msgid ""
"Unable to match @-style Identity Address with a known protocol or email "
"contact."
msgstr ""

#: src/Model/Contact.php:3013
msgid "Use mailto: in front of address to force email check."
msgstr ""

#: src/Model/Contact.php:3019
msgid ""
"The profile address specified belongs to a network which has been disabled "
"on this site."
msgstr ""

#: src/Model/Contact.php:3024
msgid ""
"Limited profile. This person will be unable to receive direct/personal "
"notifications from you."
msgstr ""

#: src/Model/Contact.php:3089
msgid "Unable to retrieve contact information."
msgstr ""

#: src/Model/Event.php:54
msgid "l F d, Y \\@ g:i A \\G\\M\\TP (e)"
msgstr ""

#: src/Model/Event.php:75 src/Model/Event.php:92 src/Model/Event.php:471
#: src/Model/Event.php:940
msgid "Starts:"
msgstr ""

#: src/Model/Event.php:78 src/Model/Event.php:98 src/Model/Event.php:472
#: src/Model/Event.php:944
msgid "Finishes:"
msgstr ""

#: src/Model/Event.php:421
msgid "all-day"
msgstr ""

#: src/Model/Event.php:447
msgid "Sept"
msgstr ""

#: src/Model/Event.php:464 src/Module/Calendar/Show.php:128
#: src/Util/Temporal.php:343
msgid "today"
msgstr ""

#: src/Model/Event.php:465 src/Module/Calendar/Show.php:129
#: src/Module/Settings/Display.php:232 src/Util/Temporal.php:353
msgid "month"
msgstr ""

#: src/Model/Event.php:466 src/Module/Calendar/Show.php:130
#: src/Module/Settings/Display.php:233 src/Util/Temporal.php:354
msgid "week"
msgstr ""

#: src/Model/Event.php:467 src/Module/Calendar/Show.php:131
#: src/Module/Settings/Display.php:234 src/Util/Temporal.php:355
msgid "day"
msgstr ""

#: src/Model/Event.php:469
msgid "No events to display"
msgstr ""

#: src/Model/Event.php:518 src/Module/DFRN/Poll.php:47 src/Module/Feed.php:69
#: src/Module/Update/Profile.php:56
msgid "Access to this profile has been restricted."
msgstr ""

#: src/Model/Event.php:559 src/Module/Calendar/Event/Show.php:67
msgid "Event not found."
msgstr ""

#: src/Model/Event.php:637
msgid "l, F j"
msgstr ""

#: src/Model/Event.php:664
msgid "Edit event"
msgstr ""

#: src/Model/Event.php:665
msgid "Duplicate event"
msgstr ""

#: src/Model/Event.php:666
msgid "Delete event"
msgstr ""

#: src/Model/Event.php:896 src/Module/Debug/Localtime.php:38
msgid "l F d, Y \\@ g:i A"
msgstr ""

#: src/Model/Event.php:897
msgid "D g:i A"
msgstr ""

#: src/Model/Event.php:898
msgid "g:i A"
msgstr ""

#: src/Model/Event.php:959 src/Model/Event.php:961
msgid "Show map"
msgstr ""

#: src/Model/Event.php:960
msgid "Hide map"
msgstr ""

#: src/Model/Event.php:1053
#, php-format
msgid "%s's birthday"
msgstr ""

#: src/Model/Event.php:1054
#, php-format
msgid "Happy Birthday %s"
msgstr ""

#: src/Model/Group.php:105
msgid ""
"A deleted group with this name was revived. Existing item permissions "
"<strong>may</strong> apply to this group and any future members. If this is "
"not what you intended, please create another group with a different name."
msgstr ""

#: src/Model/Group.php:503
msgid "Default privacy group for new contacts"
msgstr ""

#: src/Model/Group.php:535
msgid "Everybody"
msgstr ""

#: src/Model/Group.php:554
msgid "edit"
msgstr ""

#: src/Model/Group.php:586
msgid "add"
msgstr ""

#: src/Model/Group.php:591
msgid "Edit group"
msgstr ""

#: src/Model/Group.php:592 src/Module/Group.php:192
msgid "Contacts not in any group"
msgstr ""

#: src/Model/Group.php:594
msgid "Create a new group"
msgstr ""

#: src/Model/Group.php:595 src/Module/Group.php:177 src/Module/Group.php:200
#: src/Module/Group.php:275
msgid "Group Name: "
msgstr ""

#: src/Model/Group.php:596
msgid "Edit groups"
msgstr ""

<<<<<<< HEAD
#: src/Model/Item.php:2023
=======
#: src/Model/Item.php:2022
>>>>>>> 8fe74c94
#, php-format
msgid "Detected languages in this post:\\n%s"
msgstr ""

<<<<<<< HEAD
#: src/Model/Item.php:2926
msgid "activity"
msgstr ""

#: src/Model/Item.php:2928
msgid "comment"
msgstr ""

#: src/Model/Item.php:2931 src/Module/Post/Tag/Add.php:123
msgid "post"
msgstr ""

#: src/Model/Item.php:3093
=======
#: src/Model/Item.php:2925
msgid "activity"
msgstr ""

#: src/Model/Item.php:2927
msgid "comment"
msgstr ""

#: src/Model/Item.php:2930 src/Module/Post/Tag/Add.php:123
msgid "post"
msgstr ""

#: src/Model/Item.php:3092
>>>>>>> 8fe74c94
#, php-format
msgid "%s is blocked"
msgstr ""

<<<<<<< HEAD
#: src/Model/Item.php:3095
=======
#: src/Model/Item.php:3094
>>>>>>> 8fe74c94
#, php-format
msgid "%s is ignored"
msgstr ""

<<<<<<< HEAD
#: src/Model/Item.php:3097
=======
#: src/Model/Item.php:3096
>>>>>>> 8fe74c94
#, php-format
msgid "Content from %s is collapsed"
msgstr ""

<<<<<<< HEAD
#: src/Model/Item.php:3101
=======
#: src/Model/Item.php:3100
>>>>>>> 8fe74c94
#, php-format
msgid "Content warning: %s"
msgstr ""

<<<<<<< HEAD
#: src/Model/Item.php:3519
msgid "bytes"
msgstr ""

#: src/Model/Item.php:3550
=======
#: src/Model/Item.php:3518
msgid "bytes"
msgstr ""

#: src/Model/Item.php:3549
>>>>>>> 8fe74c94
#, php-format
msgid "%2$s (%3$d%%, %1$d vote)"
msgid_plural "%2$s (%3$d%%, %1$d votes)"
msgstr[0] ""
msgstr[1] ""

<<<<<<< HEAD
#: src/Model/Item.php:3552
=======
#: src/Model/Item.php:3551
>>>>>>> 8fe74c94
#, php-format
msgid "%2$s (%1$d vote)"
msgid_plural "%2$s (%1$d votes)"
msgstr[0] ""
msgstr[1] ""

<<<<<<< HEAD
#: src/Model/Item.php:3557
=======
#: src/Model/Item.php:3556
>>>>>>> 8fe74c94
#, php-format
msgid "%d voter. Poll end: %s"
msgid_plural "%d voters. Poll end: %s"
msgstr[0] ""
msgstr[1] ""

<<<<<<< HEAD
#: src/Model/Item.php:3559
=======
#: src/Model/Item.php:3558
>>>>>>> 8fe74c94
#, php-format
msgid "%d voter."
msgid_plural "%d voters."
msgstr[0] ""
msgstr[1] ""

<<<<<<< HEAD
#: src/Model/Item.php:3561
=======
#: src/Model/Item.php:3560
>>>>>>> 8fe74c94
#, php-format
msgid "Poll end: %s"
msgstr ""

<<<<<<< HEAD
#: src/Model/Item.php:3595 src/Model/Item.php:3596
=======
#: src/Model/Item.php:3594 src/Model/Item.php:3595
>>>>>>> 8fe74c94
msgid "View on separate page"
msgstr ""

#: src/Model/Mail.php:137 src/Model/Mail.php:266
msgid "[no subject]"
msgstr ""

#: src/Model/Photo.php:1189 src/Module/Media/Photo/Upload.php:197
msgid "Wall Photos"
msgstr ""

#: src/Model/Profile.php:361 src/Module/Profile/Profile.php:283
#: src/Module/Profile/Profile.php:285
msgid "Edit profile"
msgstr ""

#: src/Model/Profile.php:363
msgid "Change profile photo"
msgstr ""

#: src/Model/Profile.php:376 src/Module/Directory.php:152
#: src/Module/Profile/Profile.php:209
msgid "Homepage:"
msgstr ""

#: src/Model/Profile.php:377 src/Module/Contact/Profile.php:385
#: src/Module/Notifications/Introductions.php:189
msgid "About:"
msgstr ""

#: src/Model/Profile.php:467
msgid "Atom feed"
msgstr ""

#: src/Model/Profile.php:474
msgid "This website has been verified to belong to the same person."
msgstr ""

#: src/Model/Profile.php:511
msgid "F d"
msgstr ""

#: src/Model/Profile.php:575 src/Model/Profile.php:664
msgid "[today]"
msgstr ""

#: src/Model/Profile.php:584
msgid "Birthday Reminders"
msgstr ""

#: src/Model/Profile.php:585
msgid "Birthdays this week:"
msgstr ""

#: src/Model/Profile.php:613
msgid "g A l F d"
msgstr ""

#: src/Model/Profile.php:651
msgid "[No description]"
msgstr ""

#: src/Model/Profile.php:677
msgid "Event Reminders"
msgstr ""

#: src/Model/Profile.php:678
msgid "Upcoming events the next 7 days:"
msgstr ""

#: src/Model/Profile.php:875
#, php-format
msgid "OpenWebAuth: %1$s welcomes %2$s"
msgstr ""

#: src/Model/Profile.php:1015
msgid "Hometown:"
msgstr ""

#: src/Model/Profile.php:1016
msgid "Marital Status:"
msgstr ""

#: src/Model/Profile.php:1017
msgid "With:"
msgstr ""

#: src/Model/Profile.php:1018
msgid "Since:"
msgstr ""

#: src/Model/Profile.php:1019
msgid "Sexual Preference:"
msgstr ""

#: src/Model/Profile.php:1020
msgid "Political Views:"
msgstr ""

#: src/Model/Profile.php:1021
msgid "Religious Views:"
msgstr ""

#: src/Model/Profile.php:1022
msgid "Likes:"
msgstr ""

#: src/Model/Profile.php:1023
msgid "Dislikes:"
msgstr ""

#: src/Model/Profile.php:1024
msgid "Title/Description:"
msgstr ""

#: src/Model/Profile.php:1025 src/Module/Admin/Summary.php:221
#: src/Module/Moderation/Summary.php:77
msgid "Summary"
msgstr ""

#: src/Model/Profile.php:1026
msgid "Musical interests"
msgstr ""

#: src/Model/Profile.php:1027
msgid "Books, literature"
msgstr ""

#: src/Model/Profile.php:1028
msgid "Television"
msgstr ""

#: src/Model/Profile.php:1029
msgid "Film/dance/culture/entertainment"
msgstr ""

#: src/Model/Profile.php:1030
msgid "Hobbies/Interests"
msgstr ""

#: src/Model/Profile.php:1031
msgid "Love/romance"
msgstr ""

#: src/Model/Profile.php:1032
msgid "Work/employment"
msgstr ""

#: src/Model/Profile.php:1033
msgid "School/education"
msgstr ""

#: src/Model/Profile.php:1034
msgid "Contact information and Social Networks"
msgstr ""

#: src/Model/User.php:214 src/Model/User.php:1120
msgid "SERIOUS ERROR: Generation of security keys failed."
msgstr ""

#: src/Model/User.php:572 src/Model/User.php:605
msgid "Login failed"
msgstr ""

#: src/Model/User.php:637
msgid "Not enough information to authenticate"
msgstr ""

#: src/Model/User.php:754
msgid "Password can't be empty"
msgstr ""

#: src/Model/User.php:796
msgid "Empty passwords are not allowed."
msgstr ""

#: src/Model/User.php:800
msgid ""
"The new password has been exposed in a public data dump, please choose "
"another."
msgstr ""

#: src/Model/User.php:804
msgid "The password length is limited to 72 characters."
msgstr ""

#: src/Model/User.php:808
msgid "The password can't contain white spaces nor accentuated letters"
msgstr ""

#: src/Model/User.php:1003
msgid "Passwords do not match. Password unchanged."
msgstr ""

#: src/Model/User.php:1010
msgid "An invitation is required."
msgstr ""

#: src/Model/User.php:1014
msgid "Invitation could not be verified."
msgstr ""

#: src/Model/User.php:1022
msgid "Invalid OpenID url"
msgstr ""

#: src/Model/User.php:1035 src/Security/Authentication.php:241
msgid ""
"We encountered a problem while logging in with the OpenID you provided. "
"Please check the correct spelling of the ID."
msgstr ""

#: src/Model/User.php:1035 src/Security/Authentication.php:241
msgid "The error message was:"
msgstr ""

#: src/Model/User.php:1041
msgid "Please enter the required information."
msgstr ""

#: src/Model/User.php:1055
#, php-format
msgid ""
"system.username_min_length (%s) and system.username_max_length (%s) are "
"excluding each other, swapping values."
msgstr ""

#: src/Model/User.php:1062
#, php-format
msgid "Username should be at least %s character."
msgid_plural "Username should be at least %s characters."
msgstr[0] ""
msgstr[1] ""

#: src/Model/User.php:1066
#, php-format
msgid "Username should be at most %s character."
msgid_plural "Username should be at most %s characters."
msgstr[0] ""
msgstr[1] ""

#: src/Model/User.php:1074
msgid "That doesn't appear to be your full (First Last) name."
msgstr ""

#: src/Model/User.php:1079
msgid "Your email domain is not among those allowed on this site."
msgstr ""

#: src/Model/User.php:1083
msgid "Not a valid email address."
msgstr ""

#: src/Model/User.php:1086
msgid "The nickname was blocked from registration by the nodes admin."
msgstr ""

#: src/Model/User.php:1090 src/Model/User.php:1096
msgid "Cannot use that email."
msgstr ""

#: src/Model/User.php:1102
msgid "Your nickname can only contain a-z, 0-9 and _."
msgstr ""

#: src/Model/User.php:1110 src/Model/User.php:1167
msgid "Nickname is already registered. Please choose another."
msgstr ""

#: src/Model/User.php:1154 src/Model/User.php:1158
msgid "An error occurred during registration. Please try again."
msgstr ""

#: src/Model/User.php:1181
msgid "An error occurred creating your default profile. Please try again."
msgstr ""

#: src/Model/User.php:1188
msgid "An error occurred creating your self contact. Please try again."
msgstr ""

#: src/Model/User.php:1193
msgid "Friends"
msgstr ""

#: src/Model/User.php:1197
msgid ""
"An error occurred creating your default contact group. Please try again."
msgstr ""

#: src/Model/User.php:1236
msgid "Profile Photos"
msgstr ""

#: src/Model/User.php:1431
#, php-format
msgid ""
"\n"
"\t\tDear %1$s,\n"
"\t\t\tthe administrator of %2$s has set up an account for you."
msgstr ""

#: src/Model/User.php:1434
#, php-format
msgid ""
"\n"
"\t\tThe login details are as follows:\n"
"\n"
"\t\tSite Location:\t%1$s\n"
"\t\tLogin Name:\t\t%2$s\n"
"\t\tPassword:\t\t%3$s\n"
"\n"
"\t\tYou may change your password from your account \"Settings\" page after "
"logging\n"
"\t\tin.\n"
"\n"
"\t\tPlease take a few moments to review the other account settings on that "
"page.\n"
"\n"
"\t\tYou may also wish to add some basic information to your default profile\n"
"\t\t(on the \"Profiles\" page) so that other people can easily find you.\n"
"\n"
"\t\tWe recommend setting your full name, adding a profile photo,\n"
"\t\tadding some profile \"keywords\" (very useful in making new friends) - "
"and\n"
"\t\tperhaps what country you live in; if you do not wish to be more "
"specific\n"
"\t\tthan that.\n"
"\n"
"\t\tWe fully respect your right to privacy, and none of these items are "
"necessary.\n"
"\t\tIf you are new and do not know anybody here, they may help\n"
"\t\tyou to make some new and interesting friends.\n"
"\n"
"\t\tIf you ever want to delete your account, you can do so at %1$s/settings/"
"removeme\n"
"\n"
"\t\tThank you and welcome to %4$s."
msgstr ""

#: src/Model/User.php:1467 src/Model/User.php:1574
#, php-format
msgid "Registration details for %s"
msgstr ""

#: src/Model/User.php:1487
#, php-format
msgid ""
"\n"
"\t\t\tDear %1$s,\n"
"\t\t\t\tThank you for registering at %2$s. Your account is pending for "
"approval by the administrator.\n"
"\n"
"\t\t\tYour login details are as follows:\n"
"\n"
"\t\t\tSite Location:\t%3$s\n"
"\t\t\tLogin Name:\t\t%4$s\n"
"\t\t\tPassword:\t\t%5$s\n"
"\t\t"
msgstr ""

#: src/Model/User.php:1506
#, php-format
msgid "Registration at %s"
msgstr ""

#: src/Model/User.php:1530
#, php-format
msgid ""
"\n"
"\t\t\t\tDear %1$s,\n"
"\t\t\t\tThank you for registering at %2$s. Your account has been created.\n"
"\t\t\t"
msgstr ""

#: src/Model/User.php:1538
#, php-format
msgid ""
"\n"
"\t\t\tThe login details are as follows:\n"
"\n"
"\t\t\tSite Location:\t%3$s\n"
"\t\t\tLogin Name:\t\t%1$s\n"
"\t\t\tPassword:\t\t%5$s\n"
"\n"
"\t\t\tYou may change your password from your account \"Settings\" page after "
"logging\n"
"\t\t\tin.\n"
"\n"
"\t\t\tPlease take a few moments to review the other account settings on that "
"page.\n"
"\n"
"\t\t\tYou may also wish to add some basic information to your default "
"profile\n"
"\t\t\t(on the \"Profiles\" page) so that other people can easily find you.\n"
"\n"
"\t\t\tWe recommend setting your full name, adding a profile photo,\n"
"\t\t\tadding some profile \"keywords\" (very useful in making new friends) - "
"and\n"
"\t\t\tperhaps what country you live in; if you do not wish to be more "
"specific\n"
"\t\t\tthan that.\n"
"\n"
"\t\t\tWe fully respect your right to privacy, and none of these items are "
"necessary.\n"
"\t\t\tIf you are new and do not know anybody here, they may help\n"
"\t\t\tyou to make some new and interesting friends.\n"
"\n"
"\t\t\tIf you ever want to delete your account, you can do so at %3$s/"
"settings/removeme\n"
"\n"
"\t\t\tThank you and welcome to %2$s."
msgstr ""

#: src/Module/Admin/Addons/Details.php:65
msgid "Addon not found."
msgstr ""

#: src/Module/Admin/Addons/Details.php:76 src/Module/Admin/Addons/Index.php:49
#, php-format
msgid "Addon %s disabled."
msgstr ""

#: src/Module/Admin/Addons/Details.php:79 src/Module/Admin/Addons/Index.php:51
#, php-format
msgid "Addon %s enabled."
msgstr ""

#: src/Module/Admin/Addons/Details.php:88
#: src/Module/Admin/Themes/Details.php:46
msgid "Disable"
msgstr ""

#: src/Module/Admin/Addons/Details.php:91
#: src/Module/Admin/Themes/Details.php:49
msgid "Enable"
msgstr ""

#: src/Module/Admin/Addons/Details.php:111 src/Module/Admin/Addons/Index.php:67
#: src/Module/Admin/Federation.php:209 src/Module/Admin/Logs/Settings.php:85
#: src/Module/Admin/Logs/View.php:83 src/Module/Admin/Queue.php:72
#: src/Module/Admin/Site.php:398 src/Module/Admin/Storage.php:138
#: src/Module/Admin/Summary.php:220 src/Module/Admin/Themes/Details.php:90
#: src/Module/Admin/Themes/Index.php:111 src/Module/Admin/Tos.php:77
#: src/Module/Moderation/Users/Create.php:61
#: src/Module/Moderation/Users/Pending.php:96
msgid "Administration"
msgstr ""

#: src/Module/Admin/Addons/Details.php:112 src/Module/Admin/Addons/Index.php:68
#: src/Module/BaseAdmin.php:92 src/Module/BaseSettings.php:134
msgid "Addons"
msgstr ""

#: src/Module/Admin/Addons/Details.php:113
#: src/Module/Admin/Themes/Details.php:92
msgid "Toggle"
msgstr ""

#: src/Module/Admin/Addons/Details.php:120
#: src/Module/Admin/Themes/Details.php:100
msgid "Author: "
msgstr ""

#: src/Module/Admin/Addons/Details.php:121
#: src/Module/Admin/Themes/Details.php:101
msgid "Maintainer: "
msgstr ""

#: src/Module/Admin/Addons/Index.php:42
msgid "Addons reloaded"
msgstr ""

#: src/Module/Admin/Addons/Index.php:53
#, php-format
msgid "Addon %s failed to install."
msgstr ""

#: src/Module/Admin/Addons/Index.php:69 src/Module/Admin/Features.php:86
#: src/Module/Admin/Logs/Settings.php:87 src/Module/Admin/Site.php:401
#: src/Module/Admin/Themes/Index.php:113 src/Module/Admin/Tos.php:86
#: src/Module/Settings/Account.php:560 src/Module/Settings/Addons.php:78
#: src/Module/Settings/Connectors.php:160
#: src/Module/Settings/Connectors.php:246
#: src/Module/Settings/Delegation.php:169 src/Module/Settings/Display.php:247
#: src/Module/Settings/Features.php:76
msgid "Save Settings"
msgstr ""

#: src/Module/Admin/Addons/Index.php:70
msgid "Reload active addons"
msgstr ""

#: src/Module/Admin/Addons/Index.php:74
#, php-format
msgid ""
"There are currently no addons available on your node. You can find the "
"official addon repository at %1$s and might find other interesting addons in "
"the open addon registry at %2$s"
msgstr ""

#: src/Module/Admin/DBSync.php:51
msgid "Update has been marked successful"
msgstr ""

#: src/Module/Admin/DBSync.php:59
#, php-format
msgid "Database structure update %s was successfully applied."
msgstr ""

#: src/Module/Admin/DBSync.php:61
#, php-format
msgid "Executing of database structure update %s failed with error: %s"
msgstr ""

#: src/Module/Admin/DBSync.php:76
#, php-format
msgid "Executing %s failed with error: %s"
msgstr ""

#: src/Module/Admin/DBSync.php:78
#, php-format
msgid "Update %s was successfully applied."
msgstr ""

#: src/Module/Admin/DBSync.php:81
#, php-format
msgid "Update %s did not return a status. Unknown if it succeeded."
msgstr ""

#: src/Module/Admin/DBSync.php:84
#, php-format
msgid "There was no additional update function %s that needed to be called."
msgstr ""

#: src/Module/Admin/DBSync.php:105
msgid "No failed updates."
msgstr ""

#: src/Module/Admin/DBSync.php:106
msgid "Check database structure"
msgstr ""

#: src/Module/Admin/DBSync.php:110
msgid "Failed Updates"
msgstr ""

#: src/Module/Admin/DBSync.php:111
msgid ""
"This does not include updates prior to 1139, which did not return a status."
msgstr ""

#: src/Module/Admin/DBSync.php:112
msgid "Mark success (if update was manually applied)"
msgstr ""

#: src/Module/Admin/DBSync.php:113
msgid "Attempt to execute this update step automatically"
msgstr ""

#: src/Module/Admin/Features.php:76
#, php-format
msgid "Lock feature %s"
msgstr ""

#: src/Module/Admin/Features.php:84
msgid "Manage Additional Features"
msgstr ""

#: src/Module/Admin/Federation.php:75
msgid "Other"
msgstr ""

#: src/Module/Admin/Federation.php:149 src/Module/Admin/Federation.php:398
msgid "unknown"
msgstr ""

#: src/Module/Admin/Federation.php:182
#, php-format
msgid "%2$s total system"
msgid_plural "%2$s total systems"
msgstr[0] ""
msgstr[1] ""

#: src/Module/Admin/Federation.php:183
#, php-format
msgid "%2$s active user last month"
msgid_plural "%2$s active users last month"
msgstr[0] ""
msgstr[1] ""

#: src/Module/Admin/Federation.php:184
#, php-format
msgid "%2$s active user last six months"
msgid_plural "%2$s active users last six months"
msgstr[0] ""
msgstr[1] ""

#: src/Module/Admin/Federation.php:185
#, php-format
msgid "%2$s registered user"
msgid_plural "%2$s registered users"
msgstr[0] ""
msgstr[1] ""

#: src/Module/Admin/Federation.php:186
#, php-format
msgid "%2$s locally created post or comment"
msgid_plural "%2$s locally created posts and comments"
msgstr[0] ""
msgstr[1] ""

#: src/Module/Admin/Federation.php:189
#, php-format
msgid "%2$s post per user"
msgid_plural "%2$s posts per user"
msgstr[0] ""
msgstr[1] ""

#: src/Module/Admin/Federation.php:194
#, php-format
msgid "%2$s user per system"
msgid_plural "%2$s users per system"
msgstr[0] ""
msgstr[1] ""

#: src/Module/Admin/Federation.php:204
msgid ""
"This page offers you some numbers to the known part of the federated social "
"network your Friendica node is part of. These numbers are not complete but "
"only reflect the part of the network your node is aware of."
msgstr ""

#: src/Module/Admin/Federation.php:210 src/Module/BaseAdmin.php:87
msgid "Federation Statistics"
msgstr ""

#: src/Module/Admin/Federation.php:214
#, php-format
msgid ""
"Currently this node is aware of %2$s node (%3$s active users last month, "
"%4$s active users last six months, %5$s registered users in total) from the "
"following platforms:"
msgid_plural ""
"Currently this node is aware of %2$s nodes (%3$s active users last month, "
"%4$s active users last six months, %5$s registered users in total) from the "
"following platforms:"
msgstr[0] ""
msgstr[1] ""

#: src/Module/Admin/Logs/Settings.php:47
#, php-format
msgid "The logfile '%s' is not writable. No logging possible"
msgstr ""

#: src/Module/Admin/Logs/Settings.php:77
msgid "PHP log currently enabled."
msgstr ""

#: src/Module/Admin/Logs/Settings.php:79
msgid "PHP log currently disabled."
msgstr ""

#: src/Module/Admin/Logs/Settings.php:86 src/Module/BaseAdmin.php:102
#: src/Module/BaseAdmin.php:103
msgid "Logs"
msgstr ""

#: src/Module/Admin/Logs/Settings.php:88
msgid "Clear"
msgstr ""

#: src/Module/Admin/Logs/Settings.php:91
msgid "Enable Debugging"
msgstr ""

#: src/Module/Admin/Logs/Settings.php:91 src/Module/Admin/Logs/Settings.php:92
#: src/Module/Admin/Logs/Settings.php:93 src/Module/Admin/Site.php:420
#: src/Module/Admin/Site.php:428
msgid "<strong>Read-only</strong> because it is set by an environment variable"
msgstr ""

#: src/Module/Admin/Logs/Settings.php:92
msgid "Log file"
msgstr ""

#: src/Module/Admin/Logs/Settings.php:92
msgid ""
"Must be writable by web server. Relative to your Friendica top-level "
"directory."
msgstr ""

#: src/Module/Admin/Logs/Settings.php:93
msgid "Log level"
msgstr ""

#: src/Module/Admin/Logs/Settings.php:95
msgid "PHP logging"
msgstr ""

#: src/Module/Admin/Logs/Settings.php:96
msgid ""
"To temporarily enable logging of PHP errors and warnings you can prepend the "
"following to the index.php file of your installation. The filename set in "
"the 'error_log' line is relative to the friendica top-level directory and "
"must be writeable by the web server. The option '1' for 'log_errors' and "
"'display_errors' is to enable these options, set to '0' to disable them."
msgstr ""

#: src/Module/Admin/Logs/View.php:70
#, php-format
msgid ""
"Error trying to open <strong>%1$s</strong> log file.<br/>Check to see if "
"file %1$s exist and is readable."
msgstr ""

#: src/Module/Admin/Logs/View.php:79
#, php-format
msgid ""
"Couldn't open <strong>%1$s</strong> log file.<br/>Check to see if file %1$s "
"is readable."
msgstr ""

#: src/Module/Admin/Logs/View.php:84 src/Module/BaseAdmin.php:104
msgid "View Logs"
msgstr ""

#: src/Module/Admin/Logs/View.php:87
msgid "Search in logs"
msgstr ""

#: src/Module/Admin/Logs/View.php:88
#: src/Module/Notifications/Notifications.php:140
msgid "Show all"
msgstr ""

#: src/Module/Admin/Logs/View.php:89
msgid "Date"
msgstr ""

#: src/Module/Admin/Logs/View.php:90
msgid "Level"
msgstr ""

#: src/Module/Admin/Logs/View.php:91
msgid "Context"
msgstr ""

#: src/Module/Admin/Logs/View.php:93
msgid "ALL"
msgstr ""

#: src/Module/Admin/Logs/View.php:94
msgid "View details"
msgstr ""

#: src/Module/Admin/Logs/View.php:95
msgid "Click to view details"
msgstr ""

#: src/Module/Admin/Logs/View.php:96 src/Module/Calendar/Event/Form.php:207
msgid "Event details"
msgstr ""

#: src/Module/Admin/Logs/View.php:97
msgid "Data"
msgstr ""

#: src/Module/Admin/Logs/View.php:98
#: src/Module/Debug/ActivityPubConversion.php:57
msgid "Source"
msgstr ""

#: src/Module/Admin/Logs/View.php:99
msgid "File"
msgstr ""

#: src/Module/Admin/Logs/View.php:100
msgid "Line"
msgstr ""

#: src/Module/Admin/Logs/View.php:101
msgid "Function"
msgstr ""

#: src/Module/Admin/Logs/View.php:102
msgid "UID"
msgstr ""

#: src/Module/Admin/Logs/View.php:103
msgid "Process ID"
msgstr ""

#: src/Module/Admin/Logs/View.php:104
msgid "Close"
msgstr ""

#: src/Module/Admin/Queue.php:50
msgid "Inspect Deferred Worker Queue"
msgstr ""

#: src/Module/Admin/Queue.php:51
msgid ""
"This page lists the deferred worker jobs. This are jobs that couldn't be "
"executed at the first time."
msgstr ""

#: src/Module/Admin/Queue.php:54
msgid "Inspect Worker Queue"
msgstr ""

#: src/Module/Admin/Queue.php:55
msgid ""
"This page lists the currently queued worker jobs. These jobs are handled by "
"the worker cronjob you've set up during install."
msgstr ""

#: src/Module/Admin/Queue.php:75
msgid "ID"
msgstr ""

#: src/Module/Admin/Queue.php:76
msgid "Command"
msgstr ""

#: src/Module/Admin/Queue.php:77
msgid "Job Parameters"
msgstr ""

#: src/Module/Admin/Queue.php:78 src/Module/Settings/OAuth.php:74
msgid "Created"
msgstr ""

#: src/Module/Admin/Queue.php:79
msgid "Priority"
msgstr ""

#: src/Module/Admin/Site.php:212
#, php-format
msgid "%s is no valid input for maximum image size"
msgstr ""

#: src/Module/Admin/Site.php:313 src/Module/Settings/Display.php:169
msgid "No special theme for mobile devices"
msgstr ""

#: src/Module/Admin/Site.php:330 src/Module/Settings/Display.php:179
#, php-format
msgid "%s - (Experimental)"
msgstr ""

#: src/Module/Admin/Site.php:342
msgid "No community page"
msgstr ""

#: src/Module/Admin/Site.php:343
msgid "No community page for visitors"
msgstr ""

#: src/Module/Admin/Site.php:344
msgid "Public postings from users of this site"
msgstr ""

#: src/Module/Admin/Site.php:345
msgid "Public postings from the federated network"
msgstr ""

#: src/Module/Admin/Site.php:346
msgid "Public postings from local users and the federated network"
msgstr ""

#: src/Module/Admin/Site.php:352
msgid "Multi user instance"
msgstr ""

#: src/Module/Admin/Site.php:375
msgid "Closed"
msgstr ""

#: src/Module/Admin/Site.php:376
msgid "Requires approval"
msgstr ""

#: src/Module/Admin/Site.php:377
msgid "Open"
msgstr ""

#: src/Module/Admin/Site.php:381
msgid "Don't check"
msgstr ""

#: src/Module/Admin/Site.php:382
msgid "check the stable version"
msgstr ""

#: src/Module/Admin/Site.php:383
msgid "check the development version"
msgstr ""

#: src/Module/Admin/Site.php:387
msgid "none"
msgstr ""

#: src/Module/Admin/Site.php:388
msgid "Local contacts"
msgstr ""

#: src/Module/Admin/Site.php:389
msgid "Interactors"
msgstr ""

#: src/Module/Admin/Site.php:399 src/Module/BaseAdmin.php:90
msgid "Site"
msgstr ""

#: src/Module/Admin/Site.php:400
msgid "General Information"
msgstr ""

#: src/Module/Admin/Site.php:402
msgid "Republish users to directory"
msgstr ""

#: src/Module/Admin/Site.php:403 src/Module/Register.php:152
msgid "Registration"
msgstr ""

#: src/Module/Admin/Site.php:404
msgid "File upload"
msgstr ""

#: src/Module/Admin/Site.php:405
msgid "Policies"
msgstr ""

#: src/Module/Admin/Site.php:406 src/Module/Calendar/Event/Form.php:252
#: src/Module/Contact.php:516 src/Module/Profile/Profile.php:276
msgid "Advanced"
msgstr ""

#: src/Module/Admin/Site.php:407
msgid "Auto Discovered Contact Directory"
msgstr ""

#: src/Module/Admin/Site.php:408
msgid "Performance"
msgstr ""

#: src/Module/Admin/Site.php:409
msgid "Worker"
msgstr ""

#: src/Module/Admin/Site.php:410
msgid "Message Relay"
msgstr ""

#: src/Module/Admin/Site.php:411
msgid ""
"Use the command \"console relay\" in the command line to add or remove "
"relays."
msgstr ""

#: src/Module/Admin/Site.php:412
msgid "The system is not subscribed to any relays at the moment."
msgstr ""

#: src/Module/Admin/Site.php:413
msgid "The system is currently subscribed to the following relays:"
msgstr ""

#: src/Module/Admin/Site.php:415
msgid "Relocate Node"
msgstr ""

#: src/Module/Admin/Site.php:416
msgid ""
"Relocating your node enables you to change the DNS domain of this node and "
"keep all the existing users and posts. This process takes a while and can "
"only be started from the relocate console command like this:"
msgstr ""

#: src/Module/Admin/Site.php:417
msgid "(Friendica directory)# bin/console relocate https://newdomain.com"
msgstr ""

#: src/Module/Admin/Site.php:420
msgid "Site name"
msgstr ""

#: src/Module/Admin/Site.php:421
msgid "Sender Email"
msgstr ""

#: src/Module/Admin/Site.php:421
msgid ""
"The email address your server shall use to send notification emails from."
msgstr ""

#: src/Module/Admin/Site.php:422
msgid "Name of the system actor"
msgstr ""

#: src/Module/Admin/Site.php:422
msgid ""
"Name of the internal system account that is used to perform ActivityPub "
"requests. This must be an unused username. If set, this can't be changed "
"again."
msgstr ""

#: src/Module/Admin/Site.php:423
msgid "Banner/Logo"
msgstr ""

#: src/Module/Admin/Site.php:424
msgid "Email Banner/Logo"
msgstr ""

#: src/Module/Admin/Site.php:425
msgid "Shortcut icon"
msgstr ""

#: src/Module/Admin/Site.php:425
msgid "Link to an icon that will be used for browsers."
msgstr ""

#: src/Module/Admin/Site.php:426
msgid "Touch icon"
msgstr ""

#: src/Module/Admin/Site.php:426
msgid "Link to an icon that will be used for tablets and mobiles."
msgstr ""

#: src/Module/Admin/Site.php:427
msgid "Additional Info"
msgstr ""

#: src/Module/Admin/Site.php:427
#, php-format
msgid ""
"For public servers: you can add additional information here that will be "
"listed at %s/servers."
msgstr ""

#: src/Module/Admin/Site.php:428
msgid "System language"
msgstr ""

#: src/Module/Admin/Site.php:429
msgid "System theme"
msgstr ""

#: src/Module/Admin/Site.php:429
#, php-format
msgid ""
"Default system theme - may be over-ridden by user profiles - <a href=\"%s\" "
"id=\"cnftheme\">Change default theme settings</a>"
msgstr ""

#: src/Module/Admin/Site.php:430
msgid "Mobile system theme"
msgstr ""

#: src/Module/Admin/Site.php:430
msgid "Theme for mobile devices"
msgstr ""

#: src/Module/Admin/Site.php:431
msgid "Force SSL"
msgstr ""

#: src/Module/Admin/Site.php:431
msgid ""
"Force all Non-SSL requests to SSL - Attention: on some systems it could lead "
"to endless loops."
msgstr ""

#: src/Module/Admin/Site.php:432
msgid "Show help entry from navigation menu"
msgstr ""

#: src/Module/Admin/Site.php:432
msgid ""
"Displays the menu entry for the Help pages from the navigation menu. It is "
"always accessible by calling /help directly."
msgstr ""

#: src/Module/Admin/Site.php:433
msgid "Single user instance"
msgstr ""

#: src/Module/Admin/Site.php:433
msgid "Make this instance multi-user or single-user for the named user"
msgstr ""

#: src/Module/Admin/Site.php:435
msgid "Maximum image size"
msgstr ""

#: src/Module/Admin/Site.php:435
#, php-format
msgid ""
"Maximum size in bytes of uploaded images. Default is 0, which means no "
"limits. You can put k, m, or g behind the desired value for KiB, MiB, GiB, "
"respectively.\n"
"\t\t\t\t\t\t\t\t\t\t\t\t\tThe value of <code>upload_max_filesize</code> in "
"your <code>PHP.ini</code> needs be set to at least the desired limit.\n"
"\t\t\t\t\t\t\t\t\t\t\t\t\tCurrently <code>upload_max_filesize</code> is set "
"to %s (%s byte)"
msgstr ""

#: src/Module/Admin/Site.php:439
msgid "Maximum image length"
msgstr ""

#: src/Module/Admin/Site.php:439
msgid ""
"Maximum length in pixels of the longest side of uploaded images. Default is "
"-1, which means no limits."
msgstr ""

#: src/Module/Admin/Site.php:440
msgid "JPEG image quality"
msgstr ""

#: src/Module/Admin/Site.php:440
msgid ""
"Uploaded JPEGS will be saved at this quality setting [0-100]. Default is "
"100, which is full quality."
msgstr ""

#: src/Module/Admin/Site.php:442
msgid "Register policy"
msgstr ""

#: src/Module/Admin/Site.php:443
msgid "Maximum Users"
msgstr ""

#: src/Module/Admin/Site.php:443
msgid ""
"If defined, the register policy is automatically closed when the given "
"number of users is reached and reopens the registry when the number drops "
"below the limit. It only works when the policy is set to open or close, but "
"not when the policy is set to approval."
msgstr ""

#: src/Module/Admin/Site.php:444
msgid "Maximum Daily Registrations"
msgstr ""

#: src/Module/Admin/Site.php:444
msgid ""
"If registration is permitted above, this sets the maximum number of new user "
"registrations to accept per day.  If register is set to closed, this setting "
"has no effect."
msgstr ""

#: src/Module/Admin/Site.php:445
msgid "Register text"
msgstr ""

#: src/Module/Admin/Site.php:445
msgid ""
"Will be displayed prominently on the registration page. You can use BBCode "
"here."
msgstr ""

#: src/Module/Admin/Site.php:446
msgid "Forbidden Nicknames"
msgstr ""

#: src/Module/Admin/Site.php:446
msgid ""
"Comma separated list of nicknames that are forbidden from registration. "
"Preset is a list of role names according RFC 2142."
msgstr ""

#: src/Module/Admin/Site.php:447
msgid "Accounts abandoned after x days"
msgstr ""

#: src/Module/Admin/Site.php:447
msgid ""
"Will not waste system resources polling external sites for abandonded "
"accounts. Enter 0 for no time limit."
msgstr ""

#: src/Module/Admin/Site.php:448
msgid "Allowed friend domains"
msgstr ""

#: src/Module/Admin/Site.php:448
msgid ""
"Comma separated list of domains which are allowed to establish friendships "
"with this site. Wildcards are accepted. Empty to allow any domains"
msgstr ""

#: src/Module/Admin/Site.php:449
msgid "Allowed email domains"
msgstr ""

#: src/Module/Admin/Site.php:449
msgid ""
"Comma separated list of domains which are allowed in email addresses for "
"registrations to this site. Wildcards are accepted. Empty to allow any "
"domains"
msgstr ""

#: src/Module/Admin/Site.php:450
msgid "No OEmbed rich content"
msgstr ""

#: src/Module/Admin/Site.php:450
msgid ""
"Don't show the rich content (e.g. embedded PDF), except from the domains "
"listed below."
msgstr ""

#: src/Module/Admin/Site.php:451
msgid "Trusted third-party domains"
msgstr ""

#: src/Module/Admin/Site.php:451
msgid ""
"Comma separated list of domains from which content is allowed to be embedded "
"in posts like with OEmbed. All sub-domains of the listed domains are allowed "
"as well."
msgstr ""

#: src/Module/Admin/Site.php:452
msgid "Block public"
msgstr ""

#: src/Module/Admin/Site.php:452
msgid ""
"Check to block public access to all otherwise public personal pages on this "
"site unless you are currently logged in."
msgstr ""

#: src/Module/Admin/Site.php:453
msgid "Force publish"
msgstr ""

#: src/Module/Admin/Site.php:453
msgid ""
"Check to force all profiles on this site to be listed in the site directory."
msgstr ""

#: src/Module/Admin/Site.php:453
msgid "Enabling this may violate privacy laws like the GDPR"
msgstr ""

#: src/Module/Admin/Site.php:454
msgid "Global directory URL"
msgstr ""

#: src/Module/Admin/Site.php:454
msgid ""
"URL to the global directory. If this is not set, the global directory is "
"completely unavailable to the application."
msgstr ""

#: src/Module/Admin/Site.php:455
msgid "Private posts by default for new users"
msgstr ""

#: src/Module/Admin/Site.php:455
msgid ""
"Set default post permissions for all new members to the default privacy "
"group rather than public."
msgstr ""

#: src/Module/Admin/Site.php:456
msgid "Don't include post content in email notifications"
msgstr ""

#: src/Module/Admin/Site.php:456
msgid ""
"Don't include the content of a post/comment/private message/etc. in the "
"email notifications that are sent out from this site, as a privacy measure."
msgstr ""

#: src/Module/Admin/Site.php:457
msgid "Disallow public access to addons listed in the apps menu."
msgstr ""

#: src/Module/Admin/Site.php:457
msgid ""
"Checking this box will restrict addons listed in the apps menu to members "
"only."
msgstr ""

#: src/Module/Admin/Site.php:458
msgid "Don't embed private images in posts"
msgstr ""

#: src/Module/Admin/Site.php:458
msgid ""
"Don't replace locally-hosted private photos in posts with an embedded copy "
"of the image. This means that contacts who receive posts containing private "
"photos will have to authenticate and load each image, which may take a while."
msgstr ""

#: src/Module/Admin/Site.php:459
msgid "Explicit Content"
msgstr ""

#: src/Module/Admin/Site.php:459
msgid ""
"Set this to announce that your node is used mostly for explicit content that "
"might not be suited for minors. This information will be published in the "
"node information and might be used, e.g. by the global directory, to filter "
"your node from listings of nodes to join. Additionally a note about this "
"will be shown at the user registration page."
msgstr ""

#: src/Module/Admin/Site.php:460
msgid "Proxify external content"
msgstr ""

#: src/Module/Admin/Site.php:460
msgid ""
"Route external content via the proxy functionality. This is used for example "
"for some OEmbed accesses and in some other rare cases."
msgstr ""

#: src/Module/Admin/Site.php:461
msgid "Cache contact avatars"
msgstr ""

#: src/Module/Admin/Site.php:461
msgid ""
"Locally store the avatar pictures of the contacts. This uses a lot of "
"storage space but it increases the performance."
msgstr ""

#: src/Module/Admin/Site.php:462
msgid "Allow Users to set remote_self"
msgstr ""

#: src/Module/Admin/Site.php:462
msgid ""
"With checking this, every user is allowed to mark every contact as a "
"remote_self in the repair contact dialog. Setting this flag on a contact "
"causes mirroring every posting of that contact in the users stream."
msgstr ""

#: src/Module/Admin/Site.php:463
msgid "Enable multiple registrations"
msgstr ""

#: src/Module/Admin/Site.php:463
msgid "Enable users to register additional accounts for use as pages."
msgstr ""

#: src/Module/Admin/Site.php:464
msgid "Enable OpenID"
msgstr ""

#: src/Module/Admin/Site.php:464
msgid "Enable OpenID support for registration and logins."
msgstr ""

#: src/Module/Admin/Site.php:465
msgid "Enable Fullname check"
msgstr ""

#: src/Module/Admin/Site.php:465
msgid ""
"Enable check to only allow users to register with a space between the first "
"name and the last name in their full name."
msgstr ""

#: src/Module/Admin/Site.php:466
msgid "Email administrators on new registration"
msgstr ""

#: src/Module/Admin/Site.php:466
msgid ""
"If enabled and the system is set to an open registration, an email for each "
"new registration is sent to the administrators."
msgstr ""

#: src/Module/Admin/Site.php:467
msgid "Community pages for visitors"
msgstr ""

#: src/Module/Admin/Site.php:467
msgid ""
"Which community pages should be available for visitors. Local users always "
"see both pages."
msgstr ""

#: src/Module/Admin/Site.php:468
msgid "Posts per user on community page"
msgstr ""

#: src/Module/Admin/Site.php:468
msgid ""
"The maximum number of posts per user on the community page. (Not valid for "
"\"Global Community\")"
msgstr ""

#: src/Module/Admin/Site.php:470
msgid "Enable Mail support"
msgstr ""

#: src/Module/Admin/Site.php:470
msgid ""
"Enable built-in mail support to poll IMAP folders and to reply via mail."
msgstr ""

#: src/Module/Admin/Site.php:471
msgid ""
"Mail support can't be enabled because the PHP IMAP module is not installed."
msgstr ""

#: src/Module/Admin/Site.php:472
msgid "Enable OStatus support"
msgstr ""

#: src/Module/Admin/Site.php:472
msgid ""
"Enable built-in OStatus (StatusNet, GNU Social etc.) compatibility. All "
"communications in OStatus are public."
msgstr ""

#: src/Module/Admin/Site.php:474
msgid ""
"Diaspora support can't be enabled because Friendica was installed into a sub "
"directory."
msgstr ""

#: src/Module/Admin/Site.php:475
msgid "Enable Diaspora support"
msgstr ""

#: src/Module/Admin/Site.php:475
msgid ""
"Enable built-in Diaspora network compatibility for communicating with "
"diaspora servers."
msgstr ""

#: src/Module/Admin/Site.php:476
msgid "Verify SSL"
msgstr ""

#: src/Module/Admin/Site.php:476
msgid ""
"If you wish, you can turn on strict certificate checking. This will mean you "
"cannot connect (at all) to self-signed SSL sites."
msgstr ""

#: src/Module/Admin/Site.php:477
msgid "Proxy user"
msgstr ""

#: src/Module/Admin/Site.php:477
msgid "User name for the proxy server."
msgstr ""

#: src/Module/Admin/Site.php:478
msgid "Proxy URL"
msgstr ""

#: src/Module/Admin/Site.php:478
msgid ""
"If you want to use a proxy server that Friendica should use to connect to "
"the network, put the URL of the proxy here."
msgstr ""

#: src/Module/Admin/Site.php:479
msgid "Network timeout"
msgstr ""

#: src/Module/Admin/Site.php:479
msgid "Value is in seconds. Set to 0 for unlimited (not recommended)."
msgstr ""

#: src/Module/Admin/Site.php:480
msgid "Maximum Load Average"
msgstr ""

#: src/Module/Admin/Site.php:480
#, php-format
msgid ""
"Maximum system load before delivery and poll processes are deferred - "
"default %d."
msgstr ""

#: src/Module/Admin/Site.php:481
msgid "Minimal Memory"
msgstr ""

#: src/Module/Admin/Site.php:481
msgid ""
"Minimal free memory in MB for the worker. Needs access to /proc/meminfo - "
"default 0 (deactivated)."
msgstr ""

#: src/Module/Admin/Site.php:482
msgid "Periodically optimize tables"
msgstr ""

#: src/Module/Admin/Site.php:482
msgid "Periodically optimize tables like the cache and the workerqueue"
msgstr ""

#: src/Module/Admin/Site.php:484
msgid "Discover followers/followings from contacts"
msgstr ""

#: src/Module/Admin/Site.php:484
msgid ""
"If enabled, contacts are checked for their followers and following contacts."
msgstr ""

#: src/Module/Admin/Site.php:485
msgid "None - deactivated"
msgstr ""

#: src/Module/Admin/Site.php:486
msgid ""
"Local contacts - contacts of our local contacts are discovered for their "
"followers/followings."
msgstr ""

#: src/Module/Admin/Site.php:487
msgid ""
"Interactors - contacts of our local contacts and contacts who interacted on "
"locally visible postings are discovered for their followers/followings."
msgstr ""

#: src/Module/Admin/Site.php:489
msgid "Synchronize the contacts with the directory server"
msgstr ""

#: src/Module/Admin/Site.php:489
msgid ""
"if enabled, the system will check periodically for new contacts on the "
"defined directory server."
msgstr ""

#: src/Module/Admin/Site.php:491
msgid "Days between requery"
msgstr ""

#: src/Module/Admin/Site.php:491
msgid "Number of days after which a server is requeried for his contacts."
msgstr ""

#: src/Module/Admin/Site.php:492
msgid "Discover contacts from other servers"
msgstr ""

#: src/Module/Admin/Site.php:492
msgid ""
"Periodically query other servers for contacts. The system queries Friendica, "
"Mastodon and Hubzilla servers."
msgstr ""

#: src/Module/Admin/Site.php:493
msgid "Search the local directory"
msgstr ""

#: src/Module/Admin/Site.php:493
msgid ""
"Search the local directory instead of the global directory. When searching "
"locally, every search will be executed on the global directory in the "
"background. This improves the search results when the search is repeated."
msgstr ""

#: src/Module/Admin/Site.php:495
msgid "Publish server information"
msgstr ""

#: src/Module/Admin/Site.php:495
msgid ""
"If enabled, general server and usage data will be published. The data "
"contains the name and version of the server, number of users with public "
"profiles, number of posts and the activated protocols and connectors. See <a "
"href=\"http://the-federation.info/\">the-federation.info</a> for details."
msgstr ""

#: src/Module/Admin/Site.php:497
msgid "Check upstream version"
msgstr ""

#: src/Module/Admin/Site.php:497
msgid ""
"Enables checking for new Friendica versions at github. If there is a new "
"version, you will be informed in the admin panel overview."
msgstr ""

#: src/Module/Admin/Site.php:498
msgid "Suppress Tags"
msgstr ""

#: src/Module/Admin/Site.php:498
msgid "Suppress showing a list of hashtags at the end of the posting."
msgstr ""

#: src/Module/Admin/Site.php:499
msgid "Clean database"
msgstr ""

#: src/Module/Admin/Site.php:499
msgid ""
"Remove old remote items, orphaned database records and old content from some "
"other helper tables."
msgstr ""

#: src/Module/Admin/Site.php:500
msgid "Lifespan of remote items"
msgstr ""

#: src/Module/Admin/Site.php:500
msgid ""
"When the database cleanup is enabled, this defines the days after which "
"remote items will be deleted. Own items, and marked or filed items are "
"always kept. 0 disables this behaviour."
msgstr ""

#: src/Module/Admin/Site.php:501
msgid "Lifespan of unclaimed items"
msgstr ""

#: src/Module/Admin/Site.php:501
msgid ""
"When the database cleanup is enabled, this defines the days after which "
"unclaimed remote items (mostly content from the relay) will be deleted. "
"Default value is 90 days. Defaults to the general lifespan value of remote "
"items if set to 0."
msgstr ""

#: src/Module/Admin/Site.php:502
msgid "Lifespan of raw conversation data"
msgstr ""

#: src/Module/Admin/Site.php:502
msgid ""
"The conversation data is used for ActivityPub and OStatus, as well as for "
"debug purposes. It should be safe to remove it after 14 days, default is 90 "
"days."
msgstr ""

#: src/Module/Admin/Site.php:503
msgid "Maximum numbers of comments per post"
msgstr ""

#: src/Module/Admin/Site.php:503
msgid "How much comments should be shown for each post? Default value is 100."
msgstr ""

#: src/Module/Admin/Site.php:504
msgid "Maximum numbers of comments per post on the display page"
msgstr ""

#: src/Module/Admin/Site.php:504
msgid ""
"How many comments should be shown on the single view for each post? Default "
"value is 1000."
msgstr ""

#: src/Module/Admin/Site.php:505
msgid "Temp path"
msgstr ""

#: src/Module/Admin/Site.php:505
msgid ""
"If you have a restricted system where the webserver can't access the system "
"temp path, enter another path here."
msgstr ""

#: src/Module/Admin/Site.php:506
msgid "Only search in tags"
msgstr ""

#: src/Module/Admin/Site.php:506
msgid "On large systems the text search can slow down the system extremely."
msgstr ""

#: src/Module/Admin/Site.php:507
msgid "Generate counts per contact group when calculating network count"
msgstr ""

#: src/Module/Admin/Site.php:507
msgid ""
"On systems with users that heavily use contact groups the query can be very "
"expensive."
msgstr ""

#: src/Module/Admin/Site.php:509
msgid "Maximum number of parallel workers"
msgstr ""

#: src/Module/Admin/Site.php:509
#, php-format
msgid ""
"On shared hosters set this to %d. On larger systems, values of %d are great. "
"Default value is %d."
msgstr ""

#: src/Module/Admin/Site.php:510
msgid "Enable fastlane"
msgstr ""

#: src/Module/Admin/Site.php:510
msgid ""
"When enabed, the fastlane mechanism starts an additional worker if processes "
"with higher priority are blocked by processes of lower priority."
msgstr ""

#: src/Module/Admin/Site.php:512
msgid "Direct relay transfer"
msgstr ""

#: src/Module/Admin/Site.php:512
msgid ""
"Enables the direct transfer to other servers without using the relay servers"
msgstr ""

#: src/Module/Admin/Site.php:513
msgid "Relay scope"
msgstr ""

#: src/Module/Admin/Site.php:513
msgid ""
"Can be \"all\" or \"tags\". \"all\" means that every public post should be "
"received. \"tags\" means that only posts with selected tags should be "
"received."
msgstr ""

#: src/Module/Admin/Site.php:513 src/Module/Contact/Profile.php:286
#: src/Module/Settings/TwoFactor/Index.php:125
msgid "Disabled"
msgstr ""

#: src/Module/Admin/Site.php:513
msgid "all"
msgstr ""

#: src/Module/Admin/Site.php:513
msgid "tags"
msgstr ""

#: src/Module/Admin/Site.php:514
msgid "Server tags"
msgstr ""

#: src/Module/Admin/Site.php:514
msgid "Comma separated list of tags for the \"tags\" subscription."
msgstr ""

#: src/Module/Admin/Site.php:515
msgid "Deny Server tags"
msgstr ""

#: src/Module/Admin/Site.php:515
msgid "Comma separated list of tags that are rejected."
msgstr ""

#: src/Module/Admin/Site.php:516
msgid "Allow user tags"
msgstr ""

#: src/Module/Admin/Site.php:516
msgid ""
"If enabled, the tags from the saved searches will used for the \"tags\" "
"subscription in addition to the \"relay_server_tags\"."
msgstr ""

#: src/Module/Admin/Site.php:519
msgid "Start Relocation"
msgstr ""

#: src/Module/Admin/Storage.php:46
#, php-format
msgid "Storage backend, %s is invalid."
msgstr ""

#: src/Module/Admin/Storage.php:73
#, php-format
msgid "Storage backend %s error: %s"
msgstr ""

#: src/Module/Admin/Storage.php:84 src/Module/Admin/Storage.php:87
msgid "Invalid storage backend setting value."
msgstr ""

#: src/Module/Admin/Storage.php:139
msgid "Current Storage Backend"
msgstr ""

#: src/Module/Admin/Storage.php:140
msgid "Storage Configuration"
msgstr ""

#: src/Module/Admin/Storage.php:141 src/Module/BaseAdmin.php:91
msgid "Storage"
msgstr ""

#: src/Module/Admin/Storage.php:143
msgid "Save & Use storage backend"
msgstr ""

#: src/Module/Admin/Storage.php:144
msgid "Use storage backend"
msgstr ""

#: src/Module/Admin/Storage.php:145
msgid "Save & Reload"
msgstr ""

#: src/Module/Admin/Storage.php:146
msgid "This backend doesn't have custom settings"
msgstr ""

#: src/Module/Admin/Storage.php:148
msgid ""
"Changing the current backend is prohibited because it is set by an "
"environment variable"
msgstr ""

#: src/Module/Admin/Storage.php:150
msgid "Database (legacy)"
msgstr ""

#: src/Module/Admin/Summary.php:55
#, php-format
msgid "Template engine (%s) error: %s"
msgstr ""

#: src/Module/Admin/Summary.php:59
#, php-format
msgid ""
"Your DB still runs with MyISAM tables. You should change the engine type to "
"InnoDB. As Friendica will use InnoDB only features in the future, you should "
"change this! See <a href=\"%s\">here</a> for a guide that may be helpful "
"converting the table engines. You may also use the command <tt>php bin/"
"console.php dbstructure toinnodb</tt> of your Friendica installation for an "
"automatic conversion.<br />"
msgstr ""

#: src/Module/Admin/Summary.php:64
#, php-format
msgid ""
"Your DB still runs with InnoDB tables in the Antelope file format. You "
"should change the file format to Barracuda. Friendica is using features that "
"are not provided by the Antelope format. See <a href=\"%s\">here</a> for a "
"guide that may be helpful converting the table engines. You may also use the "
"command <tt>php bin/console.php dbstructure toinnodb</tt> of your Friendica "
"installation for an automatic conversion.<br />"
msgstr ""

#: src/Module/Admin/Summary.php:74
#, php-format
msgid ""
"Your table_definition_cache is too low (%d). This can lead to the database "
"error \"Prepared statement needs to be re-prepared\". Please set it at least "
"to %d. See <a href=\"%s\">here</a> for more information.<br />"
msgstr ""

#: src/Module/Admin/Summary.php:85
#, php-format
msgid ""
"There is a new version of Friendica available for download. Your current "
"version is %1$s, upstream version is %2$s"
msgstr ""

#: src/Module/Admin/Summary.php:94
msgid ""
"The database update failed. Please run \"php bin/console.php dbstructure "
"update\" from the command line and have a look at the errors that might "
"appear."
msgstr ""

#: src/Module/Admin/Summary.php:98
msgid ""
"The last update failed. Please run \"php bin/console.php dbstructure update"
"\" from the command line and have a look at the errors that might appear. "
"(Some of the errors are possibly inside the logfile.)"
msgstr ""

#: src/Module/Admin/Summary.php:102
msgid ""
"The system.url entry is missing. This is a low level setting and can lead to "
"unexpected behavior. Please add a valid entry as soon as possible in the "
"config file or per console command!"
msgstr ""

#: src/Module/Admin/Summary.php:107
msgid "The worker was never executed. Please check your database structure!"
msgstr ""

#: src/Module/Admin/Summary.php:109
#, php-format
msgid ""
"The last worker execution was on %s UTC. This is older than one hour. Please "
"check your crontab settings."
msgstr ""

#: src/Module/Admin/Summary.php:114
#, php-format
msgid ""
"Friendica's configuration now is stored in config/local.config.php, please "
"copy config/local-sample.config.php and move your config from <code>."
"htconfig.php</code>. See <a href=\"%s\">the Config help page</a> for help "
"with the transition."
msgstr ""

#: src/Module/Admin/Summary.php:118
#, php-format
msgid ""
"Friendica's configuration now is stored in config/local.config.php, please "
"copy config/local-sample.config.php and move your config from <code>config/"
"local.ini.php</code>. See <a href=\"%s\">the Config help page</a> for help "
"with the transition."
msgstr ""

#: src/Module/Admin/Summary.php:124
#, php-format
msgid ""
"<a href=\"%s\">%s</a> is not reachable on your system. This is a severe "
"configuration issue that prevents server to server communication. See <a "
"href=\"%s\">the installation page</a> for help."
msgstr ""

#: src/Module/Admin/Summary.php:142
#, php-format
msgid "The logfile '%s' is not usable. No logging possible (error: '%s')"
msgstr ""

#: src/Module/Admin/Summary.php:156
#, php-format
msgid "The debug logfile '%s' is not usable. No logging possible (error: '%s')"
msgstr ""

#: src/Module/Admin/Summary.php:172
#, php-format
msgid ""
"Friendica's system.basepath was updated from '%s' to '%s'. Please remove the "
"system.basepath from your db to avoid differences."
msgstr ""

#: src/Module/Admin/Summary.php:180
#, php-format
msgid ""
"Friendica's current system.basepath '%s' is wrong and the config file '%s' "
"isn't used."
msgstr ""

#: src/Module/Admin/Summary.php:188
#, php-format
msgid ""
"Friendica's current system.basepath '%s' is not equal to the config file "
"'%s'. Please fix your configuration."
msgstr ""

#: src/Module/Admin/Summary.php:199
msgid "Message queues"
msgstr ""

#: src/Module/Admin/Summary.php:205
msgid "Server Settings"
msgstr ""

#: src/Module/Admin/Summary.php:223
msgid "Version"
msgstr ""

#: src/Module/Admin/Summary.php:227
msgid "Active addons"
msgstr ""

#: src/Module/Admin/Themes/Details.php:57 src/Module/Admin/Themes/Index.php:65
#, php-format
msgid "Theme %s disabled."
msgstr ""

#: src/Module/Admin/Themes/Details.php:59 src/Module/Admin/Themes/Index.php:67
#, php-format
msgid "Theme %s successfully enabled."
msgstr ""

#: src/Module/Admin/Themes/Details.php:61 src/Module/Admin/Themes/Index.php:69
#, php-format
msgid "Theme %s failed to install."
msgstr ""

#: src/Module/Admin/Themes/Details.php:83
msgid "Screenshot"
msgstr ""

#: src/Module/Admin/Themes/Details.php:91 src/Module/Admin/Themes/Index.php:112
#: src/Module/BaseAdmin.php:93
msgid "Themes"
msgstr ""

#: src/Module/Admin/Themes/Embed.php:80
msgid "Unknown theme."
msgstr ""

#: src/Module/Admin/Themes/Index.php:51
msgid "Themes reloaded"
msgstr ""

#: src/Module/Admin/Themes/Index.php:114
msgid "Reload active themes"
msgstr ""

#: src/Module/Admin/Themes/Index.php:118
#, php-format
msgid "No themes found on the system. They should be placed in %1$s"
msgstr ""

#: src/Module/Admin/Themes/Index.php:119
msgid "[Experimental]"
msgstr ""

#: src/Module/Admin/Themes/Index.php:120
msgid "[Unsupported]"
msgstr ""

#: src/Module/Admin/Tos.php:79
msgid "Display Terms of Service"
msgstr ""

#: src/Module/Admin/Tos.php:79
msgid ""
"Enable the Terms of Service page. If this is enabled a link to the terms "
"will be added to the registration form and the general information page."
msgstr ""

#: src/Module/Admin/Tos.php:80
msgid "Display Privacy Statement"
msgstr ""

#: src/Module/Admin/Tos.php:80
#, php-format
msgid ""
"Show some informations regarding the needed information to operate the node "
"according e.g. to <a href=\"%s\" target=\"_blank\" rel=\"noopener noreferrer"
"\">EU-GDPR</a>."
msgstr ""

#: src/Module/Admin/Tos.php:81
msgid "Privacy Statement Preview"
msgstr ""

#: src/Module/Admin/Tos.php:83
msgid "The Terms of Service"
msgstr ""

#: src/Module/Admin/Tos.php:83
msgid ""
"Enter the Terms of Service for your node here. You can use BBCode. Headers "
"of sections should be [h2] and below."
msgstr ""

#: src/Module/Admin/Tos.php:84
msgid "The rules"
msgstr ""

#: src/Module/Admin/Tos.php:84
msgid "Enter your system rules here. Each line represents one rule."
msgstr ""

#: src/Module/Api/ApiResponse.php:279
#, php-format
msgid "API endpoint %s %s is not implemented but might be in the future."
msgstr ""

#: src/Module/Api/Mastodon/Apps.php:73
msgid "Missing parameters"
msgstr ""

#: src/Module/Api/Mastodon/Statuses/Bookmark.php:51
msgid "Only starting posts can be bookmarked"
msgstr ""

#: src/Module/Api/Mastodon/Statuses/Mute.php:51
msgid "Only starting posts can be muted"
msgstr ""

#: src/Module/Api/Mastodon/Statuses/Reblog.php:56
#, php-format
msgid "Posts from %s can't be shared"
msgstr ""

#: src/Module/Api/Mastodon/Statuses/Unbookmark.php:51
msgid "Only starting posts can be unbookmarked"
msgstr ""

#: src/Module/Api/Mastodon/Statuses/Unmute.php:51
msgid "Only starting posts can be unmuted"
msgstr ""

#: src/Module/Api/Mastodon/Statuses/Unreblog.php:62
#, php-format
msgid "Posts from %s can't be unshared"
msgstr ""

#: src/Module/Api/Twitter/ContactEndpoint.php:66
msgid "Contact not found"
msgstr ""

#: src/Module/Apps.php:62
msgid "No installed applications."
msgstr ""

#: src/Module/Apps.php:67
msgid "Applications"
msgstr ""

#: src/Module/Attach.php:49 src/Module/Attach.php:61
msgid "Item was not found."
msgstr ""

#: src/Module/BaseAdmin.php:54 src/Module/BaseAdmin.php:58
#: src/Module/BaseModeration.php:77 src/Module/BaseModeration.php:81
msgid "Please login to continue."
msgstr ""

#: src/Module/BaseAdmin.php:63 src/Module/BaseModeration.php:86
msgid "You don't have access to administration pages."
msgstr ""

#: src/Module/BaseAdmin.php:67 src/Module/BaseModeration.php:90
msgid ""
"Submanaged account can't access the administration pages. Please log back in "
"as the main account."
msgstr ""

#: src/Module/BaseAdmin.php:86 src/Module/BaseModeration.php:109
msgid "Overview"
msgstr ""

#: src/Module/BaseAdmin.php:89 src/Module/BaseModeration.php:111
msgid "Configuration"
msgstr ""

#: src/Module/BaseAdmin.php:94 src/Module/BaseSettings.php:112
msgid "Additional features"
msgstr ""

#: src/Module/BaseAdmin.php:97
msgid "Database"
msgstr ""

#: src/Module/BaseAdmin.php:98
msgid "DB updates"
msgstr ""

#: src/Module/BaseAdmin.php:99
msgid "Inspect Deferred Workers"
msgstr ""

#: src/Module/BaseAdmin.php:100
msgid "Inspect worker Queue"
msgstr ""

#: src/Module/BaseAdmin.php:106 src/Module/BaseModeration.php:119
msgid "Diagnostics"
msgstr ""

#: src/Module/BaseAdmin.php:107
msgid "PHP Info"
msgstr ""

#: src/Module/BaseAdmin.php:108
msgid "probe address"
msgstr ""

#: src/Module/BaseAdmin.php:109
msgid "check webfinger"
msgstr ""

#: src/Module/BaseAdmin.php:110
msgid "Babel"
msgstr ""

#: src/Module/BaseAdmin.php:111 src/Module/Debug/ActivityPubConversion.php:137
msgid "ActivityPub Conversion"
msgstr ""

#: src/Module/BaseAdmin.php:120
msgid "Addon Features"
msgstr ""

#: src/Module/BaseAdmin.php:121 src/Module/BaseModeration.php:128
msgid "User registrations waiting for confirmation"
msgstr ""

#: src/Module/BaseApi.php:451 src/Module/BaseApi.php:467
#: src/Module/BaseApi.php:483
msgid "Too Many Requests"
msgstr ""

#: src/Module/BaseApi.php:452
#, php-format
msgid "Daily posting limit of %d post reached. The post was rejected."
msgid_plural "Daily posting limit of %d posts reached. The post was rejected."
msgstr[0] ""
msgstr[1] ""

#: src/Module/BaseApi.php:468
#, php-format
msgid "Weekly posting limit of %d post reached. The post was rejected."
msgid_plural "Weekly posting limit of %d posts reached. The post was rejected."
msgstr[0] ""
msgstr[1] ""

#: src/Module/BaseApi.php:484
#, php-format
msgid "Monthly posting limit of %d post reached. The post was rejected."
msgid_plural ""
"Monthly posting limit of %d posts reached. The post was rejected."
msgstr[0] ""
msgstr[1] ""

#: src/Module/BaseModeration.php:112 src/Module/Moderation/Users/Index.php:148
#: src/Module/Moderation/Users/Index.php:158
msgid "Users"
msgstr ""

#: src/Module/BaseModeration.php:114
msgid "Tools"
msgstr ""

#: src/Module/BaseModeration.php:115
msgid "Contact Blocklist"
msgstr ""

#: src/Module/BaseModeration.php:116
msgid "Server Blocklist"
msgstr ""

#: src/Module/BaseModeration.php:117 src/Module/Moderation/Item/Delete.php:62
msgid "Delete Item"
msgstr ""

#: src/Module/BaseModeration.php:120 src/Module/Moderation/Item/Source.php:76
msgid "Item Source"
msgstr ""

#: src/Module/BaseProfile.php:52 src/Module/Contact.php:478
msgid "Profile Details"
msgstr ""

#: src/Module/BaseProfile.php:60
msgid "Conversations started"
msgstr ""

#: src/Module/BaseProfile.php:111
msgid "Only You Can See This"
msgstr ""

#: src/Module/BaseProfile.php:116 src/Module/Profile/Schedule.php:81
msgid "Scheduled Posts"
msgstr ""

#: src/Module/BaseProfile.php:119
msgid "Posts that are scheduled for publishing"
msgstr ""

#: src/Module/BaseProfile.php:138 src/Module/BaseProfile.php:141
msgid "Tips for New Members"
msgstr ""

#: src/Module/BaseSearch.php:69
#, php-format
msgid "People Search - %s"
msgstr ""

#: src/Module/BaseSearch.php:79
#, php-format
msgid "Forum Search - %s"
msgstr ""

#: src/Module/BaseSearch.php:121 src/Module/Contact/MatchInterests.php:139
msgid "No matches"
msgstr ""

#: src/Module/BaseSearch.php:147
#, php-format
msgid ""
"%d result was filtered out because your node blocks the domain it is "
"registered on. You can review the list of domains your node is currently "
"blocking in the <a href=\"/friendica\">About page</a>."
msgid_plural ""
"%d results were filtered out because your node blocks the domain they are "
"registered on. You can review the list of domains your node is currently "
"blocking in the <a href=\"/friendica\">About page</a>."
msgstr[0] ""
msgstr[1] ""

#: src/Module/BaseSettings.php:80
msgid "Account"
msgstr ""

#: src/Module/BaseSettings.php:87 src/Module/Security/TwoFactor/Verify.php:96
#: src/Module/Settings/TwoFactor/Index.php:117
msgid "Two-factor authentication"
msgstr ""

#: src/Module/BaseSettings.php:120
msgid "Display"
msgstr ""

#: src/Module/BaseSettings.php:127 src/Module/Settings/Connectors.php:204
msgid "Social Networks"
msgstr ""

#: src/Module/BaseSettings.php:141 src/Module/Settings/Delegation.php:170
msgid "Manage Accounts"
msgstr ""

#: src/Module/BaseSettings.php:148
msgid "Connected apps"
msgstr ""

#: src/Module/BaseSettings.php:155 src/Module/Settings/UserExport.php:98
msgid "Export personal data"
msgstr ""

#: src/Module/BaseSettings.php:162
msgid "Remove account"
msgstr ""

#: src/Module/Bookmarklet.php:54
msgid "This page is missing a url parameter."
msgstr ""

#: src/Module/Bookmarklet.php:66
msgid "The post was created"
msgstr ""

#: src/Module/Calendar/Event/API.php:100 src/Module/Calendar/Event/API.php:135
#: src/Module/Calendar/Event/Form.php:80
msgid "Invalid Request"
msgstr ""

#: src/Module/Calendar/Event/API.php:109
msgid "Event id is missing."
msgstr ""

#: src/Module/Calendar/Event/API.php:131
msgid "Failed to remove event"
msgstr ""

#: src/Module/Calendar/Event/API.php:186 src/Module/Calendar/Event/API.php:188
msgid "Event can not end before it has started."
msgstr ""

#: src/Module/Calendar/Event/API.php:195 src/Module/Calendar/Event/API.php:197
msgid "Event title and start time are required."
msgstr ""

#: src/Module/Calendar/Event/Form.php:208
msgid "Starting date and Title are required."
msgstr ""

#: src/Module/Calendar/Event/Form.php:209
#: src/Module/Calendar/Event/Form.php:214
msgid "Event Starts:"
msgstr ""

#: src/Module/Calendar/Event/Form.php:209
#: src/Module/Calendar/Event/Form.php:237 src/Module/Debug/Probe.php:59
#: src/Module/Install.php:201 src/Module/Install.php:227
#: src/Module/Install.php:232 src/Module/Install.php:246
#: src/Module/Install.php:255 src/Module/Install.php:260
#: src/Module/Install.php:266 src/Module/Install.php:271
#: src/Module/Install.php:285 src/Module/Install.php:298
#: src/Module/Install.php:325
#: src/Module/Moderation/Blocklist/Server/Add.php:136
#: src/Module/Moderation/Blocklist/Server/Add.php:138
#: src/Module/Moderation/Blocklist/Server/Import.php:129
#: src/Module/Moderation/Blocklist/Server/Index.php:86
#: src/Module/Moderation/Blocklist/Server/Index.php:87
#: src/Module/Moderation/Blocklist/Server/Index.php:115
#: src/Module/Moderation/Blocklist/Server/Index.php:116
#: src/Module/Moderation/Item/Delete.php:67 src/Module/Register.php:148
#: src/Module/Security/TwoFactor/Verify.php:101
#: src/Module/Settings/TwoFactor/Index.php:140
#: src/Module/Settings/TwoFactor/Verify.php:155
msgid "Required"
msgstr ""

#: src/Module/Calendar/Event/Form.php:223
#: src/Module/Calendar/Event/Form.php:247
msgid "Finish date/time is not known or not relevant"
msgstr ""

#: src/Module/Calendar/Event/Form.php:225
#: src/Module/Calendar/Event/Form.php:230
msgid "Event Finishes:"
msgstr ""

#: src/Module/Calendar/Event/Form.php:237
#: src/Module/Calendar/Event/Form.php:243
msgid "Title (BBCode not allowed)"
msgstr ""

#: src/Module/Calendar/Event/Form.php:239
msgid "Description (BBCode allowed)"
msgstr ""

#: src/Module/Calendar/Event/Form.php:241
msgid "Location (BBCode not allowed)"
msgstr ""

#: src/Module/Calendar/Event/Form.php:244
#: src/Module/Calendar/Event/Form.php:245
msgid "Share this event"
msgstr ""

#: src/Module/Calendar/Event/Form.php:251 src/Module/Profile/Profile.php:275
msgid "Basic"
msgstr ""

#: src/Module/Calendar/Export.php:94
msgid "This calendar format is not supported"
msgstr ""

#: src/Module/Calendar/Export.php:96
msgid "No exportable data found"
msgstr ""

#: src/Module/Calendar/Export.php:113
msgid "calendar"
msgstr ""

#: src/Module/Calendar/Show.php:124
msgid "Events"
msgstr ""

#: src/Module/Calendar/Show.php:125
msgid "View"
msgstr ""

#: src/Module/Calendar/Show.php:126
msgid "Create New Event"
msgstr ""

#: src/Module/Calendar/Show.php:132 src/Module/Settings/Display.php:235
msgid "list"
msgstr ""

#: src/Module/Contact.php:97
#, php-format
msgid "%d contact edited."
msgid_plural "%d contacts edited."
msgstr[0] ""
msgstr[1] ""

#: src/Module/Contact.php:341
msgid "Show all contacts"
msgstr ""

#: src/Module/Contact.php:346 src/Module/Contact.php:414
#: src/Module/Moderation/BaseUsers.php:85
msgid "Pending"
msgstr ""

#: src/Module/Contact.php:349
msgid "Only show pending contacts"
msgstr ""

#: src/Module/Contact.php:354 src/Module/Contact.php:415
#: src/Module/Moderation/BaseUsers.php:93
msgid "Blocked"
msgstr ""

#: src/Module/Contact.php:357
msgid "Only show blocked contacts"
msgstr ""

#: src/Module/Contact.php:362 src/Module/Contact.php:417
#: src/Object/Post.php:344
msgid "Ignored"
msgstr ""

#: src/Module/Contact.php:365
msgid "Only show ignored contacts"
msgstr ""

#: src/Module/Contact.php:370 src/Module/Contact.php:418
msgid "Collapsed"
msgstr ""

#: src/Module/Contact.php:373
msgid "Only show collapsed contacts"
msgstr ""

#: src/Module/Contact.php:378 src/Module/Contact.php:419
msgid "Archived"
msgstr ""

#: src/Module/Contact.php:381
msgid "Only show archived contacts"
msgstr ""

#: src/Module/Contact.php:386 src/Module/Contact.php:416
msgid "Hidden"
msgstr ""

#: src/Module/Contact.php:389
msgid "Only show hidden contacts"
msgstr ""

#: src/Module/Contact.php:397
msgid "Organize your contact groups"
msgstr ""

#: src/Module/Contact.php:430
msgid "Search your contacts"
msgstr ""

#: src/Module/Contact.php:431 src/Module/Search/Index.php:207
#, php-format
msgid "Results for: %s"
msgstr ""

#: src/Module/Contact.php:438
msgid "Update"
msgstr ""

#: src/Module/Contact.php:439 src/Module/Contact/Profile.php:477
#: src/Module/Moderation/Blocklist/Contact.php:117
#: src/Module/Moderation/Users/Blocked.php:138
#: src/Module/Moderation/Users/Index.php:154
msgid "Unblock"
msgstr ""

#: src/Module/Contact.php:440 src/Module/Contact/Profile.php:485
msgid "Unignore"
msgstr ""

#: src/Module/Contact.php:441 src/Module/Contact/Profile.php:493
msgid "Uncollapse"
msgstr ""

#: src/Module/Contact.php:443
msgid "Batch Actions"
msgstr ""

#: src/Module/Contact.php:486
msgid "Conversations started by this contact"
msgstr ""

#: src/Module/Contact.php:491
msgid "Posts and Comments"
msgstr ""

#: src/Module/Contact.php:494
msgid "Individual Posts and Replies"
msgstr ""

#: src/Module/Contact.php:502
msgid "Posts containing media objects"
msgstr ""

#: src/Module/Contact.php:509
msgid "View all known contacts"
msgstr ""

#: src/Module/Contact.php:519
msgid "Advanced Contact Settings"
msgstr ""

#: src/Module/Contact.php:555
msgid "Mutual Friendship"
msgstr ""

#: src/Module/Contact.php:559
msgid "is a fan of yours"
msgstr ""

#: src/Module/Contact.php:563
msgid "you are a fan of"
msgstr ""

#: src/Module/Contact.php:581
msgid "Pending outgoing contact request"
msgstr ""

#: src/Module/Contact.php:583
msgid "Pending incoming contact request"
msgstr ""

#: src/Module/Contact.php:596 src/Module/Contact/Profile.php:346
#, php-format
msgid "Visit %s's profile [%s]"
msgstr ""

#: src/Module/Contact/Advanced.php:70 src/Module/Contact/Advanced.php:109
#: src/Module/Contact/Contacts.php:71 src/Module/Contact/Conversations.php:84
#: src/Module/Contact/Conversations.php:89
#: src/Module/Contact/Conversations.php:94 src/Module/Contact/Media.php:43
#: src/Module/Contact/Posts.php:78 src/Module/Contact/Posts.php:83
#: src/Module/Contact/Posts.php:88 src/Module/Contact/Profile.php:142
#: src/Module/Contact/Profile.php:147 src/Module/Contact/Profile.php:152
#: src/Module/Contact/Redir.php:94 src/Module/Contact/Redir.php:140
#: src/Module/FriendSuggest.php:71 src/Module/FriendSuggest.php:109
#: src/Module/Group.php:97 src/Module/Group.php:106
msgid "Contact not found."
msgstr ""

#: src/Module/Contact/Advanced.php:99
msgid "Contact update failed."
msgstr ""

#: src/Module/Contact/Advanced.php:130
msgid "Return to contact editor"
msgstr ""

#: src/Module/Contact/Advanced.php:134
#: src/Module/Moderation/Blocklist/Contact.php:122
#: src/Module/Moderation/Users/Active.php:126
#: src/Module/Moderation/Users/Blocked.php:126
#: src/Module/Moderation/Users/Create.php:70
#: src/Module/Moderation/Users/Deleted.php:83
#: src/Module/Moderation/Users/Index.php:140
#: src/Module/Moderation/Users/Index.php:160
#: src/Module/Moderation/Users/Pending.php:99 src/Module/Settings/OAuth.php:72
msgid "Name"
msgstr ""

#: src/Module/Contact/Advanced.php:135
msgid "Account Nickname"
msgstr ""

#: src/Module/Contact/Advanced.php:136
msgid "Account URL"
msgstr ""

#: src/Module/Contact/Advanced.php:137
msgid "Poll/Feed URL"
msgstr ""

#: src/Module/Contact/Advanced.php:138
msgid "New photo from this URL"
msgstr ""

#: src/Module/Contact/Contacts.php:66 src/Module/Conversation/Network.php:189
#: src/Module/Group.php:101
msgid "Invalid contact."
msgstr ""

#: src/Module/Contact/Contacts.php:89
msgid "No known contacts."
msgstr ""

#: src/Module/Contact/Contacts.php:103 src/Module/Profile/Common.php:128
msgid "No common contacts."
msgstr ""

#: src/Module/Contact/Contacts.php:115 src/Module/Profile/Contacts.php:135
#, php-format
msgid "Follower (%s)"
msgid_plural "Followers (%s)"
msgstr[0] ""
msgstr[1] ""

#: src/Module/Contact/Contacts.php:119 src/Module/Profile/Contacts.php:138
#, php-format
msgid "Following (%s)"
msgid_plural "Following (%s)"
msgstr[0] ""
msgstr[1] ""

#: src/Module/Contact/Contacts.php:123 src/Module/Profile/Contacts.php:141
#, php-format
msgid "Mutual friend (%s)"
msgid_plural "Mutual friends (%s)"
msgstr[0] ""
msgstr[1] ""

#: src/Module/Contact/Contacts.php:125 src/Module/Profile/Contacts.php:143
#, php-format
msgid "These contacts both follow and are followed by <strong>%s</strong>."
msgstr ""

#: src/Module/Contact/Contacts.php:131 src/Module/Profile/Common.php:116
#, php-format
msgid "Common contact (%s)"
msgid_plural "Common contacts (%s)"
msgstr[0] ""
msgstr[1] ""

#: src/Module/Contact/Contacts.php:133 src/Module/Profile/Common.php:118
#, php-format
msgid ""
"Both <strong>%s</strong> and yourself have publicly interacted with these "
"contacts (follow, comment or likes on public posts)."
msgstr ""

#: src/Module/Contact/Contacts.php:139 src/Module/Profile/Contacts.php:149
#, php-format
msgid "Contact (%s)"
msgid_plural "Contacts (%s)"
msgstr[0] ""
msgstr[1] ""

#: src/Module/Contact/Follow.php:70 src/Module/Contact/Redir.php:62
#: src/Module/Contact/Redir.php:222 src/Module/Conversation/Community.php:194
#: src/Module/Debug/ItemBody.php:38 src/Module/Diaspora/Receive.php:57
#: src/Module/Item/Display.php:96 src/Module/Item/Feed.php:59
#: src/Module/Item/Follow.php:41 src/Module/Item/Ignore.php:41
#: src/Module/Item/Pin.php:41 src/Module/Item/Pin.php:56
#: src/Module/Item/Star.php:42 src/Module/Update/Display.php:37
msgid "Access denied."
msgstr ""

#: src/Module/Contact/Follow.php:105 src/Module/Contact/Unfollow.php:125
#: src/Module/Profile/RemoteFollow.php:133
msgid "Submit Request"
msgstr ""

#: src/Module/Contact/Follow.php:115
msgid "You already added this contact."
msgstr ""

#: src/Module/Contact/Follow.php:130
msgid "The network type couldn't be detected. Contact can't be added."
msgstr ""

#: src/Module/Contact/Follow.php:138
msgid "Diaspora support isn't enabled. Contact can't be added."
msgstr ""

#: src/Module/Contact/Follow.php:143
msgid "OStatus support is disabled. Contact can't be added."
msgstr ""

#: src/Module/Contact/Follow.php:168 src/Module/Profile/RemoteFollow.php:132
msgid "Please answer the following:"
msgstr ""

#: src/Module/Contact/Follow.php:169 src/Module/Contact/Unfollow.php:123
msgid "Your Identity Address:"
msgstr ""

#: src/Module/Contact/Follow.php:170 src/Module/Contact/Profile.php:375
#: src/Module/Contact/Unfollow.php:129
#: src/Module/Moderation/Blocklist/Contact.php:133
#: src/Module/Notifications/Introductions.php:129
#: src/Module/Notifications/Introductions.php:198
msgid "Profile URL"
msgstr ""

#: src/Module/Contact/Follow.php:171 src/Module/Contact/Profile.php:387
#: src/Module/Notifications/Introductions.php:191
#: src/Module/Profile/Profile.php:234
msgid "Tags:"
msgstr ""

#: src/Module/Contact/Follow.php:182
#, php-format
msgid "%s knows you"
msgstr ""

#: src/Module/Contact/Follow.php:183
msgid "Add a personal note:"
msgstr ""

#: src/Module/Contact/Follow.php:192 src/Module/Contact/Unfollow.php:138
msgid "Posts and Replies"
msgstr ""

#: src/Module/Contact/Follow.php:221
msgid "The contact could not be added."
msgstr ""

#: src/Module/Contact/MatchInterests.php:94
#: src/Module/Media/Attachment/Upload.php:77
#: src/Module/Media/Attachment/Upload.php:82
#: src/Module/Media/Photo/Upload.php:82 src/Module/Media/Photo/Upload.php:87
#: src/Module/Media/Photo/Upload.php:136
msgid "Invalid request."
msgstr ""

#: src/Module/Contact/MatchInterests.php:101
msgid "No keywords to match. Please add keywords to your profile."
msgstr ""

#: src/Module/Contact/MatchInterests.php:144
msgid "Profile Match"
msgstr ""

#: src/Module/Contact/Profile.php:128
msgid "Failed to update contact record."
msgstr ""

#: src/Module/Contact/Profile.php:178
msgid "Contact has been unblocked"
msgstr ""

#: src/Module/Contact/Profile.php:182
msgid "Contact has been blocked"
msgstr ""

#: src/Module/Contact/Profile.php:194
msgid "Contact has been unignored"
msgstr ""

#: src/Module/Contact/Profile.php:198
msgid "Contact has been ignored"
msgstr ""

#: src/Module/Contact/Profile.php:210
msgid "Contact has been uncollapsed"
msgstr ""

#: src/Module/Contact/Profile.php:214
msgid "Contact has been collapsed"
msgstr ""

#: src/Module/Contact/Profile.php:242
#, php-format
msgid "You are mutual friends with %s"
msgstr ""

#: src/Module/Contact/Profile.php:243
#, php-format
msgid "You are sharing with %s"
msgstr ""

#: src/Module/Contact/Profile.php:244
#, php-format
msgid "%s is sharing with you"
msgstr ""

#: src/Module/Contact/Profile.php:260
msgid "Private communications are not available for this contact."
msgstr ""

#: src/Module/Contact/Profile.php:262
msgid "Never"
msgstr ""

#: src/Module/Contact/Profile.php:265
msgid "(Update was not successful)"
msgstr ""

#: src/Module/Contact/Profile.php:265
msgid "(Update was successful)"
msgstr ""

#: src/Module/Contact/Profile.php:267 src/Module/Contact/Profile.php:448
msgid "Suggest friends"
msgstr ""

#: src/Module/Contact/Profile.php:271
#, php-format
msgid "Network type: %s"
msgstr ""

#: src/Module/Contact/Profile.php:276
msgid "Communications lost with this contact!"
msgstr ""

#: src/Module/Contact/Profile.php:282
msgid "Fetch further information for feeds"
msgstr ""

#: src/Module/Contact/Profile.php:284
msgid ""
"Fetch information like preview pictures, title and teaser from the feed "
"item. You can activate this if the feed doesn't contain much text. Keywords "
"are taken from the meta header in the feed item and are posted as hash tags."
msgstr ""

#: src/Module/Contact/Profile.php:287
msgid "Fetch information"
msgstr ""

#: src/Module/Contact/Profile.php:288
msgid "Fetch keywords"
msgstr ""

#: src/Module/Contact/Profile.php:289
msgid "Fetch information and keywords"
msgstr ""

#: src/Module/Contact/Profile.php:299 src/Module/Contact/Profile.php:304
#: src/Module/Contact/Profile.php:309 src/Module/Contact/Profile.php:315
msgid "No mirroring"
msgstr ""

#: src/Module/Contact/Profile.php:300 src/Module/Contact/Profile.php:310
#: src/Module/Contact/Profile.php:316
msgid "Mirror as my own posting"
msgstr ""

#: src/Module/Contact/Profile.php:305 src/Module/Contact/Profile.php:311
msgid "Native reshare"
msgstr ""

#: src/Module/Contact/Profile.php:328
msgid "Contact Information / Notes"
msgstr ""

#: src/Module/Contact/Profile.php:329
msgid "Contact Settings"
msgstr ""

#: src/Module/Contact/Profile.php:337
msgid "Contact"
msgstr ""

#: src/Module/Contact/Profile.php:341
msgid "Their personal note"
msgstr ""

#: src/Module/Contact/Profile.php:343
msgid "Edit contact notes"
msgstr ""

#: src/Module/Contact/Profile.php:347
msgid "Block/Unblock contact"
msgstr ""

#: src/Module/Contact/Profile.php:348
msgid "Ignore contact"
msgstr ""

#: src/Module/Contact/Profile.php:349
msgid "View conversations"
msgstr ""

#: src/Module/Contact/Profile.php:354
msgid "Last update:"
msgstr ""

#: src/Module/Contact/Profile.php:356
msgid "Update public posts"
msgstr ""

#: src/Module/Contact/Profile.php:358 src/Module/Contact/Profile.php:458
msgid "Update now"
msgstr ""

#: src/Module/Contact/Profile.php:360
msgid "Awaiting connection acknowledge"
msgstr ""

#: src/Module/Contact/Profile.php:361
msgid "Currently blocked"
msgstr ""

#: src/Module/Contact/Profile.php:362
msgid "Currently ignored"
msgstr ""

#: src/Module/Contact/Profile.php:363
msgid "Currently collapsed"
msgstr ""

#: src/Module/Contact/Profile.php:364
msgid "Currently archived"
msgstr ""

#: src/Module/Contact/Profile.php:367
#: src/Module/Notifications/Introductions.php:192
msgid "Hide this contact from others"
msgstr ""

#: src/Module/Contact/Profile.php:367
msgid ""
"Replies/likes to your public posts <strong>may</strong> still be visible"
msgstr ""

#: src/Module/Contact/Profile.php:368
msgid "Notification for new posts"
msgstr ""

#: src/Module/Contact/Profile.php:368
msgid "Send a notification of every new post of this contact"
msgstr ""

#: src/Module/Contact/Profile.php:370
msgid "Keyword Deny List"
msgstr ""

#: src/Module/Contact/Profile.php:370
msgid ""
"Comma separated list of keywords that should not be converted to hashtags, "
"when \"Fetch information and keywords\" is selected"
msgstr ""

#: src/Module/Contact/Profile.php:388
#: src/Module/Settings/TwoFactor/Index.php:139
msgid "Actions"
msgstr ""

#: src/Module/Contact/Profile.php:390
#: src/Module/Settings/TwoFactor/Index.php:119 view/theme/frio/theme.php:229
msgid "Status"
msgstr ""

#: src/Module/Contact/Profile.php:396
msgid "Mirror postings from this contact"
msgstr ""

#: src/Module/Contact/Profile.php:398
msgid ""
"Mark this contact as remote_self, this will cause friendica to repost new "
"entries from this contact."
msgstr ""

#: src/Module/Contact/Profile.php:468
msgid "Refetch contact data"
msgstr ""

#: src/Module/Contact/Profile.php:479
msgid "Toggle Blocked status"
msgstr ""

#: src/Module/Contact/Profile.php:487
msgid "Toggle Ignored status"
msgstr ""

#: src/Module/Contact/Profile.php:495
msgid "Toggle Collapsed status"
msgstr ""

#: src/Module/Contact/Profile.php:502 src/Module/Contact/Revoke.php:106
msgid "Revoke Follow"
msgstr ""

#: src/Module/Contact/Profile.php:504
msgid "Revoke the follow from this contact"
msgstr ""

#: src/Module/Contact/Redir.php:134 src/Module/Contact/Redir.php:186
msgid "Bad Request."
msgstr ""

#: src/Module/Contact/Revoke.php:63
msgid "Unknown contact."
msgstr ""

#: src/Module/Contact/Revoke.php:73 src/Module/Group.php:110
msgid "Contact is deleted."
msgstr ""

#: src/Module/Contact/Revoke.php:77
msgid "Contact is being deleted."
msgstr ""

#: src/Module/Contact/Revoke.php:91
msgid "Follow was successfully revoked."
msgstr ""

#: src/Module/Contact/Revoke.php:107
msgid ""
"Do you really want to revoke this contact's follow? This cannot be undone "
"and they will have to manually follow you back again."
msgstr ""

#: src/Module/Contact/Revoke.php:108
#: src/Module/Notifications/Introductions.php:144
#: src/Module/OAuth/Acknowledge.php:54 src/Module/Register.php:130
#: src/Module/Settings/TwoFactor/Trusted.php:126
msgid "Yes"
msgstr ""

#: src/Module/Contact/Suggestions.php:62
msgid ""
"No suggestions available. If this is a new site, please try again in 24 "
"hours."
msgstr ""

#: src/Module/Contact/Unfollow.php:98 src/Module/Contact/Unfollow.php:167
msgid "You aren't following this contact."
msgstr ""

#: src/Module/Contact/Unfollow.php:103
msgid "Unfollowing is currently not supported by your network."
msgstr ""

#: src/Module/Contact/Unfollow.php:121
msgid "Disconnect/Unfollow"
msgstr ""

#: src/Module/Contact/Unfollow.php:175
msgid "Contact was successfully unfollowed"
msgstr ""

#: src/Module/Contact/Unfollow.php:178
msgid "Unable to unfollow this contact, please contact your administrator"
msgstr ""

#: src/Module/Conversation/Community.php:74
msgid ""
"This community stream shows all public posts received by this node. They may "
"not reflect the opinions of this node’s users."
msgstr ""

#: src/Module/Conversation/Community.php:87
msgid "Local Community"
msgstr ""

#: src/Module/Conversation/Community.php:90
msgid "Posts from local users on this server"
msgstr ""

#: src/Module/Conversation/Community.php:98
msgid "Global Community"
msgstr ""

#: src/Module/Conversation/Community.php:101
msgid "Posts from users of the whole federated network"
msgstr ""

#: src/Module/Conversation/Community.php:134
msgid "Own Contacts"
msgstr ""

#: src/Module/Conversation/Community.php:138
msgid "Include"
msgstr ""

#: src/Module/Conversation/Community.php:139
msgid "Hide"
msgstr ""

#: src/Module/Conversation/Community.php:156 src/Module/Search/Index.php:152
#: src/Module/Search/Index.php:194
msgid "No results."
msgstr ""

#: src/Module/Conversation/Community.php:212
msgid "Community option not available."
msgstr ""

#: src/Module/Conversation/Community.php:228
msgid "Not available."
msgstr ""

#: src/Module/Conversation/Network.php:175
msgid "No such group"
msgstr ""

#: src/Module/Conversation/Network.php:179
#, php-format
msgid "Group: %s"
msgstr ""

#: src/Module/Conversation/Network.php:257
msgid "Latest Activity"
msgstr ""

#: src/Module/Conversation/Network.php:260
msgid "Sort by latest activity"
msgstr ""

#: src/Module/Conversation/Network.php:265
msgid "Latest Posts"
msgstr ""

#: src/Module/Conversation/Network.php:268
msgid "Sort by post received date"
msgstr ""

#: src/Module/Conversation/Network.php:273
msgid "Latest Creation"
msgstr ""

#: src/Module/Conversation/Network.php:276
msgid "Sort by post creation date"
msgstr ""

#: src/Module/Conversation/Network.php:281
#: src/Module/Settings/Profile/Index.php:235
msgid "Personal"
msgstr ""

#: src/Module/Conversation/Network.php:284
msgid "Posts that mention or involve you"
msgstr ""

#: src/Module/Conversation/Network.php:289 src/Object/Post.php:356
msgid "Starred"
msgstr ""

#: src/Module/Conversation/Network.php:292
msgid "Favourite Posts"
msgstr ""

#: src/Module/Credits.php:44
msgid "Credits"
msgstr ""

#: src/Module/Credits.php:45
msgid ""
"Friendica is a community project, that would not be possible without the "
"help of many people. Here is a list of those who have contributed to the "
"code or the translation of Friendica. Thank you all!"
msgstr ""

#: src/Module/Debug/ActivityPubConversion.php:53
msgid "Formatted"
msgstr ""

#: src/Module/Debug/ActivityPubConversion.php:65
msgid "Activity"
msgstr ""

#: src/Module/Debug/ActivityPubConversion.php:117
msgid "Object data"
msgstr ""

#: src/Module/Debug/ActivityPubConversion.php:124
msgid "Result Item"
msgstr ""

#: src/Module/Debug/ActivityPubConversion.php:129
#: src/Module/Debug/Babel.php:293 src/Module/Moderation/Item/Source.php:87
#: src/Module/Security/TwoFactor/Verify.php:98
msgid "Error"
msgid_plural "Errors"
msgstr[0] ""
msgstr[1] ""

#: src/Module/Debug/ActivityPubConversion.php:138
msgid "Source activity"
msgstr ""

#: src/Module/Debug/Babel.php:51
msgid "Source input"
msgstr ""

#: src/Module/Debug/Babel.php:57
msgid "BBCode::toPlaintext"
msgstr ""

#: src/Module/Debug/Babel.php:63
msgid "BBCode::convert (raw HTML)"
msgstr ""

#: src/Module/Debug/Babel.php:68
msgid "BBCode::convert (hex)"
msgstr ""

#: src/Module/Debug/Babel.php:73
msgid "BBCode::convert"
msgstr ""

#: src/Module/Debug/Babel.php:79
msgid "BBCode::convert => HTML::toBBCode"
msgstr ""

#: src/Module/Debug/Babel.php:85
msgid "BBCode::toMarkdown"
msgstr ""

#: src/Module/Debug/Babel.php:91
msgid "BBCode::toMarkdown => Markdown::convert (raw HTML)"
msgstr ""

#: src/Module/Debug/Babel.php:95
msgid "BBCode::toMarkdown => Markdown::convert"
msgstr ""

#: src/Module/Debug/Babel.php:101
msgid "BBCode::toMarkdown => Markdown::toBBCode"
msgstr ""

#: src/Module/Debug/Babel.php:107
msgid "BBCode::toMarkdown =>  Markdown::convert => HTML::toBBCode"
msgstr ""

#: src/Module/Debug/Babel.php:115
msgid "Item Body"
msgstr ""

#: src/Module/Debug/Babel.php:119
msgid "Item Tags"
msgstr ""

#: src/Module/Debug/Babel.php:125
msgid "PageInfo::appendToBody"
msgstr ""

#: src/Module/Debug/Babel.php:130
msgid "PageInfo::appendToBody => BBCode::convert (raw HTML)"
msgstr ""

#: src/Module/Debug/Babel.php:134
msgid "PageInfo::appendToBody => BBCode::convert"
msgstr ""

#: src/Module/Debug/Babel.php:141
msgid "Source input (Diaspora format)"
msgstr ""

#: src/Module/Debug/Babel.php:150
msgid "Source input (Markdown)"
msgstr ""

#: src/Module/Debug/Babel.php:156
msgid "Markdown::convert (raw HTML)"
msgstr ""

#: src/Module/Debug/Babel.php:161
msgid "Markdown::convert"
msgstr ""

#: src/Module/Debug/Babel.php:167
msgid "Markdown::toBBCode"
msgstr ""

#: src/Module/Debug/Babel.php:174
msgid "Raw HTML input"
msgstr ""

#: src/Module/Debug/Babel.php:179
msgid "HTML Input"
msgstr ""

#: src/Module/Debug/Babel.php:186
msgid "HTML Purified (raw)"
msgstr ""

#: src/Module/Debug/Babel.php:191
msgid "HTML Purified (hex)"
msgstr ""

#: src/Module/Debug/Babel.php:196
msgid "HTML Purified"
msgstr ""

#: src/Module/Debug/Babel.php:202
msgid "HTML::toBBCode"
msgstr ""

#: src/Module/Debug/Babel.php:208
msgid "HTML::toBBCode => BBCode::convert"
msgstr ""

#: src/Module/Debug/Babel.php:213
msgid "HTML::toBBCode => BBCode::convert (raw HTML)"
msgstr ""

#: src/Module/Debug/Babel.php:219
msgid "HTML::toBBCode => BBCode::toPlaintext"
msgstr ""

#: src/Module/Debug/Babel.php:225
msgid "HTML::toMarkdown"
msgstr ""

#: src/Module/Debug/Babel.php:231
msgid "HTML::toPlaintext"
msgstr ""

#: src/Module/Debug/Babel.php:237
msgid "HTML::toPlaintext (compact)"
msgstr ""

#: src/Module/Debug/Babel.php:255
msgid "Decoded post"
msgstr ""

#: src/Module/Debug/Babel.php:276
msgid "Post array before expand entities"
msgstr ""

#: src/Module/Debug/Babel.php:283
msgid "Post converted"
msgstr ""

#: src/Module/Debug/Babel.php:288
msgid "Converted body"
msgstr ""

#: src/Module/Debug/Babel.php:294
msgid "Twitter addon is absent from the addon/ folder."
msgstr ""

#: src/Module/Debug/Babel.php:304
msgid "Babel Diagnostic"
msgstr ""

#: src/Module/Debug/Babel.php:305
msgid "Source text"
msgstr ""

#: src/Module/Debug/Babel.php:306
msgid "BBCode"
msgstr ""

#: src/Module/Debug/Babel.php:308
msgid "Markdown"
msgstr ""

#: src/Module/Debug/Babel.php:309
msgid "HTML"
msgstr ""

#: src/Module/Debug/Babel.php:311
msgid "Twitter Source / Tweet URL (requires API key)"
msgstr ""

#: src/Module/Debug/Feed.php:52 src/Module/Filer/SaveTag.php:47
#: src/Module/Settings/Profile/Index.php:144
msgid "You must be logged in to use this module"
msgstr ""

#: src/Module/Debug/Feed.php:77
msgid "Source URL"
msgstr ""

#: src/Module/Debug/Localtime.php:49
msgid "Time Conversion"
msgstr ""

#: src/Module/Debug/Localtime.php:50
msgid ""
"Friendica provides this service for sharing events with other networks and "
"friends in unknown timezones."
msgstr ""

#: src/Module/Debug/Localtime.php:51
#, php-format
msgid "UTC time: %s"
msgstr ""

#: src/Module/Debug/Localtime.php:54
#, php-format
msgid "Current timezone: %s"
msgstr ""

#: src/Module/Debug/Localtime.php:58
#, php-format
msgid "Converted localtime: %s"
msgstr ""

#: src/Module/Debug/Localtime.php:62
msgid "Please select your timezone:"
msgstr ""

#: src/Module/Debug/Probe.php:38 src/Module/Debug/WebFinger.php:37
msgid "Only logged in users are permitted to perform a probing."
msgstr ""

#: src/Module/Debug/Probe.php:52
msgid "Probe Diagnostic"
msgstr ""

#: src/Module/Debug/Probe.php:53
msgid "Output"
msgstr ""

#: src/Module/Debug/Probe.php:56
msgid "Lookup address"
msgstr ""

#: src/Module/Debug/WebFinger.php:50
msgid "Webfinger Diagnostic"
msgstr ""

#: src/Module/Debug/WebFinger.php:52
msgid "Lookup address:"
msgstr ""

#: src/Module/Delegation.php:110
#, php-format
msgid "You are now logged in as %s"
msgstr ""

#: src/Module/Delegation.php:142
msgid "Switch between your accounts"
msgstr ""

#: src/Module/Delegation.php:143
msgid "Manage your accounts"
msgstr ""

#: src/Module/Delegation.php:144
msgid ""
"Toggle between different identities or community/group pages which share "
"your account details or which you have been granted \"manage\" permissions"
msgstr ""

#: src/Module/Delegation.php:145
msgid "Select an identity to manage: "
msgstr ""

#: src/Module/Directory.php:74
msgid "No entries (some entries may be hidden)."
msgstr ""

#: src/Module/Directory.php:90
msgid "Find on this site"
msgstr ""

#: src/Module/Directory.php:92
msgid "Results for:"
msgstr ""

#: src/Module/Directory.php:94
msgid "Site Directory"
msgstr ""

#: src/Module/Filer/RemoveTag.php:105
msgid "Item was not deleted"
msgstr ""

#: src/Module/Filer/RemoveTag.php:115
msgid "Item was not removed"
msgstr ""

#: src/Module/Filer/SaveTag.php:73
msgid "- select -"
msgstr ""

#: src/Module/FriendSuggest.php:82
msgid "Suggested contact not found."
msgstr ""

#: src/Module/FriendSuggest.php:100
msgid "Friend suggestion sent."
msgstr ""

#: src/Module/FriendSuggest.php:137
msgid "Suggest Friends"
msgstr ""

#: src/Module/FriendSuggest.php:140
#, php-format
msgid "Suggest a friend for %s"
msgstr ""

#: src/Module/Friendica.php:64
msgid "Installed addons/apps:"
msgstr ""

#: src/Module/Friendica.php:69
msgid "No installed addons/apps"
msgstr ""

#: src/Module/Friendica.php:74
#, php-format
msgid "Read about the <a href=\"%1$s/tos\">Terms of Service</a> of this node."
msgstr ""

#: src/Module/Friendica.php:81
msgid "On this server the following remote servers are blocked."
msgstr ""

#: src/Module/Friendica.php:84
#: src/Module/Moderation/Blocklist/Server/Index.php:87
#: src/Module/Moderation/Blocklist/Server/Index.php:111
msgid "Reason for the block"
msgstr ""

#: src/Module/Friendica.php:86
msgid "Download this list in CSV format"
msgstr ""

#: src/Module/Friendica.php:100
#, php-format
msgid ""
"This is Friendica, version %s that is running at the web location %s. The "
"database version is %s, the post update version is %s."
msgstr ""

#: src/Module/Friendica.php:105
msgid ""
"Please visit <a href=\"https://friendi.ca\">Friendi.ca</a> to learn more "
"about the Friendica project."
msgstr ""

#: src/Module/Friendica.php:106
msgid "Bug reports and issues: please visit"
msgstr ""

#: src/Module/Friendica.php:106
msgid "the bugtracker at github"
msgstr ""

#: src/Module/Friendica.php:107
msgid ""
"Suggestions, praise, etc. - please email \"info\" at \"friendi - dot - ca"
msgstr ""

#: src/Module/Group.php:56
msgid "Could not create group."
msgstr ""

#: src/Module/Group.php:67 src/Module/Group.php:213 src/Module/Group.php:237
msgid "Group not found."
msgstr ""

#: src/Module/Group.php:73
msgid "Group name was not changed."
msgstr ""

#: src/Module/Group.php:91
msgid "Unknown group."
msgstr ""

#: src/Module/Group.php:116
msgid "Unable to add the contact to the group."
msgstr ""

#: src/Module/Group.php:119
msgid "Contact successfully added to group."
msgstr ""

#: src/Module/Group.php:123
msgid "Unable to remove the contact from the group."
msgstr ""

#: src/Module/Group.php:126
msgid "Contact successfully removed from group."
msgstr ""

#: src/Module/Group.php:130
msgid "Bad request."
msgstr ""

#: src/Module/Group.php:169
msgid "Save Group"
msgstr ""

#: src/Module/Group.php:170
msgid "Filter"
msgstr ""

#: src/Module/Group.php:176
msgid "Create a group of contacts/friends."
msgstr ""

#: src/Module/Group.php:218
msgid "Unable to remove group."
msgstr ""

#: src/Module/Group.php:269
msgid "Delete Group"
msgstr ""

#: src/Module/Group.php:279
msgid "Edit Group Name"
msgstr ""

#: src/Module/Group.php:289
msgid "Members"
msgstr ""

#: src/Module/Group.php:292
msgid "Group is empty"
msgstr ""

#: src/Module/Group.php:305
msgid "Remove contact from group"
msgstr ""

#: src/Module/Group.php:326
msgid "Click on a contact to add or remove."
msgstr ""

#: src/Module/Group.php:340
msgid "Add contact to group"
msgstr ""

#: src/Module/HCard.php:45
msgid "No profile"
msgstr ""

#: src/Module/HTTPException/MethodNotAllowed.php:31
msgid "Method Not Allowed."
msgstr ""

#: src/Module/Help.php:60
msgid "Help:"
msgstr ""

#: src/Module/Home.php:63
#, php-format
msgid "Welcome to %s"
msgstr ""

#: src/Module/Install.php:189
msgid "Friendica Communications Server - Setup"
msgstr ""

#: src/Module/Install.php:200
msgid "System check"
msgstr ""

#: src/Module/Install.php:202 src/Module/Install.php:247
#: src/Module/Install.php:326
msgid "Requirement not satisfied"
msgstr ""

#: src/Module/Install.php:203
msgid "Optional requirement not satisfied"
msgstr ""

#: src/Module/Install.php:204
msgid "OK"
msgstr ""

#: src/Module/Install.php:208
msgid "Next"
msgstr ""

#: src/Module/Install.php:209
msgid "Check again"
msgstr ""

#: src/Module/Install.php:222
msgid "Base settings"
msgstr ""

#: src/Module/Install.php:224
msgid "Base path to installation"
msgstr ""

#: src/Module/Install.php:226
msgid ""
"If the system cannot detect the correct path to your installation, enter the "
"correct path here. This setting should only be set if you are using a "
"restricted system and symbolic links to your webroot."
msgstr ""

#: src/Module/Install.php:229
msgid "The Friendica system URL"
msgstr ""

#: src/Module/Install.php:231
msgid ""
"Overwrite this field in case the system URL determination isn't right, "
"otherwise leave it as is."
msgstr ""

#: src/Module/Install.php:242
msgid "Database connection"
msgstr ""

#: src/Module/Install.php:243
msgid ""
"In order to install Friendica we need to know how to connect to your "
"database."
msgstr ""

#: src/Module/Install.php:244
msgid ""
"Please contact your hosting provider or site administrator if you have "
"questions about these settings."
msgstr ""

#: src/Module/Install.php:245
msgid ""
"The database you specify below should already exist. If it does not, please "
"create it before continuing."
msgstr ""

#: src/Module/Install.php:252
msgid "Database Server Name"
msgstr ""

#: src/Module/Install.php:257
msgid "Database Login Name"
msgstr ""

#: src/Module/Install.php:263
msgid "Database Login Password"
msgstr ""

#: src/Module/Install.php:265
msgid "For security reasons the password must not be empty"
msgstr ""

#: src/Module/Install.php:268
msgid "Database Name"
msgstr ""

#: src/Module/Install.php:272 src/Module/Install.php:300
msgid "Please select a default timezone for your website"
msgstr ""

#: src/Module/Install.php:287
msgid "Site settings"
msgstr ""

#: src/Module/Install.php:295
msgid "Site administrator email address"
msgstr ""

#: src/Module/Install.php:297
msgid ""
"Your account email address must match this in order to use the web admin "
"panel."
msgstr ""

#: src/Module/Install.php:304
msgid "System Language:"
msgstr ""

#: src/Module/Install.php:306
msgid ""
"Set the default language for your Friendica installation interface and to "
"send emails."
msgstr ""

#: src/Module/Install.php:318
msgid "Your Friendica site database has been installed."
msgstr ""

#: src/Module/Install.php:328
msgid "Installation finished"
msgstr ""

#: src/Module/Install.php:348
msgid "<h1>What next</h1>"
msgstr ""

#: src/Module/Install.php:349
msgid ""
"IMPORTANT: You will need to [manually] setup a scheduled task for the worker."
msgstr ""

#: src/Module/Install.php:352
#, php-format
msgid ""
"Go to your new Friendica node <a href=\"%s/register\">registration page</a> "
"and register as new user. Remember to use the same email you have entered as "
"administrator email. This will allow you to enter the site admin panel."
msgstr ""

#: src/Module/Invite.php:57
msgid "Total invitation limit exceeded."
msgstr ""

#: src/Module/Invite.php:82
#, php-format
msgid "%s : Not a valid email address."
msgstr ""

#: src/Module/Invite.php:108
msgid "Please join us on Friendica"
msgstr ""

#: src/Module/Invite.php:117
msgid "Invitation limit exceeded. Please contact your site administrator."
msgstr ""

#: src/Module/Invite.php:121
#, php-format
msgid "%s : Message delivery failed."
msgstr ""

#: src/Module/Invite.php:125
#, php-format
msgid "%d message sent."
msgid_plural "%d messages sent."
msgstr[0] ""
msgstr[1] ""

#: src/Module/Invite.php:143
msgid "You have no more invitations available"
msgstr ""

#: src/Module/Invite.php:150
#, php-format
msgid ""
"Visit %s for a list of public sites that you can join. Friendica members on "
"other sites can all connect with each other, as well as with members of many "
"other social networks."
msgstr ""

#: src/Module/Invite.php:152
#, php-format
msgid ""
"To accept this invitation, please visit and register at %s or any other "
"public Friendica website."
msgstr ""

#: src/Module/Invite.php:153
#, php-format
msgid ""
"Friendica sites all inter-connect to create a huge privacy-enhanced social "
"web that is owned and controlled by its members. They can also connect with "
"many traditional social networks. See %s for a list of alternate Friendica "
"sites you can join."
msgstr ""

#: src/Module/Invite.php:157
msgid ""
"Our apologies. This system is not currently configured to connect with other "
"public sites or invite members."
msgstr ""

#: src/Module/Invite.php:160
msgid ""
"Friendica sites all inter-connect to create a huge privacy-enhanced social "
"web that is owned and controlled by its members. They can also connect with "
"many traditional social networks."
msgstr ""

#: src/Module/Invite.php:159
#, php-format
msgid "To accept this invitation, please visit and register at %s."
msgstr ""

#: src/Module/Invite.php:167
msgid "Send invitations"
msgstr ""

#: src/Module/Invite.php:168
msgid "Enter email addresses, one per line:"
msgstr ""

#: src/Module/Invite.php:172
msgid ""
"You are cordially invited to join me and other close friends on Friendica - "
"and help us to create a better social web."
msgstr ""

#: src/Module/Invite.php:174
msgid "You will need to supply this invitation code: $invite_code"
msgstr ""

#: src/Module/Invite.php:174
msgid ""
"Once you have registered, please connect with me via my profile page at:"
msgstr ""

#: src/Module/Invite.php:176
msgid ""
"For more information about the Friendica project and why we feel it is "
"important, please visit http://friendi.ca"
msgstr ""

#: src/Module/Item/Compose.php:85
msgid "Please enter a post body."
msgstr ""

#: src/Module/Item/Compose.php:98
msgid "This feature is only available with the frio theme."
msgstr ""

#: src/Module/Item/Compose.php:122
msgid "Compose new personal note"
msgstr ""

#: src/Module/Item/Compose.php:131
msgid "Compose new post"
msgstr ""

#: src/Module/Item/Compose.php:187
msgid "Visibility"
msgstr ""

#: src/Module/Item/Compose.php:201
msgid "Clear the location"
msgstr ""

#: src/Module/Item/Compose.php:202
msgid "Location services are unavailable on your device"
msgstr ""

#: src/Module/Item/Compose.php:203
msgid ""
"Location services are disabled. Please check the website's permissions on "
"your device"
msgstr ""

#: src/Module/Item/Compose.php:209
msgid ""
"You can make this page always open when you use the New Post button in the "
"<a href=\"/settings/display\">Theme Customization settings</a>."
msgstr ""

#: src/Module/Item/Display.php:136 src/Module/Update/Display.php:55
msgid "The requested item doesn't exist or has been deleted."
msgstr ""

#: src/Module/Item/Feed.php:86
msgid "The feed for this item is unavailable."
msgstr ""

#: src/Module/Item/Follow.php:51
msgid "Unable to follow this item."
msgstr ""

#: src/Module/Maintenance.php:48 src/Module/Maintenance.php:53
msgid "System down for maintenance"
msgstr ""

#: src/Module/Maintenance.php:54
msgid ""
"This Friendica node is currently in maintenance mode, either automatically "
"because it is self-updating or manually by the node administrator. This "
"condition should be temporary, please come back in a few minutes."
msgstr ""

#: src/Module/Manifest.php:40
msgid "A Decentralized Social Network"
msgstr ""

#: src/Module/Media/Attachment/Browser.php:58
#: src/Module/Media/Photo/Browser.php:59
msgid "You need to be logged in to access this page."
msgstr ""

#: src/Module/Media/Attachment/Browser.php:74
msgid "Files"
msgstr ""

#: src/Module/Media/Attachment/Browser.php:79
#: src/Module/Media/Photo/Browser.php:90
#: src/Module/Settings/Profile/Photo/Index.php:128
msgid "Upload"
msgstr ""

#: src/Module/Media/Attachment/Upload.php:97
msgid "Sorry, maybe your upload is bigger than the PHP configuration allows"
msgstr ""

#: src/Module/Media/Attachment/Upload.php:97
msgid "Or - did you try to upload an empty file?"
msgstr ""

#: src/Module/Media/Attachment/Upload.php:104
#, php-format
msgid "File exceeds size limit of %s"
msgstr ""

#: src/Module/Media/Attachment/Upload.php:114
msgid "File upload failed."
msgstr ""

#: src/Module/Media/Photo/Upload.php:153 src/Module/Media/Photo/Upload.php:154
#: src/Module/Profile/Photos.php:217
#: src/Module/Settings/Profile/Photo/Index.php:68
msgid "Unable to process image."
msgstr ""

#: src/Module/Media/Photo/Upload.php:187 src/Module/Profile/Photos.php:164
#: src/Module/Profile/Photos.php:167 src/Module/Profile/Photos.php:194
#: src/Module/Settings/Profile/Photo/Index.php:59
#, php-format
msgid "Image exceeds size limit of %s"
msgstr ""

#: src/Module/Media/Photo/Upload.php:205 src/Module/Profile/Photos.php:243
#: src/Module/Settings/Profile/Photo/Index.php:95
msgid "Image upload failed."
msgstr ""

#: src/Module/Moderation/BaseUsers.php:72
msgid "List of all users"
msgstr ""

#: src/Module/Moderation/BaseUsers.php:77
msgid "Active"
msgstr ""

#: src/Module/Moderation/BaseUsers.php:80
msgid "List of active accounts"
msgstr ""

#: src/Module/Moderation/BaseUsers.php:88
msgid "List of pending registrations"
msgstr ""

#: src/Module/Moderation/BaseUsers.php:96
msgid "List of blocked users"
msgstr ""

#: src/Module/Moderation/BaseUsers.php:101
msgid "Deleted"
msgstr ""

#: src/Module/Moderation/BaseUsers.php:104
msgid "List of pending user deletions"
msgstr ""

#: src/Module/Moderation/BaseUsers.php:119 src/Module/Settings/Account.php:491
msgid "Normal Account Page"
msgstr ""

#: src/Module/Moderation/BaseUsers.php:120 src/Module/Settings/Account.php:498
msgid "Soapbox Page"
msgstr ""

#: src/Module/Moderation/BaseUsers.php:121 src/Module/Settings/Account.php:505
msgid "Public Forum"
msgstr ""

#: src/Module/Moderation/BaseUsers.php:122 src/Module/Settings/Account.php:512
msgid "Automatic Friend Page"
msgstr ""

#: src/Module/Moderation/BaseUsers.php:123
msgid "Private Forum"
msgstr ""

#: src/Module/Moderation/BaseUsers.php:126 src/Module/Settings/Account.php:463
msgid "Personal Page"
msgstr ""

#: src/Module/Moderation/BaseUsers.php:127 src/Module/Settings/Account.php:470
msgid "Organisation Page"
msgstr ""

#: src/Module/Moderation/BaseUsers.php:128 src/Module/Settings/Account.php:477
msgid "News Page"
msgstr ""

#: src/Module/Moderation/BaseUsers.php:129 src/Module/Settings/Account.php:484
msgid "Community Forum"
msgstr ""

#: src/Module/Moderation/BaseUsers.php:130
msgid "Relay"
msgstr ""

#: src/Module/Moderation/Blocklist/Contact.php:70
msgid "You can't block a local contact, please block the user instead"
msgstr ""

#: src/Module/Moderation/Blocklist/Contact.php:89
#, php-format
msgid "%s contact unblocked"
msgid_plural "%s contacts unblocked"
msgstr[0] ""
msgstr[1] ""

#: src/Module/Moderation/Blocklist/Contact.php:111
msgid "Remote Contact Blocklist"
msgstr ""

#: src/Module/Moderation/Blocklist/Contact.php:112
msgid ""
"This page allows you to prevent any message from a remote contact to reach "
"your node."
msgstr ""

#: src/Module/Moderation/Blocklist/Contact.php:113
msgid "Block Remote Contact"
msgstr ""

#: src/Module/Moderation/Blocklist/Contact.php:114
#: src/Module/Moderation/Users/Active.php:135
#: src/Module/Moderation/Users/Blocked.php:135
#: src/Module/Moderation/Users/Index.php:149
#: src/Module/Moderation/Users/Pending.php:98
msgid "select all"
msgstr ""

#: src/Module/Moderation/Blocklist/Contact.php:115
msgid "select none"
msgstr ""

#: src/Module/Moderation/Blocklist/Contact.php:118
msgid "No remote contact is blocked from this node."
msgstr ""

#: src/Module/Moderation/Blocklist/Contact.php:120
msgid "Blocked Remote Contacts"
msgstr ""

#: src/Module/Moderation/Blocklist/Contact.php:121
msgid "Block New Remote Contact"
msgstr ""

#: src/Module/Moderation/Blocklist/Contact.php:122
msgid "Photo"
msgstr ""

#: src/Module/Moderation/Blocklist/Contact.php:122
msgid "Reason"
msgstr ""

#: src/Module/Moderation/Blocklist/Contact.php:130
#, php-format
msgid "%s total blocked contact"
msgid_plural "%s total blocked contacts"
msgstr[0] ""
msgstr[1] ""

#: src/Module/Moderation/Blocklist/Contact.php:133
msgid "URL of the remote contact to block."
msgstr ""

#: src/Module/Moderation/Blocklist/Contact.php:134
msgid "Also purge contact"
msgstr ""

#: src/Module/Moderation/Blocklist/Contact.php:134
msgid ""
"Removes all content related to this contact from the node. Keeps the contact "
"record. This action cannot be undone."
msgstr ""

#: src/Module/Moderation/Blocklist/Contact.php:135
#: src/Module/Moderation/Blocklist/Server/Import.php:124
msgid "Block Reason"
msgstr ""

#: src/Module/Moderation/Blocklist/Server/Add.php:80
msgid "Server domain pattern added to the blocklist."
msgstr ""

#: src/Module/Moderation/Blocklist/Server/Add.php:88
#, php-format
msgid "%s server scheduled to be purged."
msgid_plural "%s servers scheduled to be purged."
msgstr[0] ""
msgstr[1] ""

#: src/Module/Moderation/Blocklist/Server/Add.php:120
#: src/Module/Moderation/Blocklist/Server/Import.php:117
msgid "← Return to the list"
msgstr ""

#: src/Module/Moderation/Blocklist/Server/Add.php:122
msgid "Block A New Server Domain Pattern"
msgstr ""

#: src/Module/Moderation/Blocklist/Server/Add.php:123
#: src/Module/Moderation/Blocklist/Server/Index.php:99
msgid ""
"<p>The server domain pattern syntax is case-insensitive shell wildcard, "
"comprising the following special characters:</p>\n"
"<ul>\n"
"\t<li><code>*</code>: Any number of characters</li>\n"
"\t<li><code>?</code>: Any single character</li>\n"
"</ul>"
msgstr ""

#: src/Module/Moderation/Blocklist/Server/Add.php:128
#: src/Module/Moderation/Blocklist/Server/Index.php:107
msgid "Check pattern"
msgstr ""

#: src/Module/Moderation/Blocklist/Server/Add.php:129
msgid "Matching known servers"
msgstr ""

#: src/Module/Moderation/Blocklist/Server/Add.php:130
msgid "Server Name"
msgstr ""

#: src/Module/Moderation/Blocklist/Server/Add.php:131
msgid "Server Domain"
msgstr ""

#: src/Module/Moderation/Blocklist/Server/Add.php:132
msgid "Known Contacts"
msgstr ""

#: src/Module/Moderation/Blocklist/Server/Add.php:133
#, php-format
msgid "%d known server"
msgid_plural "%d known servers"
msgstr[0] ""
msgstr[1] ""

#: src/Module/Moderation/Blocklist/Server/Add.php:134
msgid "Add pattern to the blocklist"
msgstr ""

#: src/Module/Moderation/Blocklist/Server/Add.php:136
#: src/Module/Moderation/Blocklist/Server/Index.php:116
msgid "Server Domain Pattern"
msgstr ""

#: src/Module/Moderation/Blocklist/Server/Add.php:136
#: src/Module/Moderation/Blocklist/Server/Index.php:116
msgid ""
"The domain pattern of the new server to add to the blocklist. Do not include "
"the protocol."
msgstr ""

#: src/Module/Moderation/Blocklist/Server/Add.php:137
msgid "Purge server"
msgstr ""

#: src/Module/Moderation/Blocklist/Server/Add.php:137
msgid ""
"Also purges all the locally stored content authored by the known contacts "
"registered on that server. Keeps the contacts and the server records. This "
"action cannot be undone."
msgid_plural ""
"Also purges all the locally stored content authored by the known contacts "
"registered on these servers. Keeps the contacts and the servers records. "
"This action cannot be undone."
msgstr[0] ""
msgstr[1] ""

#: src/Module/Moderation/Blocklist/Server/Add.php:138
msgid "Block reason"
msgstr ""

#: src/Module/Moderation/Blocklist/Server/Add.php:138
msgid ""
"The reason why you blocked this server domain pattern. This reason will be "
"shown publicly in the server information page."
msgstr ""

#: src/Module/Moderation/Blocklist/Server/Import.php:74
#: src/Module/Moderation/Blocklist/Server/Import.php:83
msgid "Error importing pattern file"
msgstr ""

#: src/Module/Moderation/Blocklist/Server/Import.php:89
msgid "Local blocklist replaced with the provided file."
msgstr ""

#: src/Module/Moderation/Blocklist/Server/Import.php:93
#, php-format
msgid "%d pattern was added to the local blocklist."
msgid_plural "%d patterns were added to the local blocklist."
msgstr[0] ""
msgstr[1] ""

#: src/Module/Moderation/Blocklist/Server/Import.php:95
msgid "No pattern was added to the local blocklist."
msgstr ""

#: src/Module/Moderation/Blocklist/Server/Import.php:119
msgid "Import a Server Domain Pattern Blocklist"
msgstr ""

#: src/Module/Moderation/Blocklist/Server/Import.php:120
msgid ""
"<p>This file can be downloaded from the <code>/friendica</code> path of any "
"Friendica server.</p>"
msgstr ""

#: src/Module/Moderation/Blocklist/Server/Import.php:121
#: src/Module/Moderation/Blocklist/Server/Index.php:106
msgid "Upload file"
msgstr ""

#: src/Module/Moderation/Blocklist/Server/Import.php:122
msgid "Patterns to import"
msgstr ""

#: src/Module/Moderation/Blocklist/Server/Import.php:123
msgid "Domain Pattern"
msgstr ""

#: src/Module/Moderation/Blocklist/Server/Import.php:125
msgid "Import Mode"
msgstr ""

#: src/Module/Moderation/Blocklist/Server/Import.php:126
msgid "Import Patterns"
msgstr ""

#: src/Module/Moderation/Blocklist/Server/Import.php:127
#, php-format
msgid "%d total pattern"
msgid_plural "%d total patterns"
msgstr[0] ""
msgstr[1] ""

#: src/Module/Moderation/Blocklist/Server/Import.php:129
#: src/Module/Moderation/Blocklist/Server/Index.php:115
msgid "Server domain pattern blocklist CSV file"
msgstr ""

#: src/Module/Moderation/Blocklist/Server/Import.php:130
msgid "Append"
msgstr ""

#: src/Module/Moderation/Blocklist/Server/Import.php:130
msgid ""
"Imports patterns from the file that weren't already existing in the current "
"blocklist."
msgstr ""

#: src/Module/Moderation/Blocklist/Server/Import.php:131
msgid "Replace"
msgstr ""

#: src/Module/Moderation/Blocklist/Server/Import.php:131
msgid "Replaces the current blocklist by the imported patterns."
msgstr ""

#: src/Module/Moderation/Blocklist/Server/Index.php:86
#: src/Module/Moderation/Blocklist/Server/Index.php:110
msgid "Blocked server domain pattern"
msgstr ""

#: src/Module/Moderation/Blocklist/Server/Index.php:88
msgid "Delete server domain pattern"
msgstr ""

#: src/Module/Moderation/Blocklist/Server/Index.php:88
msgid "Check to delete this entry from the blocklist"
msgstr ""

#: src/Module/Moderation/Blocklist/Server/Index.php:96
msgid "Server Domain Pattern Blocklist"
msgstr ""

#: src/Module/Moderation/Blocklist/Server/Index.php:97
msgid ""
"This page can be used to define a blocklist of server domain patterns from "
"the federated network that are not allowed to interact with your node. For "
"each domain pattern you should also provide the reason why you block it."
msgstr ""

#: src/Module/Moderation/Blocklist/Server/Index.php:98
msgid ""
"The list of blocked server domain patterns will be made publically available "
"on the <a href=\"/friendica\">/friendica</a> page so that your users and "
"people investigating communication problems can find the reason easily."
msgstr ""

#: src/Module/Moderation/Blocklist/Server/Index.php:104
msgid "Import server domain pattern blocklist"
msgstr ""

#: src/Module/Moderation/Blocklist/Server/Index.php:105
msgid "Add new entry to the blocklist"
msgstr ""

#: src/Module/Moderation/Blocklist/Server/Index.php:108
msgid "Save changes to the blocklist"
msgstr ""

#: src/Module/Moderation/Blocklist/Server/Index.php:109
msgid "Current Entries in the Blocklist"
msgstr ""

#: src/Module/Moderation/Blocklist/Server/Index.php:112
msgid "Delete entry from the blocklist"
msgstr ""

#: src/Module/Moderation/Blocklist/Server/Index.php:113
msgid "Delete entry from the blocklist?"
msgstr ""

#: src/Module/Moderation/Item/Delete.php:50
msgid "Item marked for deletion."
msgstr ""

#: src/Module/Moderation/Item/Delete.php:63
msgid "Delete this Item"
msgstr ""

#: src/Module/Moderation/Item/Delete.php:64
msgid ""
"On this page you can delete an item from your node. If the item is a top "
"level posting, the entire thread will be deleted."
msgstr ""

#: src/Module/Moderation/Item/Delete.php:65
msgid ""
"You need to know the GUID of the item. You can find it e.g. by looking at "
"the display URL. The last part of http://example.com/display/123456 is the "
"GUID, here 123456."
msgstr ""

#: src/Module/Moderation/Item/Delete.php:67
msgid "GUID"
msgstr ""

#: src/Module/Moderation/Item/Delete.php:67
msgid "The GUID of the item you want to delete."
msgstr ""

#: src/Module/Moderation/Item/Source.php:77
msgid "Item Id"
msgstr ""

#: src/Module/Moderation/Item/Source.php:78
msgid "Item URI"
msgstr ""

#: src/Module/Moderation/Item/Source.php:80
msgid "Terms"
msgstr ""

#: src/Module/Moderation/Item/Source.php:81
msgid "Tag"
msgstr ""

#: src/Module/Moderation/Item/Source.php:82
#: src/Module/Moderation/Users/Active.php:126
#: src/Module/Moderation/Users/Blocked.php:126
#: src/Module/Moderation/Users/Index.php:140
msgid "Type"
msgstr ""

#: src/Module/Moderation/Item/Source.php:83
msgid "Term"
msgstr ""

#: src/Module/Moderation/Item/Source.php:84
msgid "URL"
msgstr ""

#: src/Module/Moderation/Item/Source.php:85
msgid "Mention"
msgstr ""

#: src/Module/Moderation/Item/Source.php:86
msgid "Implicit Mention"
msgstr ""

#: src/Module/Moderation/Item/Source.php:88
msgid "Item not found"
msgstr ""

#: src/Module/Moderation/Item/Source.php:89
msgid "No source recorded"
msgstr ""

#: src/Module/Moderation/Item/Source.php:90
msgid ""
"Please make sure the <code>debug.store_source</code> config key is set in "
"<code>config/local.config.php</code> for future items to have sources."
msgstr ""

#: src/Module/Moderation/Item/Source.php:92
msgid "Item Guid"
msgstr ""

#: src/Module/Moderation/Summary.php:53
msgid "Normal Account"
msgstr ""

#: src/Module/Moderation/Summary.php:54
msgid "Automatic Follower Account"
msgstr ""

#: src/Module/Moderation/Summary.php:55
msgid "Public Forum Account"
msgstr ""

#: src/Module/Moderation/Summary.php:56
msgid "Automatic Friend Account"
msgstr ""

#: src/Module/Moderation/Summary.php:57
msgid "Blog Account"
msgstr ""

#: src/Module/Moderation/Summary.php:58
msgid "Private Forum Account"
msgstr ""

#: src/Module/Moderation/Summary.php:78
msgid "Registered users"
msgstr ""

#: src/Module/Moderation/Summary.php:80
msgid "Pending registrations"
msgstr ""

#: src/Module/Moderation/Users/Active.php:43
#: src/Module/Moderation/Users/Index.php:43
#, php-format
msgid "%s user blocked"
msgid_plural "%s users blocked"
msgstr[0] ""
msgstr[1] ""

#: src/Module/Moderation/Users/Active.php:51
#: src/Module/Moderation/Users/Active.php:85
#: src/Module/Moderation/Users/Blocked.php:51
#: src/Module/Moderation/Users/Blocked.php:85
#: src/Module/Moderation/Users/Index.php:58
#: src/Module/Moderation/Users/Index.php:92
msgid "You can't remove yourself"
msgstr ""

#: src/Module/Moderation/Users/Active.php:55
#: src/Module/Moderation/Users/Blocked.php:55
#: src/Module/Moderation/Users/Index.php:62
#, php-format
msgid "%s user deleted"
msgid_plural "%s users deleted"
msgstr[0] ""
msgstr[1] ""

#: src/Module/Moderation/Users/Active.php:83
#: src/Module/Moderation/Users/Blocked.php:83
#: src/Module/Moderation/Users/Index.php:90
#, php-format
msgid "User \"%s\" deleted"
msgstr ""

#: src/Module/Moderation/Users/Active.php:93
#: src/Module/Moderation/Users/Index.php:100
#, php-format
msgid "User \"%s\" blocked"
msgstr ""

#: src/Module/Moderation/Users/Active.php:126
#: src/Module/Moderation/Users/Blocked.php:126
#: src/Module/Moderation/Users/Deleted.php:83
#: src/Module/Moderation/Users/Index.php:140
#: src/Module/Moderation/Users/Index.php:160
msgid "Register date"
msgstr ""

#: src/Module/Moderation/Users/Active.php:126
#: src/Module/Moderation/Users/Blocked.php:126
#: src/Module/Moderation/Users/Deleted.php:83
#: src/Module/Moderation/Users/Index.php:140
#: src/Module/Moderation/Users/Index.php:160
msgid "Last login"
msgstr ""

#: src/Module/Moderation/Users/Active.php:126
#: src/Module/Moderation/Users/Blocked.php:126
#: src/Module/Moderation/Users/Deleted.php:83
#: src/Module/Moderation/Users/Index.php:140
#: src/Module/Moderation/Users/Index.php:160
msgid "Last public item"
msgstr ""

#: src/Module/Moderation/Users/Active.php:134
msgid "Active Accounts"
msgstr ""

#: src/Module/Moderation/Users/Active.php:138
#: src/Module/Moderation/Users/Blocked.php:137
#: src/Module/Moderation/Users/Index.php:153
msgid "User blocked"
msgstr ""

#: src/Module/Moderation/Users/Active.php:139
#: src/Module/Moderation/Users/Blocked.php:139
#: src/Module/Moderation/Users/Index.php:155
msgid "Site admin"
msgstr ""

#: src/Module/Moderation/Users/Active.php:140
#: src/Module/Moderation/Users/Blocked.php:140
#: src/Module/Moderation/Users/Index.php:156
msgid "Account expired"
msgstr ""

#: src/Module/Moderation/Users/Active.php:141
#: src/Module/Moderation/Users/Index.php:159
msgid "Create a new user"
msgstr ""

#: src/Module/Moderation/Users/Active.php:147
#: src/Module/Moderation/Users/Blocked.php:146
#: src/Module/Moderation/Users/Index.php:165
msgid ""
"Selected users will be deleted!\\n\\nEverything these users had posted on "
"this site will be permanently deleted!\\n\\nAre you sure?"
msgstr ""

#: src/Module/Moderation/Users/Active.php:148
#: src/Module/Moderation/Users/Blocked.php:147
#: src/Module/Moderation/Users/Index.php:166
msgid ""
"The user {0} will be deleted!\\n\\nEverything this user has posted on this "
"site will be permanently deleted!\\n\\nAre you sure?"
msgstr ""

#: src/Module/Moderation/Users/Blocked.php:43
#: src/Module/Moderation/Users/Index.php:50
#, php-format
msgid "%s user unblocked"
msgid_plural "%s users unblocked"
msgstr[0] ""
msgstr[1] ""

#: src/Module/Moderation/Users/Blocked.php:92
#: src/Module/Moderation/Users/Index.php:106
#, php-format
msgid "User \"%s\" unblocked"
msgstr ""

#: src/Module/Moderation/Users/Blocked.php:134
msgid "Blocked Users"
msgstr ""

#: src/Module/Moderation/Users/Create.php:62
msgid "New User"
msgstr ""

#: src/Module/Moderation/Users/Create.php:63
msgid "Add User"
msgstr ""

#: src/Module/Moderation/Users/Create.php:70
msgid "Name of the new user."
msgstr ""

#: src/Module/Moderation/Users/Create.php:71
msgid "Nickname"
msgstr ""

#: src/Module/Moderation/Users/Create.php:71
msgid "Nickname of the new user."
msgstr ""

#: src/Module/Moderation/Users/Create.php:72
msgid "Email address of the new user."
msgstr ""

#: src/Module/Moderation/Users/Deleted.php:81
msgid "Users awaiting permanent deletion"
msgstr ""

#: src/Module/Moderation/Users/Deleted.php:83
#: src/Module/Moderation/Users/Index.php:160
msgid "Permanent deletion"
msgstr ""

#: src/Module/Moderation/Users/Index.php:150
msgid "User waiting for permanent deletion"
msgstr ""

#: src/Module/Moderation/Users/Pending.php:44
#, php-format
msgid "%s user approved"
msgid_plural "%s users approved"
msgstr[0] ""
msgstr[1] ""

#: src/Module/Moderation/Users/Pending.php:51
#, php-format
msgid "%s registration revoked"
msgid_plural "%s registrations revoked"
msgstr[0] ""
msgstr[1] ""

#: src/Module/Moderation/Users/Pending.php:76
msgid "Account approved."
msgstr ""

#: src/Module/Moderation/Users/Pending.php:82
msgid "Registration revoked"
msgstr ""

#: src/Module/Moderation/Users/Pending.php:97
msgid "User registrations awaiting review"
msgstr ""

#: src/Module/Moderation/Users/Pending.php:99
msgid "Request date"
msgstr ""

#: src/Module/Moderation/Users/Pending.php:100
msgid "No registrations."
msgstr ""

#: src/Module/Moderation/Users/Pending.php:101
msgid "Note from the user"
msgstr ""

#: src/Module/Moderation/Users/Pending.php:103
msgid "Deny"
msgstr ""

#: src/Module/Notifications/Introductions.php:99
msgid "Show Ignored Requests"
msgstr ""

#: src/Module/Notifications/Introductions.php:99
msgid "Hide Ignored Requests"
msgstr ""

#: src/Module/Notifications/Introductions.php:115
#: src/Module/Notifications/Introductions.php:178
msgid "Notification type:"
msgstr ""

#: src/Module/Notifications/Introductions.php:118
msgid "Suggested by:"
msgstr ""

#: src/Module/Notifications/Introductions.php:143
msgid "Claims to be known to you: "
msgstr ""

#: src/Module/Notifications/Introductions.php:144
#: src/Module/OAuth/Acknowledge.php:55 src/Module/Register.php:131
#: src/Module/Settings/TwoFactor/Trusted.php:126
msgid "No"
msgstr ""

#: src/Module/Notifications/Introductions.php:152
msgid "Shall your connection be bidirectional or not?"
msgstr ""

#: src/Module/Notifications/Introductions.php:153
#, php-format
msgid ""
"Accepting %s as a friend allows %s to subscribe to your posts, and you will "
"also receive updates from them in your news feed."
msgstr ""

#: src/Module/Notifications/Introductions.php:154
#, php-format
msgid ""
"Accepting %s as a subscriber allows them to subscribe to your posts, but you "
"will not receive updates from them in your news feed."
msgstr ""

#: src/Module/Notifications/Introductions.php:156
msgid "Friend"
msgstr ""

#: src/Module/Notifications/Introductions.php:157
msgid "Subscriber"
msgstr ""

#: src/Module/Notifications/Introductions.php:216
msgid "No introductions."
msgstr ""

#: src/Module/Notifications/Introductions.php:217
#: src/Module/Notifications/Notifications.php:135
#, php-format
msgid "No more %s notifications."
msgstr ""

#: src/Module/Notifications/Notification.php:135
msgid "You must be logged in to show this page."
msgstr ""

#: src/Module/Notifications/Notifications.php:66
msgid "Network Notifications"
msgstr ""

#: src/Module/Notifications/Notifications.php:72
msgid "System Notifications"
msgstr ""

#: src/Module/Notifications/Notifications.php:78
msgid "Personal Notifications"
msgstr ""

#: src/Module/Notifications/Notifications.php:84
msgid "Home Notifications"
msgstr ""

#: src/Module/Notifications/Notifications.php:140
msgid "Show unread"
msgstr ""

#: src/Module/Notifications/Ping.php:245
msgid "{0} requested registration"
msgstr ""

#: src/Module/Notifications/Ping.php:254
#, php-format
msgid "{0} and %d others requested registration"
msgstr ""

#: src/Module/OAuth/Acknowledge.php:51
msgid "Authorize application connection"
msgstr ""

#: src/Module/OAuth/Acknowledge.php:53
msgid ""
"Do you want to authorize this application to access your posts and contacts, "
"and/or create new posts for you?"
msgstr ""

#: src/Module/OAuth/Authorize.php:54
msgid "Unsupported or missing response type"
msgstr ""

#: src/Module/OAuth/Authorize.php:59 src/Module/OAuth/Token.php:77
msgid "Incomplete request data"
msgstr ""

#: src/Module/OAuth/Authorize.php:106
#, php-format
msgid ""
"Please copy the following authentication code into your application and "
"close this window: %s"
msgstr ""

#: src/Module/OAuth/Token.php:82
msgid "Invalid data or unknown client"
msgstr ""

#: src/Module/OAuth/Token.php:104
msgid "Unsupported or missing grant type"
msgstr ""

#: src/Module/OStatus/Repair.php:83
msgid "Resubscribing to OStatus contacts"
msgstr ""

#: src/Module/OStatus/Repair.php:84 src/Module/OStatus/Subscribe.php:158
msgid "Keep this window open until done."
msgstr ""

#: src/Module/OStatus/Repair.php:85
msgid "✔ Done"
msgstr ""

#: src/Module/OStatus/Repair.php:86
msgid "No OStatus contacts to resubscribe to."
msgstr ""

#: src/Module/OStatus/Subscribe.php:70
msgid "Subscribing to contacts"
msgstr ""

#: src/Module/OStatus/Subscribe.php:79
msgid "No contact provided."
msgstr ""

#: src/Module/OStatus/Subscribe.php:85
msgid "Couldn't fetch information for contact."
msgstr ""

#: src/Module/OStatus/Subscribe.php:96
msgid "Couldn't fetch friends for contact."
msgstr ""

#: src/Module/OStatus/Subscribe.php:102 src/Module/OStatus/Subscribe.php:113
msgid "Couldn't fetch following contacts."
msgstr ""

#: src/Module/OStatus/Subscribe.php:108
msgid "Couldn't fetch remote profile."
msgstr ""

#: src/Module/OStatus/Subscribe.php:118
msgid "Unsupported network"
msgstr ""

#: src/Module/OStatus/Subscribe.php:134
msgid "Done"
msgstr ""

#: src/Module/OStatus/Subscribe.php:148
msgid "success"
msgstr ""

#: src/Module/OStatus/Subscribe.php:150
msgid "failed"
msgstr ""

#: src/Module/OStatus/Subscribe.php:153
msgid "ignored"
msgstr ""

#: src/Module/PermissionTooltip.php:49
#, php-format
msgid "Wrong type \"%s\", expected one of: %s"
msgstr ""

#: src/Module/PermissionTooltip.php:79
msgid "Model not found"
msgstr ""

#: src/Module/PermissionTooltip.php:94
msgid "Unlisted"
msgstr ""

#: src/Module/PermissionTooltip.php:112
msgid "Remote privacy information not available."
msgstr ""

#: src/Module/PermissionTooltip.php:121
msgid "Visible to:"
msgstr ""

#: src/Module/PermissionTooltip.php:204
#, php-format
msgid "Collection (%s)"
msgstr ""

#: src/Module/PermissionTooltip.php:208
#, php-format
msgid "Followers (%s)"
msgstr ""

#: src/Module/PermissionTooltip.php:227
#, php-format
msgid "%d more"
msgstr ""

#: src/Module/PermissionTooltip.php:231
#, php-format
msgid "<b>To:</b> %s<br>"
msgstr ""

#: src/Module/PermissionTooltip.php:234
#, php-format
msgid "<b>CC:</b> %s<br>"
msgstr ""

#: src/Module/PermissionTooltip.php:237
#, php-format
msgid "<b>BCC:</b> %s<br>"
msgstr ""

#: src/Module/PermissionTooltip.php:240
#, php-format
msgid "<b>Audience:</b> %s<br>"
msgstr ""

#: src/Module/PermissionTooltip.php:243
#, php-format
msgid "<b>Attributed To:</b> %s<br>"
msgstr ""

#: src/Module/Photo.php:129
msgid "The Photo is not available."
msgstr ""

#: src/Module/Photo.php:154
#, php-format
msgid "The Photo with id %s is not available."
msgstr ""

#: src/Module/Photo.php:191
#, php-format
msgid "Invalid external resource with url %s."
msgstr ""

#: src/Module/Photo.php:193
#, php-format
msgid "Invalid photo with id %s."
msgstr ""

#: src/Module/Post/Edit.php:82 src/Module/Post/Edit.php:96
msgid "Post not found."
msgstr ""

#: src/Module/Post/Edit.php:102
msgid "Edit post"
msgstr ""

#: src/Module/Post/Edit.php:136
msgid "web link"
msgstr ""

#: src/Module/Post/Edit.php:137
msgid "Insert video link"
msgstr ""

#: src/Module/Post/Edit.php:138
msgid "video link"
msgstr ""

#: src/Module/Post/Edit.php:139
msgid "Insert audio link"
msgstr ""

#: src/Module/Post/Edit.php:140
msgid "audio link"
msgstr ""

#: src/Module/Post/Tag/Remove.php:106
msgid "Remove Item Tag"
msgstr ""

#: src/Module/Post/Tag/Remove.php:107
msgid "Select a tag to remove: "
msgstr ""

#: src/Module/Post/Tag/Remove.php:108 src/Module/Settings/Delegation.php:178
#: src/Module/Settings/TwoFactor/Trusted.php:144
msgid "Remove"
msgstr ""

#: src/Module/Profile/Contacts.php:159
msgid "No contacts."
msgstr ""

#: src/Module/Profile/Conversations.php:106
#: src/Module/Profile/Conversations.php:109 src/Module/Profile/Profile.php:351
#: src/Module/Profile/Profile.php:354 src/Protocol/Feed.php:1032
#: src/Protocol/OStatus.php:1007
#, php-format
msgid "%s's timeline"
msgstr ""

#: src/Module/Profile/Conversations.php:107 src/Module/Profile/Profile.php:352
#: src/Protocol/Feed.php:1036 src/Protocol/OStatus.php:1012
#, php-format
msgid "%s's posts"
msgstr ""

#: src/Module/Profile/Conversations.php:108 src/Module/Profile/Profile.php:353
#: src/Protocol/Feed.php:1039 src/Protocol/OStatus.php:1016
#, php-format
msgid "%s's comments"
msgstr ""

#: src/Module/Profile/Photos.php:170
msgid "Image upload didn't complete, please try again"
msgstr ""

#: src/Module/Profile/Photos.php:173
msgid "Image file is missing"
msgstr ""

#: src/Module/Profile/Photos.php:178
msgid ""
"Server can't accept new file upload at this time, please contact your "
"administrator"
msgstr ""

#: src/Module/Profile/Photos.php:202
msgid "Image file is empty."
msgstr ""

#: src/Module/Profile/Photos.php:376
msgid "View Album"
msgstr ""

#: src/Module/Profile/Profile.php:112 src/Module/Profile/Restricted.php:50
msgid "Profile not found."
msgstr ""

#: src/Module/Profile/Profile.php:158
#, php-format
msgid ""
"You're currently viewing your profile as <b>%s</b> <a href=\"%s\" class="
"\"btn btn-sm pull-right\">Cancel</a>"
msgstr ""

#: src/Module/Profile/Profile.php:167 src/Module/Settings/Account.php:575
msgid "Full Name:"
msgstr ""

#: src/Module/Profile/Profile.php:172
msgid "Member since:"
msgstr ""

#: src/Module/Profile/Profile.php:178
msgid "j F, Y"
msgstr ""

#: src/Module/Profile/Profile.php:179
msgid "j F"
msgstr ""

#: src/Module/Profile/Profile.php:187 src/Util/Temporal.php:168
msgid "Birthday:"
msgstr ""

#: src/Module/Profile/Profile.php:190 src/Module/Settings/Profile/Index.php:253
#: src/Util/Temporal.php:170
msgid "Age: "
msgstr ""

#: src/Module/Profile/Profile.php:190 src/Module/Settings/Profile/Index.php:253
#: src/Util/Temporal.php:170
#, php-format
msgid "%d year old"
msgid_plural "%d years old"
msgstr[0] ""
msgstr[1] ""

#: src/Module/Profile/Profile.php:195 src/Module/Settings/Profile/Index.php:246
msgid "Description:"
msgstr ""

#: src/Module/Profile/Profile.php:261
msgid "Forums:"
msgstr ""

#: src/Module/Profile/Profile.php:273
msgid "View profile as:"
msgstr ""

#: src/Module/Profile/Profile.php:290
msgid "View as"
msgstr ""

#: src/Module/Profile/RemoteFollow.php:82
msgid "Profile unavailable."
msgstr ""

#: src/Module/Profile/RemoteFollow.php:88
msgid "Invalid locator"
msgstr ""

#: src/Module/Profile/RemoteFollow.php:95
msgid "The provided profile link doesn't seem to be valid"
msgstr ""

#: src/Module/Profile/RemoteFollow.php:100
msgid ""
"Remote subscription can't be done for your network. Please subscribe "
"directly on your system."
msgstr ""

#: src/Module/Profile/RemoteFollow.php:128
msgid "Friend/Connection Request"
msgstr ""

#: src/Module/Profile/RemoteFollow.php:129
#, php-format
msgid ""
"Enter your Webfinger address (user@domain.tld) or profile URL here. If this "
"isn't supported by your system, you have to subscribe to <strong>%s</strong> "
"or <strong>%s</strong> directly on your system."
msgstr ""

#: src/Module/Profile/RemoteFollow.php:130
#, php-format
msgid ""
"If you are not yet a member of the free social web, <a href=\"%s\">follow "
"this link to find a public Friendica node and join us today</a>."
msgstr ""

#: src/Module/Profile/RemoteFollow.php:131
msgid "Your Webfinger address or profile URL:"
msgstr ""

#: src/Module/Profile/Restricted.php:59
msgid "Restricted profile"
msgstr ""

#: src/Module/Profile/Restricted.php:60
msgid ""
"This profile has been restricted which prevents access to their public "
"content from anonymous visitors."
msgstr ""

#: src/Module/Profile/Schedule.php:83
msgid "Scheduled"
msgstr ""

#: src/Module/Profile/Schedule.php:84
msgid "Content"
msgstr ""

#: src/Module/Profile/Schedule.php:85
msgid "Remove post"
msgstr ""

#: src/Module/Profile/UnkMail.php:78
msgid "Empty message body."
msgstr ""

#: src/Module/Profile/UnkMail.php:103
msgid "Unable to check your home location."
msgstr ""

#: src/Module/Profile/UnkMail.php:127
msgid "Recipient not found."
msgstr ""

#: src/Module/Profile/UnkMail.php:138
#, php-format
msgid "Number of daily wall messages for %s exceeded. Message failed."
msgstr ""

#: src/Module/Profile/UnkMail.php:152
#, php-format
msgid ""
"If you wish for %s to respond, please check that the privacy settings on "
"your site allow private mail from unknown senders."
msgstr ""

#: src/Module/Profile/UnkMail.php:160
msgid "To"
msgstr ""

#: src/Module/Profile/UnkMail.php:161
msgid "Subject"
msgstr ""

#: src/Module/Profile/UnkMail.php:162
msgid "Your message"
msgstr ""

#: src/Module/Register.php:84
msgid "Only parent users can create additional accounts."
msgstr ""

#: src/Module/Register.php:99 src/Module/User/Import.php:111
msgid ""
"This site has exceeded the number of allowed daily account registrations. "
"Please try again tomorrow."
msgstr ""

#: src/Module/Register.php:116
msgid ""
"You may (optionally) fill in this form via OpenID by supplying your OpenID "
"and clicking \"Register\"."
msgstr ""

#: src/Module/Register.php:117
msgid ""
"If you are not familiar with OpenID, please leave that field blank and fill "
"in the rest of the items."
msgstr ""

#: src/Module/Register.php:118
msgid "Your OpenID (optional): "
msgstr ""

#: src/Module/Register.php:127
msgid "Include your profile in member directory?"
msgstr ""

#: src/Module/Register.php:148
msgid "Note for the admin"
msgstr ""

#: src/Module/Register.php:148
msgid "Leave a message for the admin, why you want to join this node"
msgstr ""

#: src/Module/Register.php:149
msgid "Membership on this site is by invitation only."
msgstr ""

#: src/Module/Register.php:150
msgid "Your invitation code: "
msgstr ""

#: src/Module/Register.php:158
msgid "Your Full Name (e.g. Joe Smith, real or real-looking): "
msgstr ""

#: src/Module/Register.php:159
msgid ""
"Your Email Address: (Initial information will be send there, so this has to "
"be an existing address.)"
msgstr ""

#: src/Module/Register.php:160
msgid "Please repeat your e-mail address:"
msgstr ""

#: src/Module/Register.php:162 src/Module/Security/PasswordTooLong.php:100
#: src/Module/Settings/Account.php:566
msgid "New Password:"
msgstr ""

#: src/Module/Register.php:162
msgid "Leave empty for an auto generated password."
msgstr ""

#: src/Module/Register.php:163 src/Module/Security/PasswordTooLong.php:101
#: src/Module/Settings/Account.php:567
msgid "Confirm:"
msgstr ""

#: src/Module/Register.php:164
#, php-format
msgid ""
"Choose a profile nickname. This must begin with a text character. Your "
"profile address on this site will then be \"<strong>nickname@%s</strong>\"."
msgstr ""

#: src/Module/Register.php:165
msgid "Choose a nickname: "
msgstr ""

#: src/Module/Register.php:173 src/Module/User/Import.php:117
msgid "Import"
msgstr ""

#: src/Module/Register.php:174
msgid "Import your profile to this friendica instance"
msgstr ""

#: src/Module/Register.php:181
msgid "Note: This node explicitly contains adult content"
msgstr ""

#: src/Module/Register.php:183 src/Module/Settings/Delegation.php:154
msgid "Parent Password:"
msgstr ""

#: src/Module/Register.php:183 src/Module/Settings/Delegation.php:154
msgid ""
"Please enter the password of the parent account to legitimize your request."
msgstr ""

#: src/Module/Register.php:212
msgid "Password doesn't match."
msgstr ""

#: src/Module/Register.php:218
msgid "Please enter your password."
msgstr ""

#: src/Module/Register.php:260
msgid "You have entered too much information."
msgstr ""

#: src/Module/Register.php:283
msgid "Please enter the identical mail address in the second field."
msgstr ""

#: src/Module/Register.php:310
msgid "The additional account was created."
msgstr ""

#: src/Module/Register.php:335
msgid ""
"Registration successful. Please check your email for further instructions."
msgstr ""

#: src/Module/Register.php:342
#, php-format
msgid ""
"Failed to send email message. Here your accout details:<br> login: %s<br> "
"password: %s<br><br>You can change your password after login."
msgstr ""

#: src/Module/Register.php:348
msgid "Registration successful."
msgstr ""

#: src/Module/Register.php:357 src/Module/Register.php:364
#: src/Module/Register.php:374
msgid "Your registration can not be processed."
msgstr ""

#: src/Module/Register.php:363
msgid "You have to leave a request note for the admin."
msgstr ""

#: src/Module/Register.php:373
msgid "An internal error occured."
msgstr ""

#: src/Module/Register.php:395
msgid "Your registration is pending approval by the site owner."
msgstr ""

#: src/Module/Search/Acl.php:73
msgid "You must be logged in to use this module."
msgstr ""

#: src/Module/Search/Index.php:69
msgid "Only logged in users are permitted to perform a search."
msgstr ""

#: src/Module/Search/Index.php:89
msgid "Only one search per minute is permitted for not logged in users."
msgstr ""

#: src/Module/Search/Index.php:205
#, php-format
msgid "Items tagged with: %s"
msgstr ""

#: src/Module/Search/Saved.php:59
msgid "Search term was not saved."
msgstr ""

#: src/Module/Search/Saved.php:62
msgid "Search term already saved."
msgstr ""

#: src/Module/Search/Saved.php:68
msgid "Search term was not removed."
msgstr ""

#: src/Module/Security/Login.php:123
msgid "Create a New Account"
msgstr ""

#: src/Module/Security/Login.php:142
msgid "Your OpenID: "
msgstr ""

#: src/Module/Security/Login.php:145
msgid ""
"Please enter your username and password to add the OpenID to your existing "
"account."
msgstr ""

#: src/Module/Security/Login.php:147
msgid "Or login using OpenID: "
msgstr ""

#: src/Module/Security/Login.php:161
msgid "Password: "
msgstr ""

#: src/Module/Security/Login.php:162
msgid "Remember me"
msgstr ""

#: src/Module/Security/Login.php:171
msgid "Forgot your password?"
msgstr ""

#: src/Module/Security/Login.php:174
msgid "Website Terms of Service"
msgstr ""

#: src/Module/Security/Login.php:175
msgid "terms of service"
msgstr ""

#: src/Module/Security/Login.php:177
msgid "Website Privacy Policy"
msgstr ""

#: src/Module/Security/Login.php:178
msgid "privacy policy"
msgstr ""

#: src/Module/Security/Logout.php:84
#: src/Module/Security/TwoFactor/SignOut.php:78
#: src/Module/Security/TwoFactor/SignOut.php:86
#: src/Module/Security/TwoFactor/SignOut.php:108
#: src/Module/Security/TwoFactor/SignOut.php:115
msgid "Logged out."
msgstr ""

#: src/Module/Security/OpenID.php:54
msgid "OpenID protocol error. No ID returned"
msgstr ""

#: src/Module/Security/OpenID.php:90
msgid ""
"Account not found. Please login to your existing account to add the OpenID "
"to it."
msgstr ""

#: src/Module/Security/OpenID.php:92
msgid ""
"Account not found. Please register a new account or login to your existing "
"account to add the OpenID to it."
msgstr ""

#: src/Module/Security/PasswordTooLong.php:57
#: src/Module/Settings/Account.php:67
msgid "Passwords do not match."
msgstr ""

#: src/Module/Security/PasswordTooLong.php:64
msgid "Password does not need changing."
msgstr ""

#: src/Module/Security/PasswordTooLong.php:77
#: src/Module/Settings/Account.php:81
msgid "Password unchanged."
msgstr ""

#: src/Module/Security/PasswordTooLong.php:91
msgid "Password Too Long"
msgstr ""

#: src/Module/Security/PasswordTooLong.php:92
msgid ""
"Since version 2022.09, we've realized that any password longer than 72 "
"characters is truncated during hashing. To prevent any confusion about this "
"behavior, please update your password to be fewer or equal to 72 characters."
msgstr ""

#: src/Module/Security/PasswordTooLong.php:93
msgid "Update Password"
msgstr ""

#: src/Module/Security/PasswordTooLong.php:99
#: src/Module/Settings/Account.php:568
msgid "Current Password:"
msgstr ""

#: src/Module/Security/PasswordTooLong.php:99
#: src/Module/Settings/Account.php:568
msgid "Your current password to confirm the changes"
msgstr ""

#: src/Module/Security/PasswordTooLong.php:100
#: src/Module/Settings/Account.php:552
msgid ""
"Allowed characters are a-z, A-Z, 0-9 and special characters except white "
"spaces and accentuated letters."
msgstr ""

#: src/Module/Security/PasswordTooLong.php:100
#: src/Module/Settings/Account.php:553
msgid "Password length is limited to 72 characters."
msgstr ""

#: src/Module/Security/TwoFactor/Recovery.php:74
#, php-format
msgid "Remaining recovery codes: %d"
msgstr ""

#: src/Module/Security/TwoFactor/Recovery.php:80
#: src/Module/Security/TwoFactor/Verify.php:77
#: src/Module/Settings/TwoFactor/Verify.php:95
msgid "Invalid code, please retry."
msgstr ""

#: src/Module/Security/TwoFactor/Recovery.php:99
msgid "Two-factor recovery"
msgstr ""

#: src/Module/Security/TwoFactor/Recovery.php:100
msgid ""
"<p>You can enter one of your one-time recovery codes in case you lost access "
"to your mobile device.</p>"
msgstr ""

#: src/Module/Security/TwoFactor/Recovery.php:101
#, php-format
msgid ""
"Don’t have your phone? <a href=\"%s\">Enter a two-factor recovery code</a>"
msgstr ""

#: src/Module/Security/TwoFactor/Recovery.php:102
msgid "Please enter a recovery code"
msgstr ""

#: src/Module/Security/TwoFactor/Recovery.php:103
msgid "Submit recovery code and complete login"
msgstr ""

#: src/Module/Security/TwoFactor/SignOut.php:122
msgid "Sign out of this browser?"
msgstr ""

#: src/Module/Security/TwoFactor/SignOut.php:123
msgid ""
"<p>If you trust this browser, you will not be asked for verification code "
"the next time you sign in.</p>"
msgstr ""

#: src/Module/Security/TwoFactor/SignOut.php:124
msgid "Sign out"
msgstr ""

#: src/Module/Security/TwoFactor/SignOut.php:126
msgid "Trust and sign out"
msgstr ""

#: src/Module/Security/TwoFactor/Trust.php:96
msgid "Couldn't save browser to Cookie."
msgstr ""

#: src/Module/Security/TwoFactor/Trust.php:141
msgid "Trust this browser?"
msgstr ""

#: src/Module/Security/TwoFactor/Trust.php:142
msgid ""
"<p>If you choose to trust this browser, you will not be asked for a "
"verification code the next time you sign in.</p>"
msgstr ""

#: src/Module/Security/TwoFactor/Trust.php:143
msgid "Not now"
msgstr ""

#: src/Module/Security/TwoFactor/Trust.php:144
msgid "Don't trust"
msgstr ""

#: src/Module/Security/TwoFactor/Trust.php:145
msgid "Trust"
msgstr ""

#: src/Module/Security/TwoFactor/Verify.php:97
msgid ""
"<p>Open the two-factor authentication app on your device to get an "
"authentication code and verify your identity.</p>"
msgstr ""

#: src/Module/Security/TwoFactor/Verify.php:100
#, php-format
msgid ""
"If you do not have access to your authentication code you can use a <a href="
"\"%s\">two-factor recovery code</a>."
msgstr ""

#: src/Module/Security/TwoFactor/Verify.php:101
#: src/Module/Settings/TwoFactor/Verify.php:155
msgid "Please enter a code from your authentication app"
msgstr ""

#: src/Module/Security/TwoFactor/Verify.php:102
msgid "Verify code and complete login"
msgstr ""

#: src/Module/Settings/Account.php:96
msgid "Please use a shorter name."
msgstr ""

#: src/Module/Settings/Account.php:99
msgid "Name too short."
msgstr ""

#: src/Module/Settings/Account.php:108
msgid "Wrong Password."
msgstr ""

#: src/Module/Settings/Account.php:113
msgid "Invalid email."
msgstr ""

#: src/Module/Settings/Account.php:117
msgid "Cannot change to that email."
msgstr ""

#: src/Module/Settings/Account.php:146 src/Module/Settings/Account.php:198
#: src/Module/Settings/Account.php:218 src/Module/Settings/Account.php:302
#: src/Module/Settings/Account.php:351
msgid "Settings were not updated."
msgstr ""

#: src/Module/Settings/Account.php:363
msgid "Contact CSV file upload error"
msgstr ""

#: src/Module/Settings/Account.php:382
msgid "Importing Contacts done"
msgstr ""

#: src/Module/Settings/Account.php:395
msgid "Relocate message has been send to your contacts"
msgstr ""

#: src/Module/Settings/Account.php:412
msgid "Unable to find your profile. Please contact your admin."
msgstr ""

#: src/Module/Settings/Account.php:454
msgid "Personal Page Subtypes"
msgstr ""

#: src/Module/Settings/Account.php:455
msgid "Community Forum Subtypes"
msgstr ""

#: src/Module/Settings/Account.php:465
msgid "Account for a personal profile."
msgstr ""

#: src/Module/Settings/Account.php:472
msgid ""
"Account for an organisation that automatically approves contact requests as "
"\"Followers\"."
msgstr ""

#: src/Module/Settings/Account.php:479
msgid ""
"Account for a news reflector that automatically approves contact requests as "
"\"Followers\"."
msgstr ""

#: src/Module/Settings/Account.php:486
msgid "Account for community discussions."
msgstr ""

#: src/Module/Settings/Account.php:493
msgid ""
"Account for a regular personal profile that requires manual approval of "
"\"Friends\" and \"Followers\"."
msgstr ""

#: src/Module/Settings/Account.php:500
msgid ""
"Account for a public profile that automatically approves contact requests as "
"\"Followers\"."
msgstr ""

#: src/Module/Settings/Account.php:507
msgid "Automatically approves all contact requests."
msgstr ""

#: src/Module/Settings/Account.php:514
msgid ""
"Account for a popular profile that automatically approves contact requests "
"as \"Friends\"."
msgstr ""

#: src/Module/Settings/Account.php:519
msgid "Private Forum [Experimental]"
msgstr ""

#: src/Module/Settings/Account.php:521
msgid "Requires manual approval of contact requests."
msgstr ""

#: src/Module/Settings/Account.php:530
msgid "OpenID:"
msgstr ""

#: src/Module/Settings/Account.php:530
msgid "(Optional) Allow this OpenID to login to this account."
msgstr ""

#: src/Module/Settings/Account.php:538
msgid "Publish your profile in your local site directory?"
msgstr ""

#: src/Module/Settings/Account.php:538
#, php-format
msgid ""
"Your profile will be published in this node's <a href=\"%s\">local "
"directory</a>. Your profile details may be publicly visible depending on the "
"system settings."
msgstr ""

#: src/Module/Settings/Account.php:544
#, php-format
msgid ""
"Your profile will also be published in the global friendica directories (e."
"g. <a href=\"%s\">%s</a>)."
msgstr ""

#: src/Module/Settings/Account.php:557
msgid "Account Settings"
msgstr ""

#: src/Module/Settings/Account.php:558
#, php-format
msgid "Your Identity Address is <strong>'%s'</strong> or '%s'."
msgstr ""

#: src/Module/Settings/Account.php:565
msgid "Password Settings"
msgstr ""

#: src/Module/Settings/Account.php:567
msgid "Leave password fields blank unless changing"
msgstr ""

#: src/Module/Settings/Account.php:569
msgid "Password:"
msgstr ""

#: src/Module/Settings/Account.php:569
msgid "Your current password to confirm the changes of the email address"
msgstr ""

#: src/Module/Settings/Account.php:572
msgid "Delete OpenID URL"
msgstr ""

#: src/Module/Settings/Account.php:574
msgid "Basic Settings"
msgstr ""

#: src/Module/Settings/Account.php:576
msgid "Email Address:"
msgstr ""

#: src/Module/Settings/Account.php:577
msgid "Your Timezone:"
msgstr ""

#: src/Module/Settings/Account.php:578
msgid "Your Language:"
msgstr ""

#: src/Module/Settings/Account.php:578
msgid ""
"Set the language we use to show you friendica interface and to send you "
"emails"
msgstr ""

#: src/Module/Settings/Account.php:579
msgid "Default Post Location:"
msgstr ""

#: src/Module/Settings/Account.php:580
msgid "Use Browser Location:"
msgstr ""

#: src/Module/Settings/Account.php:582
msgid "Security and Privacy Settings"
msgstr ""

#: src/Module/Settings/Account.php:584
msgid "Maximum Friend Requests/Day:"
msgstr ""

#: src/Module/Settings/Account.php:584 src/Module/Settings/Account.php:594
msgid "(to prevent spam abuse)"
msgstr ""

#: src/Module/Settings/Account.php:586
msgid "Allow your profile to be searchable globally?"
msgstr ""

#: src/Module/Settings/Account.php:586
msgid ""
"Activate this setting if you want others to easily find and follow you. Your "
"profile will be searchable on remote systems. This setting also determines "
"whether Friendica will inform search engines that your profile should be "
"indexed or not."
msgstr ""

#: src/Module/Settings/Account.php:587
msgid "Hide your contact/friend list from viewers of your profile?"
msgstr ""

#: src/Module/Settings/Account.php:587
msgid ""
"A list of your contacts is displayed on your profile page. Activate this "
"option to disable the display of your contact list."
msgstr ""

#: src/Module/Settings/Account.php:588
msgid "Hide your public content from anonymous viewers"
msgstr ""

#: src/Module/Settings/Account.php:588
msgid ""
"Anonymous visitors will only see your basic profile details. Your public "
"posts and replies will still be freely accessible on the remote servers of "
"your followers and through relays."
msgstr ""

#: src/Module/Settings/Account.php:589
msgid "Make public posts unlisted"
msgstr ""

#: src/Module/Settings/Account.php:589
msgid ""
"Your public posts will not appear on the community pages or in search "
"results, nor be sent to relay servers. However they can still appear on "
"public feeds on remote servers."
msgstr ""

#: src/Module/Settings/Account.php:590
msgid "Make all posted pictures accessible"
msgstr ""

#: src/Module/Settings/Account.php:590
msgid ""
"This option makes every posted picture accessible via the direct link. This "
"is a workaround for the problem that most other networks can't handle "
"permissions on pictures. Non public pictures still won't be visible for the "
"public on your photo albums though."
msgstr ""

#: src/Module/Settings/Account.php:591
msgid "Allow friends to post to your profile page?"
msgstr ""

#: src/Module/Settings/Account.php:591
msgid ""
"Your contacts may write posts on your profile wall. These posts will be "
"distributed to your contacts"
msgstr ""

#: src/Module/Settings/Account.php:592
msgid "Allow friends to tag your posts?"
msgstr ""

#: src/Module/Settings/Account.php:592
msgid "Your contacts can add additional tags to your posts."
msgstr ""

#: src/Module/Settings/Account.php:593
msgid "Permit unknown people to send you private mail?"
msgstr ""

#: src/Module/Settings/Account.php:593
msgid ""
"Friendica network users may send you private messages even if they are not "
"in your contact list."
msgstr ""

#: src/Module/Settings/Account.php:594
msgid "Maximum private messages per day from unknown people:"
msgstr ""

#: src/Module/Settings/Account.php:596
msgid "Default Post Permissions"
msgstr ""

#: src/Module/Settings/Account.php:600
msgid "Expiration settings"
msgstr ""

#: src/Module/Settings/Account.php:601
msgid "Automatically expire posts after this many days:"
msgstr ""

#: src/Module/Settings/Account.php:601
msgid "If empty, posts will not expire. Expired posts will be deleted"
msgstr ""

#: src/Module/Settings/Account.php:602
msgid "Expire posts"
msgstr ""

#: src/Module/Settings/Account.php:602
msgid "When activated, posts and comments will be expired."
msgstr ""

#: src/Module/Settings/Account.php:603
msgid "Expire personal notes"
msgstr ""

#: src/Module/Settings/Account.php:603
msgid ""
"When activated, the personal notes on your profile page will be expired."
msgstr ""

#: src/Module/Settings/Account.php:604
msgid "Expire starred posts"
msgstr ""

#: src/Module/Settings/Account.php:604
msgid ""
"Starring posts keeps them from being expired. That behaviour is overwritten "
"by this setting."
msgstr ""

#: src/Module/Settings/Account.php:605
msgid "Only expire posts by others"
msgstr ""

#: src/Module/Settings/Account.php:605
msgid ""
"When activated, your own posts never expire. Then the settings above are "
"only valid for posts you received."
msgstr ""

#: src/Module/Settings/Account.php:608
msgid "Notification Settings"
msgstr ""

#: src/Module/Settings/Account.php:609
msgid "Send a notification email when:"
msgstr ""

#: src/Module/Settings/Account.php:610
msgid "You receive an introduction"
msgstr ""

#: src/Module/Settings/Account.php:611
msgid "Your introductions are confirmed"
msgstr ""

#: src/Module/Settings/Account.php:612
msgid "Someone writes on your profile wall"
msgstr ""

#: src/Module/Settings/Account.php:613
msgid "Someone writes a followup comment"
msgstr ""

#: src/Module/Settings/Account.php:614
msgid "You receive a private message"
msgstr ""

#: src/Module/Settings/Account.php:615
msgid "You receive a friend suggestion"
msgstr ""

#: src/Module/Settings/Account.php:616
msgid "You are tagged in a post"
msgstr ""

#: src/Module/Settings/Account.php:618
msgid "Create a desktop notification when:"
msgstr ""

#: src/Module/Settings/Account.php:619
msgid "Someone tagged you"
msgstr ""

#: src/Module/Settings/Account.php:620
msgid "Someone directly commented on your post"
msgstr ""

#: src/Module/Settings/Account.php:621
msgid "Someone liked your content"
msgstr ""

#: src/Module/Settings/Account.php:621 src/Module/Settings/Account.php:622
msgid "Can only be enabled, when the direct comment notification is enabled."
msgstr ""

#: src/Module/Settings/Account.php:622
msgid "Someone shared your content"
msgstr ""

#: src/Module/Settings/Account.php:623
msgid "Someone commented in your thread"
msgstr ""

#: src/Module/Settings/Account.php:624
msgid "Someone commented in a thread where you commented"
msgstr ""

#: src/Module/Settings/Account.php:625
msgid "Someone commented in a thread where you interacted"
msgstr ""

#: src/Module/Settings/Account.php:627
msgid "Activate desktop notifications"
msgstr ""

#: src/Module/Settings/Account.php:627
msgid "Show desktop popup on new notifications"
msgstr ""

#: src/Module/Settings/Account.php:631
msgid "Text-only notification emails"
msgstr ""

#: src/Module/Settings/Account.php:633
msgid "Send text only notification emails, without the html part"
msgstr ""

#: src/Module/Settings/Account.php:637
msgid "Show detailled notifications"
msgstr ""

#: src/Module/Settings/Account.php:639
msgid ""
"Per default, notifications are condensed to a single notification per item. "
"When enabled every notification is displayed."
msgstr ""

#: src/Module/Settings/Account.php:643
msgid "Show notifications of ignored contacts"
msgstr ""

#: src/Module/Settings/Account.php:645
msgid ""
"You don't see posts from ignored contacts. But you still see their comments. "
"This setting controls if you want to still receive regular notifications "
"that are caused by ignored contacts or not."
msgstr ""

#: src/Module/Settings/Account.php:648
msgid "Advanced Account/Page Type Settings"
msgstr ""

#: src/Module/Settings/Account.php:649
msgid "Change the behaviour of this account for special situations"
msgstr ""

#: src/Module/Settings/Account.php:652
msgid "Import Contacts"
msgstr ""

#: src/Module/Settings/Account.php:653
msgid ""
"Upload a CSV file that contains the handle of your followed accounts in the "
"first column you exported from the old account."
msgstr ""

#: src/Module/Settings/Account.php:654
msgid "Upload File"
msgstr ""

#: src/Module/Settings/Account.php:657
msgid "Relocate"
msgstr ""

#: src/Module/Settings/Account.php:658
msgid ""
"If you have moved this profile from another server, and some of your "
"contacts don't receive your updates, try pushing this button."
msgstr ""

#: src/Module/Settings/Account.php:659
msgid "Resend relocate message to contacts"
msgstr ""

#: src/Module/Settings/Addons.php:86
msgid "Addon Settings"
msgstr ""

#: src/Module/Settings/Addons.php:87
msgid "No Addon settings configured"
msgstr ""

#: src/Module/Settings/Connectors.php:120
msgid "Failed to connect with email account using the settings provided."
msgstr ""

#: src/Module/Settings/Connectors.php:166
#: src/Module/Settings/Connectors.php:167
msgid "Diaspora (Socialhome, Hubzilla)"
msgstr ""

#: src/Module/Settings/Connectors.php:166
#: src/Module/Settings/Connectors.php:170
#, php-format
msgid "Built-in support for %s connectivity is enabled"
msgstr ""

#: src/Module/Settings/Connectors.php:167
#: src/Module/Settings/Connectors.php:169
#, php-format
msgid "Built-in support for %s connectivity is disabled"
msgstr ""

#: src/Module/Settings/Connectors.php:169
#: src/Module/Settings/Connectors.php:170
msgid "OStatus (GNU Social)"
msgstr ""

#: src/Module/Settings/Connectors.php:182
msgid "Email access is disabled on this site."
msgstr ""

#: src/Module/Settings/Connectors.php:197
#: src/Module/Settings/Connectors.php:244
msgid "None"
msgstr ""

#: src/Module/Settings/Connectors.php:209
msgid "General Social Media Settings"
msgstr ""

#: src/Module/Settings/Connectors.php:212
msgid "Followed content scope"
msgstr ""

#: src/Module/Settings/Connectors.php:214
msgid ""
"By default, conversations in which your follows participated but didn't "
"start will be shown in your timeline. You can turn this behavior off, or "
"expand it to the conversations in which your follows liked a post."
msgstr ""

#: src/Module/Settings/Connectors.php:216
msgid "Only conversations my follows started"
msgstr ""

#: src/Module/Settings/Connectors.php:217
msgid "Conversations my follows started or commented on (default)"
msgstr ""

#: src/Module/Settings/Connectors.php:218
msgid "Any conversation my follows interacted with, including likes"
msgstr ""

#: src/Module/Settings/Connectors.php:221
msgid "Enable Content Warning"
msgstr ""

#: src/Module/Settings/Connectors.php:221
msgid ""
"Users on networks like Mastodon or Pleroma are able to set a content warning "
"field which collapse their post by default. This enables the automatic "
"collapsing instead of setting the content warning as the post title. Doesn't "
"affect any other content filtering you eventually set up."
msgstr ""

#: src/Module/Settings/Connectors.php:222
msgid "Enable intelligent shortening"
msgstr ""

#: src/Module/Settings/Connectors.php:222
msgid ""
"Normally the system tries to find the best link to add to shortened posts. "
"If disabled, every shortened post will always point to the original "
"friendica post."
msgstr ""

#: src/Module/Settings/Connectors.php:223
msgid "Enable simple text shortening"
msgstr ""

#: src/Module/Settings/Connectors.php:223
msgid ""
"Normally the system shortens posts at the next line feed. If this option is "
"enabled then the system will shorten the text at the maximum character limit."
msgstr ""

#: src/Module/Settings/Connectors.php:224
msgid "Attach the link title"
msgstr ""

#: src/Module/Settings/Connectors.php:224
msgid ""
"When activated, the title of the attached link will be added as a title on "
"posts to Diaspora. This is mostly helpful with \"remote-self\" contacts that "
"share feed content."
msgstr ""

#: src/Module/Settings/Connectors.php:225
msgid "API: Use spoiler field as title"
msgstr ""

#: src/Module/Settings/Connectors.php:225
msgid ""
"When activated, the \"spoiler_text\" field in the API will be used for the "
"title on standalone posts. When deactivated it will be used for spoiler "
"text. For comments it will always be used for spoiler text."
msgstr ""

#: src/Module/Settings/Connectors.php:226
msgid "API: Automatically links at the end of the post as attached posts"
msgstr ""

#: src/Module/Settings/Connectors.php:226
msgid ""
"When activated, added links at the end of the post react the same way as "
"added links in the web interface."
msgstr ""

#: src/Module/Settings/Connectors.php:227
msgid "Your legacy ActivityPub/GNU Social account"
msgstr ""

#: src/Module/Settings/Connectors.php:227
msgid ""
"If you enter your old account name from an ActivityPub based system or your "
"GNU Social/Statusnet account name here (in the format user@domain.tld), your "
"contacts will be added automatically. The field will be emptied when done."
msgstr ""

#: src/Module/Settings/Connectors.php:229
msgid "Repair OStatus subscriptions"
msgstr ""

#: src/Module/Settings/Connectors.php:233
msgid "Email/Mailbox Setup"
msgstr ""

#: src/Module/Settings/Connectors.php:234
msgid ""
"If you wish to communicate with email contacts using this service "
"(optional), please specify how to connect to your mailbox."
msgstr ""

#: src/Module/Settings/Connectors.php:235
msgid "Last successful email check:"
msgstr ""

#: src/Module/Settings/Connectors.php:237
msgid "IMAP server name:"
msgstr ""

#: src/Module/Settings/Connectors.php:238
msgid "IMAP port:"
msgstr ""

#: src/Module/Settings/Connectors.php:239
msgid "Security:"
msgstr ""

#: src/Module/Settings/Connectors.php:240
msgid "Email login name:"
msgstr ""

#: src/Module/Settings/Connectors.php:241
msgid "Email password:"
msgstr ""

#: src/Module/Settings/Connectors.php:242
msgid "Reply-to address:"
msgstr ""

#: src/Module/Settings/Connectors.php:243
msgid "Send public posts to all email contacts:"
msgstr ""

#: src/Module/Settings/Connectors.php:244
msgid "Action after import:"
msgstr ""

#: src/Module/Settings/Connectors.php:244
msgid "Move to folder"
msgstr ""

#: src/Module/Settings/Connectors.php:245
msgid "Move to folder:"
msgstr ""

#: src/Module/Settings/Delegation.php:52
msgid "Delegation successfully granted."
msgstr ""

#: src/Module/Settings/Delegation.php:54
msgid "Parent user not found, unavailable or password doesn't match."
msgstr ""

#: src/Module/Settings/Delegation.php:58
msgid "Delegation successfully revoked."
msgstr ""

#: src/Module/Settings/Delegation.php:80 src/Module/Settings/Delegation.php:102
msgid ""
"Delegated administrators can view but not change delegation permissions."
msgstr ""

#: src/Module/Settings/Delegation.php:94
msgid "Delegate user not found."
msgstr ""

#: src/Module/Settings/Delegation.php:142
msgid "No parent user"
msgstr ""

#: src/Module/Settings/Delegation.php:153
#: src/Module/Settings/Delegation.php:164
msgid "Parent User"
msgstr ""

#: src/Module/Settings/Delegation.php:161
msgid "Additional Accounts"
msgstr ""

#: src/Module/Settings/Delegation.php:162
msgid ""
"Register additional accounts that are automatically connected to your "
"existing account so you can manage them from this account."
msgstr ""

#: src/Module/Settings/Delegation.php:163
msgid "Register an additional account"
msgstr ""

#: src/Module/Settings/Delegation.php:167
msgid ""
"Parent users have total control about this account, including the account "
"settings. Please double check whom you give this access."
msgstr ""

#: src/Module/Settings/Delegation.php:171
msgid "Delegates"
msgstr ""

#: src/Module/Settings/Delegation.php:173
msgid ""
"Delegates are able to manage all aspects of this account/page except for "
"basic account settings. Please do not delegate your personal account to "
"anybody that you do not trust completely."
msgstr ""

#: src/Module/Settings/Delegation.php:174
msgid "Existing Page Delegates"
msgstr ""

#: src/Module/Settings/Delegation.php:176
msgid "Potential Delegates"
msgstr ""

#: src/Module/Settings/Delegation.php:179
msgid "Add"
msgstr ""

#: src/Module/Settings/Delegation.php:180
msgid "No entries."
msgstr ""

#: src/Module/Settings/Display.php:137
msgid "The theme you chose isn't available."
msgstr ""

#: src/Module/Settings/Display.php:177
#, php-format
msgid "%s - (Unsupported)"
msgstr ""

#: src/Module/Settings/Display.php:212
msgid "No preview"
msgstr ""

#: src/Module/Settings/Display.php:213
msgid "No image"
msgstr ""

#: src/Module/Settings/Display.php:214
msgid "Small Image"
msgstr ""

#: src/Module/Settings/Display.php:215
msgid "Large Image"
msgstr ""

#: src/Module/Settings/Display.php:246
msgid "Display Settings"
msgstr ""

#: src/Module/Settings/Display.php:248
msgid "General Theme Settings"
msgstr ""

#: src/Module/Settings/Display.php:249
msgid "Custom Theme Settings"
msgstr ""

#: src/Module/Settings/Display.php:250
msgid "Content Settings"
msgstr ""

#: src/Module/Settings/Display.php:251 view/theme/duepuntozero/config.php:86
#: view/theme/frio/config.php:172 view/theme/quattro/config.php:88
#: view/theme/vier/config.php:136
msgid "Theme settings"
msgstr ""

#: src/Module/Settings/Display.php:257
msgid "Display Theme:"
msgstr ""

#: src/Module/Settings/Display.php:258
msgid "Mobile Theme:"
msgstr ""

#: src/Module/Settings/Display.php:261
msgid "Number of items to display per page:"
msgstr ""

#: src/Module/Settings/Display.php:261 src/Module/Settings/Display.php:262
msgid "Maximum of 100 items"
msgstr ""

#: src/Module/Settings/Display.php:262
msgid "Number of items to display per page when viewed from mobile device:"
msgstr ""

#: src/Module/Settings/Display.php:263
msgid "Update browser every xx seconds"
msgstr ""

#: src/Module/Settings/Display.php:263
msgid "Minimum of 10 seconds. Enter -1 to disable it."
msgstr ""

#: src/Module/Settings/Display.php:264
msgid "Display emoticons"
msgstr ""

#: src/Module/Settings/Display.php:264
msgid "When enabled, emoticons are replaced with matching symbols."
msgstr ""

#: src/Module/Settings/Display.php:265
msgid "Infinite scroll"
msgstr ""

#: src/Module/Settings/Display.php:265
msgid "Automatic fetch new items when reaching the page end."
msgstr ""

#: src/Module/Settings/Display.php:266
msgid "Enable Smart Threading"
msgstr ""

#: src/Module/Settings/Display.php:266
msgid "Enable the automatic suppression of extraneous thread indentation."
msgstr ""

#: src/Module/Settings/Display.php:267
msgid "Display the Dislike feature"
msgstr ""

#: src/Module/Settings/Display.php:267
msgid "Display the Dislike button and dislike reactions on posts and comments."
msgstr ""

#: src/Module/Settings/Display.php:268
msgid "Display the resharer"
msgstr ""

#: src/Module/Settings/Display.php:268
msgid "Display the first resharer as icon and text on a reshared item."
msgstr ""

#: src/Module/Settings/Display.php:269
msgid "Stay local"
msgstr ""

#: src/Module/Settings/Display.php:269
msgid "Don't go to a remote system when following a contact link."
msgstr ""

#: src/Module/Settings/Display.php:270
msgid "Link preview mode"
msgstr ""

#: src/Module/Settings/Display.php:270
msgid "Appearance of the link preview that is added to each post with a link."
msgstr ""

#: src/Module/Settings/Display.php:272
msgid "Beginning of week:"
msgstr ""

#: src/Module/Settings/Display.php:273
msgid "Default calendar view:"
msgstr ""

#: src/Module/Settings/Features.php:74
msgid "Additional Features"
msgstr ""

#: src/Module/Settings/OAuth.php:71
msgid "Connected Apps"
msgstr ""

#: src/Module/Settings/OAuth.php:75
msgid "Remove authorization"
msgstr ""

#: src/Module/Settings/Profile/Index.php:84
msgid "Profile Name is required."
msgstr ""

#: src/Module/Settings/Profile/Index.php:134
msgid "Profile couldn't be updated."
msgstr ""

#: src/Module/Settings/Profile/Index.php:175
#: src/Module/Settings/Profile/Index.php:195
msgid "Label:"
msgstr ""

#: src/Module/Settings/Profile/Index.php:176
#: src/Module/Settings/Profile/Index.php:196
msgid "Value:"
msgstr ""

#: src/Module/Settings/Profile/Index.php:186
#: src/Module/Settings/Profile/Index.php:206
msgid "Field Permissions"
msgstr ""

#: src/Module/Settings/Profile/Index.php:187
#: src/Module/Settings/Profile/Index.php:207
msgid "(click to open/close)"
msgstr ""

#: src/Module/Settings/Profile/Index.php:193
msgid "Add a new profile field"
msgstr ""

#: src/Module/Settings/Profile/Index.php:216
msgid ""
"The homepage is verified. A rel=\"me\" link back to your Friendica profile "
"page was found on the homepage."
msgstr ""

#: src/Module/Settings/Profile/Index.php:218
#, php-format
msgid ""
"To verify your homepage, add a rel=\"me\" link to it, pointing to your "
"profile URL (%s)."
msgstr ""

#: src/Module/Settings/Profile/Index.php:228
msgid "Profile Actions"
msgstr ""

#: src/Module/Settings/Profile/Index.php:229
msgid "Edit Profile Details"
msgstr ""

#: src/Module/Settings/Profile/Index.php:231
msgid "Change Profile Photo"
msgstr ""

#: src/Module/Settings/Profile/Index.php:236
msgid "Profile picture"
msgstr ""

#: src/Module/Settings/Profile/Index.php:237
msgid "Location"
msgstr ""

#: src/Module/Settings/Profile/Index.php:238 src/Util/Temporal.php:97
#: src/Util/Temporal.php:99
msgid "Miscellaneous"
msgstr ""

#: src/Module/Settings/Profile/Index.php:239
msgid "Custom Profile Fields"
msgstr ""

#: src/Module/Settings/Profile/Index.php:241 src/Module/Welcome.php:58
msgid "Upload Profile Photo"
msgstr ""

#: src/Module/Settings/Profile/Index.php:245
msgid "Display name:"
msgstr ""

#: src/Module/Settings/Profile/Index.php:248
msgid "Street Address:"
msgstr ""

#: src/Module/Settings/Profile/Index.php:249
msgid "Locality/City:"
msgstr ""

#: src/Module/Settings/Profile/Index.php:250
msgid "Region/State:"
msgstr ""

#: src/Module/Settings/Profile/Index.php:251
msgid "Postal/Zip Code:"
msgstr ""

#: src/Module/Settings/Profile/Index.php:252
msgid "Country:"
msgstr ""

#: src/Module/Settings/Profile/Index.php:254
msgid "XMPP (Jabber) address:"
msgstr ""

#: src/Module/Settings/Profile/Index.php:254
msgid "The XMPP address will be published so that people can follow you there."
msgstr ""

#: src/Module/Settings/Profile/Index.php:255
msgid "Matrix (Element) address:"
msgstr ""

#: src/Module/Settings/Profile/Index.php:255
msgid ""
"The Matrix address will be published so that people can follow you there."
msgstr ""

#: src/Module/Settings/Profile/Index.php:256
msgid "Homepage URL:"
msgstr ""

#: src/Module/Settings/Profile/Index.php:257
msgid "Public Keywords:"
msgstr ""

#: src/Module/Settings/Profile/Index.php:257
msgid "(Used for suggesting potential friends, can be seen by others)"
msgstr ""

#: src/Module/Settings/Profile/Index.php:258
msgid "Private Keywords:"
msgstr ""

#: src/Module/Settings/Profile/Index.php:258
msgid "(Used for searching profiles, never shown to others)"
msgstr ""

#: src/Module/Settings/Profile/Index.php:259
#, php-format
msgid ""
"<p>Custom fields appear on <a href=\"%s\">your profile page</a>.</p>\n"
"\t\t\t\t<p>You can use BBCodes in the field values.</p>\n"
"\t\t\t\t<p>Reorder by dragging the field title.</p>\n"
"\t\t\t\t<p>Empty the label field to remove a custom field.</p>\n"
"\t\t\t\t<p>Non-public fields can only be seen by the selected Friendica "
"contacts or the Friendica contacts in the selected groups.</p>"
msgstr ""

#: src/Module/Settings/Profile/Photo/Crop.php:107
#: src/Module/Settings/Profile/Photo/Crop.php:125
#: src/Module/Settings/Profile/Photo/Crop.php:143
#: src/Module/Settings/Profile/Photo/Index.php:101
#, php-format
msgid "Image size reduction [%s] failed."
msgstr ""

#: src/Module/Settings/Profile/Photo/Crop.php:150
msgid ""
"Shift-reload the page or clear browser cache if the new photo does not "
"display immediately."
msgstr ""

#: src/Module/Settings/Profile/Photo/Crop.php:155
msgid "Unable to process image"
msgstr ""

#: src/Module/Settings/Profile/Photo/Crop.php:174
msgid "Photo not found."
msgstr ""

#: src/Module/Settings/Profile/Photo/Crop.php:196
msgid "Profile picture successfully updated."
msgstr ""

#: src/Module/Settings/Profile/Photo/Crop.php:222
#: src/Module/Settings/Profile/Photo/Crop.php:226
msgid "Crop Image"
msgstr ""

#: src/Module/Settings/Profile/Photo/Crop.php:223
msgid "Please adjust the image cropping for optimum viewing."
msgstr ""

#: src/Module/Settings/Profile/Photo/Crop.php:225
msgid "Use Image As Is"
msgstr ""

#: src/Module/Settings/Profile/Photo/Index.php:45
msgid "Missing uploaded image."
msgstr ""

#: src/Module/Settings/Profile/Photo/Index.php:124
msgid "Profile Picture Settings"
msgstr ""

#: src/Module/Settings/Profile/Photo/Index.php:125
msgid "Current Profile Picture"
msgstr ""

#: src/Module/Settings/Profile/Photo/Index.php:126
msgid "Upload Profile Picture"
msgstr ""

#: src/Module/Settings/Profile/Photo/Index.php:127
msgid "Upload Picture:"
msgstr ""

#: src/Module/Settings/Profile/Photo/Index.php:132
msgid "or"
msgstr ""

#: src/Module/Settings/Profile/Photo/Index.php:134
msgid "skip this step"
msgstr ""

#: src/Module/Settings/Profile/Photo/Index.php:136
msgid "select a photo from your photo albums"
msgstr ""

#: src/Module/Settings/RemoveMe.php:94
#: src/Navigation/Notifications/Repository/Notify.php:471
#: src/Navigation/Notifications/Repository/Notify.php:492
msgid "[Friendica System Notify]"
msgstr ""

#: src/Module/Settings/RemoveMe.php:94
msgid "User deleted their account"
msgstr ""

#: src/Module/Settings/RemoveMe.php:95
msgid ""
"On your Friendica node an user deleted their account. Please ensure that "
"their data is removed from the backups."
msgstr ""

#: src/Module/Settings/RemoveMe.php:96
#, php-format
msgid "The user id is %d"
msgstr ""

#: src/Module/Settings/RemoveMe.php:108
msgid "Your user account has been successfully removed. Bye bye!"
msgstr ""

#: src/Module/Settings/RemoveMe.php:128
msgid "Remove My Account"
msgstr ""

#: src/Module/Settings/RemoveMe.php:129
msgid ""
"This will completely remove your account. Once this has been done it is not "
"recoverable."
msgstr ""

#: src/Module/Settings/RemoveMe.php:131
msgid "Please enter your password for verification:"
msgstr ""

#: src/Module/Settings/TwoFactor/AppSpecific.php:66
#: src/Module/Settings/TwoFactor/Recovery.php:64
#: src/Module/Settings/TwoFactor/Trusted.php:67
#: src/Module/Settings/TwoFactor/Verify.php:69
msgid "Please enter your password to access this page."
msgstr ""

#: src/Module/Settings/TwoFactor/AppSpecific.php:84
msgid "App-specific password generation failed: The description is empty."
msgstr ""

#: src/Module/Settings/TwoFactor/AppSpecific.php:87
msgid ""
"App-specific password generation failed: This description already exists."
msgstr ""

#: src/Module/Settings/TwoFactor/AppSpecific.php:91
msgid "New app-specific password generated."
msgstr ""

#: src/Module/Settings/TwoFactor/AppSpecific.php:97
msgid "App-specific passwords successfully revoked."
msgstr ""

#: src/Module/Settings/TwoFactor/AppSpecific.php:107
msgid "App-specific password successfully revoked."
msgstr ""

#: src/Module/Settings/TwoFactor/AppSpecific.php:128
msgid "Two-factor app-specific passwords"
msgstr ""

#: src/Module/Settings/TwoFactor/AppSpecific.php:130
msgid ""
"<p>App-specific passwords are randomly generated passwords used instead your "
"regular password to authenticate your account on third-party applications "
"that don't support two-factor authentication.</p>"
msgstr ""

#: src/Module/Settings/TwoFactor/AppSpecific.php:131
msgid ""
"Make sure to copy your new app-specific password now. You won’t be able to "
"see it again!"
msgstr ""

#: src/Module/Settings/TwoFactor/AppSpecific.php:134
msgid "Description"
msgstr ""

#: src/Module/Settings/TwoFactor/AppSpecific.php:135
msgid "Last Used"
msgstr ""

#: src/Module/Settings/TwoFactor/AppSpecific.php:136
msgid "Revoke"
msgstr ""

#: src/Module/Settings/TwoFactor/AppSpecific.php:137
msgid "Revoke All"
msgstr ""

#: src/Module/Settings/TwoFactor/AppSpecific.php:140
msgid ""
"When you generate a new app-specific password, you must use it right away, "
"it will be shown to you once after you generate it."
msgstr ""

#: src/Module/Settings/TwoFactor/AppSpecific.php:141
msgid "Generate new app-specific password"
msgstr ""

#: src/Module/Settings/TwoFactor/AppSpecific.php:142
msgid "Friendiqa on my Fairphone 2..."
msgstr ""

#: src/Module/Settings/TwoFactor/AppSpecific.php:143
msgid "Generate"
msgstr ""

#: src/Module/Settings/TwoFactor/Index.php:68
msgid "Two-factor authentication successfully disabled."
msgstr ""

#: src/Module/Settings/TwoFactor/Index.php:120
msgid ""
"<p>Use an application on a mobile device to get two-factor authentication "
"codes when prompted on login.</p>"
msgstr ""

#: src/Module/Settings/TwoFactor/Index.php:124
msgid "Authenticator app"
msgstr ""

#: src/Module/Settings/TwoFactor/Index.php:125
msgid "Configured"
msgstr ""

#: src/Module/Settings/TwoFactor/Index.php:125
msgid "Not Configured"
msgstr ""

#: src/Module/Settings/TwoFactor/Index.php:126
msgid "<p>You haven't finished configuring your authenticator app.</p>"
msgstr ""

#: src/Module/Settings/TwoFactor/Index.php:127
msgid "<p>Your authenticator app is correctly configured.</p>"
msgstr ""

#: src/Module/Settings/TwoFactor/Index.php:129
msgid "Recovery codes"
msgstr ""

#: src/Module/Settings/TwoFactor/Index.php:130
msgid "Remaining valid codes"
msgstr ""

#: src/Module/Settings/TwoFactor/Index.php:132
msgid ""
"<p>These one-use codes can replace an authenticator app code in case you "
"have lost access to it.</p>"
msgstr ""

#: src/Module/Settings/TwoFactor/Index.php:134
msgid "App-specific passwords"
msgstr ""

#: src/Module/Settings/TwoFactor/Index.php:135
msgid "Generated app-specific passwords"
msgstr ""

#: src/Module/Settings/TwoFactor/Index.php:137
msgid ""
"<p>These randomly generated passwords allow you to authenticate on apps not "
"supporting two-factor authentication.</p>"
msgstr ""

#: src/Module/Settings/TwoFactor/Index.php:140
msgid "Current password:"
msgstr ""

#: src/Module/Settings/TwoFactor/Index.php:140
msgid ""
"You need to provide your current password to change two-factor "
"authentication settings."
msgstr ""

#: src/Module/Settings/TwoFactor/Index.php:141
msgid "Enable two-factor authentication"
msgstr ""

#: src/Module/Settings/TwoFactor/Index.php:142
msgid "Disable two-factor authentication"
msgstr ""

#: src/Module/Settings/TwoFactor/Index.php:143
msgid "Show recovery codes"
msgstr ""

#: src/Module/Settings/TwoFactor/Index.php:144
msgid "Manage app-specific passwords"
msgstr ""

#: src/Module/Settings/TwoFactor/Index.php:145
msgid "Manage trusted browsers"
msgstr ""

#: src/Module/Settings/TwoFactor/Index.php:146
msgid "Finish app configuration"
msgstr ""

#: src/Module/Settings/TwoFactor/Recovery.php:80
msgid "New recovery codes successfully generated."
msgstr ""

#: src/Module/Settings/TwoFactor/Recovery.php:106
msgid "Two-factor recovery codes"
msgstr ""

#: src/Module/Settings/TwoFactor/Recovery.php:108
msgid ""
"<p>Recovery codes can be used to access your account in the event you lose "
"access to your device and cannot receive two-factor authentication codes.</"
"p><p><strong>Put these in a safe spot!</strong> If you lose your device and "
"don’t have the recovery codes you will lose access to your account.</p>"
msgstr ""

#: src/Module/Settings/TwoFactor/Recovery.php:110
msgid ""
"When you generate new recovery codes, you must copy the new codes. Your old "
"codes won’t work anymore."
msgstr ""

#: src/Module/Settings/TwoFactor/Recovery.php:111
msgid "Generate new recovery codes"
msgstr ""

#: src/Module/Settings/TwoFactor/Recovery.php:113
msgid "Next: Verification"
msgstr ""

#: src/Module/Settings/TwoFactor/Trusted.php:84
msgid "Trusted browsers successfully removed."
msgstr ""

#: src/Module/Settings/TwoFactor/Trusted.php:94
msgid "Trusted browser successfully removed."
msgstr ""

#: src/Module/Settings/TwoFactor/Trusted.php:136
msgid "Two-factor Trusted Browsers"
msgstr ""

#: src/Module/Settings/TwoFactor/Trusted.php:137
msgid ""
"Trusted browsers are individual browsers you chose to skip two-factor "
"authentication to access Friendica. Please use this feature sparingly, as it "
"can negate the benefit of two-factor authentication."
msgstr ""

#: src/Module/Settings/TwoFactor/Trusted.php:138
msgid "Device"
msgstr ""

#: src/Module/Settings/TwoFactor/Trusted.php:139
msgid "OS"
msgstr ""

#: src/Module/Settings/TwoFactor/Trusted.php:141
msgid "Trusted"
msgstr ""

#: src/Module/Settings/TwoFactor/Trusted.php:142
msgid "Created At"
msgstr ""

#: src/Module/Settings/TwoFactor/Trusted.php:143
msgid "Last Use"
msgstr ""

#: src/Module/Settings/TwoFactor/Trusted.php:145
msgid "Remove All"
msgstr ""

#: src/Module/Settings/TwoFactor/Verify.php:91
msgid "Two-factor authentication successfully activated."
msgstr ""

#: src/Module/Settings/TwoFactor/Verify.php:125
#, php-format
msgid ""
"<p>Or you can submit the authentication settings manually:</p>\n"
"<dl>\n"
"\t<dt>Issuer</dt>\n"
"\t<dd>%s</dd>\n"
"\t<dt>Account Name</dt>\n"
"\t<dd>%s</dd>\n"
"\t<dt>Secret Key</dt>\n"
"\t<dd>%s</dd>\n"
"\t<dt>Type</dt>\n"
"\t<dd>Time-based</dd>\n"
"\t<dt>Number of digits</dt>\n"
"\t<dd>6</dd>\n"
"\t<dt>Hashing algorithm</dt>\n"
"\t<dd>SHA-1</dd>\n"
"</dl>"
msgstr ""

#: src/Module/Settings/TwoFactor/Verify.php:145
msgid "Two-factor code verification"
msgstr ""

#: src/Module/Settings/TwoFactor/Verify.php:147
msgid ""
"<p>Please scan this QR Code with your authenticator app and submit the "
"provided code.</p>"
msgstr ""

#: src/Module/Settings/TwoFactor/Verify.php:149
#, php-format
msgid ""
"<p>Or you can open the following URL in your mobile device:</p><p><a href="
"\"%s\">%s</a></p>"
msgstr ""

#: src/Module/Settings/TwoFactor/Verify.php:156
msgid "Verify code and enable two-factor authentication"
msgstr ""

#: src/Module/Settings/UserExport.php:90
msgid "Export account"
msgstr ""

#: src/Module/Settings/UserExport.php:90
msgid ""
"Export your account info and contacts. Use this to make a backup of your "
"account and/or to move it to another server."
msgstr ""

#: src/Module/Settings/UserExport.php:91
msgid "Export all"
msgstr ""

#: src/Module/Settings/UserExport.php:91
msgid ""
"Export your account info, contacts and all your items as json. Could be a "
"very big file, and could take a lot of time. Use this to make a full backup "
"of your account (photos are not exported)"
msgstr ""

#: src/Module/Settings/UserExport.php:92
msgid "Export Contacts to CSV"
msgstr ""

#: src/Module/Settings/UserExport.php:92
msgid ""
"Export the list of the accounts you are following as CSV file. Compatible to "
"e.g. Mastodon."
msgstr ""

#: src/Module/Special/DisplayNotFound.php:37
msgid "Not Found"
msgstr ""

#: src/Module/Special/DisplayNotFound.php:38
msgid ""
"<p>Unfortunately, the requested conversation isn't available to you.</p>\n"
"<p>Possible reasons include:</p>\n"
"<ul>\n"
"\t<li>The top-level post isn't visible.</li>\n"
"\t<li>The top-level post was deleted.</li>\n"
"\t<li>The node has blocked the top-level author or the author of the shared "
"post.</li>\n"
"\t<li>You have ignored or blocked the top-level author or the author of the "
"shared post.</li>\n"
"</ul>"
msgstr ""

#: src/Module/Special/HTTPException.php:78
msgid "Stack trace:"
msgstr ""

#: src/Module/Special/HTTPException.php:83
#, php-format
msgid "Exception thrown in %s:%d"
msgstr ""

#: src/Module/Tos.php:57 src/Module/Tos.php:106
msgid ""
"At the time of registration, and for providing communications between the "
"user account and their contacts, the user has to provide a display name (pen "
"name), an username (nickname) and a working email address. The names will be "
"accessible on the profile page of the account by any visitor of the page, "
"even if other profile details are not displayed. The email address will only "
"be used to send the user notifications about interactions, but wont be "
"visibly displayed. The listing of an account in the node's user directory or "
"the global user directory is optional and can be controlled in the user "
"settings, it is not necessary for communication."
msgstr ""

#: src/Module/Tos.php:58 src/Module/Tos.php:107
msgid ""
"This data is required for communication and is passed on to the nodes of the "
"communication partners and is stored there. Users can enter additional "
"private data that may be transmitted to the communication partners accounts."
msgstr ""

#: src/Module/Tos.php:59 src/Module/Tos.php:108
#, php-format
msgid ""
"At any point in time a logged in user can export their account data from the "
"<a href=\"%1$s/settings/userexport\">account settings</a>. If the user wants "
"to delete their account they can do so at <a href=\"%1$s/settings/removeme\">"
"%1$s/settings/removeme</a>. The deletion of the account will be permanent. "
"Deletion of the data will also be requested from the nodes of the "
"communication partners."
msgstr ""

#: src/Module/Tos.php:62 src/Module/Tos.php:105
msgid "Privacy Statement"
msgstr ""

#: src/Module/Tos.php:102
msgid "Rules"
msgstr ""

#: src/Module/Update/Display.php:45
msgid "Parameter uri_id is missing."
msgstr ""

#: src/Module/User/Import.php:103
msgid "User imports on closed servers can only be done by an administrator."
msgstr ""

#: src/Module/User/Import.php:119
msgid "Move account"
msgstr ""

#: src/Module/User/Import.php:120
msgid "You can import an account from another Friendica server."
msgstr ""

#: src/Module/User/Import.php:121
msgid ""
"You need to export your account from the old server and upload it here. We "
"will recreate your old account here with all your contacts. We will try also "
"to inform your friends that you moved here."
msgstr ""

#: src/Module/User/Import.php:122
msgid ""
"This feature is experimental. We can't import contacts from the OStatus "
"network (GNU Social/Statusnet) or from Diaspora"
msgstr ""

#: src/Module/User/Import.php:123
msgid "Account file"
msgstr ""

#: src/Module/User/Import.php:123
msgid ""
"To export your account, go to \"Settings->Export your personal data\" and "
"select \"Export account\""
msgstr ""

#: src/Module/User/Import.php:217
msgid "Error decoding account file"
msgstr ""

#: src/Module/User/Import.php:222
msgid "Error! No version data in file! This is not a Friendica account file?"
msgstr ""

#: src/Module/User/Import.php:230
#, php-format
msgid "User '%s' already exists on this server!"
msgstr ""

#: src/Module/User/Import.php:263
msgid "User creation error"
msgstr ""

#: src/Module/User/Import.php:312
#, php-format
msgid "%d contact not imported"
msgid_plural "%d contacts not imported"
msgstr[0] ""
msgstr[1] ""

#: src/Module/User/Import.php:361
msgid "User profile creation error"
msgstr ""

#: src/Module/User/Import.php:412
msgid "Done. You can now login with your username and password"
msgstr ""

#: src/Module/Welcome.php:44
msgid "Welcome to Friendica"
msgstr ""

#: src/Module/Welcome.php:45
msgid "New Member Checklist"
msgstr ""

#: src/Module/Welcome.php:46
msgid ""
"We would like to offer some tips and links to help make your experience "
"enjoyable. Click any item to visit the relevant page. A link to this page "
"will be visible from your home page for two weeks after your initial "
"registration and then will quietly disappear."
msgstr ""

#: src/Module/Welcome.php:48
msgid "Getting Started"
msgstr ""

#: src/Module/Welcome.php:49
msgid "Friendica Walk-Through"
msgstr ""

#: src/Module/Welcome.php:50
msgid ""
"On your <em>Quick Start</em> page - find a brief introduction to your "
"profile and network tabs, make some new connections, and find some groups to "
"join."
msgstr ""

#: src/Module/Welcome.php:53
msgid "Go to Your Settings"
msgstr ""

#: src/Module/Welcome.php:54
msgid ""
"On your <em>Settings</em> page -  change your initial password. Also make a "
"note of your Identity Address. This looks just like an email address - and "
"will be useful in making friends on the free social web."
msgstr ""

#: src/Module/Welcome.php:55
msgid ""
"Review the other settings, particularly the privacy settings. An unpublished "
"directory listing is like having an unlisted phone number. In general, you "
"should probably publish your listing - unless all of your friends and "
"potential friends know exactly how to find you."
msgstr ""

#: src/Module/Welcome.php:59
msgid ""
"Upload a profile photo if you have not done so already. Studies have shown "
"that people with real photos of themselves are ten times more likely to make "
"friends than people who do not."
msgstr ""

#: src/Module/Welcome.php:60
msgid "Edit Your Profile"
msgstr ""

#: src/Module/Welcome.php:61
msgid ""
"Edit your <strong>default</strong> profile to your liking. Review the "
"settings for hiding your list of friends and hiding the profile from unknown "
"visitors."
msgstr ""

#: src/Module/Welcome.php:62
msgid "Profile Keywords"
msgstr ""

#: src/Module/Welcome.php:63
msgid ""
"Set some public keywords for your profile which describe your interests. We "
"may be able to find other people with similar interests and suggest "
"friendships."
msgstr ""

#: src/Module/Welcome.php:65
msgid "Connecting"
msgstr ""

#: src/Module/Welcome.php:67
msgid "Importing Emails"
msgstr ""

#: src/Module/Welcome.php:68
msgid ""
"Enter your email access information on your Connector Settings page if you "
"wish to import and interact with friends or mailing lists from your email "
"INBOX"
msgstr ""

#: src/Module/Welcome.php:69
msgid "Go to Your Contacts Page"
msgstr ""

#: src/Module/Welcome.php:70
msgid ""
"Your Contacts page is your gateway to managing friendships and connecting "
"with friends on other networks. Typically you enter their address or site "
"URL in the <em>Add New Contact</em> dialog."
msgstr ""

#: src/Module/Welcome.php:71
msgid "Go to Your Site's Directory"
msgstr ""

#: src/Module/Welcome.php:72
msgid ""
"The Directory page lets you find other people in this network or other "
"federated sites. Look for a <em>Connect</em> or <em>Follow</em> link on "
"their profile page. Provide your own Identity Address if requested."
msgstr ""

#: src/Module/Welcome.php:73
msgid "Finding New People"
msgstr ""

#: src/Module/Welcome.php:74
msgid ""
"On the side panel of the Contacts page are several tools to find new "
"friends. We can match people by interest, look up people by name or "
"interest, and provide suggestions based on network relationships. On a brand "
"new site, friend suggestions will usually begin to be populated within 24 "
"hours."
msgstr ""

#: src/Module/Welcome.php:77
msgid "Group Your Contacts"
msgstr ""

#: src/Module/Welcome.php:78
msgid ""
"Once you have made some friends, organize them into private conversation "
"groups from the sidebar of your Contacts page and then you can interact with "
"each group privately on your Network page."
msgstr ""

#: src/Module/Welcome.php:80
msgid "Why Aren't My Posts Public?"
msgstr ""

#: src/Module/Welcome.php:81
msgid ""
"Friendica respects your privacy. By default, your posts will only show up to "
"people you've added as friends. For more information, see the help section "
"from the link above."
msgstr ""

#: src/Module/Welcome.php:83
msgid "Getting Help"
msgstr ""

#: src/Module/Welcome.php:84
msgid "Go to the Help Section"
msgstr ""

#: src/Module/Welcome.php:85
msgid ""
"Our <strong>help</strong> pages may be consulted for detail on other program "
"features and resources."
msgstr ""

#: src/Navigation/Notifications/Factory/FormattedNavNotification.php:161
msgid "{0} wants to follow you"
msgstr ""

#: src/Navigation/Notifications/Factory/FormattedNavNotification.php:163
msgid "{0} has started following you"
msgstr ""

#: src/Navigation/Notifications/Factory/FormattedNotify.php:96
#, php-format
msgid "%s liked %s's post"
msgstr ""

#: src/Navigation/Notifications/Factory/FormattedNotify.php:108
#, php-format
msgid "%s disliked %s's post"
msgstr ""

#: src/Navigation/Notifications/Factory/FormattedNotify.php:120
#, php-format
msgid "%s is attending %s's event"
msgstr ""

#: src/Navigation/Notifications/Factory/FormattedNotify.php:132
#, php-format
msgid "%s is not attending %s's event"
msgstr ""

#: src/Navigation/Notifications/Factory/FormattedNotify.php:144
#, php-format
msgid "%s may attending %s's event"
msgstr ""

#: src/Navigation/Notifications/Factory/FormattedNotify.php:174
#, php-format
msgid "%s is now friends with %s"
msgstr ""

#: src/Navigation/Notifications/Factory/FormattedNotify.php:341
#: src/Navigation/Notifications/Factory/FormattedNotify.php:379
#, php-format
msgid "%s commented on %s's post"
msgstr ""

#: src/Navigation/Notifications/Factory/FormattedNotify.php:378
#, php-format
msgid "%s created a new post"
msgstr ""

#: src/Navigation/Notifications/Factory/Introduction.php:133
msgid "Friend Suggestion"
msgstr ""

#: src/Navigation/Notifications/Factory/Introduction.php:159
msgid "Friend/Connect Request"
msgstr ""

#: src/Navigation/Notifications/Factory/Introduction.php:159
msgid "New Follower"
msgstr ""

#: src/Navigation/Notifications/Factory/Notification.php:134
#, php-format
msgid "%1$s wants to follow you"
msgstr ""

#: src/Navigation/Notifications/Factory/Notification.php:136
#, php-format
msgid "%1$s has started following you"
msgstr ""

#: src/Navigation/Notifications/Factory/Notification.php:208
#, php-format
msgid "%1$s liked your comment on %2$s"
msgstr ""

#: src/Navigation/Notifications/Factory/Notification.php:211
#, php-format
msgid "%1$s liked your post %2$s"
msgstr ""

#: src/Navigation/Notifications/Factory/Notification.php:218
#, php-format
msgid "%1$s disliked your comment on %2$s"
msgstr ""

#: src/Navigation/Notifications/Factory/Notification.php:221
#, php-format
msgid "%1$s disliked your post %2$s"
msgstr ""

#: src/Navigation/Notifications/Factory/Notification.php:228
#, php-format
msgid "%1$s shared your comment %2$s"
msgstr ""

#: src/Navigation/Notifications/Factory/Notification.php:231
#: src/Navigation/Notifications/Factory/Notification.php:316
#, php-format
msgid "%1$s shared your post %2$s"
msgstr ""

#: src/Navigation/Notifications/Factory/Notification.php:235
#: src/Navigation/Notifications/Factory/Notification.php:305
#, php-format
msgid "%1$s shared the post %2$s from %3$s"
msgstr ""

#: src/Navigation/Notifications/Factory/Notification.php:237
#: src/Navigation/Notifications/Factory/Notification.php:307
#, php-format
msgid "%1$s shared a post from %3$s"
msgstr ""

#: src/Navigation/Notifications/Factory/Notification.php:239
#: src/Navigation/Notifications/Factory/Notification.php:309
#, php-format
msgid "%1$s shared the post %2$s"
msgstr ""

#: src/Navigation/Notifications/Factory/Notification.php:241
#: src/Navigation/Notifications/Factory/Notification.php:311
#, php-format
msgid "%1$s shared a post"
msgstr ""

#: src/Navigation/Notifications/Factory/Notification.php:249
#, php-format
msgid "%1$s wants to attend your event %2$s"
msgstr ""

#: src/Navigation/Notifications/Factory/Notification.php:256
#, php-format
msgid "%1$s does not want to attend your event %2$s"
msgstr ""

#: src/Navigation/Notifications/Factory/Notification.php:263
#, php-format
msgid "%1$s maybe wants to attend your event %2$s"
msgstr ""

#: src/Navigation/Notifications/Factory/Notification.php:270
#, php-format
msgid "%1$s tagged you on %2$s"
msgstr ""

#: src/Navigation/Notifications/Factory/Notification.php:274
#, php-format
msgid "%1$s replied to you on %2$s"
msgstr ""

#: src/Navigation/Notifications/Factory/Notification.php:278
#, php-format
msgid "%1$s commented in your thread %2$s"
msgstr ""

#: src/Navigation/Notifications/Factory/Notification.php:282
#, php-format
msgid "%1$s commented on your comment %2$s"
msgstr ""

#: src/Navigation/Notifications/Factory/Notification.php:289
#, php-format
msgid "%1$s commented in their thread %2$s"
msgstr ""

#: src/Navigation/Notifications/Factory/Notification.php:291
#, php-format
msgid "%1$s commented in their thread"
msgstr ""

#: src/Navigation/Notifications/Factory/Notification.php:293
#, php-format
msgid "%1$s commented in the thread %2$s from %3$s"
msgstr ""

#: src/Navigation/Notifications/Factory/Notification.php:295
#, php-format
msgid "%1$s commented in the thread from %3$s"
msgstr ""

#: src/Navigation/Notifications/Factory/Notification.php:300
#, php-format
msgid "%1$s commented on your thread %2$s"
msgstr ""

#: src/Navigation/Notifications/Repository/Notify.php:225
#: src/Navigation/Notifications/Repository/Notify.php:752
msgid "[Friendica:Notify]"
msgstr ""

#: src/Navigation/Notifications/Repository/Notify.php:293
#, php-format
msgid "%s New mail received at %s"
msgstr ""

#: src/Navigation/Notifications/Repository/Notify.php:295
#, php-format
msgid "%1$s sent you a new private message at %2$s."
msgstr ""

#: src/Navigation/Notifications/Repository/Notify.php:296
msgid "a private message"
msgstr ""

#: src/Navigation/Notifications/Repository/Notify.php:296
#, php-format
msgid "%1$s sent you %2$s."
msgstr ""

#: src/Navigation/Notifications/Repository/Notify.php:298
#, php-format
msgid "Please visit %s to view and/or reply to your private messages."
msgstr ""

#: src/Navigation/Notifications/Repository/Notify.php:328
#, php-format
msgid "%1$s commented on %2$s's %3$s %4$s"
msgstr ""

#: src/Navigation/Notifications/Repository/Notify.php:333
#, php-format
msgid "%1$s commented on your %2$s %3$s"
msgstr ""

#: src/Navigation/Notifications/Repository/Notify.php:337
#, php-format
msgid "%1$s commented on their %2$s %3$s"
msgstr ""

#: src/Navigation/Notifications/Repository/Notify.php:341
#: src/Navigation/Notifications/Repository/Notify.php:786
#, php-format
msgid "%1$s Comment to conversation #%2$d by %3$s"
msgstr ""

#: src/Navigation/Notifications/Repository/Notify.php:343
#, php-format
msgid "%s commented on an item/conversation you have been following."
msgstr ""

#: src/Navigation/Notifications/Repository/Notify.php:347
#: src/Navigation/Notifications/Repository/Notify.php:362
#: src/Navigation/Notifications/Repository/Notify.php:812
#, php-format
msgid "Please visit %s to view and/or reply to the conversation."
msgstr ""

#: src/Navigation/Notifications/Repository/Notify.php:354
#, php-format
msgid "%s %s posted to your profile wall"
msgstr ""

#: src/Navigation/Notifications/Repository/Notify.php:356
#, php-format
msgid "%1$s posted to your profile wall at %2$s"
msgstr ""

#: src/Navigation/Notifications/Repository/Notify.php:357
#, php-format
msgid "%1$s posted to [url=%2$s]your wall[/url]"
msgstr ""

#: src/Navigation/Notifications/Repository/Notify.php:370
#, php-format
msgid "%s Introduction received"
msgstr ""

#: src/Navigation/Notifications/Repository/Notify.php:372
#, php-format
msgid "You've received an introduction from '%1$s' at %2$s"
msgstr ""

#: src/Navigation/Notifications/Repository/Notify.php:373
#, php-format
msgid "You've received [url=%1$s]an introduction[/url] from %2$s."
msgstr ""

#: src/Navigation/Notifications/Repository/Notify.php:378
#: src/Navigation/Notifications/Repository/Notify.php:424
#, php-format
msgid "You may visit their profile at %s"
msgstr ""

#: src/Navigation/Notifications/Repository/Notify.php:380
#, php-format
msgid "Please visit %s to approve or reject the introduction."
msgstr ""

#: src/Navigation/Notifications/Repository/Notify.php:387
#, php-format
msgid "%s A new person is sharing with you"
msgstr ""

#: src/Navigation/Notifications/Repository/Notify.php:389
#: src/Navigation/Notifications/Repository/Notify.php:390
#, php-format
msgid "%1$s is sharing with you at %2$s"
msgstr ""

#: src/Navigation/Notifications/Repository/Notify.php:397
#, php-format
msgid "%s You have a new follower"
msgstr ""

#: src/Navigation/Notifications/Repository/Notify.php:399
#: src/Navigation/Notifications/Repository/Notify.php:400
#, php-format
msgid "You have a new follower at %2$s : %1$s"
msgstr ""

#: src/Navigation/Notifications/Repository/Notify.php:413
#, php-format
msgid "%s Friend suggestion received"
msgstr ""

#: src/Navigation/Notifications/Repository/Notify.php:415
#, php-format
msgid "You've received a friend suggestion from '%1$s' at %2$s"
msgstr ""

#: src/Navigation/Notifications/Repository/Notify.php:416
#, php-format
msgid "You've received [url=%1$s]a friend suggestion[/url] for %2$s from %3$s."
msgstr ""

#: src/Navigation/Notifications/Repository/Notify.php:422
msgid "Name:"
msgstr ""

#: src/Navigation/Notifications/Repository/Notify.php:423
msgid "Photo:"
msgstr ""

#: src/Navigation/Notifications/Repository/Notify.php:426
#, php-format
msgid "Please visit %s to approve or reject the suggestion."
msgstr ""

#: src/Navigation/Notifications/Repository/Notify.php:434
#: src/Navigation/Notifications/Repository/Notify.php:449
#, php-format
msgid "%s Connection accepted"
msgstr ""

#: src/Navigation/Notifications/Repository/Notify.php:436
#: src/Navigation/Notifications/Repository/Notify.php:451
#, php-format
msgid "'%1$s' has accepted your connection request at %2$s"
msgstr ""

#: src/Navigation/Notifications/Repository/Notify.php:437
#: src/Navigation/Notifications/Repository/Notify.php:452
#, php-format
msgid "%2$s has accepted your [url=%1$s]connection request[/url]."
msgstr ""

#: src/Navigation/Notifications/Repository/Notify.php:442
msgid ""
"You are now mutual friends and may exchange status updates, photos, and "
"email without restriction."
msgstr ""

#: src/Navigation/Notifications/Repository/Notify.php:444
#, php-format
msgid "Please visit %s if you wish to make any changes to this relationship."
msgstr ""

#: src/Navigation/Notifications/Repository/Notify.php:457
#, php-format
msgid ""
"'%1$s' has chosen to accept you a fan, which restricts some forms of "
"communication - such as private messaging and some profile interactions. If "
"this is a celebrity or community page, these settings were applied "
"automatically."
msgstr ""

#: src/Navigation/Notifications/Repository/Notify.php:459
#, php-format
msgid ""
"'%1$s' may choose to extend this into a two-way or more permissive "
"relationship in the future."
msgstr ""

#: src/Navigation/Notifications/Repository/Notify.php:461
#, php-format
msgid "Please visit %s  if you wish to make any changes to this relationship."
msgstr ""

#: src/Navigation/Notifications/Repository/Notify.php:471
msgid "registration request"
msgstr ""

#: src/Navigation/Notifications/Repository/Notify.php:473
#, php-format
msgid "You've received a registration request from '%1$s' at %2$s"
msgstr ""

#: src/Navigation/Notifications/Repository/Notify.php:474
#, php-format
msgid "You've received a [url=%1$s]registration request[/url] from %2$s."
msgstr ""

#: src/Navigation/Notifications/Repository/Notify.php:479
#: src/Navigation/Notifications/Repository/Notify.php:500
#, php-format
msgid ""
"Full Name:\t%s\n"
"Site Location:\t%s\n"
"Login Name:\t%s (%s)"
msgstr ""

#: src/Navigation/Notifications/Repository/Notify.php:485
#, php-format
msgid "Please visit %s to approve or reject the request."
msgstr ""

#: src/Navigation/Notifications/Repository/Notify.php:492
msgid "new registration"
msgstr ""

#: src/Navigation/Notifications/Repository/Notify.php:494
#, php-format
msgid "You've received a new registration from '%1$s' at %2$s"
msgstr ""

#: src/Navigation/Notifications/Repository/Notify.php:495
#, php-format
msgid "You've received a [url=%1$s]new registration[/url] from %2$s."
msgstr ""

#: src/Navigation/Notifications/Repository/Notify.php:506
#, php-format
msgid "Please visit %s to have a look at the new registration."
msgstr ""

#: src/Navigation/Notifications/Repository/Notify.php:780
#, php-format
msgid "%s %s tagged you"
msgstr ""

#: src/Navigation/Notifications/Repository/Notify.php:783
#, php-format
msgid "%s %s shared a new post"
msgstr ""

#: src/Navigation/Notifications/Repository/Notify.php:791
#, php-format
msgid "%1$s %2$s liked your post #%3$d"
msgstr ""

#: src/Navigation/Notifications/Repository/Notify.php:794
#, php-format
msgid "%1$s %2$s liked your comment on #%3$d"
msgstr ""

#: src/Object/EMail/ItemCCEMail.php:42
#, php-format
msgid ""
"This message was sent to you by %s, a member of the Friendica social network."
msgstr ""

#: src/Object/EMail/ItemCCEMail.php:44
#, php-format
msgid "You may visit them online at %s"
msgstr ""

#: src/Object/EMail/ItemCCEMail.php:45
msgid ""
"Please contact the sender by replying to this post if you do not wish to "
"receive these messages."
msgstr ""

#: src/Object/EMail/ItemCCEMail.php:49
#, php-format
msgid "%s posted an update."
msgstr ""

#: src/Object/Post.php:135
msgid "Private Message"
msgstr ""

#: src/Object/Post.php:139
msgid "Public Message"
msgstr ""

#: src/Object/Post.php:143
msgid "Unlisted Message"
msgstr ""

#: src/Object/Post.php:178
msgid "This entry was edited"
msgstr ""

#: src/Object/Post.php:206
msgid "Connector Message"
msgstr ""

#: src/Object/Post.php:221 src/Object/Post.php:223
msgid "Edit"
msgstr ""

#: src/Object/Post.php:247
msgid "Delete globally"
msgstr ""

#: src/Object/Post.php:247
msgid "Remove locally"
msgstr ""

#: src/Object/Post.php:264
#, php-format
msgid "Block %s"
msgstr ""

#: src/Object/Post.php:269
#, php-format
msgid "Ignore %s"
msgstr ""

#: src/Object/Post.php:274
msgid "Save to folder"
msgstr ""

#: src/Object/Post.php:309
msgid "I will attend"
msgstr ""

#: src/Object/Post.php:309
msgid "I will not attend"
msgstr ""

#: src/Object/Post.php:309
msgid "I might attend"
msgstr ""

#: src/Object/Post.php:339
msgid "Ignore thread"
msgstr ""

#: src/Object/Post.php:340
msgid "Unignore thread"
msgstr ""

#: src/Object/Post.php:341
msgid "Toggle ignore status"
msgstr ""

#: src/Object/Post.php:351
msgid "Add star"
msgstr ""

#: src/Object/Post.php:352
msgid "Remove star"
msgstr ""

#: src/Object/Post.php:353
msgid "Toggle star status"
msgstr ""

#: src/Object/Post.php:364
msgid "Pin"
msgstr ""

#: src/Object/Post.php:365
msgid "Unpin"
msgstr ""

#: src/Object/Post.php:366
msgid "Toggle pin status"
msgstr ""

#: src/Object/Post.php:369
msgid "Pinned"
msgstr ""

#: src/Object/Post.php:374
msgid "Add tag"
msgstr ""

#: src/Object/Post.php:387
msgid "Quote share this"
msgstr ""

#: src/Object/Post.php:387
msgid "Quote Share"
msgstr ""

#: src/Object/Post.php:390
msgid "Reshare this"
msgstr ""

#: src/Object/Post.php:390
msgid "Reshare"
msgstr ""

#: src/Object/Post.php:391
msgid "Cancel your Reshare"
msgstr ""

#: src/Object/Post.php:391
msgid "Unshare"
msgstr ""

#: src/Object/Post.php:438
#, php-format
msgid "%s (Received %s)"
msgstr ""

#: src/Object/Post.php:443
msgid "Comment this item on your system"
msgstr ""

#: src/Object/Post.php:443
msgid "Remote comment"
msgstr ""

#: src/Object/Post.php:464
msgid "Share via ..."
msgstr ""

#: src/Object/Post.php:464
msgid "Share via external services"
msgstr ""

#: src/Object/Post.php:493
msgid "to"
msgstr ""

#: src/Object/Post.php:494
msgid "via"
msgstr ""

#: src/Object/Post.php:495
msgid "Wall-to-Wall"
msgstr ""

#: src/Object/Post.php:496
msgid "via Wall-To-Wall:"
msgstr ""

#: src/Object/Post.php:540
#, php-format
msgid "Reply to %s"
msgstr ""

#: src/Object/Post.php:543
msgid "More"
msgstr ""

#: src/Object/Post.php:561
msgid "Notifier task is pending"
msgstr ""

#: src/Object/Post.php:562
msgid "Delivery to remote servers is pending"
msgstr ""

#: src/Object/Post.php:563
msgid "Delivery to remote servers is underway"
msgstr ""

#: src/Object/Post.php:564
msgid "Delivery to remote servers is mostly done"
msgstr ""

#: src/Object/Post.php:565
msgid "Delivery to remote servers is done"
msgstr ""

#: src/Object/Post.php:585
#, php-format
msgid "%d comment"
msgid_plural "%d comments"
msgstr[0] ""
msgstr[1] ""

#: src/Object/Post.php:586
msgid "Show more"
msgstr ""

#: src/Object/Post.php:587
msgid "Show fewer"
msgstr ""

#: src/Object/Post.php:623
#, php-format
msgid "Reshared by: %s"
msgstr ""

#: src/Object/Post.php:628
#, php-format
msgid "Viewed by: %s"
msgstr ""

#: src/Object/Post.php:633
#, php-format
msgid "Liked by: %s"
msgstr ""

#: src/Object/Post.php:638
#, php-format
msgid "Disliked by: %s"
msgstr ""

#: src/Object/Post.php:643
#, php-format
msgid "Attended by: %s"
msgstr ""

#: src/Object/Post.php:648
#, php-format
msgid "Maybe attended by: %s"
msgstr ""

#: src/Object/Post.php:653
#, php-format
msgid "Not attended by: %s"
msgstr ""

#: src/Object/Post.php:658
#, php-format
msgid "Reacted with %s by: %s"
msgstr ""

#: src/Protocol/Delivery.php:547
msgid "(no subject)"
msgstr ""

#: src/Protocol/OStatus.php:1388
#, php-format
msgid "%s is now following %s."
msgstr ""

#: src/Protocol/OStatus.php:1389
msgid "following"
msgstr ""

#: src/Protocol/OStatus.php:1392
#, php-format
msgid "%s stopped following %s."
msgstr ""

#: src/Protocol/OStatus.php:1393
msgid "stopped following"
msgstr ""

#: src/Render/FriendicaSmartyEngine.php:56
#, php-format
msgid "The folder %s must be writable by webserver."
msgstr ""

#: src/Security/Authentication.php:227
msgid "Login failed."
msgstr ""

#: src/Security/Authentication.php:272
msgid "Login failed. Please check your credentials."
msgstr ""

#: src/Security/Authentication.php:391
#, php-format
msgid "Welcome %s"
msgstr ""

#: src/Security/Authentication.php:392
msgid "Please upload a profile photo."
msgstr ""

#: src/Util/EMailer/MailBuilder.php:260
msgid "Friendica Notification"
msgstr ""

#: src/Util/EMailer/NotifyMailBuilder.php:78
#: src/Util/EMailer/SystemMailBuilder.php:54
#, php-format
msgid "%1$s, %2$s Administrator"
msgstr ""

#: src/Util/EMailer/NotifyMailBuilder.php:80
#: src/Util/EMailer/SystemMailBuilder.php:56
#, php-format
msgid "%s Administrator"
msgstr ""

#: src/Util/EMailer/NotifyMailBuilder.php:193
#: src/Util/EMailer/NotifyMailBuilder.php:217
#: src/Util/EMailer/SystemMailBuilder.php:101
#: src/Util/EMailer/SystemMailBuilder.php:118
msgid "thanks"
msgstr ""

#: src/Util/Temporal.php:172
msgid "YYYY-MM-DD or MM-DD"
msgstr ""

#: src/Util/Temporal.php:280
#, php-format
msgid "Time zone: <strong>%s</strong> <a href=\"%s\">Change in Settings</a>"
msgstr ""

#: src/Util/Temporal.php:320 src/Util/Temporal.php:329
msgid "never"
msgstr ""

#: src/Util/Temporal.php:343
msgid "less than a second ago"
msgstr ""

#: src/Util/Temporal.php:352
msgid "year"
msgstr ""

#: src/Util/Temporal.php:352
msgid "years"
msgstr ""

#: src/Util/Temporal.php:353
msgid "months"
msgstr ""

#: src/Util/Temporal.php:354
msgid "weeks"
msgstr ""

#: src/Util/Temporal.php:355
msgid "days"
msgstr ""

#: src/Util/Temporal.php:356
msgid "hour"
msgstr ""

#: src/Util/Temporal.php:356
msgid "hours"
msgstr ""

#: src/Util/Temporal.php:357
msgid "minute"
msgstr ""

#: src/Util/Temporal.php:357
msgid "minutes"
msgstr ""

#: src/Util/Temporal.php:358
msgid "second"
msgstr ""

#: src/Util/Temporal.php:358
msgid "seconds"
msgstr ""

#: src/Util/Temporal.php:367
#, php-format
msgid "in %1$d %2$s"
msgstr ""

#: src/Util/Temporal.php:370
#, php-format
msgid "%1$d %2$s ago"
msgstr ""

#: src/Worker/PushSubscription.php:110
msgid "Notification from Friendica"
msgstr ""

#: src/Worker/PushSubscription.php:111
msgid "Empty Post"
msgstr ""

#: view/theme/duepuntozero/config.php:68
msgid "default"
msgstr ""

#: view/theme/duepuntozero/config.php:69
msgid "greenzero"
msgstr ""

#: view/theme/duepuntozero/config.php:70
msgid "purplezero"
msgstr ""

#: view/theme/duepuntozero/config.php:71
msgid "easterbunny"
msgstr ""

#: view/theme/duepuntozero/config.php:72
msgid "darkzero"
msgstr ""

#: view/theme/duepuntozero/config.php:73
msgid "comix"
msgstr ""

#: view/theme/duepuntozero/config.php:74
msgid "slackr"
msgstr ""

#: view/theme/duepuntozero/config.php:87
msgid "Variations"
msgstr ""

#: view/theme/frio/config.php:153
msgid "Light (Accented)"
msgstr ""

#: view/theme/frio/config.php:154
msgid "Dark (Accented)"
msgstr ""

#: view/theme/frio/config.php:155
msgid "Black (Accented)"
msgstr ""

#: view/theme/frio/config.php:167
msgid "Note"
msgstr ""

#: view/theme/frio/config.php:167
msgid "Check image permissions if all users are allowed to see the image"
msgstr ""

#: view/theme/frio/config.php:173
msgid "Custom"
msgstr ""

#: view/theme/frio/config.php:174
msgid "Legacy"
msgstr ""

#: view/theme/frio/config.php:175
msgid "Accented"
msgstr ""

#: view/theme/frio/config.php:176
msgid "Select color scheme"
msgstr ""

#: view/theme/frio/config.php:177
msgid "Select scheme accent"
msgstr ""

#: view/theme/frio/config.php:177
msgid "Blue"
msgstr ""

#: view/theme/frio/config.php:177
msgid "Red"
msgstr ""

#: view/theme/frio/config.php:177
msgid "Purple"
msgstr ""

#: view/theme/frio/config.php:177
msgid "Green"
msgstr ""

#: view/theme/frio/config.php:177
msgid "Pink"
msgstr ""

#: view/theme/frio/config.php:178
msgid "Copy or paste schemestring"
msgstr ""

#: view/theme/frio/config.php:178
msgid ""
"You can copy this string to share your theme with others. Pasting here "
"applies the schemestring"
msgstr ""

#: view/theme/frio/config.php:179
msgid "Navigation bar background color"
msgstr ""

#: view/theme/frio/config.php:180
msgid "Navigation bar icon color "
msgstr ""

#: view/theme/frio/config.php:181
msgid "Link color"
msgstr ""

#: view/theme/frio/config.php:182
msgid "Set the background color"
msgstr ""

#: view/theme/frio/config.php:183
msgid "Content background opacity"
msgstr ""

#: view/theme/frio/config.php:184
msgid "Set the background image"
msgstr ""

#: view/theme/frio/config.php:185
msgid "Background image style"
msgstr ""

#: view/theme/frio/config.php:188
msgid "Always open Compose page"
msgstr ""

#: view/theme/frio/config.php:188
msgid ""
"The New Post button always open the <a href=\"/compose\">Compose page</a> "
"instead of the modal form. When this is disabled, the Compose page can be "
"accessed with a middle click on the link or from the modal."
msgstr ""

#: view/theme/frio/config.php:192
msgid "Login page background image"
msgstr ""

#: view/theme/frio/config.php:196
msgid "Login page background color"
msgstr ""

#: view/theme/frio/config.php:196
msgid "Leave background image and color empty for theme defaults"
msgstr ""

#: view/theme/frio/php/Image.php:39
msgid "Top Banner"
msgstr ""

#: view/theme/frio/php/Image.php:39
msgid ""
"Resize image to the width of the screen and show background color below on "
"long pages."
msgstr ""

#: view/theme/frio/php/Image.php:40
msgid "Full screen"
msgstr ""

#: view/theme/frio/php/Image.php:40
msgid ""
"Resize image to fill entire screen, clipping either the right or the bottom."
msgstr ""

#: view/theme/frio/php/Image.php:41
msgid "Single row mosaic"
msgstr ""

#: view/theme/frio/php/Image.php:41
msgid ""
"Resize image to repeat it on a single row, either vertical or horizontal."
msgstr ""

#: view/theme/frio/php/Image.php:42
msgid "Mosaic"
msgstr ""

#: view/theme/frio/php/Image.php:42
msgid "Repeat image to fill the screen."
msgstr ""

#: view/theme/frio/php/default.php:81 view/theme/frio/php/standard.php:40
msgid "Skip to main content"
msgstr ""

#: view/theme/frio/php/default.php:152 view/theme/frio/php/standard.php:75
msgid "Back to top"
msgstr ""

#: view/theme/frio/theme.php:211
msgid "Guest"
msgstr ""

#: view/theme/frio/theme.php:214
msgid "Visitor"
msgstr ""

#: view/theme/quattro/config.php:89
msgid "Alignment"
msgstr ""

#: view/theme/quattro/config.php:89
msgid "Left"
msgstr ""

#: view/theme/quattro/config.php:89
msgid "Center"
msgstr ""

#: view/theme/quattro/config.php:90
msgid "Color scheme"
msgstr ""

#: view/theme/quattro/config.php:91
msgid "Posts font size"
msgstr ""

#: view/theme/quattro/config.php:92
msgid "Textareas font size"
msgstr ""

#: view/theme/vier/config.php:91
msgid "Comma separated list of helper forums"
msgstr ""

#: view/theme/vier/config.php:131
msgid "don't show"
msgstr ""

#: view/theme/vier/config.php:131
msgid "show"
msgstr ""

#: view/theme/vier/config.php:137
msgid "Set style"
msgstr ""

#: view/theme/vier/config.php:138
msgid "Community Pages"
msgstr ""

#: view/theme/vier/config.php:139 view/theme/vier/theme.php:149
msgid "Community Profiles"
msgstr ""

#: view/theme/vier/config.php:140
msgid "Help or @NewHere ?"
msgstr ""

#: view/theme/vier/config.php:141 view/theme/vier/theme.php:320
msgid "Connect Services"
msgstr ""

#: view/theme/vier/config.php:142
msgid "Find Friends"
msgstr ""

#: view/theme/vier/config.php:143 view/theme/vier/theme.php:176
msgid "Last users"
msgstr ""

#: view/theme/vier/theme.php:235
msgid "Quick Start"
msgstr ""<|MERGE_RESOLUTION|>--- conflicted
+++ resolved
@@ -8,11 +8,7 @@
 msgstr ""
 "Project-Id-Version: 2023.06-dev\n"
 "Report-Msgid-Bugs-To: \n"
-<<<<<<< HEAD
-"POT-Creation-Date: 2023-04-14 17:15+0000\n"
-=======
-"POT-Creation-Date: 2023-04-20 07:48-0400\n"
->>>>>>> 8fe74c94
+"POT-Creation-Date: 2023-04-09 08:27-0400\n"
 "PO-Revision-Date: YEAR-MO-DA HO:MI+ZONE\n"
 "Last-Translator: FULL NAME <EMAIL@ADDRESS>\n"
 "Language-Team: LANGUAGE <LL@li.org>\n"
@@ -1605,11 +1601,7 @@
 msgid "show more"
 msgstr ""
 
-<<<<<<< HEAD
-#: src/Content/Item.php:326 src/Model/Item.php:2922
-=======
-#: src/Content/Item.php:326 src/Model/Item.php:2921
->>>>>>> 8fe74c94
+#: src/Content/Item.php:326 src/Model/Item.php:2913
 msgid "event"
 msgstr ""
 
@@ -1617,11 +1609,7 @@
 msgid "status"
 msgstr ""
 
-<<<<<<< HEAD
-#: src/Content/Item.php:335 src/Model/Item.php:2924
-=======
-#: src/Content/Item.php:335 src/Model/Item.php:2923
->>>>>>> 8fe74c94
+#: src/Content/Item.php:335 src/Model/Item.php:2915
 #: src/Module/Post/Tag/Add.php:123
 msgid "photo"
 msgstr ""
@@ -2027,13 +2015,8 @@
 "<a href=\"%1$s\" target=\"_blank\" rel=\"noopener noreferrer\">%2$s</a> %3$s"
 msgstr ""
 
-<<<<<<< HEAD
-#: src/Content/Text/BBCode.php:956 src/Model/Item.php:3607
-#: src/Model/Item.php:3613 src/Model/Item.php:3614
-=======
-#: src/Content/Text/BBCode.php:956 src/Model/Item.php:3606
-#: src/Model/Item.php:3612 src/Model/Item.php:3613
->>>>>>> 8fe74c94
+#: src/Content/Text/BBCode.php:956 src/Model/Item.php:3598
+#: src/Model/Item.php:3604 src/Model/Item.php:3605
 msgid "Link to source"
 msgstr ""
 
@@ -3202,141 +3185,81 @@
 msgid "Edit groups"
 msgstr ""
 
-<<<<<<< HEAD
-#: src/Model/Item.php:2023
-=======
-#: src/Model/Item.php:2022
->>>>>>> 8fe74c94
+#: src/Model/Item.php:2014
 #, php-format
 msgid "Detected languages in this post:\\n%s"
 msgstr ""
 
-<<<<<<< HEAD
-#: src/Model/Item.php:2926
+#: src/Model/Item.php:2917
 msgid "activity"
 msgstr ""
 
-#: src/Model/Item.php:2928
+#: src/Model/Item.php:2919
 msgid "comment"
 msgstr ""
 
-#: src/Model/Item.php:2931 src/Module/Post/Tag/Add.php:123
+#: src/Model/Item.php:2922 src/Module/Post/Tag/Add.php:123
 msgid "post"
 msgstr ""
 
-#: src/Model/Item.php:3093
-=======
-#: src/Model/Item.php:2925
-msgid "activity"
-msgstr ""
-
-#: src/Model/Item.php:2927
-msgid "comment"
-msgstr ""
-
-#: src/Model/Item.php:2930 src/Module/Post/Tag/Add.php:123
-msgid "post"
+#: src/Model/Item.php:3084
+#, php-format
+msgid "%s is blocked"
+msgstr ""
+
+#: src/Model/Item.php:3086
+#, php-format
+msgid "%s is ignored"
+msgstr ""
+
+#: src/Model/Item.php:3088
+#, php-format
+msgid "Content from %s is collapsed"
 msgstr ""
 
 #: src/Model/Item.php:3092
->>>>>>> 8fe74c94
-#, php-format
-msgid "%s is blocked"
-msgstr ""
-
-<<<<<<< HEAD
-#: src/Model/Item.php:3095
-=======
-#: src/Model/Item.php:3094
->>>>>>> 8fe74c94
-#, php-format
-msgid "%s is ignored"
-msgstr ""
-
-<<<<<<< HEAD
-#: src/Model/Item.php:3097
-=======
-#: src/Model/Item.php:3096
->>>>>>> 8fe74c94
-#, php-format
-msgid "Content from %s is collapsed"
-msgstr ""
-
-<<<<<<< HEAD
-#: src/Model/Item.php:3101
-=======
-#: src/Model/Item.php:3100
->>>>>>> 8fe74c94
 #, php-format
 msgid "Content warning: %s"
 msgstr ""
 
-<<<<<<< HEAD
-#: src/Model/Item.php:3519
+#: src/Model/Item.php:3510
 msgid "bytes"
 msgstr ""
 
-#: src/Model/Item.php:3550
-=======
-#: src/Model/Item.php:3518
-msgid "bytes"
-msgstr ""
-
-#: src/Model/Item.php:3549
->>>>>>> 8fe74c94
+#: src/Model/Item.php:3541
 #, php-format
 msgid "%2$s (%3$d%%, %1$d vote)"
 msgid_plural "%2$s (%3$d%%, %1$d votes)"
 msgstr[0] ""
 msgstr[1] ""
 
-<<<<<<< HEAD
-#: src/Model/Item.php:3552
-=======
-#: src/Model/Item.php:3551
->>>>>>> 8fe74c94
+#: src/Model/Item.php:3543
 #, php-format
 msgid "%2$s (%1$d vote)"
 msgid_plural "%2$s (%1$d votes)"
 msgstr[0] ""
 msgstr[1] ""
 
-<<<<<<< HEAD
-#: src/Model/Item.php:3557
-=======
-#: src/Model/Item.php:3556
->>>>>>> 8fe74c94
+#: src/Model/Item.php:3548
 #, php-format
 msgid "%d voter. Poll end: %s"
 msgid_plural "%d voters. Poll end: %s"
 msgstr[0] ""
 msgstr[1] ""
 
-<<<<<<< HEAD
-#: src/Model/Item.php:3559
-=======
-#: src/Model/Item.php:3558
->>>>>>> 8fe74c94
+#: src/Model/Item.php:3550
 #, php-format
 msgid "%d voter."
 msgid_plural "%d voters."
 msgstr[0] ""
 msgstr[1] ""
 
-<<<<<<< HEAD
-#: src/Model/Item.php:3561
-=======
-#: src/Model/Item.php:3560
->>>>>>> 8fe74c94
+#: src/Model/Item.php:3552
 #, php-format
 msgid "Poll end: %s"
 msgstr ""
 
-<<<<<<< HEAD
-#: src/Model/Item.php:3595 src/Model/Item.php:3596
-=======
-#: src/Model/Item.php:3594 src/Model/Item.php:3595
->>>>>>> 8fe74c94
+#: src/Model/Item.php:3586 src/Model/Item.php:3587
 msgid "View on separate page"
 msgstr ""
 
