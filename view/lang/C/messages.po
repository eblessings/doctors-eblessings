--- conflicted
+++ resolved
@@ -8,11 +8,7 @@
 msgstr ""
 "Project-Id-Version: 2022.09-rc\n"
 "Report-Msgid-Bugs-To: \n"
-<<<<<<< HEAD
-"POT-Creation-Date: 2022-09-04 08:08+0000\n"
-=======
-"POT-Creation-Date: 2022-09-04 08:02+0000\n"
->>>>>>> 77b9fcdd
+"POT-Creation-Date: 2022-09-04 14:05+0000\n"
 "PO-Revision-Date: YEAR-MO-DA HO:MI+ZONE\n"
 "Last-Translator: FULL NAME <EMAIL@ADDRESS>\n"
 "Language-Team: LANGUAGE <LL@li.org>\n"
@@ -1415,11 +1411,7 @@
 msgid "Friend Suggestions"
 msgstr ""
 
-<<<<<<< HEAD
 #: mod/tagger.php:78 src/Content/Item.php:297 src/Model/Item.php:2814
-=======
-#: mod/tagger.php:78 src/Content/Item.php:297 src/Model/Item.php:2785
->>>>>>> 77b9fcdd
 msgid "photo"
 msgstr ""
 
@@ -2300,11 +2292,7 @@
 msgid "show more"
 msgstr ""
 
-<<<<<<< HEAD
 #: src/Content/Item.php:288 src/Model/Item.php:2812
-=======
-#: src/Content/Item.php:288 src/Model/Item.php:2783
->>>>>>> 77b9fcdd
 msgid "event"
 msgstr ""
 
@@ -2651,13 +2639,8 @@
 "<a href=\"%1$s\" target=\"_blank\" rel=\"noopener noreferrer\">%2$s</a> %3$s"
 msgstr ""
 
-<<<<<<< HEAD
 #: src/Content/Text/BBCode.php:1213 src/Model/Item.php:3388
 #: src/Model/Item.php:3394 src/Model/Item.php:3395
-=======
-#: src/Content/Text/BBCode.php:1213 src/Model/Item.php:3359
-#: src/Model/Item.php:3365 src/Model/Item.php:3366
->>>>>>> 77b9fcdd
 msgid "Link to source"
 msgstr ""
 
@@ -3799,16 +3782,11 @@
 msgid "Edit groups"
 msgstr ""
 
-<<<<<<< HEAD
 #: src/Model/Item.php:1924
-=======
-#: src/Model/Item.php:1895
->>>>>>> 77b9fcdd
 #, php-format
 msgid "Detected languages in this post:\\n%s"
 msgstr ""
 
-<<<<<<< HEAD
 #: src/Model/Item.php:2816
 msgid "activity"
 msgstr ""
@@ -3822,91 +3800,48 @@
 msgstr ""
 
 #: src/Model/Item.php:2937
-=======
-#: src/Model/Item.php:2787
-msgid "activity"
-msgstr ""
-
-#: src/Model/Item.php:2789
-msgid "comment"
-msgstr ""
-
-#: src/Model/Item.php:2792
-msgid "post"
-msgstr ""
-
-#: src/Model/Item.php:2908
->>>>>>> 77b9fcdd
 #, php-format
 msgid "Content warning: %s"
 msgstr ""
 
-<<<<<<< HEAD
 #: src/Model/Item.php:3300
 msgid "bytes"
 msgstr ""
 
 #: src/Model/Item.php:3331
-=======
-#: src/Model/Item.php:3271
-msgid "bytes"
-msgstr ""
-
-#: src/Model/Item.php:3302
->>>>>>> 77b9fcdd
 #, php-format
 msgid "%2$s (%3$d%%, %1$d vote)"
 msgid_plural "%2$s (%3$d%%, %1$d votes)"
 msgstr[0] ""
 msgstr[1] ""
 
-<<<<<<< HEAD
 #: src/Model/Item.php:3333
-=======
-#: src/Model/Item.php:3304
->>>>>>> 77b9fcdd
 #, php-format
 msgid "%2$s (%1$d vote)"
 msgid_plural "%2$s (%1$d votes)"
 msgstr[0] ""
 msgstr[1] ""
 
-<<<<<<< HEAD
 #: src/Model/Item.php:3338
-=======
-#: src/Model/Item.php:3309
->>>>>>> 77b9fcdd
 #, php-format
 msgid "%d voter. Poll end: %s"
 msgid_plural "%d voters. Poll end: %s"
 msgstr[0] ""
 msgstr[1] ""
 
-<<<<<<< HEAD
 #: src/Model/Item.php:3340
-=======
-#: src/Model/Item.php:3311
->>>>>>> 77b9fcdd
 #, php-format
 msgid "%d voter."
 msgid_plural "%d voters."
 msgstr[0] ""
 msgstr[1] ""
 
-<<<<<<< HEAD
 #: src/Model/Item.php:3342
-=======
-#: src/Model/Item.php:3313
->>>>>>> 77b9fcdd
 #, php-format
 msgid "Poll end: %s"
 msgstr ""
 
-<<<<<<< HEAD
 #: src/Model/Item.php:3376 src/Model/Item.php:3377
-=======
-#: src/Model/Item.php:3347 src/Model/Item.php:3348
->>>>>>> 77b9fcdd
 msgid "View on separate page"
 msgstr ""
 
