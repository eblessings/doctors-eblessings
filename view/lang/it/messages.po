--- conflicted
+++ resolved
@@ -17,13 +17,8 @@
 msgstr ""
 "Project-Id-Version: friendica\n"
 "Report-Msgid-Bugs-To: \n"
-<<<<<<< HEAD
-"POT-Creation-Date: 2020-09-03 10:50-0400\n"
-"PO-Revision-Date: 2020-09-04 11:43+0000\n"
-=======
 "POT-Creation-Date: 2020-09-16 05:18+0000\n"
 "PO-Revision-Date: 2020-09-17 11:44+0000\n"
->>>>>>> 6804cda5
 "Last-Translator: Sylke Vicious <silkevicious@gmail.com>\n"
 "Language-Team: Italian (http://www.transifex.com/Friendica/friendica/language/it/)\n"
 "MIME-Version: 1.0\n"
@@ -32,469 +27,6 @@
 "Language: it\n"
 "Plural-Forms: nplurals=2; plural=(n != 1);\n"
 
-<<<<<<< HEAD
-#: include/api.php:1127
-#, php-format
-msgid "Daily posting limit of %d post reached. The post was rejected."
-msgid_plural "Daily posting limit of %d posts reached. The post was rejected."
-msgstr[0] "Limite giornaliero di %d messaggio raggiunto. Il messaggio è stato rifiutato"
-msgstr[1] "Limite giornaliero di %d messaggi raggiunto. Il messaggio è stato rifiutato."
-
-#: include/api.php:1141
-#, php-format
-msgid "Weekly posting limit of %d post reached. The post was rejected."
-msgid_plural ""
-"Weekly posting limit of %d posts reached. The post was rejected."
-msgstr[0] "Limite settimanale di %d messaggio raggiunto. Il messaggio è stato rifiutato"
-msgstr[1] "Limite settimanale di %d messaggi raggiunto. Il messaggio è stato rifiutato."
-
-#: include/api.php:1155
-#, php-format
-msgid "Monthly posting limit of %d post reached. The post was rejected."
-msgstr "Limite mensile di %d messaggi raggiunto. Il messaggio è stato rifiutato."
-
-#: include/api.php:4452 mod/photos.php:105 mod/photos.php:196
-#: mod/photos.php:633 mod/photos.php:1053 mod/photos.php:1070
-#: mod/photos.php:1580 src/Model/User.php:999 src/Model/User.php:1007
-#: src/Model/User.php:1015 src/Module/Settings/Profile/Photo/Crop.php:97
-#: src/Module/Settings/Profile/Photo/Crop.php:113
-#: src/Module/Settings/Profile/Photo/Crop.php:129
-#: src/Module/Settings/Profile/Photo/Crop.php:178
-#: src/Module/Settings/Profile/Photo/Index.php:96
-#: src/Module/Settings/Profile/Photo/Index.php:102
-msgid "Profile Photos"
-msgstr "Foto del profilo"
-
-#: include/conversation.php:188
-#, php-format
-msgid "%1$s poked %2$s"
-msgstr "%1$s ha stuzzicato %2$s"
-
-#: include/conversation.php:220 src/Model/Item.php:3375
-msgid "event"
-msgstr "l'evento"
-
-#: include/conversation.php:223 include/conversation.php:232 mod/tagger.php:89
-msgid "status"
-msgstr "stato"
-
-#: include/conversation.php:228 mod/tagger.php:89 src/Model/Item.php:3377
-msgid "photo"
-msgstr "foto"
-
-#: include/conversation.php:242 mod/tagger.php:122
-#, php-format
-msgid "%1$s tagged %2$s's %3$s with %4$s"
-msgstr "%1$s ha taggato %3$s di %2$s con %4$s"
-
-#: include/conversation.php:554 mod/photos.php:1473 src/Object/Post.php:227
-msgid "Select"
-msgstr "Seleziona"
-
-#: include/conversation.php:555 mod/photos.php:1474 mod/settings.php:560
-#: mod/settings.php:702 src/Module/Admin/Users.php:253
-#: src/Module/Contact.php:850 src/Module/Contact.php:1153
-msgid "Delete"
-msgstr "Rimuovi"
-
-#: include/conversation.php:589 src/Object/Post.php:442
-#: src/Object/Post.php:443
-#, php-format
-msgid "View %s's profile @ %s"
-msgstr "Vedi il profilo di %s @ %s"
-
-#: include/conversation.php:602 src/Object/Post.php:430
-msgid "Categories:"
-msgstr "Categorie:"
-
-#: include/conversation.php:603 src/Object/Post.php:431
-msgid "Filed under:"
-msgstr "Archiviato in:"
-
-#: include/conversation.php:610 src/Object/Post.php:456
-#, php-format
-msgid "%s from %s"
-msgstr "%s da %s"
-
-#: include/conversation.php:625
-msgid "View in context"
-msgstr "Vedi nel contesto"
-
-#: include/conversation.php:627 include/conversation.php:1183
-#: mod/editpost.php:104 mod/message.php:271 mod/message.php:443
-#: mod/photos.php:1378 mod/wallmessage.php:155 src/Module/Item/Compose.php:159
-#: src/Object/Post.php:488
-msgid "Please wait"
-msgstr "Attendi"
-
-#: include/conversation.php:691
-msgid "remove"
-msgstr "rimuovi"
-
-#: include/conversation.php:695
-msgid "Delete Selected Items"
-msgstr "Cancella elementi selezionati"
-
-#: include/conversation.php:721 include/conversation.php:1049
-#: include/conversation.php:1092
-#, php-format
-msgid "%s reshared this."
-msgstr "%s ha ricondiviso questo."
-
-#: include/conversation.php:728
-#, php-format
-msgid "%s commented on this."
-msgstr ""
-
-#: include/conversation.php:734
-msgid "Tagged"
-msgstr "Menzionato"
-
-#: include/conversation.php:891 view/theme/frio/theme.php:321
-msgid "Follow Thread"
-msgstr "Segui la discussione"
-
-#: include/conversation.php:892 src/Model/Contact.php:965
-msgid "View Status"
-msgstr "Visualizza stato"
-
-#: include/conversation.php:893 include/conversation.php:911
-#: src/Model/Contact.php:891 src/Model/Contact.php:957
-#: src/Model/Contact.php:966 src/Module/Directory.php:166
-#: src/Module/Settings/Profile/Index.php:240
-msgid "View Profile"
-msgstr "Visualizza profilo"
-
-#: include/conversation.php:894 src/Model/Contact.php:967
-msgid "View Photos"
-msgstr "Visualizza foto"
-
-#: include/conversation.php:895 src/Model/Contact.php:958
-#: src/Model/Contact.php:968
-msgid "Network Posts"
-msgstr "Post della Rete"
-
-#: include/conversation.php:896 src/Model/Contact.php:959
-#: src/Model/Contact.php:969
-msgid "View Contact"
-msgstr "Mostra contatto"
-
-#: include/conversation.php:897 src/Model/Contact.php:971
-msgid "Send PM"
-msgstr "Invia messaggio privato"
-
-#: include/conversation.php:898 src/Module/Admin/Blocklist/Contact.php:84
-#: src/Module/Admin/Users.php:254 src/Module/Contact.php:601
-#: src/Module/Contact.php:847 src/Module/Contact.php:1128
-msgid "Block"
-msgstr "Blocca"
-
-#: include/conversation.php:899 src/Module/Contact.php:602
-#: src/Module/Contact.php:848 src/Module/Contact.php:1136
-#: src/Module/Notifications/Introductions.php:110
-#: src/Module/Notifications/Introductions.php:185
-#: src/Module/Notifications/Notification.php:59
-msgid "Ignore"
-msgstr "Ignora"
-
-#: include/conversation.php:903 src/Model/Contact.php:972
-msgid "Poke"
-msgstr "Stuzzica"
-
-#: include/conversation.php:908 mod/follow.php:163 src/Content/Widget.php:79
-#: src/Model/Contact.php:960 src/Model/Contact.php:973
-#: view/theme/vier/theme.php:171
-msgid "Connect/Follow"
-msgstr "Connetti/segui"
-
-#: include/conversation.php:1034
-#, php-format
-msgid "%s likes this."
-msgstr "Piace a %s."
-
-#: include/conversation.php:1037
-#, php-format
-msgid "%s doesn't like this."
-msgstr "Non piace a %s."
-
-#: include/conversation.php:1040
-#, php-format
-msgid "%s attends."
-msgstr "%s partecipa."
-
-#: include/conversation.php:1043
-#, php-format
-msgid "%s doesn't attend."
-msgstr "%s non partecipa."
-
-#: include/conversation.php:1046
-#, php-format
-msgid "%s attends maybe."
-msgstr "%s forse partecipa."
-
-#: include/conversation.php:1057
-msgid "and"
-msgstr "e"
-
-#: include/conversation.php:1063
-#, php-format
-msgid "and %d other people"
-msgstr "e altre %d persone"
-
-#: include/conversation.php:1071
-#, php-format
-msgid "<span  %1$s>%2$d people</span> like this"
-msgstr "Piace a <span %1$s>%2$d persone</span>."
-
-#: include/conversation.php:1072
-#, php-format
-msgid "%s like this."
-msgstr "a %s piace."
-
-#: include/conversation.php:1075
-#, php-format
-msgid "<span  %1$s>%2$d people</span> don't like this"
-msgstr "Non piace a <span %1$s>%2$d persone</span>."
-
-#: include/conversation.php:1076
-#, php-format
-msgid "%s don't like this."
-msgstr "a %s non piace."
-
-#: include/conversation.php:1079
-#, php-format
-msgid "<span  %1$s>%2$d people</span> attend"
-msgstr "<span  %1$s>%2$d persone</span> partecipano"
-
-#: include/conversation.php:1080
-#, php-format
-msgid "%s attend."
-msgstr "%s partecipa."
-
-#: include/conversation.php:1083
-#, php-format
-msgid "<span  %1$s>%2$d people</span> don't attend"
-msgstr "<span  %1$s>%2$d persone</span> non partecipano"
-
-#: include/conversation.php:1084
-#, php-format
-msgid "%s don't attend."
-msgstr "%s non partecipa."
-
-#: include/conversation.php:1087
-#, php-format
-msgid "<span  %1$s>%2$d people</span> attend maybe"
-msgstr "<span %1$s>%2$d persone</span> forse partecipano"
-
-#: include/conversation.php:1088
-#, php-format
-msgid "%s attend maybe."
-msgstr "%s forse partecipano."
-
-#: include/conversation.php:1091
-#, php-format
-msgid "<span  %1$s>%2$d people</span> reshared this"
-msgstr "<span  %1$s>%2$d persone</span> hanno ricondiviso questo"
-
-#: include/conversation.php:1121
-msgid "Visible to <strong>everybody</strong>"
-msgstr "Visibile a <strong>tutti</strong>"
-
-#: include/conversation.php:1122 src/Module/Item/Compose.php:153
-#: src/Object/Post.php:959
-msgid "Please enter a image/video/audio/webpage URL:"
-msgstr "Inserisci l'indirizzo di una immagine, un video o una pagina web:"
-
-#: include/conversation.php:1123
-msgid "Tag term:"
-msgstr "Tag:"
-
-#: include/conversation.php:1124 src/Module/Filer/SaveTag.php:65
-msgid "Save to Folder:"
-msgstr "Salva nella Cartella:"
-
-#: include/conversation.php:1125
-msgid "Where are you right now?"
-msgstr "Dove sei ora?"
-
-#: include/conversation.php:1126
-msgid "Delete item(s)?"
-msgstr "Cancellare questo elemento/i?"
-
-#: include/conversation.php:1158
-msgid "New Post"
-msgstr "Nuovo Messaggio"
-
-#: include/conversation.php:1161
-msgid "Share"
-msgstr "Condividi"
-
-#: include/conversation.php:1162 mod/editpost.php:89 mod/photos.php:1397
-#: src/Module/Contact/Poke.php:155 src/Object/Post.php:950
-msgid "Loading..."
-msgstr "Caricamento..."
-
-#: include/conversation.php:1163 mod/editpost.php:90 mod/message.php:269
-#: mod/message.php:440 mod/wallmessage.php:153
-msgid "Upload photo"
-msgstr "Carica foto"
-
-#: include/conversation.php:1164 mod/editpost.php:91
-msgid "upload photo"
-msgstr "carica foto"
-
-#: include/conversation.php:1165 mod/editpost.php:92
-msgid "Attach file"
-msgstr "Allega file"
-
-#: include/conversation.php:1166 mod/editpost.php:93
-msgid "attach file"
-msgstr "allega file"
-
-#: include/conversation.php:1167 src/Module/Item/Compose.php:145
-#: src/Object/Post.php:951
-msgid "Bold"
-msgstr "Grassetto"
-
-#: include/conversation.php:1168 src/Module/Item/Compose.php:146
-#: src/Object/Post.php:952
-msgid "Italic"
-msgstr "Corsivo"
-
-#: include/conversation.php:1169 src/Module/Item/Compose.php:147
-#: src/Object/Post.php:953
-msgid "Underline"
-msgstr "Sottolineato"
-
-#: include/conversation.php:1170 src/Module/Item/Compose.php:148
-#: src/Object/Post.php:954
-msgid "Quote"
-msgstr "Citazione"
-
-#: include/conversation.php:1171 src/Module/Item/Compose.php:149
-#: src/Object/Post.php:955
-msgid "Code"
-msgstr "Codice"
-
-#: include/conversation.php:1172 src/Module/Item/Compose.php:150
-#: src/Object/Post.php:956
-msgid "Image"
-msgstr "Immagine"
-
-#: include/conversation.php:1173 src/Module/Item/Compose.php:151
-#: src/Object/Post.php:957
-msgid "Link"
-msgstr "Link"
-
-#: include/conversation.php:1174 src/Module/Item/Compose.php:152
-#: src/Object/Post.php:958
-msgid "Link or Media"
-msgstr "Collegamento o Media"
-
-#: include/conversation.php:1175 mod/editpost.php:100
-#: src/Module/Item/Compose.php:155
-msgid "Set your location"
-msgstr "La tua posizione"
-
-#: include/conversation.php:1176 mod/editpost.php:101
-msgid "set location"
-msgstr "posizione"
-
-#: include/conversation.php:1177 mod/editpost.php:102
-msgid "Clear browser location"
-msgstr "Rimuovi la localizzazione data dal browser"
-
-#: include/conversation.php:1178 mod/editpost.php:103
-msgid "clear location"
-msgstr "canc. pos."
-
-#: include/conversation.php:1180 mod/editpost.php:117
-#: src/Module/Item/Compose.php:160
-msgid "Set title"
-msgstr "Scegli un titolo"
-
-#: include/conversation.php:1182 mod/editpost.php:119
-#: src/Module/Item/Compose.php:161
-msgid "Categories (comma-separated list)"
-msgstr "Categorie (lista separata da virgola)"
-
-#: include/conversation.php:1184 mod/editpost.php:105
-msgid "Permission settings"
-msgstr "Impostazioni permessi"
-
-#: include/conversation.php:1185 mod/editpost.php:134
-msgid "permissions"
-msgstr "permessi"
-
-#: include/conversation.php:1194 mod/editpost.php:114
-msgid "Public post"
-msgstr "Messaggio pubblico"
-
-#: include/conversation.php:1198 mod/editpost.php:125 mod/events.php:570
-#: mod/photos.php:1396 mod/photos.php:1443 mod/photos.php:1506
-#: src/Module/Item/Compose.php:154 src/Object/Post.php:960
-msgid "Preview"
-msgstr "Anteprima"
-
-#: include/conversation.php:1202 mod/dfrn_request.php:648 mod/editpost.php:128
-#: mod/fbrowser.php:105 mod/fbrowser.php:134 mod/follow.php:169
-#: mod/item.php:928 mod/message.php:165 mod/photos.php:1047
-#: mod/photos.php:1154 mod/settings.php:500 mod/settings.php:526
-#: mod/tagrm.php:36 mod/tagrm.php:126 mod/unfollow.php:137
-#: src/Module/Contact.php:457 src/Module/RemoteFollow.php:110
-msgid "Cancel"
-msgstr "Annulla"
-
-#: include/conversation.php:1207
-msgid "Post to Groups"
-msgstr "Invia ai Gruppi"
-
-#: include/conversation.php:1208
-msgid "Post to Contacts"
-msgstr "Invia ai Contatti"
-
-#: include/conversation.php:1209
-msgid "Private post"
-msgstr "Post privato"
-
-#: include/conversation.php:1214 mod/editpost.php:132
-#: src/Model/Profile.php:454 src/Module/Contact.php:332
-msgid "Message"
-msgstr "Messaggio"
-
-#: include/conversation.php:1215 mod/editpost.php:133
-msgid "Browser"
-msgstr "Browser"
-
-#: include/conversation.php:1217 mod/editpost.php:136
-msgid "Open Compose page"
-msgstr "Apri pagina di Composizione"
-
-#: include/enotify.php:50
-msgid "[Friendica:Notify]"
-msgstr ""
-
-#: include/enotify.php:140
-#, php-format
-msgid "%s New mail received at %s"
-msgstr "%s Nuova mail ricevuta su %s"
-
-#: include/enotify.php:142
-#, php-format
-msgid "%1$s sent you a new private message at %2$s."
-msgstr "%1$s ti ha inviato un nuovo messaggio privato su %2$s."
-
-#: include/enotify.php:143
-msgid "a private message"
-msgstr "un messaggio privato"
-
-#: include/enotify.php:143
-#, php-format
-msgid "%1$s sent you %2$s."
-msgstr "%1$s ti ha inviato %2$s"
-
-#: include/enotify.php:145
-=======
 #: view/theme/duepuntozero/config.php:52
 msgid "default"
 msgstr "default"
@@ -971,74 +503,10 @@
 msgstr "foto"
 
 #: include/conversation.php:243 mod/tagger.php:122
->>>>>>> 6804cda5
 #, php-format
 msgid "%1$s tagged %2$s's %3$s with %4$s"
 msgstr "%1$s ha taggato %3$s di %2$s con %4$s"
 
-<<<<<<< HEAD
-#: include/enotify.php:189
-#, php-format
-msgid "%1$s replied to you on %2$s's %3$s %4$s"
-msgstr "%1$s ti ha risposto al %3$s di %2$s %4$s"
-
-#: include/enotify.php:191
-#, php-format
-msgid "%1$s tagged you on %2$s's %3$s %4$s"
-msgstr "%1$s ti ha taggato nel %3$s di %2$s  %4$s"
-
-#: include/enotify.php:193
-#, php-format
-msgid "%1$s commented on %2$s's %3$s %4$s"
-msgstr ""
-
-#: include/enotify.php:203
-#, php-format
-msgid "%1$s replied to you on your %2$s %3$s"
-msgstr ""
-
-#: include/enotify.php:205
-#, php-format
-msgid "%1$s tagged you on your %2$s %3$s"
-msgstr ""
-
-#: include/enotify.php:207
-#, php-format
-msgid "%1$s commented on your %2$s %3$s"
-msgstr ""
-
-#: include/enotify.php:214
-#, php-format
-msgid "%1$s replied to you on their %2$s %3$s"
-msgstr ""
-
-#: include/enotify.php:216
-#, php-format
-msgid "%1$s tagged you on their %2$s %3$s"
-msgstr ""
-
-#: include/enotify.php:218
-#, php-format
-msgid "%1$s commented on their %2$s %3$s"
-msgstr ""
-
-#: include/enotify.php:229
-#, php-format
-msgid "%s %s tagged you"
-msgstr ""
-
-#: include/enotify.php:231
-#, php-format
-msgid "%1$s tagged you at %2$s"
-msgstr "%1$s ti ha taggato su %2$s"
-
-#: include/enotify.php:233
-#, php-format
-msgid "%1$s Comment to conversation #%2$d by %3$s"
-msgstr ""
-
-#: include/enotify.php:235
-=======
 #: include/conversation.php:562 mod/photos.php:1488 src/Object/Post.php:227
 msgid "Select"
 msgstr "Seleziona"
@@ -1094,110 +562,16 @@
 msgstr "%s ha ricondiviso questo."
 
 #: include/conversation.php:741
->>>>>>> 6804cda5
 #, php-format
 msgid "%s commented on this."
 msgstr "%s ha commentato su questo."
 
-<<<<<<< HEAD
-#: include/enotify.php:240 include/enotify.php:255 include/enotify.php:280
-#: include/enotify.php:299 include/enotify.php:315
-=======
 #: include/conversation.php:746 include/conversation.php:749
 #: include/conversation.php:752 include/conversation.php:755
->>>>>>> 6804cda5
 #, php-format
 msgid "You had been addressed (%s)."
 msgstr "Sei stato nominato (%s)."
 
-<<<<<<< HEAD
-#: include/enotify.php:247
-#, php-format
-msgid "%s %s posted to your profile wall"
-msgstr ""
-
-#: include/enotify.php:249
-#, php-format
-msgid "%1$s posted to your profile wall at %2$s"
-msgstr "%1$s ha scritto sulla tua bacheca su %2$s"
-
-#: include/enotify.php:250
-#, php-format
-msgid "%1$s posted to [url=%2$s]your wall[/url]"
-msgstr "%1$s ha inviato un messaggio sulla [url=%2$s]tua bacheca[/url]"
-
-#: include/enotify.php:263
-#, php-format
-msgid "%s %s shared a new post"
-msgstr ""
-
-#: include/enotify.php:265
-#, php-format
-msgid "%1$s shared a new post at %2$s"
-msgstr "%1$s ha condiviso un nuovo messaggio su %2$s"
-
-#: include/enotify.php:266
-#, php-format
-msgid "%1$s [url=%2$s]shared a post[/url]."
-msgstr "%1$s [url=%2$s]ha condiviso un messaggio[/url]."
-
-#: include/enotify.php:271
-#, php-format
-msgid "%s %s shared a post from %s"
-msgstr ""
-
-#: include/enotify.php:273
-#, php-format
-msgid "%1$s shared a post from %2$s at %3$s"
-msgstr ""
-
-#: include/enotify.php:274
-#, php-format
-msgid "%1$s [url=%2$s]shared a post[/url] from %3$s."
-msgstr ""
-
-#: include/enotify.php:287
-#, php-format
-msgid "%1$s %2$s poked you"
-msgstr ""
-
-#: include/enotify.php:289
-#, php-format
-msgid "%1$s poked you at %2$s"
-msgstr "%1$s ti ha stuzzicato su %2$s"
-
-#: include/enotify.php:290
-#, php-format
-msgid "%1$s [url=%2$s]poked you[/url]."
-msgstr "%1$s [url=%2$s]ti ha stuzzicato[/url]."
-
-#: include/enotify.php:307
-#, php-format
-msgid "%s %s tagged your post"
-msgstr ""
-
-#: include/enotify.php:309
-#, php-format
-msgid "%1$s tagged your post at %2$s"
-msgstr "%1$s ha taggato il tuo post su %2$s"
-
-#: include/enotify.php:310
-#, php-format
-msgid "%1$s tagged [url=%2$s]your post[/url]"
-msgstr "%1$s ha taggato [url=%2$s]il tuo post[/url]"
-
-#: include/enotify.php:322
-#, php-format
-msgid "%s Introduction received"
-msgstr "%s Introduzione ricevuta"
-
-#: include/enotify.php:324
-#, php-format
-msgid "You've received an introduction from '%1$s' at %2$s"
-msgstr "Hai ricevuto un'introduzione da '%1$s' su %2$s"
-
-#: include/enotify.php:325
-=======
 #: include/conversation.php:758
 #, php-format
 msgid "You are following %s."
@@ -1271,43 +645,15 @@
 msgstr "Stuzzica"
 
 #: include/conversation.php:1083
->>>>>>> 6804cda5
 #, php-format
 msgid "%s likes this."
 msgstr "Piace a %s."
 
-<<<<<<< HEAD
-#: include/enotify.php:330 include/enotify.php:376
-=======
 #: include/conversation.php:1086
->>>>>>> 6804cda5
 #, php-format
 msgid "%s doesn't like this."
 msgstr "Non piace a %s."
 
-<<<<<<< HEAD
-#: include/enotify.php:332
-#, php-format
-msgid "Please visit %s to approve or reject the introduction."
-msgstr "Visita %s per approvare o rifiutare la presentazione."
-
-#: include/enotify.php:339
-#, php-format
-msgid "%s A new person is sharing with you"
-msgstr "%s Una nuova persona sta condividendo con te"
-
-#: include/enotify.php:341 include/enotify.php:342
-#, php-format
-msgid "%1$s is sharing with you at %2$s"
-msgstr "%1$s sta condividendo con te su %2$s"
-
-#: include/enotify.php:349
-#, php-format
-msgid "%s You have a new follower"
-msgstr "%s Hai un nuovo seguace"
-
-#: include/enotify.php:351 include/enotify.php:352
-=======
 #: include/conversation.php:1089
 #, php-format
 msgid "%s attends."
@@ -1319,56 +665,19 @@
 msgstr "%s non partecipa."
 
 #: include/conversation.php:1095
->>>>>>> 6804cda5
 #, php-format
 msgid "%s attends maybe."
 msgstr "%s forse partecipa."
 
-<<<<<<< HEAD
-#: include/enotify.php:365
-#, php-format
-msgid "%s Friend suggestion received"
-msgstr "%s Suggerimento di amicizia ricevuto"
-
-#: include/enotify.php:367
-=======
 #: include/conversation.php:1106
 msgid "and"
 msgstr "e"
 
 #: include/conversation.php:1112
->>>>>>> 6804cda5
 #, php-format
 msgid "and %d other people"
 msgstr "e altre %d persone"
 
-<<<<<<< HEAD
-#: include/enotify.php:368
-#, php-format
-msgid ""
-"You've received [url=%1$s]a friend suggestion[/url] for %2$s from %3$s."
-msgstr "Hai ricevuto [url=%1$s]un suggerimento di amicizia[/url] per %2$s su %3$s"
-
-#: include/enotify.php:374
-msgid "Name:"
-msgstr "Nome:"
-
-#: include/enotify.php:375
-msgid "Photo:"
-msgstr "Foto:"
-
-#: include/enotify.php:378
-#, php-format
-msgid "Please visit %s to approve or reject the suggestion."
-msgstr "Visita %s per approvare o rifiutare il suggerimento."
-
-#: include/enotify.php:386 include/enotify.php:401
-#, php-format
-msgid "%s Connection accepted"
-msgstr "%s Connessione accettata"
-
-#: include/enotify.php:388 include/enotify.php:403
-=======
 #: include/conversation.php:1120
 #, php-format
 msgid "<span  %1$s>%2$d people</span> like this"
@@ -1380,389 +689,50 @@
 msgstr "a %s piace."
 
 #: include/conversation.php:1124
->>>>>>> 6804cda5
 #, php-format
 msgid "<span  %1$s>%2$d people</span> don't like this"
 msgstr "Non piace a <span %1$s>%2$d persone</span>."
 
-<<<<<<< HEAD
-#: include/enotify.php:389 include/enotify.php:404
-#, php-format
-msgid "%2$s has accepted your [url=%1$s]connection request[/url]."
-msgstr "%2$s ha accettato la tua [url=%1$s]richiesta di connessione[/url]"
-
-#: include/enotify.php:394
-msgid ""
-"You are now mutual friends and may exchange status updates, photos, and "
-"email without restriction."
-msgstr "Ora siete amici reciproci e potete scambiarvi aggiornamenti di stato, foto e messaggi privati senza restrizioni."
-
-#: include/enotify.php:396
-=======
 #: include/conversation.php:1125
 #, php-format
 msgid "%s don't like this."
 msgstr "a %s non piace."
 
 #: include/conversation.php:1128
->>>>>>> 6804cda5
 #, php-format
 msgid "<span  %1$s>%2$d people</span> attend"
 msgstr "<span  %1$s>%2$d persone</span> partecipano"
 
-<<<<<<< HEAD
-#: include/enotify.php:409
-=======
 #: include/conversation.php:1129
->>>>>>> 6804cda5
 #, php-format
 msgid "%s attend."
 msgstr "%s partecipa."
 
-<<<<<<< HEAD
-#: include/enotify.php:411
-=======
 #: include/conversation.php:1132
->>>>>>> 6804cda5
 #, php-format
 msgid "<span  %1$s>%2$d people</span> don't attend"
 msgstr "<span  %1$s>%2$d persone</span> non partecipano"
 
-<<<<<<< HEAD
-#: include/enotify.php:413
-#, php-format
-msgid "Please visit %s  if you wish to make any changes to this relationship."
-msgstr "Visita %s se desideri modificare questo collegamento."
-
-#: include/enotify.php:423 mod/removeme.php:63
-msgid "[Friendica System Notify]"
-msgstr "[Notifica di Sistema di Friendica]"
-
-#: include/enotify.php:423
-msgid "registration request"
-msgstr "richiesta di registrazione"
-
-#: include/enotify.php:425
-=======
 #: include/conversation.php:1133
 #, php-format
 msgid "%s don't attend."
 msgstr "%s non partecipa."
 
 #: include/conversation.php:1136
->>>>>>> 6804cda5
 #, php-format
 msgid "<span  %1$s>%2$d people</span> attend maybe"
 msgstr "<span %1$s>%2$d persone</span> forse partecipano"
 
-<<<<<<< HEAD
-#: include/enotify.php:426
-=======
 #: include/conversation.php:1137
->>>>>>> 6804cda5
 #, php-format
 msgid "%s attend maybe."
 msgstr "%s forse partecipano."
 
-<<<<<<< HEAD
-#: include/enotify.php:431
-=======
 #: include/conversation.php:1140
->>>>>>> 6804cda5
 #, php-format
 msgid "<span  %1$s>%2$d people</span> reshared this"
 msgstr "<span  %1$s>%2$d persone</span> hanno ricondiviso questo"
 
-<<<<<<< HEAD
-#: include/enotify.php:437
-#, php-format
-msgid "Please visit %s to approve or reject the request."
-msgstr "Visita %s per approvare o rifiutare la richiesta."
-
-#: mod/api.php:50 mod/api.php:55 mod/dfrn_confirm.php:78 mod/editpost.php:38
-#: mod/events.php:228 mod/follow.php:76 mod/follow.php:152 mod/item.php:189
-#: mod/item.php:194 mod/item.php:973 mod/message.php:70 mod/message.php:113
-#: mod/network.php:47 mod/notes.php:43 mod/ostatus_subscribe.php:30
-#: mod/photos.php:178 mod/photos.php:929 mod/repair_ostatus.php:31
-#: mod/settings.php:47 mod/settings.php:65 mod/settings.php:489
-#: mod/suggest.php:34 mod/uimport.php:32 mod/unfollow.php:37
-#: mod/unfollow.php:91 mod/unfollow.php:123 mod/wallmessage.php:35
-#: mod/wallmessage.php:59 mod/wallmessage.php:96 mod/wallmessage.php:120
-#: mod/wall_attach.php:78 mod/wall_attach.php:81 mod/wall_upload.php:99
-#: mod/wall_upload.php:102 src/Module/Attach.php:56 src/Module/BaseApi.php:59
-#: src/Module/BaseApi.php:65 src/Module/BaseNotifications.php:88
-#: src/Module/Contact/Advanced.php:43 src/Module/Contact.php:371
-#: src/Module/Delegation.php:118 src/Module/FollowConfirm.php:16
-#: src/Module/FriendSuggest.php:44 src/Module/Group.php:45
-#: src/Module/Group.php:90 src/Module/Invite.php:40 src/Module/Invite.php:128
-#: src/Module/Notifications/Notification.php:47
-#: src/Module/Notifications/Notification.php:76
-#: src/Module/Profile/Common.php:57 src/Module/Profile/Contacts.php:57
-#: src/Module/Register.php:62 src/Module/Register.php:75
-#: src/Module/Register.php:195 src/Module/Register.php:234
-#: src/Module/Search/Directory.php:38 src/Module/Settings/Delegation.php:42
-#: src/Module/Settings/Delegation.php:70 src/Module/Settings/Display.php:42
-#: src/Module/Settings/Display.php:116
-#: src/Module/Settings/Profile/Photo/Crop.php:157
-#: src/Module/Settings/Profile/Photo/Index.php:113
-msgid "Permission denied."
-msgstr "Permesso negato."
-
-#: mod/api.php:100 mod/api.php:122
-msgid "Authorize application connection"
-msgstr "Autorizza la connessione dell'applicazione"
-
-#: mod/api.php:101
-msgid "Return to your app and insert this Securty Code:"
-msgstr "Torna alla tua applicazione e inserisci questo codice di sicurezza:"
-
-#: mod/api.php:110 src/Module/BaseAdmin.php:73
-msgid "Please login to continue."
-msgstr "Effettua il login per continuare."
-
-#: mod/api.php:124
-msgid ""
-"Do you want to authorize this application to access your posts and contacts,"
-" and/or create new posts for you?"
-msgstr "Vuoi autorizzare questa applicazione per accedere ai messaggi e ai contatti, e / o creare nuovi messaggi per te?"
-
-#: mod/api.php:125 mod/item.php:925 mod/message.php:162
-#: src/Module/Contact.php:454 src/Module/Notifications/Introductions.php:119
-#: src/Module/Register.php:115
-msgid "Yes"
-msgstr "Si"
-
-#: mod/api.php:126 src/Module/Notifications/Introductions.php:119
-#: src/Module/Register.php:116
-msgid "No"
-msgstr "No"
-
-#: mod/cal.php:47 mod/cal.php:51 mod/follow.php:37 mod/redir.php:34
-#: mod/redir.php:203 src/Module/Conversation/Community.php:145
-#: src/Module/Debug/ItemBody.php:37 src/Module/Diaspora/Receive.php:51
-#: src/Module/Item/Ignore.php:41
-msgid "Access denied."
-msgstr "Accesso negato."
-
-#: mod/cal.php:74 src/Module/HoverCard.php:53 src/Module/Profile/Common.php:41
-#: src/Module/Profile/Common.php:53 src/Module/Profile/Contacts.php:40
-#: src/Module/Profile/Contacts.php:51 src/Module/Profile/Status.php:54
-#: src/Module/Register.php:260
-msgid "User not found."
-msgstr "Utente non trovato."
-
-#: mod/cal.php:142 mod/display.php:282 src/Module/Profile/Profile.php:94
-#: src/Module/Profile/Profile.php:109 src/Module/Profile/Status.php:105
-#: src/Module/Update/Profile.php:55
-msgid "Access to this profile has been restricted."
-msgstr "L'accesso a questo profilo è stato limitato."
-
-#: mod/cal.php:273 mod/events.php:414 src/Content/Nav.php:181
-#: src/Content/Nav.php:248 src/Module/BaseProfile.php:88
-#: src/Module/BaseProfile.php:99 view/theme/frio/theme.php:229
-#: view/theme/frio/theme.php:233
-msgid "Events"
-msgstr "Eventi"
-
-#: mod/cal.php:274 mod/events.php:415
-msgid "View"
-msgstr "Mostra"
-
-#: mod/cal.php:275 mod/events.php:417
-msgid "Previous"
-msgstr "Precedente"
-
-#: mod/cal.php:276 mod/events.php:418 src/Module/Install.php:192
-msgid "Next"
-msgstr "Successivo"
-
-#: mod/cal.php:279 mod/events.php:423 src/Model/Event.php:445
-msgid "today"
-msgstr "oggi"
-
-#: mod/cal.php:280 mod/events.php:424 src/Model/Event.php:446
-#: src/Util/Temporal.php:330
-msgid "month"
-msgstr "mese"
-
-#: mod/cal.php:281 mod/events.php:425 src/Model/Event.php:447
-#: src/Util/Temporal.php:331
-msgid "week"
-msgstr "settimana"
-
-#: mod/cal.php:282 mod/events.php:426 src/Model/Event.php:448
-#: src/Util/Temporal.php:332
-msgid "day"
-msgstr "giorno"
-
-#: mod/cal.php:283 mod/events.php:427
-msgid "list"
-msgstr "lista"
-
-#: mod/cal.php:296 src/Console/User.php:152 src/Console/User.php:250
-#: src/Console/User.php:283 src/Console/User.php:309 src/Model/User.php:561
-#: src/Module/Admin/Users.php:112
-#: src/Module/Api/Twitter/ContactEndpoint.php:73
-msgid "User not found"
-msgstr "Utente non trovato"
-
-#: mod/cal.php:305
-msgid "This calendar format is not supported"
-msgstr "Questo formato di calendario non è supportato"
-
-#: mod/cal.php:307
-msgid "No exportable data found"
-msgstr "Nessun dato esportabile trovato"
-
-#: mod/cal.php:324
-msgid "calendar"
-msgstr "calendario"
-
-#: mod/dfrn_confirm.php:84 src/Module/Profile/Profile.php:82
-msgid "Profile not found."
-msgstr "Profilo non trovato."
-
-#: mod/dfrn_confirm.php:139 mod/redir.php:56 mod/redir.php:157
-#: src/Module/Contact/Advanced.php:53 src/Module/Contact/Advanced.php:106
-#: src/Module/Contact/Contacts.php:33 src/Module/FriendSuggest.php:54
-#: src/Module/FriendSuggest.php:93 src/Module/Group.php:105
-msgid "Contact not found."
-msgstr "Contatto non trovato."
-
-#: mod/dfrn_confirm.php:140
-msgid ""
-"This may occasionally happen if contact was requested by both persons and it"
-" has already been approved."
-msgstr "Questo può accadere occasionalmente se la richiesta di contatto era stata inviata da entrambe le persone e  già approvata."
-
-#: mod/dfrn_confirm.php:241
-msgid "Response from remote site was not understood."
-msgstr "Errore di comunicazione con l'altro sito."
-
-#: mod/dfrn_confirm.php:248 mod/dfrn_confirm.php:254
-msgid "Unexpected response from remote site: "
-msgstr "La risposta dell'altro sito non può essere gestita: "
-
-#: mod/dfrn_confirm.php:263
-msgid "Confirmation completed successfully."
-msgstr "Conferma completata con successo."
-
-#: mod/dfrn_confirm.php:275
-msgid "Temporary failure. Please wait and try again."
-msgstr "Problema temporaneo. Attendi e riprova."
-
-#: mod/dfrn_confirm.php:278
-msgid "Introduction failed or was revoked."
-msgstr "La presentazione ha generato un errore o è stata revocata."
-
-#: mod/dfrn_confirm.php:283
-msgid "Remote site reported: "
-msgstr "Il sito remoto riporta: "
-
-#: mod/dfrn_confirm.php:388
-#, php-format
-msgid "No user record found for '%s' "
-msgstr "Nessun utente trovato '%s'"
-
-#: mod/dfrn_confirm.php:398
-msgid "Our site encryption key is apparently messed up."
-msgstr "La nostra chiave di criptazione del sito sembra essere corrotta."
-
-#: mod/dfrn_confirm.php:409
-msgid "Empty site URL was provided or URL could not be decrypted by us."
-msgstr "E' stato fornito un indirizzo vuoto o non possiamo decrittare l'indirizzo."
-
-#: mod/dfrn_confirm.php:425
-msgid "Contact record was not found for you on our site."
-msgstr "Il contatto non è stato trovato sul nostro sito."
-
-#: mod/dfrn_confirm.php:439
-#, php-format
-msgid "Site public key not available in contact record for URL %s."
-msgstr "La chiave pubblica del sito non è disponibile per l'URL %s"
-
-#: mod/dfrn_confirm.php:455
-msgid ""
-"The ID provided by your system is a duplicate on our system. It should work "
-"if you try again."
-msgstr "L'ID fornito dal tuo sistema è duplicato sul nostro sistema. Se riprovi dovrebbe funzionare."
-
-#: mod/dfrn_confirm.php:466
-msgid "Unable to set your contact credentials on our system."
-msgstr "Impossibile impostare le credenziali del tuo contatto sul nostro sistema."
-
-#: mod/dfrn_confirm.php:522
-msgid "Unable to update your contact profile details on our system"
-msgstr "Impossibile aggiornare i dettagli del tuo contatto sul nostro sistema"
-
-#: mod/dfrn_confirm.php:552 mod/dfrn_request.php:569
-#: src/Model/Contact.php:2392
-msgid "[Name Withheld]"
-msgstr "[Nome Nascosto]"
-
-#: mod/dfrn_poll.php:135 mod/dfrn_poll.php:506
-#, php-format
-msgid "%1$s welcomes %2$s"
-msgstr "%s dà il benvenuto a %s"
-
-#: mod/dfrn_request.php:113
-msgid "This introduction has already been accepted."
-msgstr "Questa presentazione è già stata accettata."
-
-#: mod/dfrn_request.php:131 mod/dfrn_request.php:369
-msgid "Profile location is not valid or does not contain profile information."
-msgstr "L'indirizzo del profilo non è valido o non contiene un profilo."
-
-#: mod/dfrn_request.php:135 mod/dfrn_request.php:373
-msgid "Warning: profile location has no identifiable owner name."
-msgstr "Attenzione: l'indirizzo del profilo non riporta il nome del proprietario."
-
-#: mod/dfrn_request.php:138 mod/dfrn_request.php:376
-msgid "Warning: profile location has no profile photo."
-msgstr "Attenzione: l'indirizzo del profilo non ha una foto."
-
-#: mod/dfrn_request.php:142 mod/dfrn_request.php:380
-#, php-format
-msgid "%d required parameter was not found at the given location"
-msgid_plural "%d required parameters were not found at the given location"
-msgstr[0] "%d parametro richiesto non è stato trovato all'indirizzo dato"
-msgstr[1] "%d parametri richiesti non sono stati trovati all'indirizzo dato"
-
-#: mod/dfrn_request.php:180
-msgid "Introduction complete."
-msgstr "Presentazione completa."
-
-#: mod/dfrn_request.php:216
-msgid "Unrecoverable protocol error."
-msgstr "Errore di comunicazione."
-
-#: mod/dfrn_request.php:243 src/Module/RemoteFollow.php:54
-msgid "Profile unavailable."
-msgstr "Profilo non disponibile."
-
-#: mod/dfrn_request.php:264
-#, php-format
-msgid "%s has received too many connection requests today."
-msgstr "%s ha ricevuto troppe richieste di connessione per oggi."
-
-#: mod/dfrn_request.php:265
-msgid "Spam protection measures have been invoked."
-msgstr "Sono state attivate le misure di protezione contro lo spam."
-
-#: mod/dfrn_request.php:266
-msgid "Friends are advised to please try again in 24 hours."
-msgstr "Gli amici sono pregati di riprovare tra 24 ore."
-
-#: mod/dfrn_request.php:290 src/Module/RemoteFollow.php:60
-msgid "Invalid locator"
-msgstr "Indirizzo non valido"
-
-#: mod/dfrn_request.php:326
-msgid "You have already introduced yourself here."
-msgstr "Ti sei già presentato qui."
-
-#: mod/dfrn_request.php:329
-=======
 #: include/conversation.php:1170
 msgid "Visible to <strong>everybody</strong>"
 msgstr "Visibile a <strong>tutti</strong>"
@@ -2366,37 +1336,12 @@
 msgstr "Invia un messaggio privato"
 
 #: mod/wallmessage.php:143
->>>>>>> 6804cda5
 #, php-format
 msgid ""
 "If you wish for %s to respond, please check that the privacy settings on "
 "your site allow private mail from unknown senders."
 msgstr "Se vuoi che %s ti risponda, controlla che le tue impostazioni di privacy permettano la ricezione di messaggi privati da mittenti sconosciuti."
 
-<<<<<<< HEAD
-#: mod/dfrn_request.php:349
-msgid "Invalid profile URL."
-msgstr "Indirizzo profilo non valido."
-
-#: mod/dfrn_request.php:355 src/Model/Contact.php:2017
-msgid "Disallowed profile URL."
-msgstr "Indirizzo profilo non permesso."
-
-#: mod/dfrn_request.php:361 src/Model/Contact.php:2022
-#: src/Module/Friendica.php:79
-msgid "Blocked domain"
-msgstr "Dominio bloccato"
-
-#: mod/dfrn_request.php:428 src/Module/Contact.php:153
-msgid "Failed to update contact record."
-msgstr "Errore nell'aggiornamento del contatto."
-
-#: mod/dfrn_request.php:448
-msgid "Your introduction has been sent."
-msgstr "La tua presentazione è stata inviata."
-
-#: mod/dfrn_request.php:480 src/Module/RemoteFollow.php:72
-=======
 #: mod/wallmessage.php:144 mod/message.php:195 mod/message.php:365
 msgid "To:"
 msgstr "A:"
@@ -2420,38 +1365,11 @@
 msgstr "Profilo non trovato."
 
 #: mod/dfrn_confirm.php:140
->>>>>>> 6804cda5
 msgid ""
 "This may occasionally happen if contact was requested by both persons and it"
 " has already been approved."
 msgstr "Questo può accadere occasionalmente se la richiesta di contatto era stata inviata da entrambe le persone e  già approvata."
 
-<<<<<<< HEAD
-#: mod/dfrn_request.php:496
-msgid "Please login to confirm introduction."
-msgstr "Accedi per confermare la presentazione."
-
-#: mod/dfrn_request.php:504
-msgid ""
-"Incorrect identity currently logged in. Please login to "
-"<strong>this</strong> profile."
-msgstr "Non hai fatto accesso con l'identità corretta. Accedi a <strong>questo</strong> profilo."
-
-#: mod/dfrn_request.php:518 mod/dfrn_request.php:533
-msgid "Confirm"
-msgstr "Conferma"
-
-#: mod/dfrn_request.php:529
-msgid "Hide this contact"
-msgstr "Nascondi questo contatto"
-
-#: mod/dfrn_request.php:531
-#, php-format
-msgid "Welcome home %s."
-msgstr "Bentornato a casa %s."
-
-#: mod/dfrn_request.php:532
-=======
 #: mod/dfrn_confirm.php:241
 msgid "Response from remote site was not understood."
 msgstr "Errore di comunicazione con l'altro sito."
@@ -2477,218 +1395,10 @@
 msgstr "Il sito remoto riporta: "
 
 #: mod/dfrn_confirm.php:388
->>>>>>> 6804cda5
 #, php-format
 msgid "No user record found for '%s' "
 msgstr "Nessun utente trovato '%s'"
 
-<<<<<<< HEAD
-#: mod/dfrn_request.php:606 mod/display.php:179 mod/photos.php:843
-#: mod/videos.php:129 src/Module/Conversation/Community.php:139
-#: src/Module/Debug/Probe.php:39 src/Module/Debug/WebFinger.php:38
-#: src/Module/Directory.php:49 src/Module/Search/Index.php:49
-#: src/Module/Search/Index.php:54
-msgid "Public access denied."
-msgstr "Accesso negato."
-
-#: mod/dfrn_request.php:642 src/Module/RemoteFollow.php:104
-msgid "Friend/Connection Request"
-msgstr "Richieste di amicizia/connessione"
-
-#: mod/dfrn_request.php:643
-#, php-format
-msgid ""
-"Enter your Webfinger address (user@domain.tld) or profile URL here. If this "
-"isn't supported by your system (for example it doesn't work with Diaspora), "
-"you have to subscribe to <strong>%s</strong> directly on your system"
-msgstr ""
-
-#: mod/dfrn_request.php:644 src/Module/RemoteFollow.php:106
-#, php-format
-msgid ""
-"If you are not yet a member of the free social web, <a href=\"%s\">follow "
-"this link to find a public Friendica node and join us today</a>."
-msgstr ""
-
-#: mod/dfrn_request.php:645 src/Module/RemoteFollow.php:107
-msgid "Your Webfinger address or profile URL:"
-msgstr ""
-
-#: mod/dfrn_request.php:646 mod/follow.php:164 src/Module/RemoteFollow.php:108
-msgid "Please answer the following:"
-msgstr "Rispondi:"
-
-#: mod/dfrn_request.php:647 mod/follow.php:95 mod/unfollow.php:136
-#: src/Module/RemoteFollow.php:109
-msgid "Submit Request"
-msgstr "Invia richiesta"
-
-#: mod/dfrn_request.php:654 mod/follow.php:178
-#, php-format
-msgid "%s knows you"
-msgstr "%s ti conosce"
-
-#: mod/dfrn_request.php:655 mod/follow.php:179
-msgid "Add a personal note:"
-msgstr "Aggiungi una nota personale:"
-
-#: mod/display.php:238 mod/display.php:318
-msgid "The requested item doesn't exist or has been deleted."
-msgstr "L'oggetto richiesto non esiste o è stato eliminato."
-
-#: mod/display.php:398
-msgid "The feed for this item is unavailable."
-msgstr ""
-
-#: mod/editpost.php:45 mod/editpost.php:55
-msgid "Item not found"
-msgstr "Oggetto non trovato"
-
-#: mod/editpost.php:62
-msgid "Edit post"
-msgstr "Modifica messaggio"
-
-#: mod/editpost.php:88 mod/notes.php:62 src/Content/Text/HTML.php:896
-#: src/Module/Filer/SaveTag.php:66
-msgid "Save"
-msgstr "Salva"
-
-#: mod/editpost.php:94 mod/message.php:270 mod/message.php:441
-#: mod/wallmessage.php:154
-msgid "Insert web link"
-msgstr "Inserisci link"
-
-#: mod/editpost.php:95
-msgid "web link"
-msgstr "link web"
-
-#: mod/editpost.php:96
-msgid "Insert video link"
-msgstr "Inserire collegamento video"
-
-#: mod/editpost.php:97
-msgid "video link"
-msgstr "link video"
-
-#: mod/editpost.php:98
-msgid "Insert audio link"
-msgstr "Inserisci collegamento audio"
-
-#: mod/editpost.php:99
-msgid "audio link"
-msgstr "link audio"
-
-#: mod/editpost.php:113 src/Core/ACL.php:314
-msgid "CC: email addresses"
-msgstr "CC: indirizzi email"
-
-#: mod/editpost.php:120 src/Core/ACL.php:315
-msgid "Example: bob@example.com, mary@example.com"
-msgstr "Esempio: bob@example.com, mary@example.com"
-
-#: mod/events.php:135 mod/events.php:137
-msgid "Event can not end before it has started."
-msgstr "Un evento non può finire prima di iniziare."
-
-#: mod/events.php:144 mod/events.php:146
-msgid "Event title and start time are required."
-msgstr "Titolo e ora di inizio dell'evento sono richiesti."
-
-#: mod/events.php:416
-msgid "Create New Event"
-msgstr "Crea un nuovo evento"
-
-#: mod/events.php:528
-msgid "Event details"
-msgstr "Dettagli dell'evento"
-
-#: mod/events.php:529
-msgid "Starting date and Title are required."
-msgstr "La data di inizio e il titolo sono richiesti."
-
-#: mod/events.php:530 mod/events.php:535
-msgid "Event Starts:"
-msgstr "L'evento inizia:"
-
-#: mod/events.php:530 mod/events.php:562
-msgid "Required"
-msgstr "Richiesto"
-
-#: mod/events.php:543 mod/events.php:568
-msgid "Finish date/time is not known or not relevant"
-msgstr "La data/ora di fine non è definita"
-
-#: mod/events.php:545 mod/events.php:550
-msgid "Event Finishes:"
-msgstr "L'evento finisce:"
-
-#: mod/events.php:556 mod/events.php:569
-msgid "Adjust for viewer timezone"
-msgstr "Visualizza con il fuso orario di chi legge"
-
-#: mod/events.php:558 src/Module/Profile/Profile.php:172
-#: src/Module/Settings/Profile/Index.php:253
-msgid "Description:"
-msgstr "Descrizione:"
-
-#: mod/events.php:560 src/Model/Event.php:84 src/Model/Event.php:111
-#: src/Model/Event.php:454 src/Model/Event.php:948 src/Model/Profile.php:364
-#: src/Module/Contact.php:622 src/Module/Directory.php:156
-#: src/Module/Notifications/Introductions.php:166
-#: src/Module/Profile/Profile.php:190
-msgid "Location:"
-msgstr "Posizione:"
-
-#: mod/events.php:562 mod/events.php:564
-msgid "Title:"
-msgstr "Titolo:"
-
-#: mod/events.php:565 mod/events.php:566
-msgid "Share this event"
-msgstr "Condividi questo evento"
-
-#: mod/events.php:572 mod/message.php:272 mod/message.php:442
-#: mod/photos.php:958 mod/photos.php:1064 mod/photos.php:1351
-#: mod/photos.php:1395 mod/photos.php:1442 mod/photos.php:1505
-#: src/Module/Contact/Advanced.php:140 src/Module/Contact/Poke.php:156
-#: src/Module/Contact.php:580 src/Module/Debug/Localtime.php:64
-#: src/Module/Delegation.php:151 src/Module/FriendSuggest.php:129
-#: src/Module/Install.php:230 src/Module/Install.php:270
-#: src/Module/Install.php:306 src/Module/Invite.php:175
-#: src/Module/Item/Compose.php:144 src/Module/Profile/Profile.php:241
-#: src/Module/Settings/Profile/Index.php:237 src/Object/Post.php:949
-#: view/theme/duepuntozero/config.php:69 view/theme/frio/config.php:160
-#: view/theme/quattro/config.php:71 view/theme/vier/config.php:119
-msgid "Submit"
-msgstr "Invia"
-
-#: mod/events.php:573 src/Module/Profile/Profile.php:242
-msgid "Basic"
-msgstr "Base"
-
-#: mod/events.php:574 src/Module/Admin/Site.php:594 src/Module/Contact.php:917
-#: src/Module/Profile/Profile.php:243
-msgid "Advanced"
-msgstr "Avanzate"
-
-#: mod/events.php:575 mod/photos.php:976 mod/photos.php:1347
-msgid "Permissions"
-msgstr "Permessi"
-
-#: mod/events.php:591
-msgid "Failed to remove event"
-msgstr "Rimozione evento fallita."
-
-#: mod/fbrowser.php:43 src/Content/Nav.php:179 src/Module/BaseProfile.php:68
-#: view/theme/frio/theme.php:227
-msgid "Photos"
-msgstr "Foto"
-
-#: mod/fbrowser.php:107 mod/fbrowser.php:136
-#: src/Module/Settings/Profile/Photo/Index.php:130
-msgid "Upload"
-msgstr "Carica"
-=======
 #: mod/dfrn_confirm.php:398
 msgid "Our site encryption key is apparently messed up."
 msgstr "La nostra chiave di criptazione del sito sembra essere corrotta."
@@ -2900,112 +1610,11 @@
 #: mod/settings.php:561
 msgid "Client key starts with"
 msgstr "Chiave del client inizia con"
->>>>>>> 6804cda5
 
 #: mod/settings.php:562
 msgid "No name"
 msgstr "Nessun nome"
 
-<<<<<<< HEAD
-#: mod/follow.php:65
-msgid "The contact could not be added."
-msgstr "Il contatto non può essere aggiunto."
-
-#: mod/follow.php:105
-msgid "You already added this contact."
-msgstr "Hai già aggiunto questo contatto."
-
-#: mod/follow.php:121
-msgid "The network type couldn't be detected. Contact can't be added."
-msgstr "Non è possibile rilevare il tipo di rete. Il contatto non può essere aggiunto."
-
-#: mod/follow.php:129
-msgid "Diaspora support isn't enabled. Contact can't be added."
-msgstr "Il supporto Diaspora non è abilitato. Il contatto non può essere aggiunto."
-
-#: mod/follow.php:134
-msgid "OStatus support is disabled. Contact can't be added."
-msgstr "Il supporto OStatus non è abilitato. Il contatto non può essere aggiunto."
-
-#: mod/follow.php:165 mod/unfollow.php:134
-msgid "Your Identity Address:"
-msgstr "L'indirizzo della tua identità:"
-
-#: mod/follow.php:166 mod/unfollow.php:140
-#: src/Module/Admin/Blocklist/Contact.php:100 src/Module/Contact.php:618
-#: src/Module/Notifications/Introductions.php:103
-#: src/Module/Notifications/Introductions.php:177
-msgid "Profile URL"
-msgstr "URL Profilo"
-
-#: mod/follow.php:167 src/Module/Contact.php:628
-#: src/Module/Notifications/Introductions.php:170
-#: src/Module/Profile/Profile.php:202
-msgid "Tags:"
-msgstr "Tag:"
-
-#: mod/follow.php:188 mod/unfollow.php:150 src/Module/BaseProfile.php:63
-#: src/Module/Contact.php:895
-msgid "Status Messages and Posts"
-msgstr "Messaggi di stato e post"
-
-#: mod/item.php:132 mod/item.php:136
-msgid "Unable to locate original post."
-msgstr "Impossibile trovare il messaggio originale."
-
-#: mod/item.php:336 mod/item.php:341
-msgid "Empty post discarded."
-msgstr "Messaggio vuoto scartato."
-
-#: mod/item.php:710
-msgid "Post updated."
-msgstr "Post aggiornato."
-
-#: mod/item.php:727 mod/item.php:732
-msgid "Item wasn't stored."
-msgstr "L'oggetto non è stato salvato."
-
-#: mod/item.php:743
-msgid "Item couldn't be fetched."
-msgstr "L'oggetto non può essere recuperato."
-
-#: mod/item.php:891 src/Module/Admin/Themes/Details.php:70
-#: src/Module/Admin/Themes/Index.php:59 src/Module/Debug/ItemBody.php:46
-#: src/Module/Debug/ItemBody.php:59
-msgid "Item not found."
-msgstr "Elemento non trovato."
-
-#: mod/item.php:923
-msgid "Do you really want to delete this item?"
-msgstr "Vuoi veramente cancellare questo elemento?"
-
-#: mod/lostpass.php:40
-msgid "No valid account found."
-msgstr "Nessun account valido trovato."
-
-#: mod/lostpass.php:52
-msgid "Password reset request issued. Check your email."
-msgstr "La richiesta per reimpostare la password è stata inviata. Controlla la tua email."
-
-#: mod/lostpass.php:58
-#, php-format
-msgid ""
-"\n"
-"\t\tDear %1$s,\n"
-"\t\t\tA request was recently received at \"%2$s\" to reset your account\n"
-"\t\tpassword. In order to confirm this request, please select the verification link\n"
-"\t\tbelow or paste it into your web browser address bar.\n"
-"\n"
-"\t\tIf you did NOT request this change, please DO NOT follow the link\n"
-"\t\tprovided and ignore and/or delete this email, the request will expire shortly.\n"
-"\n"
-"\t\tYour password will not be changed unless we can verify that you\n"
-"\t\tissued this request."
-msgstr "\nGentile %1$s,\n\tabbiamo ricevuto su \"%2$s\" una richiesta di resettare la password del tuo account. Per confermare questa richiesta, selezionate il link di conferma qui sotto o incollatelo nella barra indirizzo del vostro browser.\n\nSe NON hai richiesto questa modifica, NON selezionare il link e ignora o cancella questa email.\n\nLa tua password non verrà modificata a meno che non possiamo verificare che tu abbia effettivamente richiesto la modifica."
-
-#: mod/lostpass.php:69
-#, php-format
-=======
 #: mod/settings.php:563
 msgid "Remove authorization"
 msgstr "Rimuovi l'autorizzazione"
@@ -3223,42 +1832,21 @@
 msgstr "Pagina Organizzazione"
 
 #: mod/settings.php:767
->>>>>>> 6804cda5
 msgid ""
 "Account for an organisation that automatically approves contact requests as "
 "\"Followers\"."
 msgstr "Account per un'organizzazione, che automaticamente approva le richieste di contatto come \"Follower\"."
 
-<<<<<<< HEAD
-#: mod/lostpass.php:84
-#, php-format
-msgid "Password reset requested at %s"
-msgstr "Richiesta reimpostazione password su %s"
-
-#: mod/lostpass.php:100
-=======
 #: mod/settings.php:770 src/Module/Admin/Users.php:191
 msgid "News Page"
 msgstr "Pagina Notizie"
 
 #: mod/settings.php:771
->>>>>>> 6804cda5
 msgid ""
 "Account for a news reflector that automatically approves contact requests as"
 " \"Followers\"."
 msgstr "Account per notizie, che automaticamente approva le richieste di contatto come \"Follower\""
 
-<<<<<<< HEAD
-#: mod/lostpass.php:113
-msgid "Request has expired, please make a new one."
-msgstr "La richiesta è scaduta, si prega di crearne una nuova."
-
-#: mod/lostpass.php:128
-msgid "Forgot your Password?"
-msgstr "Hai dimenticato la password?"
-
-#: mod/lostpass.php:129
-=======
 #: mod/settings.php:774 src/Module/Admin/Users.php:192
 msgid "Community Forum"
 msgstr "Community Forum"
@@ -3272,53 +1860,11 @@
 msgstr "Pagina Account Normale"
 
 #: mod/settings.php:779
->>>>>>> 6804cda5
 msgid ""
 "Account for a regular personal profile that requires manual approval of "
 "\"Friends\" and \"Followers\"."
 msgstr "Account per un profilo personale, che richiede l'approvazione delle richieste di contatto come \"Amico\" o \"Follower\"."
 
-<<<<<<< HEAD
-#: mod/lostpass.php:130 src/Module/Security/Login.php:144
-msgid "Nickname or Email: "
-msgstr "Nome utente o email: "
-
-#: mod/lostpass.php:131
-msgid "Reset"
-msgstr "Reimposta"
-
-#: mod/lostpass.php:146 src/Module/Security/Login.php:156
-msgid "Password Reset"
-msgstr "Reimpostazione password"
-
-#: mod/lostpass.php:147
-msgid "Your password has been reset as requested."
-msgstr "La tua password è stata reimpostata come richiesto."
-
-#: mod/lostpass.php:148
-msgid "Your new password is"
-msgstr "La tua nuova password è"
-
-#: mod/lostpass.php:149
-msgid "Save or copy your new password - and then"
-msgstr "Salva o copia la tua nuova password, quindi"
-
-#: mod/lostpass.php:150
-msgid "click here to login"
-msgstr "clicca qui per entrare"
-
-#: mod/lostpass.php:151
-msgid ""
-"Your password may be changed from the <em>Settings</em> page after "
-"successful login."
-msgstr "Puoi cambiare la tua password dalla pagina <em>Impostazioni</em> dopo aver effettuato l'accesso."
-
-#: mod/lostpass.php:155
-msgid "Your password has been reset."
-msgstr "La tua password è stata reimpostata."
-
-#: mod/lostpass.php:158
-=======
 #: mod/settings.php:782 src/Module/Admin/Users.php:183
 msgid "Soapbox Page"
 msgstr "Pagina Sandbox"
@@ -3368,7 +1914,6 @@
 msgstr "Pubblica il tuo profilo nell'elenco locale del tuo sito?"
 
 #: mod/settings.php:814
->>>>>>> 6804cda5
 #, php-format
 msgid ""
 "Your profile will be published in this node's <a href=\"%s\">local "
@@ -3376,136 +1921,18 @@
 " system settings."
 msgstr "Il tuo profilo verrà pubblicato nella <a href=\"%s\">directory locale</a> di questo nodo. I dettagli del tuo profilo potrebbero essere visibili pubblicamente a seconda delle impostazioni di sistema."
 
-<<<<<<< HEAD
-#: mod/lostpass.php:164
-=======
 #: mod/settings.php:820
->>>>>>> 6804cda5
 #, php-format
 msgid ""
 "Your profile will also be published in the global friendica directories "
 "(e.g. <a href=\"%s\">%s</a>)."
 msgstr "Il tuo profilo sarà anche pubblicato nelle directory globali di friendica (es. <a href=\"%s\">%s</a>)."
 
-<<<<<<< HEAD
-#: mod/lostpass.php:176
-=======
 #: mod/settings.php:826
->>>>>>> 6804cda5
 #, php-format
 msgid "Your Identity Address is <strong>'%s'</strong> or '%s'."
 msgstr "L'indirizzo della tua identità è <strong>'%s'</strong> or '%s'."
 
-<<<<<<< HEAD
-#: mod/match.php:62
-msgid "No keywords to match. Please add keywords to your profile."
-msgstr "Nessuna parola chiave corrisponde. Per favore aggiungi parole chiave al tuo profilo."
-
-#: mod/match.php:105 src/Content/Pager.php:216
-msgid "first"
-msgstr "primo"
-
-#: mod/match.php:110 src/Content/Pager.php:276
-msgid "next"
-msgstr "succ"
-
-#: mod/match.php:120 src/Module/BaseSearch.php:117
-msgid "No matches"
-msgstr "Nessun risultato"
-
-#: mod/match.php:125
-msgid "Profile Match"
-msgstr "Profili corrispondenti"
-
-#: mod/message.php:47 mod/message.php:128 src/Content/Nav.php:276
-msgid "New Message"
-msgstr "Nuovo messaggio"
-
-#: mod/message.php:84 mod/wallmessage.php:76
-msgid "No recipient selected."
-msgstr "Nessun destinatario selezionato."
-
-#: mod/message.php:88
-msgid "Unable to locate contact information."
-msgstr "Impossibile trovare le informazioni del contatto."
-
-#: mod/message.php:91 mod/wallmessage.php:82
-msgid "Message could not be sent."
-msgstr "Il messaggio non può essere inviato."
-
-#: mod/message.php:94 mod/wallmessage.php:85
-msgid "Message collection failure."
-msgstr "Errore recuperando il messaggio."
-
-#: mod/message.php:122 src/Module/Notifications/Introductions.php:111
-#: src/Module/Notifications/Introductions.php:149
-#: src/Module/Notifications/Notification.php:56
-msgid "Discard"
-msgstr "Scarta"
-
-#: mod/message.php:135 src/Content/Nav.php:273 view/theme/frio/theme.php:234
-msgid "Messages"
-msgstr "Messaggi"
-
-#: mod/message.php:160
-msgid "Do you really want to delete this message?"
-msgstr "Vuoi veramente cancellare questo messaggio?"
-
-#: mod/message.php:178
-msgid "Conversation not found."
-msgstr "Conversazione non trovata."
-
-#: mod/message.php:183
-msgid "Message was not deleted."
-msgstr "Il messaggio non è stato eliminato."
-
-#: mod/message.php:201
-msgid "Conversation was not removed."
-msgstr "La conversazione non è stata rimossa."
-
-#: mod/message.php:215 mod/message.php:365 mod/wallmessage.php:137
-msgid "Please enter a link URL:"
-msgstr "Inserisci l'indirizzo del link:"
-
-#: mod/message.php:257 mod/wallmessage.php:142
-msgid "Send Private Message"
-msgstr "Invia un messaggio privato"
-
-#: mod/message.php:258 mod/message.php:431 mod/wallmessage.php:144
-msgid "To:"
-msgstr "A:"
-
-#: mod/message.php:262 mod/message.php:433 mod/wallmessage.php:145
-msgid "Subject:"
-msgstr "Oggetto:"
-
-#: mod/message.php:266 mod/message.php:436 mod/wallmessage.php:151
-#: src/Module/Invite.php:168
-msgid "Your message:"
-msgstr "Il tuo messaggio:"
-
-#: mod/message.php:300
-msgid "No messages."
-msgstr "Nessun messaggio."
-
-#: mod/message.php:357
-msgid "Message not available."
-msgstr "Messaggio non disponibile."
-
-#: mod/message.php:407
-msgid "Delete message"
-msgstr "Elimina il messaggio"
-
-#: mod/message.php:409 mod/message.php:537
-msgid "D, d M Y - g:i A"
-msgstr "D d M Y - G:i"
-
-#: mod/message.php:424 mod/message.php:534
-msgid "Delete conversation"
-msgstr "Elimina la conversazione"
-
-#: mod/message.php:426
-=======
 #: mod/settings.php:837
 msgid "Account Settings"
 msgstr "Impostazioni account"
@@ -3603,7 +2030,6 @@
 msgstr "Vuoi che il tuo profilo sia ricercabile globalmente?"
 
 #: mod/settings.php:866
->>>>>>> 6804cda5
 msgid ""
 "Activate this setting if you want others to easily find and follow you. Your"
 " profile will be searchable on remote systems. This setting also determines "
@@ -3611,170 +2037,6 @@
 "indexed or not."
 msgstr "Attiva questa impostazione se vuoi che gli altri ti trovino facilmente e ti seguano. Il tuo profilo sarà ricercabile da sistemi remoti. Questa impostazione determina anche se Friendica informerà i motori di ricerca che il tuo profilo sia indicizzabile o meno."
 
-<<<<<<< HEAD
-#: mod/message.php:430
-msgid "Send Reply"
-msgstr "Invia la risposta"
-
-#: mod/message.php:513
-#, php-format
-msgid "Unknown sender - %s"
-msgstr "Mittente sconosciuto - %s"
-
-#: mod/message.php:515
-#, php-format
-msgid "You and %s"
-msgstr "Tu e %s"
-
-#: mod/message.php:517
-#, php-format
-msgid "%s and You"
-msgstr "%s e Tu"
-
-#: mod/message.php:540
-#, php-format
-msgid "%d message"
-msgid_plural "%d messages"
-msgstr[0] "%d messaggio"
-msgstr[1] "%d messaggi"
-
-#: mod/network.php:297
-msgid "No items found"
-msgstr "Nessun oggetto trovato"
-
-#: mod/network.php:528
-msgid "No such group"
-msgstr "Nessun gruppo"
-
-#: mod/network.php:536
-#, php-format
-msgid "Group: %s"
-msgstr "Gruppo: %s"
-
-#: mod/network.php:548 src/Module/Contact/Contacts.php:28
-msgid "Invalid contact."
-msgstr "Contatto non valido."
-
-#: mod/network.php:686
-msgid "Latest Activity"
-msgstr "Ultima Attività"
-
-#: mod/network.php:689
-msgid "Sort by latest activity"
-msgstr "Ordina per ultima attività"
-
-#: mod/network.php:694
-msgid "Latest Posts"
-msgstr "Ultimi Post"
-
-#: mod/network.php:697
-msgid "Sort by post received date"
-msgstr "Ordina per data di ricezione del post"
-
-#: mod/network.php:704 src/Module/Settings/Profile/Index.php:242
-msgid "Personal"
-msgstr "Personale"
-
-#: mod/network.php:707
-msgid "Posts that mention or involve you"
-msgstr "Messaggi che ti citano o coinvolgono"
-
-#: mod/network.php:713
-msgid "Starred"
-msgstr "Preferiti"
-
-#: mod/network.php:716
-msgid "Favourite Posts"
-msgstr "Messaggi preferiti"
-
-#: mod/notes.php:50 src/Module/BaseProfile.php:110
-msgid "Personal Notes"
-msgstr "Note personali"
-
-#: mod/ostatus_subscribe.php:35
-msgid "Subscribing to OStatus contacts"
-msgstr "Iscrizione a contatti OStatus"
-
-#: mod/ostatus_subscribe.php:45
-msgid "No contact provided."
-msgstr "Nessun contatto disponibile."
-
-#: mod/ostatus_subscribe.php:51
-msgid "Couldn't fetch information for contact."
-msgstr "Non è stato possibile recuperare le informazioni del contatto."
-
-#: mod/ostatus_subscribe.php:61
-msgid "Couldn't fetch friends for contact."
-msgstr "Non è stato possibile recuperare gli amici del contatto."
-
-#: mod/ostatus_subscribe.php:79 mod/repair_ostatus.php:65
-msgid "Done"
-msgstr "Fatto"
-
-#: mod/ostatus_subscribe.php:93
-msgid "success"
-msgstr "successo"
-
-#: mod/ostatus_subscribe.php:95
-msgid "failed"
-msgstr "fallito"
-
-#: mod/ostatus_subscribe.php:98 src/Object/Post.php:305
-msgid "ignored"
-msgstr "ignorato"
-
-#: mod/ostatus_subscribe.php:103 mod/repair_ostatus.php:71
-msgid "Keep this window open until done."
-msgstr "Tieni questa finestra aperta fino a che ha finito."
-
-#: mod/photos.php:127 src/Module/BaseProfile.php:71
-msgid "Photo Albums"
-msgstr "Album foto"
-
-#: mod/photos.php:128 mod/photos.php:1609
-msgid "Recent Photos"
-msgstr "Foto recenti"
-
-#: mod/photos.php:130 mod/photos.php:1115 mod/photos.php:1611
-msgid "Upload New Photos"
-msgstr "Carica nuove foto"
-
-#: mod/photos.php:148 src/Module/BaseSettings.php:37
-msgid "everybody"
-msgstr "tutti"
-
-#: mod/photos.php:185
-msgid "Contact information unavailable"
-msgstr "I dati di questo contatto non sono disponibili"
-
-#: mod/photos.php:207
-msgid "Album not found."
-msgstr "Album non trovato."
-
-#: mod/photos.php:265
-msgid "Album successfully deleted"
-msgstr "Album eliminato con successo"
-
-#: mod/photos.php:267
-msgid "Album was empty."
-msgstr "L'album era vuoto."
-
-#: mod/photos.php:299
-msgid "Failed to delete the photo."
-msgstr "Eliminazione della foto non riuscita."
-
-#: mod/photos.php:583
-msgid "a photo"
-msgstr "una foto"
-
-#: mod/photos.php:583
-#, php-format
-msgid "%1$s was tagged in %2$s by %3$s"
-msgstr "%1$s è stato taggato in %2$s da %3$s"
-
-#: mod/photos.php:678 mod/photos.php:681 mod/photos.php:708
-#: mod/wall_upload.php:174 src/Module/Settings/Profile/Photo/Index.php:61
-=======
 #: mod/settings.php:867
 msgid "Hide your contact/friend list from viewers of your profile?"
 msgstr "Nascondere la lista dei tuo contatti/amici dai visitatori del tuo profilo?"
@@ -4304,502 +2566,24 @@
 
 #: mod/wall_upload.php:174 mod/photos.php:679 mod/photos.php:682
 #: mod/photos.php:709 src/Module/Settings/Profile/Photo/Index.php:61
->>>>>>> 6804cda5
 #, php-format
 msgid "Image exceeds size limit of %s"
 msgstr "La dimensione dell'immagine supera il limite di %s"
 
-<<<<<<< HEAD
-#: mod/photos.php:684
-msgid "Image upload didn't complete, please try again"
-msgstr "Caricamento dell'immagine non completato. Prova di nuovo."
-
-#: mod/photos.php:687
-msgid "Image file is missing"
-msgstr "Il file dell'immagine è mancante"
-
-#: mod/photos.php:692
-msgid ""
-"Server can't accept new file upload at this time, please contact your "
-"administrator"
-msgstr "Il server non può accettare il caricamento di un nuovo file in questo momento, contattare l'amministratore"
-
-#: mod/photos.php:716
-msgid "Image file is empty."
-msgstr "Il file dell'immagine è vuoto."
-
-#: mod/photos.php:731 mod/wall_upload.php:188
-=======
 #: mod/wall_upload.php:188 mod/photos.php:732
->>>>>>> 6804cda5
 #: src/Module/Settings/Profile/Photo/Index.php:70
 msgid "Unable to process image."
 msgstr "Impossibile caricare l'immagine."
 
-<<<<<<< HEAD
-#: mod/photos.php:760 mod/wall_upload.php:227
-=======
 #: mod/wall_upload.php:219
 msgid "Wall Photos"
 msgstr "Foto della bacheca"
 
 #: mod/wall_upload.php:227 mod/photos.php:761
->>>>>>> 6804cda5
 #: src/Module/Settings/Profile/Photo/Index.php:97
 msgid "Image upload failed."
 msgstr "Caricamento immagine fallito."
 
-<<<<<<< HEAD
-#: mod/photos.php:848
-msgid "No photos selected"
-msgstr "Nessuna foto selezionata"
-
-#: mod/photos.php:914 mod/videos.php:182
-msgid "Access to this item is restricted."
-msgstr "Questo oggetto non è visibile a tutti."
-
-#: mod/photos.php:968
-msgid "Upload Photos"
-msgstr "Carica foto"
-
-#: mod/photos.php:972 mod/photos.php:1060
-msgid "New album name: "
-msgstr "Nome nuovo album: "
-
-#: mod/photos.php:973
-msgid "or select existing album:"
-msgstr "o seleziona un album esistente:"
-
-#: mod/photos.php:974
-msgid "Do not show a status post for this upload"
-msgstr "Non creare un post per questo upload"
-
-#: mod/photos.php:990 mod/photos.php:1355
-msgid "Show to Groups"
-msgstr "Mostra ai gruppi"
-
-#: mod/photos.php:991 mod/photos.php:1356
-msgid "Show to Contacts"
-msgstr "Mostra ai contatti"
-
-#: mod/photos.php:1042
-msgid "Do you really want to delete this photo album and all its photos?"
-msgstr "Vuoi davvero cancellare questo album e tutte le sue foto?"
-
-#: mod/photos.php:1044 mod/photos.php:1065
-msgid "Delete Album"
-msgstr "Rimuovi album"
-
-#: mod/photos.php:1071
-msgid "Edit Album"
-msgstr "Modifica album"
-
-#: mod/photos.php:1072
-msgid "Drop Album"
-msgstr ""
-
-#: mod/photos.php:1077
-msgid "Show Newest First"
-msgstr "Mostra nuove foto per prime"
-
-#: mod/photos.php:1079
-msgid "Show Oldest First"
-msgstr "Mostra vecchie foto per prime"
-
-#: mod/photos.php:1100 mod/photos.php:1594
-msgid "View Photo"
-msgstr "Vedi foto"
-
-#: mod/photos.php:1137
-msgid "Permission denied. Access to this item may be restricted."
-msgstr "Permesso negato. L'accesso a questo elemento può essere limitato."
-
-#: mod/photos.php:1139
-msgid "Photo not available"
-msgstr "Foto non disponibile"
-
-#: mod/photos.php:1149
-msgid "Do you really want to delete this photo?"
-msgstr "Vuoi veramente cancellare questa foto?"
-
-#: mod/photos.php:1151 mod/photos.php:1352
-msgid "Delete Photo"
-msgstr "Rimuovi foto"
-
-#: mod/photos.php:1242
-msgid "View photo"
-msgstr "Vedi foto"
-
-#: mod/photos.php:1244
-msgid "Edit photo"
-msgstr "Modifica foto"
-
-#: mod/photos.php:1245
-msgid "Delete photo"
-msgstr "Elimina foto"
-
-#: mod/photos.php:1246
-msgid "Use as profile photo"
-msgstr "Usa come foto del profilo"
-
-#: mod/photos.php:1253
-msgid "Private Photo"
-msgstr "Foto privata"
-
-#: mod/photos.php:1259
-msgid "View Full Size"
-msgstr "Vedi dimensione intera"
-
-#: mod/photos.php:1320
-msgid "Tags: "
-msgstr "Tag: "
-
-#: mod/photos.php:1323
-msgid "[Select tags to remove]"
-msgstr "[Seleziona tag da rimuovere]"
-
-#: mod/photos.php:1338
-msgid "New album name"
-msgstr "Nuovo nome dell'album"
-
-#: mod/photos.php:1339
-msgid "Caption"
-msgstr "Titolo"
-
-#: mod/photos.php:1340
-msgid "Add a Tag"
-msgstr "Aggiungi tag"
-
-#: mod/photos.php:1340
-msgid ""
-"Example: @bob, @Barbara_Jensen, @jim@example.com, #California, #camping"
-msgstr "Esempio: @bob, @Barbara_Jensen, @jim@example.com, #California, #camping"
-
-#: mod/photos.php:1341
-msgid "Do not rotate"
-msgstr "Non ruotare"
-
-#: mod/photos.php:1342
-msgid "Rotate CW (right)"
-msgstr "Ruota a destra"
-
-#: mod/photos.php:1343
-msgid "Rotate CCW (left)"
-msgstr "Ruota a sinistra"
-
-#: mod/photos.php:1376 src/Object/Post.php:345
-msgid "I like this (toggle)"
-msgstr "Mi piace (clic per cambiare)"
-
-#: mod/photos.php:1377 src/Object/Post.php:346
-msgid "I don't like this (toggle)"
-msgstr "Non mi piace (clic per cambiare)"
-
-#: mod/photos.php:1392 mod/photos.php:1439 mod/photos.php:1502
-#: src/Module/Contact.php:1059 src/Module/Item/Compose.php:142
-#: src/Object/Post.php:946
-msgid "This is you"
-msgstr "Questo sei tu"
-
-#: mod/photos.php:1394 mod/photos.php:1441 mod/photos.php:1504
-#: src/Object/Post.php:482 src/Object/Post.php:948
-msgid "Comment"
-msgstr "Commento"
-
-#: mod/photos.php:1530
-msgid "Map"
-msgstr "Mappa"
-
-#: mod/photos.php:1600 mod/videos.php:259
-msgid "View Album"
-msgstr "Sfoglia l'album"
-
-#: mod/ping.php:285
-msgid "{0} wants to be your friend"
-msgstr "{0} vuole essere tuo amico"
-
-#: mod/ping.php:301
-msgid "{0} requested registration"
-msgstr "{0} chiede la registrazione"
-
-#: mod/redir.php:50 mod/redir.php:130
-msgid "Bad Request."
-msgstr "Richiesta Errata."
-
-#: mod/removeme.php:63
-msgid "User deleted their account"
-msgstr "L'utente ha cancellato il suo account"
-
-#: mod/removeme.php:64
-msgid ""
-"On your Friendica node an user deleted their account. Please ensure that "
-"their data is removed from the backups."
-msgstr "Sul tuo nodo Friendica un utente ha cancellato il suo account. Assicurati che i suoi dati siano rimossi dai backup."
-
-#: mod/removeme.php:65
-#, php-format
-msgid "The user id is %d"
-msgstr "L'id utente è %d"
-
-#: mod/removeme.php:99 mod/removeme.php:102
-msgid "Remove My Account"
-msgstr "Rimuovi il mio account"
-
-#: mod/removeme.php:100
-msgid ""
-"This will completely remove your account. Once this has been done it is not "
-"recoverable."
-msgstr "Questo comando rimuoverà completamente il tuo account. Una volta rimosso non potrai più recuperarlo."
-
-#: mod/removeme.php:101
-msgid "Please enter your password for verification:"
-msgstr "Inserisci la tua password per verifica:"
-
-#: mod/repair_ostatus.php:36
-msgid "Resubscribing to OStatus contacts"
-msgstr "Risottoscrivi i contatti OStatus"
-
-#: mod/repair_ostatus.php:50 src/Module/Debug/ActivityPubConversion.php:130
-#: src/Module/Debug/Babel.php:269 src/Module/Security/TwoFactor/Verify.php:82
-msgid "Error"
-msgid_plural "Errors"
-msgstr[0] "Errori"
-msgstr[1] "Errori"
-
-#: mod/settings.php:90
-msgid "Missing some important data!"
-msgstr "Mancano alcuni dati importanti!"
-
-#: mod/settings.php:92 mod/settings.php:525 src/Module/Contact.php:846
-msgid "Update"
-msgstr "Aggiorna"
-
-#: mod/settings.php:200
-msgid "Failed to connect with email account using the settings provided."
-msgstr "Impossibile collegarsi all'account email con i parametri forniti."
-
-#: mod/settings.php:229
-msgid "Contact CSV file upload error"
-msgstr "Errore nel caricamento del file CSV dei contatti"
-
-#: mod/settings.php:244
-msgid "Importing Contacts done"
-msgstr "Importazione dei Contatti riuscita"
-
-#: mod/settings.php:255
-msgid "Relocate message has been send to your contacts"
-msgstr "Il messaggio di trasloco è stato inviato ai tuoi contatti"
-
-#: mod/settings.php:267
-msgid "Passwords do not match."
-msgstr "Le password non corrispondono."
-
-#: mod/settings.php:275 src/Console/User.php:166
-msgid "Password update failed. Please try again."
-msgstr "Aggiornamento password fallito. Prova ancora."
-
-#: mod/settings.php:278 src/Console/User.php:169
-msgid "Password changed."
-msgstr "Password cambiata."
-
-#: mod/settings.php:281
-msgid "Password unchanged."
-msgstr "Password non modificata."
-
-#: mod/settings.php:364
-msgid "Please use a shorter name."
-msgstr "Per favore utilizza un nome più corto."
-
-#: mod/settings.php:367
-msgid "Name too short."
-msgstr "Nome troppo corto."
-
-#: mod/settings.php:374
-msgid "Wrong Password."
-msgstr "Password Sbagliata."
-
-#: mod/settings.php:379
-msgid "Invalid email."
-msgstr "Email non valida."
-
-#: mod/settings.php:385
-msgid "Cannot change to that email."
-msgstr "Non puoi usare quella email."
-
-#: mod/settings.php:422
-msgid "Private forum has no privacy permissions. Using default privacy group."
-msgstr "Il forum privato non ha permessi di privacy. Uso il gruppo di privacy predefinito."
-
-#: mod/settings.php:425
-msgid "Private forum has no privacy permissions and no default privacy group."
-msgstr "Il gruppo privato non ha permessi di privacy e nessun gruppo di privacy predefinito."
-
-#: mod/settings.php:442
-msgid "Settings were not updated."
-msgstr "Le impostazioni non sono state aggiornate."
-
-#: mod/settings.php:498 mod/settings.php:524 mod/settings.php:558
-msgid "Add application"
-msgstr "Aggiungi applicazione"
-
-#: mod/settings.php:499 mod/settings.php:606 mod/settings.php:704
-#: mod/settings.php:859 src/Module/Admin/Addons/Index.php:69
-#: src/Module/Admin/Features.php:87 src/Module/Admin/Logs/Settings.php:80
-#: src/Module/Admin/Site.php:589 src/Module/Admin/Themes/Index.php:113
-#: src/Module/Admin/Tos.php:66 src/Module/Settings/Delegation.php:170
-#: src/Module/Settings/Display.php:185
-msgid "Save Settings"
-msgstr "Salva Impostazioni"
-
-#: mod/settings.php:501 mod/settings.php:527
-#: src/Module/Admin/Blocklist/Contact.php:90 src/Module/Admin/Users.php:237
-#: src/Module/Admin/Users.php:248 src/Module/Admin/Users.php:262
-#: src/Module/Admin/Users.php:278 src/Module/Contact/Advanced.php:150
-msgid "Name"
-msgstr "Nome"
-
-#: mod/settings.php:502 mod/settings.php:528
-msgid "Consumer Key"
-msgstr "Consumer Key"
-
-#: mod/settings.php:503 mod/settings.php:529
-msgid "Consumer Secret"
-msgstr "Consumer Secret"
-
-#: mod/settings.php:504 mod/settings.php:530
-msgid "Redirect"
-msgstr "Redirect"
-
-#: mod/settings.php:505 mod/settings.php:531
-msgid "Icon url"
-msgstr "Url icona"
-
-#: mod/settings.php:516
-msgid "You can't edit this application."
-msgstr "Non puoi modificare questa applicazione."
-
-#: mod/settings.php:557
-msgid "Connected Apps"
-msgstr "Applicazioni Collegate"
-
-#: mod/settings.php:559 src/Object/Post.php:184 src/Object/Post.php:186
-msgid "Edit"
-msgstr "Modifica"
-
-#: mod/settings.php:561
-msgid "Client key starts with"
-msgstr "Chiave del client inizia con"
-
-#: mod/settings.php:562
-msgid "No name"
-msgstr "Nessun nome"
-
-#: mod/settings.php:563
-msgid "Remove authorization"
-msgstr "Rimuovi l'autorizzazione"
-
-#: mod/settings.php:574
-msgid "No Addon settings configured"
-msgstr "Nessun addon ha impostazioni modificabili"
-
-#: mod/settings.php:583
-msgid "Addon Settings"
-msgstr "Impostazioni Addon"
-
-#: mod/settings.php:604
-msgid "Additional Features"
-msgstr "Funzionalità aggiuntive"
-
-#: mod/settings.php:629
-msgid "Diaspora (Socialhome, Hubzilla)"
-msgstr "Diaspora (Socialhome, Hubzilla)"
-
-#: mod/settings.php:629 mod/settings.php:630
-msgid "enabled"
-msgstr "abilitato"
-
-#: mod/settings.php:629 mod/settings.php:630
-msgid "disabled"
-msgstr "disabilitato"
-
-#: mod/settings.php:629 mod/settings.php:630
-#, php-format
-msgid "Built-in support for %s connectivity is %s"
-msgstr "Il supporto integrato per la connettività con %s è %s"
-
-#: mod/settings.php:630
-msgid "OStatus (GNU Social)"
-msgstr "OStatus (GNU Social)"
-
-#: mod/settings.php:661
-msgid "Email access is disabled on this site."
-msgstr "L'accesso email è disabilitato su questo sito."
-
-#: mod/settings.php:666 mod/settings.php:702
-msgid "None"
-msgstr "Nessuna"
-
-#: mod/settings.php:672 src/Module/BaseSettings.php:80
-msgid "Social Networks"
-msgstr "Social Networks"
-
-#: mod/settings.php:677
-msgid "General Social Media Settings"
-msgstr "Impostazioni Media Sociali"
-
-#: mod/settings.php:678
-msgid "Accept only top level posts by contacts you follow"
-msgstr "Accetta solo post di primo livello dai contatti che segui"
-
-#: mod/settings.php:678
-msgid ""
-"The system does an auto completion of threads when a comment arrives. This "
-"has got the side effect that you can receive posts that had been started by "
-"a non-follower but had been commented by someone you follow. This setting "
-"deactivates this behaviour. When activated, you strictly only will receive "
-"posts from people you really do follow."
-msgstr ""
-
-#: mod/settings.php:679
-msgid "Disable Content Warning"
-msgstr "Disabilita Avviso Contenuto"
-
-#: mod/settings.php:679
-msgid ""
-"Users on networks like Mastodon or Pleroma are able to set a content warning"
-" field which collapse their post by default. This disables the automatic "
-"collapsing and sets the content warning as the post title. Doesn't affect "
-"any other content filtering you eventually set up."
-msgstr "Gli utenti su reti come Mastodon o Pleroma sono in grado di impostare un campo di avviso che collassa i loro post. Questa impostazione disabilita il collasso automatico e imposta l'avviso di contenuto come titolo del post. Non ha effetto su altri filtri di contenuto che hai eventualmente impostato."
-
-#: mod/settings.php:680
-msgid "Disable intelligent shortening"
-msgstr "Disabilita accorciamento intelligente"
-
-#: mod/settings.php:680
-msgid ""
-"Normally the system tries to find the best link to add to shortened posts. "
-"If this option is enabled then every shortened post will always point to the"
-" original friendica post."
-msgstr "Normalmente il sistema tenta di trovare il migliore link da aggiungere a un post accorciato. Se questa opzione è abilitata, ogni post accorciato conterrà sempre un link al post originale su Friendica."
-
-#: mod/settings.php:681
-msgid "Attach the link title"
-msgstr ""
-
-#: mod/settings.php:681
-msgid ""
-"When activated, the title of the attached link will be added as a title on "
-"posts to Diaspora. This is mostly helpful with \"remote-self\" contacts that"
-" share feed content."
-msgstr ""
-
-#: mod/settings.php:682
-msgid "Automatically follow any GNU Social (OStatus) followers/mentioners"
-msgstr "Segui automaticamente chiunque da GNU Social (OStatus)  ti segua o ti menzioni"
-
-#: mod/settings.php:682
-=======
 #: mod/lostpass.php:40
 msgid "No valid account found."
 msgstr "Nessun account valido trovato."
@@ -5180,609 +2964,6 @@
 msgstr "Puoi importare un account da un altro server Friendica."
 
 #: mod/uimport.php:65
->>>>>>> 6804cda5
-msgid ""
-"If you receive a message from an unknown OStatus user, this option decides "
-"what to do. If it is checked, a new contact will be created for every "
-"unknown user."
-msgstr "Se ricevi un messaggio da un utente OStatus sconosciuto, questa opzione decide cosa fare. Se selezionato, un nuovo contatto verrà creato per ogni utente sconosciuto."
-
-<<<<<<< HEAD
-#: mod/settings.php:683
-msgid "Default group for OStatus contacts"
-msgstr "Gruppo di default per i contatti OStatus"
-
-#: mod/settings.php:684
-msgid "Your legacy GNU Social account"
-msgstr "Il tuo vecchio account GNU Social"
-
-#: mod/settings.php:684
-msgid ""
-"If you enter your old GNU Social/Statusnet account name here (in the format "
-"user@domain.tld), your contacts will be added automatically. The field will "
-"be emptied when done."
-msgstr "Se inserisci il nome del tuo vecchio account GNU Social/Statusnet qui (nel formato utente@dominio.tld), i tuoi contatti verranno automaticamente aggiunti. Il campo verrà svuotato una volta terminato."
-
-#: mod/settings.php:687
-msgid "Repair OStatus subscriptions"
-msgstr "Ripara le iscrizioni OStatus"
-
-#: mod/settings.php:691
-msgid "Email/Mailbox Setup"
-msgstr "Impostazioni email"
-
-#: mod/settings.php:692
-msgid ""
-"If you wish to communicate with email contacts using this service "
-"(optional), please specify how to connect to your mailbox."
-msgstr "Se vuoi comunicare con i contatti email usando questo servizio, specifica come collegarti alla tua casella di posta. (opzionale)"
-
-#: mod/settings.php:693
-msgid "Last successful email check:"
-msgstr "Ultimo controllo email eseguito con successo:"
-
-#: mod/settings.php:695
-msgid "IMAP server name:"
-msgstr "Nome server IMAP:"
-
-#: mod/settings.php:696
-msgid "IMAP port:"
-msgstr "Porta IMAP:"
-
-#: mod/settings.php:697
-msgid "Security:"
-msgstr "Sicurezza:"
-
-#: mod/settings.php:698
-msgid "Email login name:"
-msgstr "Nome utente email:"
-
-#: mod/settings.php:699
-msgid "Email password:"
-msgstr "Password email:"
-
-#: mod/settings.php:700
-msgid "Reply-to address:"
-msgstr "Indirizzo di risposta:"
-
-#: mod/settings.php:701
-msgid "Send public posts to all email contacts:"
-msgstr "Invia i messaggi pubblici ai contatti email:"
-
-#: mod/settings.php:702
-msgid "Action after import:"
-msgstr "Azione post importazione:"
-
-#: mod/settings.php:702 src/Content/Nav.php:270
-msgid "Mark as seen"
-msgstr "Segna come letto"
-
-#: mod/settings.php:702
-msgid "Move to folder"
-msgstr "Sposta nella cartella"
-
-#: mod/settings.php:703
-msgid "Move to folder:"
-msgstr "Sposta nella cartella:"
-
-#: mod/settings.php:717
-msgid "Unable to find your profile. Please contact your admin."
-msgstr "Impossibile trovare il tuo profilo. Contatta il tuo amministratore."
-
-#: mod/settings.php:753
-msgid "Account Types"
-msgstr "Tipi di Account"
-
-#: mod/settings.php:754
-msgid "Personal Page Subtypes"
-msgstr "Sottotipi di Pagine Personali"
-
-#: mod/settings.php:755
-msgid "Community Forum Subtypes"
-msgstr "Sottotipi di Community Forum"
-
-#: mod/settings.php:762 src/Module/Admin/Users.php:194
-msgid "Personal Page"
-msgstr "Pagina Personale"
-
-#: mod/settings.php:763
-msgid "Account for a personal profile."
-msgstr "Account per profilo personale."
-
-#: mod/settings.php:766 src/Module/Admin/Users.php:195
-msgid "Organisation Page"
-msgstr "Pagina Organizzazione"
-
-#: mod/settings.php:767
-msgid ""
-"Account for an organisation that automatically approves contact requests as "
-"\"Followers\"."
-msgstr "Account per un'organizzazione, che automaticamente approva le richieste di contatto come \"Follower\"."
-
-#: mod/settings.php:770 src/Module/Admin/Users.php:196
-msgid "News Page"
-msgstr "Pagina Notizie"
-
-#: mod/settings.php:771
-msgid ""
-"Account for a news reflector that automatically approves contact requests as"
-" \"Followers\"."
-msgstr "Account per notizie, che automaticamente approva le richieste di contatto come \"Follower\""
-
-#: mod/settings.php:774 src/Module/Admin/Users.php:197
-msgid "Community Forum"
-msgstr "Community Forum"
-
-#: mod/settings.php:775
-msgid "Account for community discussions."
-msgstr "Account per discussioni comunitarie."
-
-#: mod/settings.php:778 src/Module/Admin/Users.php:187
-msgid "Normal Account Page"
-msgstr "Pagina Account Normale"
-
-#: mod/settings.php:779
-msgid ""
-"Account for a regular personal profile that requires manual approval of "
-"\"Friends\" and \"Followers\"."
-msgstr "Account per un profilo personale, che richiede l'approvazione delle richieste di contatto come \"Amico\" o \"Follower\"."
-
-#: mod/settings.php:782 src/Module/Admin/Users.php:188
-msgid "Soapbox Page"
-msgstr "Pagina Sandbox"
-
-#: mod/settings.php:783
-msgid ""
-"Account for a public profile that automatically approves contact requests as"
-" \"Followers\"."
-msgstr "Account per un profilo publico, che automaticamente approva le richieste di contatto come \"Follower\"."
-
-#: mod/settings.php:786 src/Module/Admin/Users.php:189
-msgid "Public Forum"
-msgstr "Forum Pubblico"
-
-#: mod/settings.php:787
-msgid "Automatically approves all contact requests."
-msgstr "Approva automaticamente tutte le richieste di contatto."
-
-#: mod/settings.php:790 src/Module/Admin/Users.php:190
-msgid "Automatic Friend Page"
-msgstr "Pagina con amicizia automatica"
-
-#: mod/settings.php:791
-msgid ""
-"Account for a popular profile that automatically approves contact requests "
-"as \"Friends\"."
-msgstr "Account per un profilo popolare, che automaticamente approva le richieste di contatto come \"Amici\"."
-
-#: mod/settings.php:794
-msgid "Private Forum [Experimental]"
-msgstr "Forum privato [sperimentale]"
-
-#: mod/settings.php:795
-msgid "Requires manual approval of contact requests."
-msgstr "Richiede l'approvazione manuale delle richieste di contatto."
-
-#: mod/settings.php:806
-msgid "OpenID:"
-msgstr "OpenID:"
-
-#: mod/settings.php:806
-msgid "(Optional) Allow this OpenID to login to this account."
-msgstr "(Opzionale) Consente di loggarti in questo account con questo OpenID"
-
-#: mod/settings.php:814
-msgid "Publish your profile in your local site directory?"
-msgstr "Pubblica il tuo profilo nell'elenco locale del tuo sito?"
-
-#: mod/settings.php:814
-#, php-format
-msgid ""
-"Your profile will be published in this node's <a href=\"%s\">local "
-"directory</a>. Your profile details may be publicly visible depending on the"
-" system settings."
-msgstr "Il tuo profilo verrà pubblicato nella <a href=\"%s\">directory locale</a> di questo nodo. I dettagli del tuo profilo potrebbero essere visibili pubblicamente a seconda delle impostazioni di sistema."
-
-#: mod/settings.php:820
-#, php-format
-msgid ""
-"Your profile will also be published in the global friendica directories "
-"(e.g. <a href=\"%s\">%s</a>)."
-msgstr ""
-
-#: mod/settings.php:826
-#, php-format
-msgid "Your Identity Address is <strong>'%s'</strong> or '%s'."
-msgstr "L'indirizzo della tua identità è <strong>'%s'</strong> or '%s'."
-
-#: mod/settings.php:857
-msgid "Account Settings"
-msgstr "Impostazioni account"
-
-#: mod/settings.php:865
-msgid "Password Settings"
-msgstr "Impostazioni password"
-
-#: mod/settings.php:866 src/Module/Register.php:149
-msgid "New Password:"
-msgstr "Nuova password:"
-
-#: mod/settings.php:866
-msgid ""
-"Allowed characters are a-z, A-Z, 0-9 and special characters except white "
-"spaces, accentuated letters and colon (:)."
-msgstr "I caratteri permessi sono a-z, A-Z, 0-9 e caratteri speciali tranne spazio, lettere accentate e due punti (:)."
-
-#: mod/settings.php:867 src/Module/Register.php:150
-msgid "Confirm:"
-msgstr "Conferma:"
-
-#: mod/settings.php:867
-msgid "Leave password fields blank unless changing"
-msgstr "Lascia questi campi in bianco per non effettuare variazioni alla password"
-
-#: mod/settings.php:868
-msgid "Current Password:"
-msgstr "Password Attuale:"
-
-#: mod/settings.php:868
-msgid "Your current password to confirm the changes"
-msgstr "La tua password attuale per confermare le modifiche"
-
-#: mod/settings.php:869
-msgid "Password:"
-msgstr "Password:"
-
-#: mod/settings.php:869
-msgid "Your current password to confirm the changes of the email address"
-msgstr ""
-
-#: mod/settings.php:872
-msgid "Delete OpenID URL"
-msgstr ""
-
-#: mod/settings.php:874
-msgid "Basic Settings"
-msgstr "Impostazioni base"
-
-#: mod/settings.php:875 src/Module/Profile/Profile.php:144
-msgid "Full Name:"
-msgstr "Nome completo:"
-
-#: mod/settings.php:876
-msgid "Email Address:"
-msgstr "Indirizzo Email:"
-
-#: mod/settings.php:877
-msgid "Your Timezone:"
-msgstr "Il tuo fuso orario:"
-
-#: mod/settings.php:878
-msgid "Your Language:"
-msgstr "La tua lingua:"
-
-#: mod/settings.php:878
-msgid ""
-"Set the language we use to show you friendica interface and to send you "
-"emails"
-msgstr "Imposta la lingua che sarà usata per mostrarti l'interfaccia di Friendica e per inviarti le email"
-
-#: mod/settings.php:879
-msgid "Default Post Location:"
-msgstr "Località predefinita:"
-
-#: mod/settings.php:880
-msgid "Use Browser Location:"
-msgstr "Usa la località rilevata dal browser:"
-
-#: mod/settings.php:882
-msgid "Security and Privacy Settings"
-msgstr "Impostazioni di sicurezza e privacy"
-
-#: mod/settings.php:884
-msgid "Maximum Friend Requests/Day:"
-msgstr "Numero massimo di richieste di amicizia al giorno:"
-
-#: mod/settings.php:884 mod/settings.php:894
-msgid "(to prevent spam abuse)"
-msgstr "(per prevenire lo spam)"
-
-#: mod/settings.php:886
-msgid "Allow your profile to be searchable globally?"
-msgstr ""
-
-#: mod/settings.php:886
-msgid ""
-"Activate this setting if you want others to easily find and follow you. Your"
-" profile will be searchable on remote systems. This setting also determines "
-"whether Friendica will inform search engines that your profile should be "
-"indexed or not."
-msgstr ""
-
-#: mod/settings.php:887
-msgid "Hide your contact/friend list from viewers of your profile?"
-msgstr ""
-
-#: mod/settings.php:887
-msgid ""
-"A list of your contacts is displayed on your profile page. Activate this "
-"option to disable the display of your contact list."
-msgstr ""
-
-#: mod/settings.php:888
-msgid "Hide your profile details from anonymous viewers?"
-msgstr "Nascondi i dettagli del tuo profilo ai visitatori anonimi?"
-
-#: mod/settings.php:888
-msgid ""
-"Anonymous visitors will only see your profile picture, your display name and"
-" the nickname you are using on your profile page. Your public posts and "
-"replies will still be accessible by other means."
-msgstr "I visitatori anonimi vedranno nella tua pagina profilo solo la tua foto del profilo, il tuo nome e il nome utente che stai usando. I tuoi post pubblici e le risposte saranno comunque accessibili in altre maniere."
-
-#: mod/settings.php:889
-msgid "Make public posts unlisted"
-msgstr ""
-
-#: mod/settings.php:889
-msgid ""
-"Your public posts will not appear on the community pages or in search "
-"results, nor be sent to relay servers. However they can still appear on "
-"public feeds on remote servers."
-msgstr ""
-
-#: mod/settings.php:890
-msgid "Make all posted pictures accessible"
-msgstr ""
-
-#: mod/settings.php:890
-msgid ""
-"This option makes every posted picture accessible via the direct link. This "
-"is a workaround for the problem that most other networks can't handle "
-"permissions on pictures. Non public pictures still won't be visible for the "
-"public on your photo albums though."
-msgstr ""
-
-#: mod/settings.php:891
-msgid "Allow friends to post to your profile page?"
-msgstr "Permetti agli amici di scrivere sulla tua pagina profilo?"
-
-#: mod/settings.php:891
-msgid ""
-"Your contacts may write posts on your profile wall. These posts will be "
-"distributed to your contacts"
-msgstr "I tuoi contatti possono scrivere messaggi sulla tua pagina di profilo. Questi messaggi saranno distribuiti a tutti i tuoi contatti."
-
-#: mod/settings.php:892
-msgid "Allow friends to tag your posts?"
-msgstr "Permetti agli amici di aggiungere tag  ai tuoi messaggi?"
-
-#: mod/settings.php:892
-msgid "Your contacts can add additional tags to your posts."
-msgstr "I tuoi contatti possono aggiungere tag aggiuntivi ai tuoi messaggi."
-
-#: mod/settings.php:893
-msgid "Permit unknown people to send you private mail?"
-msgstr "Permetti a utenti sconosciuti di inviarti messaggi privati?"
-
-#: mod/settings.php:893
-msgid ""
-"Friendica network users may send you private messages even if they are not "
-"in your contact list."
-msgstr "Gli utenti sulla rete Friendica possono inviarti messaggi privati anche se non sono nella tua lista di contatti."
-
-#: mod/settings.php:894
-msgid "Maximum private messages per day from unknown people:"
-msgstr "Numero massimo di messaggi privati da utenti sconosciuti per giorno:"
-
-#: mod/settings.php:896
-msgid "Default Post Permissions"
-msgstr "Permessi predefiniti per i messaggi"
-
-#: mod/settings.php:900
-msgid "Expiration settings"
-msgstr "Impostazioni di scadenza"
-
-#: mod/settings.php:901
-msgid "Automatically expire posts after this many days:"
-msgstr "Fai scadere i post automaticamente dopo x giorni:"
-
-#: mod/settings.php:901
-msgid "If empty, posts will not expire. Expired posts will be deleted"
-msgstr "Se lasciato vuoto, i messaggi non verranno cancellati."
-
-#: mod/settings.php:902
-msgid "Expire posts"
-msgstr "Fai scadere i post"
-
-#: mod/settings.php:902
-msgid "When activated, posts and comments will be expired."
-msgstr "Quando attivato, i post e i commenti scadranno."
-
-#: mod/settings.php:903
-msgid "Expire personal notes"
-msgstr "Fai scadere le note personali"
-
-#: mod/settings.php:903
-msgid ""
-"When activated, the personal notes on your profile page will be expired."
-msgstr "Quando attivato, le note personali sulla tua pagina del profilo scadranno."
-
-#: mod/settings.php:904
-msgid "Expire starred posts"
-msgstr ""
-
-#: mod/settings.php:904
-msgid ""
-"Starring posts keeps them from being expired. That behaviour is overwritten "
-"by this setting."
-msgstr ""
-
-#: mod/settings.php:905
-msgid "Expire photos"
-msgstr ""
-
-#: mod/settings.php:905
-msgid "When activated, photos will be expired."
-msgstr ""
-
-#: mod/settings.php:906
-msgid "Only expire posts by others"
-msgstr ""
-
-#: mod/settings.php:906
-msgid ""
-"When activated, your own posts never expire. Then the settings above are "
-"only valid for posts you received."
-msgstr ""
-
-#: mod/settings.php:909
-msgid "Notification Settings"
-msgstr "Impostazioni notifiche"
-
-#: mod/settings.php:910
-msgid "Send a notification email when:"
-msgstr "Invia una mail di notifica quando:"
-
-#: mod/settings.php:911
-msgid "You receive an introduction"
-msgstr "Ricevi una presentazione"
-
-#: mod/settings.php:912
-msgid "Your introductions are confirmed"
-msgstr "Le tue presentazioni sono confermate"
-
-#: mod/settings.php:913
-msgid "Someone writes on your profile wall"
-msgstr "Qualcuno scrive sulla bacheca del tuo profilo"
-
-#: mod/settings.php:914
-msgid "Someone writes a followup comment"
-msgstr "Qualcuno scrive un commento a un tuo messaggio"
-
-#: mod/settings.php:915
-msgid "You receive a private message"
-msgstr "Ricevi un messaggio privato"
-
-#: mod/settings.php:916
-msgid "You receive a friend suggestion"
-msgstr "Hai ricevuto un suggerimento di amicizia"
-
-#: mod/settings.php:917
-msgid "You are tagged in a post"
-msgstr "Sei stato taggato in un post"
-
-#: mod/settings.php:918
-msgid "You are poked/prodded/etc. in a post"
-msgstr "Sei 'toccato'/'spronato'/ecc. in un post"
-
-#: mod/settings.php:920
-msgid "Activate desktop notifications"
-msgstr "Attiva notifiche desktop"
-
-#: mod/settings.php:920
-msgid "Show desktop popup on new notifications"
-msgstr "Mostra un popup di notifica sul desktop all'arrivo di nuove notifiche"
-
-#: mod/settings.php:922
-msgid "Text-only notification emails"
-msgstr "Email di notifica in solo testo"
-
-#: mod/settings.php:924
-msgid "Send text only notification emails, without the html part"
-msgstr "Invia le email di notifica in solo testo, senza la parte in html"
-
-#: mod/settings.php:926
-msgid "Show detailled notifications"
-msgstr "Mostra notifiche dettagliate"
-
-#: mod/settings.php:928
-msgid ""
-"Per default, notifications are condensed to a single notification per item. "
-"When enabled every notification is displayed."
-msgstr "Per impostazione predefinita, le notifiche sono raggruppate in una singola notifica per articolo. Se abilitato, viene visualizzate tutte le notifiche."
-
-#: mod/settings.php:930
-msgid "Advanced Account/Page Type Settings"
-msgstr "Impostazioni avanzate Account/Tipo di pagina"
-
-#: mod/settings.php:931
-msgid "Change the behaviour of this account for special situations"
-msgstr "Modifica il comportamento di questo account in situazioni speciali"
-
-#: mod/settings.php:934
-msgid "Import Contacts"
-msgstr "Importa Contatti"
-
-#: mod/settings.php:935
-msgid ""
-"Upload a CSV file that contains the handle of your followed accounts in the "
-"first column you exported from the old account."
-msgstr "Carica un file CSV che contiene gli indirizzi dei tuoi account seguiti nella prima colonna che hai esportato dal vecchio account."
-
-#: mod/settings.php:936
-msgid "Upload File"
-msgstr "Carica File"
-
-#: mod/settings.php:938
-msgid "Relocate"
-msgstr "Trasloca"
-
-#: mod/settings.php:939
-msgid ""
-"If you have moved this profile from another server, and some of your "
-"contacts don't receive your updates, try pushing this button."
-msgstr "Se hai spostato questo profilo da un'altro server, e alcuni dei tuoi contatti non ricevono i tuoi aggiornamenti, prova a premere questo bottone."
-
-#: mod/settings.php:940
-msgid "Resend relocate message to contacts"
-msgstr "Invia nuovamente il messaggio di trasloco ai contatti"
-
-#: mod/suggest.php:44
-msgid ""
-"No suggestions available. If this is a new site, please try again in 24 "
-"hours."
-msgstr "Nessun suggerimento disponibile. Se questo è un sito nuovo, riprova tra 24 ore."
-
-#: mod/suggest.php:55 src/Content/Widget.php:82 view/theme/vier/theme.php:174
-msgid "Friend Suggestions"
-msgstr "Contatti suggeriti"
-
-#: mod/tagrm.php:112
-msgid "Remove Item Tag"
-msgstr "Rimuovi il tag"
-
-#: mod/tagrm.php:114
-msgid "Select a tag to remove: "
-msgstr "Seleziona un tag da rimuovere: "
-
-#: mod/tagrm.php:125 src/Module/Settings/Delegation.php:179
-msgid "Remove"
-msgstr "Rimuovi"
-
-#: mod/uimport.php:45
-msgid "User imports on closed servers can only be done by an administrator."
-msgstr "L'importazione di utenti su server chiusi puo' essere effettuata solo da un amministratore."
-
-#: mod/uimport.php:54 src/Module/Register.php:84
-msgid ""
-"This site has exceeded the number of allowed daily account registrations. "
-"Please try again tomorrow."
-msgstr "Questo sito ha superato il numero di registrazioni giornaliere consentite. Prova di nuovo domani."
-
-#: mod/uimport.php:61 src/Module/Register.php:160
-msgid "Import"
-msgstr "Importa"
-
-#: mod/uimport.php:63
-msgid "Move account"
-msgstr "Muovi account"
-
-#: mod/uimport.php:64
-msgid "You can import an account from another Friendica server."
-msgstr "Puoi importare un account da un altro server Friendica."
-
-#: mod/uimport.php:65
 msgid ""
 "You need to export your account from the old server and upload it here. We "
 "will recreate your old account here with all your contacts. We will try also"
@@ -5805,80 +2986,445 @@
 "select \"Export account\""
 msgstr "Per esportare il tuo account, vai su \"Impostazioni -> Esporta i tuoi dati personali\" e seleziona \"Esporta account\""
 
-#: mod/unfollow.php:51 mod/unfollow.php:106
-msgid "You aren't following this contact."
-msgstr "Non stai seguendo questo contatto."
-
-#: mod/unfollow.php:61 mod/unfollow.php:112
-msgid "Unfollowing is currently not supported by your network."
-msgstr "Smettere di seguire non è al momento supportato dalla tua rete."
-
-#: mod/unfollow.php:132
-msgid "Disconnect/Unfollow"
-msgstr "Disconnetti/Non Seguire"
-
-#: mod/videos.php:134
-msgid "No videos selected"
-msgstr "Nessun video selezionato"
-
-#: mod/videos.php:252 src/Model/Item.php:3567
-msgid "View Video"
-msgstr "Guarda Video"
-
-#: mod/videos.php:267
-msgid "Recent Videos"
-msgstr "Video Recenti"
-
-#: mod/videos.php:269
-msgid "Upload New Videos"
-msgstr "Carica Nuovo Video"
-
-#: mod/wallmessage.php:68 mod/wallmessage.php:129
-#, php-format
-msgid "Number of daily wall messages for %s exceeded. Message failed."
-msgstr "Numero giornaliero di messaggi per %s superato. Invio fallito."
-
-#: mod/wallmessage.php:79
-msgid "Unable to check your home location."
-msgstr "Impossibile controllare la tua posizione di origine."
-
-#: mod/wallmessage.php:103 mod/wallmessage.php:112
-msgid "No recipient."
-msgstr "Nessun destinatario."
-
-#: mod/wallmessage.php:143
-#, php-format
-msgid ""
-"If you wish for %s to respond, please check that the privacy settings on "
-"your site allow private mail from unknown senders."
-msgstr "Se vuoi che %s ti risponda, controlla che le tue impostazioni di privacy permettano la ricezione di messaggi privati da mittenti sconosciuti."
-
-#: mod/wall_attach.php:42 mod/wall_attach.php:49 mod/wall_attach.php:87
-#: mod/wall_upload.php:52 mod/wall_upload.php:63 mod/wall_upload.php:108
-#: mod/wall_upload.php:159 mod/wall_upload.php:162
-msgid "Invalid request."
-msgstr "Richiesta non valida."
-
-#: mod/wall_attach.php:105
-msgid "Sorry, maybe your upload is bigger than the PHP configuration allows"
-msgstr "Mi spiace, forse il file che stai caricando è più grosso di quanto la configurazione di PHP permetta"
-
-#: mod/wall_attach.php:105
-msgid "Or - did you try to upload an empty file?"
-msgstr "O.. non avrai provato a caricare un file vuoto?"
-
-#: mod/wall_attach.php:116
-#, php-format
-msgid "File exceeds size limit of %s"
-msgstr "Il file supera la dimensione massima di %s"
-
-#: mod/wall_attach.php:131
-msgid "File upload failed."
-msgstr "Caricamento del file non riuscito."
-
-#: mod/wall_upload.php:219
-msgid "Wall Photos"
-msgstr "Foto della bacheca"
+#: mod/cal.php:74 src/Module/Profile/Common.php:41
+#: src/Module/Profile/Common.php:53 src/Module/Profile/Status.php:54
+#: src/Module/Profile/Contacts.php:40 src/Module/Profile/Contacts.php:51
+#: src/Module/Register.php:260 src/Module/HoverCard.php:53
+msgid "User not found."
+msgstr "Utente non trovato."
+
+#: mod/cal.php:274 mod/events.php:415
+msgid "View"
+msgstr "Mostra"
+
+#: mod/cal.php:275 mod/events.php:417
+msgid "Previous"
+msgstr "Precedente"
+
+#: mod/cal.php:276 mod/events.php:418 src/Module/Install.php:192
+msgid "Next"
+msgstr "Successivo"
+
+#: mod/cal.php:279 mod/events.php:423 src/Model/Event.php:445
+msgid "today"
+msgstr "oggi"
+
+#: mod/cal.php:280 mod/events.php:424 src/Util/Temporal.php:330
+#: src/Model/Event.php:446
+msgid "month"
+msgstr "mese"
+
+#: mod/cal.php:281 mod/events.php:425 src/Util/Temporal.php:331
+#: src/Model/Event.php:447
+msgid "week"
+msgstr "settimana"
+
+#: mod/cal.php:282 mod/events.php:426 src/Util/Temporal.php:332
+#: src/Model/Event.php:448
+msgid "day"
+msgstr "giorno"
+
+#: mod/cal.php:283 mod/events.php:427
+msgid "list"
+msgstr "lista"
+
+#: mod/cal.php:296 src/Console/User.php:152 src/Console/User.php:250
+#: src/Console/User.php:283 src/Console/User.php:309
+#: src/Module/Api/Twitter/ContactEndpoint.php:73
+#: src/Module/Admin/Users.php:110 src/Model/User.php:561
+msgid "User not found"
+msgstr "Utente non trovato"
+
+#: mod/cal.php:305
+msgid "This calendar format is not supported"
+msgstr "Questo formato di calendario non è supportato"
+
+#: mod/cal.php:307
+msgid "No exportable data found"
+msgstr "Nessun dato esportabile trovato"
+
+#: mod/cal.php:324
+msgid "calendar"
+msgstr "calendario"
+
+#: mod/editpost.php:45 mod/editpost.php:55
+msgid "Item not found"
+msgstr "Oggetto non trovato"
+
+#: mod/editpost.php:62
+msgid "Edit post"
+msgstr "Modifica messaggio"
+
+#: mod/editpost.php:88 mod/notes.php:62 src/Module/Filer/SaveTag.php:66
+#: src/Content/Text/HTML.php:896
+msgid "Save"
+msgstr "Salva"
+
+#: mod/editpost.php:95
+msgid "web link"
+msgstr "collegamento web"
+
+#: mod/editpost.php:96
+msgid "Insert video link"
+msgstr "Inserire collegamento video"
+
+#: mod/editpost.php:97
+msgid "video link"
+msgstr "collegamento video"
+
+#: mod/editpost.php:98
+msgid "Insert audio link"
+msgstr "Inserisci collegamento audio"
+
+#: mod/editpost.php:99
+msgid "audio link"
+msgstr "collegamento audio"
+
+#: mod/editpost.php:113 src/Core/ACL.php:312
+msgid "CC: email addresses"
+msgstr "CC: indirizzi email"
+
+#: mod/editpost.php:120 src/Core/ACL.php:313
+msgid "Example: bob@example.com, mary@example.com"
+msgstr "Esempio: bob@example.com, mary@example.com"
+
+#: mod/events.php:135 mod/events.php:137
+msgid "Event can not end before it has started."
+msgstr "Un evento non può finire prima di iniziare."
+
+#: mod/events.php:144 mod/events.php:146
+msgid "Event title and start time are required."
+msgstr "Titolo e ora di inizio dell'evento sono richiesti."
+
+#: mod/events.php:416
+msgid "Create New Event"
+msgstr "Crea un nuovo evento"
+
+#: mod/events.php:528
+msgid "Event details"
+msgstr "Dettagli dell'evento"
+
+#: mod/events.php:529
+msgid "Starting date and Title are required."
+msgstr "La data di inizio e il titolo sono richiesti."
+
+#: mod/events.php:530 mod/events.php:535
+msgid "Event Starts:"
+msgstr "L'evento inizia:"
+
+#: mod/events.php:530 mod/events.php:562
+msgid "Required"
+msgstr "Richiesto"
+
+#: mod/events.php:543 mod/events.php:568
+msgid "Finish date/time is not known or not relevant"
+msgstr "La data/ora di fine non è definita"
+
+#: mod/events.php:545 mod/events.php:550
+msgid "Event Finishes:"
+msgstr "L'evento finisce:"
+
+#: mod/events.php:556 mod/events.php:569
+msgid "Adjust for viewer timezone"
+msgstr "Visualizza con il fuso orario di chi legge"
+
+#: mod/events.php:558 src/Module/Profile/Profile.php:172
+#: src/Module/Settings/Profile/Index.php:253
+msgid "Description:"
+msgstr "Descrizione:"
+
+#: mod/events.php:560 src/Module/Notifications/Introductions.php:166
+#: src/Module/Profile/Profile.php:190 src/Module/Contact.php:614
+#: src/Module/Directory.php:156 src/Model/Event.php:84 src/Model/Event.php:111
+#: src/Model/Event.php:454 src/Model/Event.php:948 src/Model/Profile.php:358
+msgid "Location:"
+msgstr "Posizione:"
+
+#: mod/events.php:562 mod/events.php:564
+msgid "Title:"
+msgstr "Titolo:"
+
+#: mod/events.php:565 mod/events.php:566
+msgid "Share this event"
+msgstr "Condividi questo evento"
+
+#: mod/events.php:573 src/Module/Profile/Profile.php:242
+msgid "Basic"
+msgstr "Base"
+
+#: mod/events.php:574 src/Module/Profile/Profile.php:243
+#: src/Module/Contact.php:909 src/Module/Admin/Site.php:594
+msgid "Advanced"
+msgstr "Avanzate"
+
+#: mod/events.php:591
+msgid "Failed to remove event"
+msgstr "Rimozione evento fallita."
+
+#: mod/follow.php:65
+msgid "The contact could not be added."
+msgstr "Il contatto non può essere aggiunto."
+
+#: mod/follow.php:105
+msgid "You already added this contact."
+msgstr "Hai già aggiunto questo contatto."
+
+#: mod/follow.php:121
+msgid "The network type couldn't be detected. Contact can't be added."
+msgstr "Non è possibile rilevare il tipo di rete. Il contatto non può essere aggiunto."
+
+#: mod/follow.php:129
+msgid "Diaspora support isn't enabled. Contact can't be added."
+msgstr "Il supporto Diaspora non è abilitato. Il contatto non può essere aggiunto."
+
+#: mod/follow.php:134
+msgid "OStatus support is disabled. Contact can't be added."
+msgstr "Il supporto OStatus non è abilitato. Il contatto non può essere aggiunto."
+
+#: mod/follow.php:167 src/Module/Notifications/Introductions.php:170
+#: src/Module/Profile/Profile.php:202 src/Module/Contact.php:620
+msgid "Tags:"
+msgstr "Tag:"
+
+#: mod/fbrowser.php:107 mod/fbrowser.php:136
+#: src/Module/Settings/Profile/Photo/Index.php:130
+msgid "Upload"
+msgstr "Carica"
+
+#: mod/fbrowser.php:131
+msgid "Files"
+msgstr "File"
+
+#: mod/notes.php:50 src/Module/BaseProfile.php:110
+msgid "Personal Notes"
+msgstr "Note personali"
+
+#: mod/notes.php:58
+msgid "Personal notes are visible only by yourself."
+msgstr "Le note personali sono visibili solo da te."
+
+#: mod/photos.php:128 src/Module/BaseProfile.php:71
+msgid "Photo Albums"
+msgstr "Album foto"
+
+#: mod/photos.php:129 mod/photos.php:1634
+msgid "Recent Photos"
+msgstr "Foto recenti"
+
+#: mod/photos.php:131 mod/photos.php:1113 mod/photos.php:1636
+msgid "Upload New Photos"
+msgstr "Carica nuove foto"
+
+#: mod/photos.php:149 src/Module/BaseSettings.php:37
+msgid "everybody"
+msgstr "tutti"
+
+#: mod/photos.php:186
+msgid "Contact information unavailable"
+msgstr "I dati di questo contatto non sono disponibili"
+
+#: mod/photos.php:208
+msgid "Album not found."
+msgstr "Album non trovato."
+
+#: mod/photos.php:266
+msgid "Album successfully deleted"
+msgstr "Album eliminato con successo"
+
+#: mod/photos.php:268
+msgid "Album was empty."
+msgstr "L'album era vuoto."
+
+#: mod/photos.php:300
+msgid "Failed to delete the photo."
+msgstr "Eliminazione della foto non riuscita."
+
+#: mod/photos.php:584
+msgid "a photo"
+msgstr "una foto"
+
+#: mod/photos.php:584
+#, php-format
+msgid "%1$s was tagged in %2$s by %3$s"
+msgstr "%1$s è stato taggato in %2$s da %3$s"
+
+#: mod/photos.php:685
+msgid "Image upload didn't complete, please try again"
+msgstr "Caricamento dell'immagine non completato. Prova di nuovo."
+
+#: mod/photos.php:688
+msgid "Image file is missing"
+msgstr "Il file dell'immagine è mancante"
+
+#: mod/photos.php:693
+msgid ""
+"Server can't accept new file upload at this time, please contact your "
+"administrator"
+msgstr "Il server non può accettare il caricamento di un nuovo file in questo momento, contattare l'amministratore"
+
+#: mod/photos.php:717
+msgid "Image file is empty."
+msgstr "Il file dell'immagine è vuoto."
+
+#: mod/photos.php:849
+msgid "No photos selected"
+msgstr "Nessuna foto selezionata"
+
+#: mod/photos.php:969
+msgid "Upload Photos"
+msgstr "Carica foto"
+
+#: mod/photos.php:973 mod/photos.php:1058
+msgid "New album name: "
+msgstr "Nome nuovo album: "
+
+#: mod/photos.php:974
+msgid "or select existing album:"
+msgstr "o seleziona un album esistente:"
+
+#: mod/photos.php:975
+msgid "Do not show a status post for this upload"
+msgstr "Non creare un messaggio per questo upload"
+
+#: mod/photos.php:1041
+msgid "Do you really want to delete this photo album and all its photos?"
+msgstr "Vuoi davvero cancellare questo album e tutte le sue foto?"
+
+#: mod/photos.php:1042 mod/photos.php:1063
+msgid "Delete Album"
+msgstr "Rimuovi album"
+
+#: mod/photos.php:1069
+msgid "Edit Album"
+msgstr "Modifica album"
+
+#: mod/photos.php:1070
+msgid "Drop Album"
+msgstr "Elimina Album"
+
+#: mod/photos.php:1075
+msgid "Show Newest First"
+msgstr "Mostra nuove foto per prime"
+
+#: mod/photos.php:1077
+msgid "Show Oldest First"
+msgstr "Mostra vecchie foto per prime"
+
+#: mod/photos.php:1098 mod/photos.php:1619
+msgid "View Photo"
+msgstr "Vedi foto"
+
+#: mod/photos.php:1135
+msgid "Permission denied. Access to this item may be restricted."
+msgstr "Permesso negato. L'accesso a questo elemento può essere limitato."
+
+#: mod/photos.php:1137
+msgid "Photo not available"
+msgstr "Foto non disponibile"
+
+#: mod/photos.php:1147
+msgid "Do you really want to delete this photo?"
+msgstr "Vuoi veramente cancellare questa foto?"
+
+#: mod/photos.php:1148 mod/photos.php:1349
+msgid "Delete Photo"
+msgstr "Rimuovi foto"
+
+#: mod/photos.php:1239
+msgid "View photo"
+msgstr "Vedi foto"
+
+#: mod/photos.php:1241
+msgid "Edit photo"
+msgstr "Modifica foto"
+
+#: mod/photos.php:1242
+msgid "Delete photo"
+msgstr "Elimina foto"
+
+#: mod/photos.php:1243
+msgid "Use as profile photo"
+msgstr "Usa come foto del profilo"
+
+#: mod/photos.php:1250
+msgid "Private Photo"
+msgstr "Foto privata"
+
+#: mod/photos.php:1256
+msgid "View Full Size"
+msgstr "Vedi dimensione intera"
+
+#: mod/photos.php:1317
+msgid "Tags: "
+msgstr "Tag: "
+
+#: mod/photos.php:1320
+msgid "[Select tags to remove]"
+msgstr "[Seleziona tag da rimuovere]"
+
+#: mod/photos.php:1335
+msgid "New album name"
+msgstr "Nuovo nome dell'album"
+
+#: mod/photos.php:1336
+msgid "Caption"
+msgstr "Titolo"
+
+#: mod/photos.php:1337
+msgid "Add a Tag"
+msgstr "Aggiungi tag"
+
+#: mod/photos.php:1337
+msgid ""
+"Example: @bob, @Barbara_Jensen, @jim@example.com, #California, #camping"
+msgstr "Esempio: @bob, @Barbara_Jensen, @jim@example.com, #California, #camping"
+
+#: mod/photos.php:1338
+msgid "Do not rotate"
+msgstr "Non ruotare"
+
+#: mod/photos.php:1339
+msgid "Rotate CW (right)"
+msgstr "Ruota a destra"
+
+#: mod/photos.php:1340
+msgid "Rotate CCW (left)"
+msgstr "Ruota a sinistra"
+
+#: mod/photos.php:1371 src/Object/Post.php:345
+msgid "I like this (toggle)"
+msgstr "Mi piace (clic per cambiare)"
+
+#: mod/photos.php:1372 src/Object/Post.php:346
+msgid "I don't like this (toggle)"
+msgstr "Non mi piace (clic per cambiare)"
+
+#: mod/photos.php:1397 mod/photos.php:1454 mod/photos.php:1527
+#: src/Object/Post.php:942 src/Module/Contact.php:1051
+#: src/Module/Item/Compose.php:142
+msgid "This is you"
+msgstr "Questo sei tu"
+
+#: mod/photos.php:1399 mod/photos.php:1456 mod/photos.php:1529
+#: src/Object/Post.php:482 src/Object/Post.php:944
+msgid "Comment"
+msgstr "Commento"
+
+#: mod/photos.php:1555
+msgid "Map"
+msgstr "Mappa"
+
+#: src/App/Module.php:240
+msgid "You must be logged in to use addons. "
+msgstr "Devi aver effettuato il login per usare i componenti aggiuntivi."
+
+#: src/App/Page.php:249
+msgid "Delete this item?"
+msgstr "Cancellare questo elemento?"
+
+#: src/App/Page.php:297
+msgid "toggle mobile"
+msgstr "commuta tema mobile"
 
 #: src/App/Authentication.php:210 src/App/Authentication.php:262
 msgid "Login failed."
@@ -5907,18 +3453,6 @@
 msgid "Please upload a profile photo."
 msgstr "Carica una foto per il profilo."
 
-#: src/App/Module.php:240
-msgid "You must be logged in to use addons. "
-msgstr "Devi aver effettuato il login per usare i componenti aggiuntivi."
-
-#: src/App/Page.php:249
-msgid "Delete this item?"
-msgstr "Cancellare questo elemento?"
-
-#: src/App/Page.php:297
-msgid "toggle mobile"
-msgstr "commuta tema mobile"
-
 #: src/App/Router.php:224
 #, php-format
 msgid "Method not allowed for this module. Allowed method(s): %s"
@@ -5928,1321 +3462,45 @@
 msgid "Page not found."
 msgstr "Pagina non trovata."
 
-#: src/App.php:310
-msgid "No system theme config value set."
-msgstr "Nessun tema di sistema impostato."
-
-#: src/BaseModule.php:150
-msgid ""
-"The form security token was not correct. This probably happened because the "
-"form has been opened for too long (>3 hours) before submitting it."
-msgstr "Il token di sicurezza della form non era corretto. Probabilmente la form è rimasta aperta troppo a lungo (più di tre ore) prima di inviarla."
-
-#: src/BaseModule.php:179
-msgid "All contacts"
-msgstr "Tutti i contatti"
-
-#: src/BaseModule.php:184 src/Content/Widget.php:241 src/Core/ACL.php:184
-#: src/Module/Contact.php:816 src/Module/PermissionTooltip.php:76
-#: src/Module/PermissionTooltip.php:98
-msgid "Followers"
-msgstr "Seguaci"
-
-#: src/BaseModule.php:189 src/Content/Widget.php:242
-#: src/Module/Contact.php:817
-msgid "Following"
-msgstr ""
-
-#: src/BaseModule.php:194 src/Content/Widget.php:243
-#: src/Module/Contact.php:818
-msgid "Mutual friends"
-msgstr ""
-
-#: src/BaseModule.php:202
-msgid "Common"
-msgstr "Comune"
-
-#: src/Console/ArchiveContact.php:105
-#, php-format
-msgid "Could not find any unarchived contact entry for this URL (%s)"
-msgstr "Impossibile trovare contatti non archiviati a questo URL (%s)"
-
-#: src/Console/ArchiveContact.php:108
-msgid "The contact entries have been archived"
-msgstr "Il contatto è stato archiviato"
-
-#: src/Console/GlobalCommunityBlock.php:96
-#: src/Module/Admin/Blocklist/Contact.php:49
-#, php-format
-msgid "Could not find any contact entry for this URL (%s)"
-msgstr "Impossibile trovare contatti a questo URL (%s)"
-
-#: src/Console/GlobalCommunityBlock.php:101
-#: src/Module/Admin/Blocklist/Contact.php:47
-msgid "The contact has been blocked from the node"
-msgstr "Il contatto è stato bloccato dal nodo"
-
-#: src/Console/PostUpdate.php:87
-#, php-format
-msgid "Post update version number has been set to %s."
-msgstr "Il numero di versione post-aggiornamento è stato impostato a %s."
-
-#: src/Console/PostUpdate.php:95
-msgid "Check for pending update actions."
-msgstr "Controlla le azioni di aggiornamento in sospeso."
-
-#: src/Console/PostUpdate.php:97
-msgid "Done."
-msgstr "Fatto."
-
-#: src/Console/PostUpdate.php:99
-msgid "Execute pending post updates."
-msgstr "Esegui le azioni post-aggiornamento in sospeso."
-
-#: src/Console/PostUpdate.php:105
-msgid "All pending post updates are done."
-msgstr "Tutte le azioni post-aggiornamento sono state eseguite."
-
-#: src/Console/User.php:158
-msgid "Enter new password: "
-msgstr "Inserisci la nuova password:"
-
-#: src/Console/User.php:193
-msgid "Enter user name: "
-msgstr ""
-
-#: src/Console/User.php:201 src/Console/User.php:241 src/Console/User.php:274
-#: src/Console/User.php:300
-msgid "Enter user nickname: "
-msgstr ""
-
-#: src/Console/User.php:209
-msgid "Enter user email address: "
-msgstr ""
-
-#: src/Console/User.php:217
-msgid "Enter a language (optional): "
-msgstr ""
-
-#: src/Console/User.php:255
-msgid "User is not pending."
-msgstr ""
-
-#: src/Console/User.php:313
-msgid "User has already been marked for deletion."
-msgstr ""
-
-#: src/Console/User.php:318
-#, php-format
-msgid "Type \"yes\" to delete %s"
-msgstr ""
-
-#: src/Console/User.php:320
-msgid "Deletion aborted."
-msgstr ""
-
-#: src/Content/BoundariesPager.php:116 src/Content/Pager.php:171
-msgid "newer"
-msgstr "nuovi"
-
-#: src/Content/BoundariesPager.php:124 src/Content/Pager.php:176
-msgid "older"
-msgstr "vecchi"
-
-#: src/Content/ContactSelector.php:48
-msgid "Frequently"
-msgstr "Frequentemente"
-
-#: src/Content/ContactSelector.php:49
-msgid "Hourly"
-msgstr "Ogni ora"
-
-#: src/Content/ContactSelector.php:50
-msgid "Twice daily"
-msgstr "Due volte al dì"
-
-#: src/Content/ContactSelector.php:51
-msgid "Daily"
-msgstr "Giornalmente"
-
-#: src/Content/ContactSelector.php:52
-msgid "Weekly"
-msgstr "Settimanalmente"
-
-#: src/Content/ContactSelector.php:53
-msgid "Monthly"
-msgstr "Mensilmente"
-
-#: src/Content/ContactSelector.php:99
-msgid "DFRN"
-msgstr "DFRN"
-
-#: src/Content/ContactSelector.php:100
-msgid "OStatus"
-msgstr "Ostatus"
-
-#: src/Content/ContactSelector.php:101
-msgid "RSS/Atom"
-msgstr "RSS / Atom"
-
-#: src/Content/ContactSelector.php:102 src/Module/Admin/Users.php:237
-#: src/Module/Admin/Users.php:248 src/Module/Admin/Users.php:262
-#: src/Module/Admin/Users.php:280
-msgid "Email"
-msgstr "Email"
-
-#: src/Content/ContactSelector.php:103 src/Module/Debug/Babel.php:282
-msgid "Diaspora"
-msgstr "Diaspora"
-
-#: src/Content/ContactSelector.php:104
-msgid "Zot!"
-msgstr "Zot!"
-
-#: src/Content/ContactSelector.php:105
-msgid "LinkedIn"
-msgstr "LinkedIn"
-
-#: src/Content/ContactSelector.php:106
-msgid "XMPP/IM"
-msgstr "XMPP/IM"
-
-#: src/Content/ContactSelector.php:107
-msgid "MySpace"
-msgstr "MySpace"
-
-#: src/Content/ContactSelector.php:108
-msgid "Google+"
-msgstr "Google+"
-
-#: src/Content/ContactSelector.php:109
-msgid "pump.io"
-msgstr "pump.io"
-
-#: src/Content/ContactSelector.php:110
-msgid "Twitter"
-msgstr "Twitter"
-
-#: src/Content/ContactSelector.php:111
-msgid "Discourse"
-msgstr "Discorso"
-
-#: src/Content/ContactSelector.php:112
-msgid "Diaspora Connector"
-msgstr "Connettore Diaspora"
-
-#: src/Content/ContactSelector.php:113
-msgid "GNU Social Connector"
-msgstr "Connettore GNU Social"
-
-#: src/Content/ContactSelector.php:114
-msgid "ActivityPub"
-msgstr "ActivityPub"
-
-#: src/Content/ContactSelector.php:115
-msgid "pnut"
-msgstr "pnut"
-
-#: src/Content/ContactSelector.php:149
-#, php-format
-msgid "%s (via %s)"
-msgstr "%s (via %s)"
-
-#: src/Content/Feature.php:96
-msgid "General Features"
-msgstr "Funzionalità generali"
-
-#: src/Content/Feature.php:98
-msgid "Photo Location"
-msgstr "Località Foto"
-
-#: src/Content/Feature.php:98
-msgid ""
-"Photo metadata is normally stripped. This extracts the location (if present)"
-" prior to stripping metadata and links it to a map."
-msgstr "I metadati delle foto vengono rimossi. Questa opzione estrae la località (se presenta) prima di rimuovere i metadati e la collega a una mappa."
-
-#: src/Content/Feature.php:99
-msgid "Trending Tags"
-msgstr "Etichette di Tendenza"
-
-#: src/Content/Feature.php:99
-msgid ""
-"Show a community page widget with a list of the most popular tags in recent "
-"public posts."
-msgstr ""
-
-#: src/Content/Feature.php:104
-msgid "Post Composition Features"
-msgstr "Funzionalità di composizione dei post"
-
-#: src/Content/Feature.php:105
-msgid "Auto-mention Forums"
-msgstr "Auto-cita i Forum"
-
-#: src/Content/Feature.php:105
-msgid ""
-"Add/remove mention when a forum page is selected/deselected in ACL window."
-msgstr "Aggiunge/rimuove una menzione quando una pagina forum è selezionata/deselezionata nella finestra dei permessi."
-
-#: src/Content/Feature.php:106
-msgid "Explicit Mentions"
-msgstr "Menzioni Esplicite"
-
-#: src/Content/Feature.php:106
-msgid ""
-"Add explicit mentions to comment box for manual control over who gets "
-"mentioned in replies."
-msgstr "Aggiungi menzioni esplicite al riquadro di commento per avere un controllo manuale su chi viene menzionato nelle risposte. "
-
-#: src/Content/Feature.php:111
-msgid "Post/Comment Tools"
-msgstr "Strumenti per messaggi/commenti"
-
-#: src/Content/Feature.php:112
-msgid "Post Categories"
-msgstr "Categorie post"
-
-#: src/Content/Feature.php:112
-msgid "Add categories to your posts"
-msgstr "Aggiungi categorie ai tuoi post"
-
-#: src/Content/Feature.php:117
-msgid "Advanced Profile Settings"
-msgstr "Impostazioni Avanzate Profilo"
-
-#: src/Content/Feature.php:118
-msgid "List Forums"
-msgstr "Elenco forum"
-
-#: src/Content/Feature.php:118
-msgid "Show visitors public community forums at the Advanced Profile Page"
-msgstr "Mostra ai visitatori i forum nella pagina Profilo Avanzato"
-
-#: src/Content/Feature.php:119
-msgid "Tag Cloud"
-msgstr "Tag Cloud"
-
-#: src/Content/Feature.php:119
-msgid "Provide a personal tag cloud on your profile page"
-msgstr "Mostra una nuvola dei tag personali sulla tua pagina di profilo"
-
-#: src/Content/Feature.php:120
-msgid "Display Membership Date"
-msgstr "Mostra la Data di Registrazione"
-
-#: src/Content/Feature.php:120
-msgid "Display membership date in profile"
-msgstr "Mostra la data in cui ti sei registrato nel profilo"
-
-#: src/Content/ForumManager.php:144 src/Content/Nav.php:229
-#: src/Content/Text/HTML.php:917 view/theme/vier/theme.php:220
-msgid "Forums"
-msgstr "Forum"
-
-#: src/Content/ForumManager.php:146 view/theme/vier/theme.php:222
-msgid "External link to forum"
-msgstr "Link esterno al forum"
-
-#: src/Content/ForumManager.php:149 src/Content/Widget.php:428
-#: src/Content/Widget.php:523 view/theme/vier/theme.php:225
-msgid "show more"
-msgstr "mostra di più"
-
-#: src/Content/Nav.php:90
-msgid "Nothing new here"
-msgstr "Niente di nuovo qui"
-
-#: src/Content/Nav.php:94 src/Module/Special/HTTPException.php:72
-msgid "Go back"
-msgstr ""
-
-#: src/Content/Nav.php:95
-msgid "Clear notifications"
-msgstr "Pulisci le notifiche"
-
-#: src/Content/Nav.php:96 src/Content/Text/HTML.php:904
-msgid "@name, !forum, #tags, content"
-msgstr "@nome, !forum, #tag, contenuto"
-
-#: src/Content/Nav.php:169 src/Module/Security/Login.php:141
-msgid "Logout"
-msgstr "Esci"
-
-#: src/Content/Nav.php:169
-msgid "End this session"
-msgstr "Finisci questa sessione"
-
-#: src/Content/Nav.php:171 src/Module/Bookmarklet.php:46
-#: src/Module/Security/Login.php:142
-msgid "Login"
-msgstr "Accedi"
-
-#: src/Content/Nav.php:171
-msgid "Sign in"
-msgstr "Entra"
-
-#: src/Content/Nav.php:177 src/Module/BaseProfile.php:60
-#: src/Module/Contact.php:631 src/Module/Contact.php:884
-#: src/Module/Settings/TwoFactor/Index.php:107 view/theme/frio/theme.php:225
-msgid "Status"
-msgstr "Stato"
-
-#: src/Content/Nav.php:177 src/Content/Nav.php:263
-#: view/theme/frio/theme.php:225
-msgid "Your posts and conversations"
-msgstr "I tuoi messaggi e le tue conversazioni"
-
-#: src/Content/Nav.php:178 src/Module/BaseProfile.php:52
-#: src/Module/BaseSettings.php:57 src/Module/Contact.php:633
-#: src/Module/Contact.php:900 src/Module/Profile/Profile.php:236
-#: src/Module/Welcome.php:57 view/theme/frio/theme.php:226
-msgid "Profile"
-msgstr "Profilo"
-
-#: src/Content/Nav.php:178 view/theme/frio/theme.php:226
-msgid "Your profile page"
-msgstr "Pagina del tuo profilo"
-
-#: src/Content/Nav.php:179 view/theme/frio/theme.php:227
-msgid "Your photos"
-msgstr "Le tue foto"
-
-#: src/Content/Nav.php:180 src/Module/BaseProfile.php:76
-#: src/Module/BaseProfile.php:79 view/theme/frio/theme.php:228
-msgid "Videos"
-msgstr "Video"
-
-#: src/Content/Nav.php:180 view/theme/frio/theme.php:228
-msgid "Your videos"
-msgstr "I tuoi video"
-
-#: src/Content/Nav.php:181 view/theme/frio/theme.php:229
-msgid "Your events"
-msgstr "I tuoi eventi"
-
-#: src/Content/Nav.php:182
-msgid "Personal notes"
-msgstr "Note personali"
-
-#: src/Content/Nav.php:182
-msgid "Your personal notes"
-msgstr "Le tue note personali"
-
-#: src/Content/Nav.php:202 src/Content/Nav.php:263
-msgid "Home"
-msgstr "Home"
-
-#: src/Content/Nav.php:202
-msgid "Home Page"
-msgstr "Home Page"
-
-#: src/Content/Nav.php:206 src/Module/Register.php:155
-#: src/Module/Security/Login.php:102
-msgid "Register"
-msgstr "Registrati"
-
-#: src/Content/Nav.php:206
-msgid "Create an account"
-msgstr "Crea un account"
-
-#: src/Content/Nav.php:212 src/Module/Help.php:69
-#: src/Module/Settings/TwoFactor/AppSpecific.php:115
-#: src/Module/Settings/TwoFactor/Index.php:106
-#: src/Module/Settings/TwoFactor/Recovery.php:93
-#: src/Module/Settings/TwoFactor/Verify.php:132 view/theme/vier/theme.php:258
-msgid "Help"
-msgstr "Guida"
-
-#: src/Content/Nav.php:212
-msgid "Help and documentation"
-msgstr "Guida e documentazione"
-
-#: src/Content/Nav.php:216
-msgid "Apps"
-msgstr "Applicazioni"
-
-#: src/Content/Nav.php:216
-msgid "Addon applications, utilities, games"
-msgstr "Applicazioni, utilità e giochi aggiuntivi"
-
-#: src/Content/Nav.php:220 src/Content/Text/HTML.php:902
-#: src/Module/Search/Index.php:98
-msgid "Search"
-msgstr "Cerca"
-
-#: src/Content/Nav.php:220
-msgid "Search site content"
-msgstr "Cerca nel contenuto del sito"
-
-#: src/Content/Nav.php:223 src/Content/Text/HTML.php:911
-msgid "Full Text"
-msgstr "Testo Completo"
-
-#: src/Content/Nav.php:224 src/Content/Text/HTML.php:912
-#: src/Content/Widget/TagCloud.php:68
-msgid "Tags"
-msgstr "Tags:"
-
-#: src/Content/Nav.php:225 src/Content/Nav.php:284
-#: src/Content/Text/HTML.php:913 src/Module/BaseProfile.php:121
-#: src/Module/BaseProfile.php:124 src/Module/Contact.php:819
-#: src/Module/Contact.php:907 view/theme/frio/theme.php:236
-msgid "Contacts"
-msgstr "Contatti"
-
-#: src/Content/Nav.php:244
-msgid "Community"
-msgstr "Comunità"
-
-#: src/Content/Nav.php:244
-msgid "Conversations on this and other servers"
-msgstr "Conversazioni su questo e su altri server"
-
-#: src/Content/Nav.php:248 src/Module/BaseProfile.php:91
-#: src/Module/BaseProfile.php:102 view/theme/frio/theme.php:233
-msgid "Events and Calendar"
-msgstr "Eventi e calendario"
-
-#: src/Content/Nav.php:251
-msgid "Directory"
-msgstr "Elenco"
-
-#: src/Content/Nav.php:251
-msgid "People directory"
-msgstr "Elenco delle persone"
-
-#: src/Content/Nav.php:253 src/Module/BaseAdmin.php:92
-msgid "Information"
-msgstr "Informazioni"
-
-#: src/Content/Nav.php:253
-msgid "Information about this friendica instance"
-msgstr "Informazioni su questo server friendica"
-
-#: src/Content/Nav.php:256 src/Module/Admin/Tos.php:59
-#: src/Module/BaseAdmin.php:102 src/Module/Register.php:163
-#: src/Module/Tos.php:84
-msgid "Terms of Service"
-msgstr "Codizioni del Servizio"
-
-#: src/Content/Nav.php:256
-msgid "Terms of Service of this Friendica instance"
-msgstr "Termini di Servizio di questa istanza Friendica"
-
-#: src/Content/Nav.php:261 view/theme/frio/theme.php:232
-msgid "Network"
-msgstr "Rete"
-
-#: src/Content/Nav.php:261 view/theme/frio/theme.php:232
-msgid "Conversations from your friends"
-msgstr "Conversazioni dai tuoi amici"
-
-#: src/Content/Nav.php:267
-msgid "Introductions"
-msgstr "Presentazioni"
-
-#: src/Content/Nav.php:267
-msgid "Friend Requests"
-msgstr "Richieste di amicizia"
-
-#: src/Content/Nav.php:268 src/Module/BaseNotifications.php:139
-#: src/Module/Notifications/Introductions.php:52
-msgid "Notifications"
-msgstr "Notifiche"
-
-#: src/Content/Nav.php:269
-msgid "See all notifications"
-msgstr "Vedi tutte le notifiche"
-
-#: src/Content/Nav.php:270
-msgid "Mark all system notifications seen"
-msgstr "Segna tutte le notifiche come viste"
-
-#: src/Content/Nav.php:273 view/theme/frio/theme.php:234
-msgid "Private mail"
-msgstr "Posta privata"
-
-#: src/Content/Nav.php:274
-msgid "Inbox"
-msgstr "In arrivo"
-
-#: src/Content/Nav.php:275
-msgid "Outbox"
-msgstr "Inviati"
-
-#: src/Content/Nav.php:279
-msgid "Accounts"
-msgstr "Account"
-
-#: src/Content/Nav.php:279
-msgid "Manage other pages"
-msgstr "Gestisci altre pagine"
-
-#: src/Content/Nav.php:282 src/Module/Admin/Addons/Details.php:119
-#: src/Module/Admin/Themes/Details.php:124 src/Module/BaseSettings.php:124
-#: src/Module/Welcome.php:52 view/theme/frio/theme.php:235
-msgid "Settings"
-msgstr "Impostazioni"
-
-#: src/Content/Nav.php:282 view/theme/frio/theme.php:235
-msgid "Account settings"
-msgstr "Parametri account"
-
-#: src/Content/Nav.php:284 view/theme/frio/theme.php:236
-msgid "Manage/edit friends and contacts"
-msgstr "Gestisci/modifica amici e contatti"
-
-#: src/Content/Nav.php:289 src/Module/BaseAdmin.php:132
-msgid "Admin"
-msgstr "Amministrazione"
-
-#: src/Content/Nav.php:289
-msgid "Site setup and configuration"
-msgstr "Configurazione del sito"
-
-#: src/Content/Nav.php:292
-msgid "Navigation"
-msgstr "Navigazione"
-
-#: src/Content/Nav.php:292
-msgid "Site map"
-msgstr "Mappa del sito"
-
-#: src/Content/OEmbed.php:266
-msgid "Embedding disabled"
-msgstr "Embed disabilitato"
-
-#: src/Content/OEmbed.php:388
-msgid "Embedded content"
-msgstr "Contenuto incorporato"
-
-#: src/Content/Pager.php:221
-msgid "prev"
-msgstr "prec"
-
-#: src/Content/Pager.php:281
-msgid "last"
-msgstr "ultimo"
-
-#: src/Content/Text/BBCode.php:946 src/Content/Text/BBCode.php:1605
-#: src/Content/Text/BBCode.php:1606
-msgid "Image/photo"
-msgstr "Immagine/foto"
-
-#: src/Content/Text/BBCode.php:1046
-#, php-format
-msgid "<a href=\"%1$s\" target=\"_blank\" rel=\"noopener noreferrer\">%2$s</a> %3$s"
-msgstr "<a href=\"%1$s\" target=\"_blank\" rel=\"noopener noreferrer\">%2$s</a> %3$s"
-
-#: src/Content/Text/BBCode.php:1071 src/Model/Item.php:3635
-#: src/Model/Item.php:3641
-msgid "link to source"
-msgstr "Collegamento all'originale"
-
-#: src/Content/Text/BBCode.php:1523 src/Content/Text/HTML.php:954
-msgid "Click to open/close"
-msgstr "Clicca per aprire/chiudere"
-
-#: src/Content/Text/BBCode.php:1554
-msgid "$1 wrote:"
-msgstr "$1 ha scritto:"
-
-#: src/Content/Text/BBCode.php:1608 src/Content/Text/BBCode.php:1609
-msgid "Encrypted content"
-msgstr "Contenuto criptato"
-
-#: src/Content/Text/BBCode.php:1831
-msgid "Invalid source protocol"
-msgstr "Protocollo sorgente non valido"
-
-#: src/Content/Text/BBCode.php:1846
-msgid "Invalid link protocol"
-msgstr "Protocollo link non valido"
-
-#: src/Content/Text/HTML.php:802
-msgid "Loading more entries..."
-msgstr "Carico più elementi..."
-
-#: src/Content/Text/HTML.php:803
-msgid "The end"
-msgstr "Fine"
-
-#: src/Content/Text/HTML.php:896 src/Model/Profile.php:448
-#: src/Module/Contact.php:328
-msgid "Follow"
-msgstr "Segui"
-
-#: src/Content/Widget/CalendarExport.php:63
-msgid "Export"
-msgstr "Esporta"
-
-#: src/Content/Widget/CalendarExport.php:64
-msgid "Export calendar as ical"
-msgstr "Esporta il calendario in formato ical"
-
-#: src/Content/Widget/CalendarExport.php:65
-msgid "Export calendar as csv"
-msgstr "Esporta il calendario in formato csv"
-
-#: src/Content/Widget/ContactBlock.php:72
-msgid "No contacts"
-msgstr "Nessun contatto"
-
-#: src/Content/Widget/ContactBlock.php:104
-#, php-format
-msgid "%d Contact"
-msgid_plural "%d Contacts"
-msgstr[0] "%d contatto"
-msgstr[1] "%d contatti"
-
-#: src/Content/Widget/ContactBlock.php:123
-msgid "View Contacts"
-msgstr "Visualizza i contatti"
-
-#: src/Content/Widget/SavedSearches.php:47
-msgid "Remove term"
-msgstr "Rimuovi termine"
-
-#: src/Content/Widget/SavedSearches.php:60
-msgid "Saved Searches"
-msgstr "Ricerche salvate"
-
-#: src/Content/Widget/TrendingTags.php:51
-#, php-format
-msgid "Trending Tags (last %d hour)"
-msgid_plural "Trending Tags (last %d hours)"
-msgstr[0] ""
-msgstr[1] ""
-
-#: src/Content/Widget/TrendingTags.php:52
-msgid "More Trending Tags"
-msgstr ""
-
-#: src/Content/Widget.php:52
-msgid "Add New Contact"
-msgstr "Aggiungi nuovo contatto"
-
-#: src/Content/Widget.php:53
-msgid "Enter address or web location"
-msgstr "Inserisci posizione o indirizzo web"
-
-#: src/Content/Widget.php:54
-msgid "Example: bob@example.com, http://example.com/barbara"
-msgstr "Esempio: bob@example.com, http://example.com/barbara"
-
-#: src/Content/Widget.php:56
-msgid "Connect"
-msgstr "Connetti"
-
-#: src/Content/Widget.php:71
-#, php-format
-msgid "%d invitation available"
-msgid_plural "%d invitations available"
-msgstr[0] "%d invito disponibile"
-msgstr[1] "%d inviti disponibili"
-
-#: src/Content/Widget.php:77 view/theme/vier/theme.php:169
-msgid "Find People"
-msgstr "Trova persone"
-
-#: src/Content/Widget.php:78 view/theme/vier/theme.php:170
-msgid "Enter name or interest"
-msgstr "Inserisci un nome o un interesse"
-
-#: src/Content/Widget.php:80 view/theme/vier/theme.php:172
-msgid "Examples: Robert Morgenstein, Fishing"
-msgstr "Esempi: Mario Rossi, Pesca"
-
-#: src/Content/Widget.php:81 src/Module/Contact.php:840
-#: src/Module/Directory.php:105 view/theme/vier/theme.php:173
-msgid "Find"
-msgstr "Trova"
-
-#: src/Content/Widget.php:83 view/theme/vier/theme.php:175
-msgid "Similar Interests"
-msgstr "Interessi simili"
-
-#: src/Content/Widget.php:84 view/theme/vier/theme.php:176
-msgid "Random Profile"
-msgstr "Profilo causale"
-
-#: src/Content/Widget.php:85 view/theme/vier/theme.php:177
-msgid "Invite Friends"
-msgstr "Invita amici"
-
-#: src/Content/Widget.php:86 src/Module/Directory.php:97
-#: view/theme/vier/theme.php:178
-msgid "Global Directory"
-msgstr "Elenco globale"
-
-#: src/Content/Widget.php:88 view/theme/vier/theme.php:180
-msgid "Local Directory"
-msgstr "Elenco Locale"
-
-#: src/Content/Widget.php:217 src/Model/Group.php:528
-#: src/Module/Contact.php:803 src/Module/Welcome.php:76
-msgid "Groups"
-msgstr "Gruppi"
-
-#: src/Content/Widget.php:219
-msgid "Everyone"
-msgstr "Chiunque"
-
-#: src/Content/Widget.php:248
-msgid "Relationships"
-msgstr "Relazioni"
-
-#: src/Content/Widget.php:250 src/Module/Contact.php:755
-#: src/Module/Group.php:292
-msgid "All Contacts"
-msgstr "Tutti i contatti"
-
-#: src/Content/Widget.php:289
-msgid "Protocols"
-msgstr "Protocolli"
-
-#: src/Content/Widget.php:291
-msgid "All Protocols"
-msgstr "Tutti i Protocolli"
-
-#: src/Content/Widget.php:328
-msgid "Saved Folders"
-msgstr "Cartelle Salvate"
-
-#: src/Content/Widget.php:330 src/Content/Widget.php:369
-msgid "Everything"
-msgstr "Tutto"
-
-#: src/Content/Widget.php:367
-msgid "Categories"
-msgstr "Categorie"
-
-#: src/Content/Widget.php:424
-#, php-format
-msgid "%d contact in common"
-msgid_plural "%d contacts in common"
-msgstr[0] "%d contatto in comune"
-msgstr[1] "%d contatti in comune"
-
-#: src/Content/Widget.php:517
-msgid "Archives"
-msgstr "Archivi"
-
-#: src/Core/ACL.php:155
-msgid "Yourself"
-msgstr "Te stesso"
-
-#: src/Core/ACL.php:191 src/Module/PermissionTooltip.php:82
-#: src/Module/PermissionTooltip.php:104
-msgid "Mutuals"
-msgstr ""
-
-#: src/Core/ACL.php:281
-msgid "Post to Email"
-msgstr "Invia a email"
-
-#: src/Core/ACL.php:308
-msgid "Public"
-msgstr "Pubblico"
-
-#: src/Core/ACL.php:309
-msgid ""
-"This content will be shown to all your followers and can be seen in the "
-"community pages and by anyone with its link."
-msgstr "Questo contenuto sarà mostrato a tutti i tuoi seguaci e può essere visto nelle pagine della communità e da chiunque con questo collegamento."
-
-#: src/Core/ACL.php:310
-msgid "Limited/Private"
-msgstr "Limitato/Privato"
-
-#: src/Core/ACL.php:311
-msgid ""
-"This content will be shown only to the people in the first box, to the "
-"exception of the people mentioned in the second box. It won't appear "
-"anywhere public."
-msgstr ""
-
-#: src/Core/ACL.php:312
-msgid "Show to:"
-msgstr ""
-
-#: src/Core/ACL.php:313
-msgid "Except to:"
-msgstr ""
-
-#: src/Core/ACL.php:316
-msgid "Connectors"
-msgstr "Connettori"
-
-#: src/Core/Installer.php:179
-msgid ""
-"The database configuration file \"config/local.config.php\" could not be "
-"written. Please use the enclosed text to create a configuration file in your"
-" web server root."
-msgstr "Il file di configurazione del database \"config/local.config.php\" non puo' essere scritto. Usa il testo allegato per creare un file di configurazione nell tuo server web."
-
-#: src/Core/Installer.php:198
-msgid ""
-"You may need to import the file \"database.sql\" manually using phpmyadmin "
-"or mysql."
-msgstr "Potresti dover importare il file \"database.sql\" manualmente con phpmyadmin o mysql"
-
-#: src/Core/Installer.php:199 src/Module/Install.php:191
-msgid "Please see the file \"doc/INSTALL.md\"."
-msgstr ""
-
-#: src/Core/Installer.php:260
-msgid "Could not find a command line version of PHP in the web server PATH."
-msgstr "Non riesco a trovare la versione di PHP da riga di comando nel PATH del server web"
-
-#: src/Core/Installer.php:261
-msgid ""
-"If you don't have a command line version of PHP installed on your server, "
-"you will not be able to run the background processing. See <a "
-"href='https://github.com/friendica/friendica/blob/stable/doc/Install.md#set-"
-"up-the-worker'>'Setup the worker'</a>"
-msgstr ""
-
-#: src/Core/Installer.php:266
-msgid "PHP executable path"
-msgstr "Percorso eseguibile PHP"
-
-#: src/Core/Installer.php:266
-msgid ""
-"Enter full path to php executable. You can leave this blank to continue the "
-"installation."
-msgstr "Inserisci il percorso completo all'eseguibile di php. Puoi lasciare bianco questo campo per continuare l'installazione."
-
-#: src/Core/Installer.php:271
-msgid "Command line PHP"
-msgstr "PHP da riga di comando"
-
-#: src/Core/Installer.php:280
-msgid "PHP executable is not the php cli binary (could be cgi-fgci version)"
-msgstr "L'eseguibile PHP non è il binario php cli (potrebbe essere la versione cgi-fcgi)"
-
-#: src/Core/Installer.php:281
-msgid "Found PHP version: "
-msgstr "Versione PHP:"
-
-#: src/Core/Installer.php:283
-msgid "PHP cli binary"
-msgstr "Binario PHP cli"
-
-#: src/Core/Installer.php:296
-msgid ""
-"The command line version of PHP on your system does not have "
-"\"register_argc_argv\" enabled."
-msgstr "La versione da riga di comando di PHP nel sistema non ha abilitato \"register_argc_argv\"."
-
-#: src/Core/Installer.php:297
-msgid "This is required for message delivery to work."
-msgstr "E' obbligatorio per far funzionare la consegna dei messaggi."
-
-#: src/Core/Installer.php:302
-msgid "PHP register_argc_argv"
-msgstr "PHP register_argc_argv"
-
-#: src/Core/Installer.php:334
-msgid ""
-"Error: the \"openssl_pkey_new\" function on this system is not able to "
-"generate encryption keys"
-msgstr "Errore: la funzione \"openssl_pkey_new\" in questo sistema non è in grado di generare le chiavi di criptazione"
-
-#: src/Core/Installer.php:335
-msgid ""
-"If running under Windows, please see "
-"\"http://www.php.net/manual/en/openssl.installation.php\"."
-msgstr "Se stai eseguendo friendika su windows, guarda \"http://www.php.net/manual/en/openssl.installation.php\"."
-
-#: src/Core/Installer.php:338
-msgid "Generate encryption keys"
-msgstr "Genera chiavi di criptazione"
-
-#: src/Core/Installer.php:390
-msgid ""
-"Error: Apache webserver mod-rewrite module is required but not installed."
-msgstr "Errore: E' il modulo mod-rewrite di Apache è richiesto, ma non risulta installato"
-
-#: src/Core/Installer.php:395
-msgid "Apache mod_rewrite module"
-msgstr "Modulo mod_rewrite di Apache"
-
-#: src/Core/Installer.php:401
-msgid "Error: PDO or MySQLi PHP module required but not installed."
-msgstr "Errore: uno dei due moduli PHP PDO o MySQLi è richiesto ma non installato."
-
-#: src/Core/Installer.php:406
-msgid "Error: The MySQL driver for PDO is not installed."
-msgstr "Errore: il driver MySQL per PDO non è installato."
-
-#: src/Core/Installer.php:410
-msgid "PDO or MySQLi PHP module"
-msgstr "modulo PHP PDO o MySQLi"
-
-#: src/Core/Installer.php:418
-msgid "Error, XML PHP module required but not installed."
-msgstr "Errore, il modulo PHP XML è richiesto ma non installato."
-
-#: src/Core/Installer.php:422
-msgid "XML PHP module"
-msgstr "Modulo PHP XML"
-
-#: src/Core/Installer.php:425
-msgid "libCurl PHP module"
-msgstr "modulo PHP libCurl"
-
-#: src/Core/Installer.php:426
-msgid "Error: libCURL PHP module required but not installed."
-msgstr "Errore: il modulo libCURL di PHP è richiesto, ma non risulta installato."
-
-#: src/Core/Installer.php:432
-msgid "GD graphics PHP module"
-msgstr "modulo PHP GD graphics"
-
-#: src/Core/Installer.php:433
-msgid ""
-"Error: GD graphics PHP module with JPEG support required but not installed."
-msgstr "Errore: Il modulo GD graphics di PHP con supporto a JPEG è richiesto, ma non risulta installato."
-
-#: src/Core/Installer.php:439
-msgid "OpenSSL PHP module"
-msgstr "modulo PHP OpenSSL"
-
-#: src/Core/Installer.php:440
-msgid "Error: openssl PHP module required but not installed."
-msgstr "Errore: il modulo openssl di PHP è richiesto, ma non risulta installato."
-
-#: src/Core/Installer.php:446
-msgid "mb_string PHP module"
-msgstr "modulo PHP mb_string"
-
-#: src/Core/Installer.php:447
-msgid "Error: mb_string PHP module required but not installed."
-msgstr "Errore: il modulo PHP mb_string è richiesto, ma non risulta installato."
-
-#: src/Core/Installer.php:453
-msgid "iconv PHP module"
-msgstr "modulo PHP iconv"
-
-#: src/Core/Installer.php:454
-msgid "Error: iconv PHP module required but not installed."
-msgstr "Errore: il modulo PHP iconv è richiesto ma non installato."
-
-#: src/Core/Installer.php:460
-msgid "POSIX PHP module"
-msgstr "mooduo PHP POSIX"
-
-#: src/Core/Installer.php:461
-msgid "Error: POSIX PHP module required but not installed."
-msgstr "Errore, il modulo PHP POSIX è richiesto ma non installato."
-
-#: src/Core/Installer.php:467
-msgid "JSON PHP module"
-msgstr "modulo PHP JSON"
-
-#: src/Core/Installer.php:468
-msgid "Error: JSON PHP module required but not installed."
-msgstr "Errore: il modulo PHP JSON è richiesto ma non installato."
-
-#: src/Core/Installer.php:474
-msgid "File Information PHP module"
-msgstr ""
-
-#: src/Core/Installer.php:475
-msgid "Error: File Information PHP module required but not installed."
-msgstr ""
-
-#: src/Core/Installer.php:498
-msgid ""
-"The web installer needs to be able to create a file called "
-"\"local.config.php\" in the \"config\" folder of your web server and it is "
-"unable to do so."
-msgstr "L'installer web deve essere in grado di creare un file chiamato \"local.config.php\" nella cartella \"config\" del tuo server web, ma non è in grado di farlo."
-
-#: src/Core/Installer.php:499
-msgid ""
-"This is most often a permission setting, as the web server may not be able "
-"to write files in your folder - even if you can."
-msgstr "Ciò è dovuto spesso a impostazioni di permessi, dato che il web server può non essere in grado di scrivere il file nella tua cartella, anche se tu puoi."
-
-#: src/Core/Installer.php:500
-msgid ""
-"At the end of this procedure, we will give you a text to save in a file "
-"named local.config.php in your Friendica \"config\" folder."
-msgstr "Alla fine di questa procedura, ti daremo un testo da salvare in un file chiamato \"local.config.php\" nella cartella \"config\" della tua installazione di Friendica."
-
-#: src/Core/Installer.php:501
-msgid ""
-"You can alternatively skip this procedure and perform a manual installation."
-" Please see the file \"INSTALL.txt\" for instructions."
-msgstr "Puoi in alternativa saltare questa procedura ed eseguire l'installazione manualmente. Vedi il file \"INSTALL.txt\" per le istruzioni."
-
-#: src/Core/Installer.php:504
-msgid "config/local.config.php is writable"
-msgstr "config/local.config.php è scrivibile"
-
-#: src/Core/Installer.php:524
-msgid ""
-"Friendica uses the Smarty3 template engine to render its web views. Smarty3 "
-"compiles templates to PHP to speed up rendering."
-msgstr "Friendica usa il motore di template Smarty3 per renderizzare le sue pagine web. Smarty3 compila i template in PHP per velocizzare il rendering."
-
-#: src/Core/Installer.php:525
-msgid ""
-"In order to store these compiled templates, the web server needs to have "
-"write access to the directory view/smarty3/ under the Friendica top level "
-"folder."
-msgstr "Per salvare questi template compilati, il server werb ha bisogno dell'accesso in scrittura alla cartella view/smarty3/ nella cartella principale dei Friendica."
-
-#: src/Core/Installer.php:526
-msgid ""
-"Please ensure that the user that your web server runs as (e.g. www-data) has"
-" write access to this folder."
-msgstr "Per favore, controlla che l'utente con cui il tuo server web gira (es www-data) ha accesso in scrittura a questa cartella."
-
-#: src/Core/Installer.php:527
-msgid ""
-"Note: as a security measure, you should give the web server write access to "
-"view/smarty3/ only--not the template files (.tpl) that it contains."
-msgstr "Nota: come misura di sicurezza, dovresti dare accesso in scrittura solo alla cartella view/smarty3, non ai template (.tpl) che contiene."
-
-#: src/Core/Installer.php:530
-msgid "view/smarty3 is writable"
-msgstr "view/smarty3 è scrivibile"
-
-#: src/Core/Installer.php:559
-msgid ""
-"Url rewrite in .htaccess is not working. Make sure you copied .htaccess-dist"
-" to .htaccess."
-msgstr "La riscrittura degli url in .htaccess non funziona. Controlla di aver copiato .htaccess-dist in .htaccess."
-
-#: src/Core/Installer.php:561
-msgid "Error message from Curl when fetching"
-msgstr "Messaggio di errore da Curl durante la richiesta"
-
-#: src/Core/Installer.php:566
-msgid "Url rewrite is working"
-msgstr "La riscrittura degli url funziona"
-
-#: src/Core/Installer.php:595
-msgid "ImageMagick PHP extension is not installed"
-msgstr "L'estensione PHP ImageMagick non è installata"
-
-#: src/Core/Installer.php:597
-msgid "ImageMagick PHP extension is installed"
-msgstr "L'estensione PHP ImageMagick è installata"
-
-#: src/Core/Installer.php:599
-msgid "ImageMagick supports GIF"
-msgstr "ImageMagick supporta i GIF"
-
-#: src/Core/Installer.php:621
-msgid "Database already in use."
-msgstr "Database già in uso."
-
-#: src/Core/Installer.php:626
-msgid "Could not connect to database."
-msgstr " Impossibile collegarsi con il database."
-
-#: src/Core/L10n.php:371 src/Model/Event.php:413
-#: src/Module/Settings/Display.php:174
-msgid "Monday"
-msgstr "Lunedì"
-
-#: src/Core/L10n.php:371 src/Model/Event.php:414
-msgid "Tuesday"
-msgstr "Martedì"
-
-#: src/Core/L10n.php:371 src/Model/Event.php:415
-msgid "Wednesday"
-msgstr "Mercoledì"
-
-#: src/Core/L10n.php:371 src/Model/Event.php:416
-msgid "Thursday"
-msgstr "Giovedì"
-
-#: src/Core/L10n.php:371 src/Model/Event.php:417
-msgid "Friday"
-msgstr "Venerdì"
-
-#: src/Core/L10n.php:371 src/Model/Event.php:418
-msgid "Saturday"
-msgstr "Sabato"
-
-#: src/Core/L10n.php:371 src/Model/Event.php:412
-#: src/Module/Settings/Display.php:174
-msgid "Sunday"
-msgstr "Domenica"
-
-#: src/Core/L10n.php:375 src/Model/Event.php:433
-msgid "January"
-msgstr "Gennaio"
-
-#: src/Core/L10n.php:375 src/Model/Event.php:434
-msgid "February"
-msgstr "Febbraio"
-
-#: src/Core/L10n.php:375 src/Model/Event.php:435
-msgid "March"
-msgstr "Marzo"
-
-#: src/Core/L10n.php:375 src/Model/Event.php:436
-msgid "April"
-msgstr "Aprile"
-
-#: src/Core/L10n.php:375 src/Core/L10n.php:395 src/Model/Event.php:424
-msgid "May"
-msgstr "Maggio"
-
-#: src/Core/L10n.php:375 src/Model/Event.php:437
-msgid "June"
-msgstr "Giugno"
-
-#: src/Core/L10n.php:375 src/Model/Event.php:438
-msgid "July"
-msgstr "Luglio"
-
-#: src/Core/L10n.php:375 src/Model/Event.php:439
-msgid "August"
-msgstr "Agosto"
-
-#: src/Core/L10n.php:375 src/Model/Event.php:440
-msgid "September"
-msgstr "Settembre"
-
-#: src/Core/L10n.php:375 src/Model/Event.php:441
-msgid "October"
-msgstr "Ottobre"
-
-#: src/Core/L10n.php:375 src/Model/Event.php:442
-msgid "November"
-msgstr "Novembre"
-
-#: src/Core/L10n.php:375 src/Model/Event.php:443
-msgid "December"
-msgstr "Dicembre"
-
-#: src/Core/L10n.php:391 src/Model/Event.php:405
-msgid "Mon"
-msgstr "Lun"
-
-#: src/Core/L10n.php:391 src/Model/Event.php:406
-msgid "Tue"
-msgstr "Mar"
-
-#: src/Core/L10n.php:391 src/Model/Event.php:407
-msgid "Wed"
-msgstr "Mer"
-
-#: src/Core/L10n.php:391 src/Model/Event.php:408
-msgid "Thu"
-msgstr "Gio"
-
-#: src/Core/L10n.php:391 src/Model/Event.php:409
-msgid "Fri"
-msgstr "Ven"
-
-#: src/Core/L10n.php:391 src/Model/Event.php:410
-msgid "Sat"
-msgstr "Sab"
-
-#: src/Core/L10n.php:391 src/Model/Event.php:404
-msgid "Sun"
-msgstr "Dom"
-
-#: src/Core/L10n.php:395 src/Model/Event.php:420
-msgid "Jan"
-msgstr "Gen"
-
-#: src/Core/L10n.php:395 src/Model/Event.php:421
-msgid "Feb"
-msgstr "Feb"
-
-#: src/Core/L10n.php:395 src/Model/Event.php:422
-msgid "Mar"
-msgstr "Mar"
-
-#: src/Core/L10n.php:395 src/Model/Event.php:423
-msgid "Apr"
-msgstr "Apr"
-
-#: src/Core/L10n.php:395 src/Model/Event.php:425
-msgid "Jun"
-msgstr "Giu"
-
-#: src/Core/L10n.php:395 src/Model/Event.php:426
-msgid "Jul"
-msgstr "Lug"
-
-#: src/Core/L10n.php:395 src/Model/Event.php:427
-msgid "Aug"
-msgstr "Ago"
-
-#: src/Core/L10n.php:395
-msgid "Sep"
-msgstr "Set"
-
-#: src/Core/L10n.php:395 src/Model/Event.php:429
-msgid "Oct"
-msgstr "Ott"
-
-#: src/Core/L10n.php:395 src/Model/Event.php:430
-msgid "Nov"
-msgstr "Nov"
-
-#: src/Core/L10n.php:395 src/Model/Event.php:431
-msgid "Dec"
-msgstr "Dic"
-
-#: src/Core/L10n.php:414
-msgid "poke"
-msgstr "stuzzica"
-
-#: src/Core/L10n.php:414
-msgid "poked"
-msgstr "ha stuzzicato"
-
-#: src/Core/L10n.php:415
-msgid "ping"
-msgstr "invia un ping"
-
-#: src/Core/L10n.php:415
-msgid "pinged"
-msgstr "ha inviato un ping"
-
-#: src/Core/L10n.php:416
-msgid "prod"
-msgstr "pungola"
-
-#: src/Core/L10n.php:416
-msgid "prodded"
-msgstr "ha pungolato"
-
-#: src/Core/L10n.php:417
-msgid "slap"
-msgstr "schiaffeggia"
-
-#: src/Core/L10n.php:417
-msgid "slapped"
-msgstr "ha schiaffeggiato"
-
-#: src/Core/L10n.php:418
-msgid "finger"
-msgstr "tocca"
-
-#: src/Core/L10n.php:418
-msgid "fingered"
-msgstr "ha toccato"
-
-#: src/Core/L10n.php:419
-msgid "rebuff"
-msgstr "respingi"
-
-#: src/Core/L10n.php:419
-msgid "rebuffed"
-msgstr "ha respinto"
+#: src/Database/DBStructure.php:64
+#, php-format
+msgid "The database version had been set to %s."
+msgstr "La versione del database è stata impostata come %s."
+
+#: src/Database/DBStructure.php:85
+msgid "There are no tables on MyISAM or InnoDB with the Antelope file format."
+msgstr "Non ci sono tabelle su MyISAM o InnoDB con il formato file Antelope"
+
+#: src/Database/DBStructure.php:109
+#, php-format
+msgid ""
+"\n"
+"Error %d occurred during database update:\n"
+"%s\n"
+msgstr "\nErrore %d durante l'aggiornamento del database:\n%s\n"
+
+#: src/Database/DBStructure.php:112
+msgid "Errors encountered performing database changes: "
+msgstr "Errori riscontrati eseguendo le modifiche al database:"
+
+#: src/Database/DBStructure.php:312
+msgid "Another database update is currently running."
+msgstr "Un altro aggiornamento del database è attualmente in corso."
+
+#: src/Database/DBStructure.php:316
+#, php-format
+msgid "%s: Database update"
+msgstr "%s: Aggiornamento database"
+
+#: src/Database/DBStructure.php:616
+#, php-format
+msgid "%s: updating %s table."
+msgstr "%s: aggiornando la tabella %s."
+
+#: src/Database/Database.php:661 src/Database/Database.php:764
+#, php-format
+msgid "Database error %d \"%s\" at \"%s\""
+msgstr "Errore database %d \"%s\" su \"%s\""
 
 #: src/Core/Renderer.php:91 src/Core/Renderer.php:120
 #: src/Core/Renderer.php:147 src/Core/Renderer.php:181
@@ -7254,11 +3512,11 @@
 
 #: src/Core/Renderer.php:143
 msgid "template engine cannot be registered without a name."
-msgstr ""
+msgstr "il motore di modelli non può essere registrato senza un nome."
 
 #: src/Core/Renderer.php:177
 msgid "template engine is not registered!"
-msgstr ""
+msgstr "il motore di modelli non è registrato!"
 
 #: src/Core/Update.php:219
 #, php-format
@@ -7293,6 +3551,527 @@
 "\t\t\t\t\tThe friendica database was successfully updated from %s to %s."
 msgstr "\n\t\t\t\t\tIl database di friendica è stato aggiornato con succeso da %s a %s."
 
+#: src/Core/ACL.php:153
+msgid "Yourself"
+msgstr "Te stesso"
+
+#: src/Core/ACL.php:182 src/Module/PermissionTooltip.php:76
+#: src/Module/PermissionTooltip.php:98 src/Module/Contact.php:808
+#: src/Content/Widget.php:241 src/BaseModule.php:184
+msgid "Followers"
+msgstr "Seguaci"
+
+#: src/Core/ACL.php:189 src/Module/PermissionTooltip.php:82
+#: src/Module/PermissionTooltip.php:104
+msgid "Mutuals"
+msgstr "Amici reciproci"
+
+#: src/Core/ACL.php:279
+msgid "Post to Email"
+msgstr "Invia a email"
+
+#: src/Core/ACL.php:306
+msgid "Public"
+msgstr "Pubblico"
+
+#: src/Core/ACL.php:307
+msgid ""
+"This content will be shown to all your followers and can be seen in the "
+"community pages and by anyone with its link."
+msgstr "Questo contenuto sarà mostrato a tutti i tuoi seguaci e può essere visto nelle pagine della communità e da chiunque con questo collegamento."
+
+#: src/Core/ACL.php:308
+msgid "Limited/Private"
+msgstr "Limitato/Privato"
+
+#: src/Core/ACL.php:309
+msgid ""
+"This content will be shown only to the people in the first box, to the "
+"exception of the people mentioned in the second box. It won't appear "
+"anywhere public."
+msgstr "Questo contenuto sarà mostrato solo alle persone nel primo campo, ad eccezione delle persone menzionate nel secondo campo. Non apparirà da qualsiasi parte in pubblico."
+
+#: src/Core/ACL.php:310
+msgid "Show to:"
+msgstr "Mostra a:"
+
+#: src/Core/ACL.php:311
+msgid "Except to:"
+msgstr "Ad eccezione di:"
+
+#: src/Core/ACL.php:314
+msgid "Connectors"
+msgstr "Connettori"
+
+#: src/Core/Installer.php:179
+msgid ""
+"The database configuration file \"config/local.config.php\" could not be "
+"written. Please use the enclosed text to create a configuration file in your"
+" web server root."
+msgstr "Il file di configurazione del database \"config/local.config.php\" non può essere scritto. Usa il testo allegato per creare un file di configurazione nell tuo server web."
+
+#: src/Core/Installer.php:198
+msgid ""
+"You may need to import the file \"database.sql\" manually using phpmyadmin "
+"or mysql."
+msgstr "Potresti dover importare il file \"database.sql\" manualmente con phpmyadmin o mysql"
+
+#: src/Core/Installer.php:199 src/Module/Install.php:191
+msgid "Please see the file \"doc/INSTALL.md\"."
+msgstr "Per favore leggi il file \"doc/INSTALL.md\"."
+
+#: src/Core/Installer.php:260
+msgid "Could not find a command line version of PHP in the web server PATH."
+msgstr "Non riesco a trovare la versione di PHP da riga di comando nel PATH del server web"
+
+#: src/Core/Installer.php:261
+msgid ""
+"If you don't have a command line version of PHP installed on your server, "
+"you will not be able to run the background processing. See <a "
+"href='https://github.com/friendica/friendica/blob/stable/doc/Install.md#set-"
+"up-the-worker'>'Setup the worker'</a>"
+msgstr "Se non hai una versione a riga di comando di PHP installata sul tuo server, non sarai in grado di eseguire i processi in background. Vedi <a href='https://github.com/friendica/friendica/blob/stable/doc/Install.md#set-up-the-worker'>'Imposta i worker'</a>"
+
+#: src/Core/Installer.php:266
+msgid "PHP executable path"
+msgstr "Percorso eseguibile PHP"
+
+#: src/Core/Installer.php:266
+msgid ""
+"Enter full path to php executable. You can leave this blank to continue the "
+"installation."
+msgstr "Inserisci il percorso completo all'eseguibile di php. Puoi lasciare bianco questo campo per continuare l'installazione."
+
+#: src/Core/Installer.php:271
+msgid "Command line PHP"
+msgstr "PHP da riga di comando"
+
+#: src/Core/Installer.php:280
+msgid "PHP executable is not the php cli binary (could be cgi-fgci version)"
+msgstr "L'eseguibile PHP non è il binario php cli (potrebbe essere la versione cgi-fcgi)"
+
+#: src/Core/Installer.php:281
+msgid "Found PHP version: "
+msgstr "Versione PHP:"
+
+#: src/Core/Installer.php:283
+msgid "PHP cli binary"
+msgstr "Binario PHP cli"
+
+#: src/Core/Installer.php:296
+msgid ""
+"The command line version of PHP on your system does not have "
+"\"register_argc_argv\" enabled."
+msgstr "La versione da riga di comando di PHP nel sistema non ha abilitato \"register_argc_argv\"."
+
+#: src/Core/Installer.php:297
+msgid "This is required for message delivery to work."
+msgstr "E' obbligatorio per far funzionare la consegna dei messaggi."
+
+#: src/Core/Installer.php:302
+msgid "PHP register_argc_argv"
+msgstr "PHP register_argc_argv"
+
+#: src/Core/Installer.php:334
+msgid ""
+"Error: the \"openssl_pkey_new\" function on this system is not able to "
+"generate encryption keys"
+msgstr "Errore: la funzione \"openssl_pkey_new\" in questo sistema non è in grado di generare le chiavi di criptazione"
+
+#: src/Core/Installer.php:335
+msgid ""
+"If running under Windows, please see "
+"\"http://www.php.net/manual/en/openssl.installation.php\"."
+msgstr "Se stai eseguendo friendika su windows, guarda \"http://www.php.net/manual/en/openssl.installation.php\"."
+
+#: src/Core/Installer.php:338
+msgid "Generate encryption keys"
+msgstr "Genera chiavi di criptazione"
+
+#: src/Core/Installer.php:390
+msgid ""
+"Error: Apache webserver mod-rewrite module is required but not installed."
+msgstr "Errore: E' il modulo mod-rewrite di Apache è richiesto, ma non risulta installato"
+
+#: src/Core/Installer.php:395
+msgid "Apache mod_rewrite module"
+msgstr "Modulo mod_rewrite di Apache"
+
+#: src/Core/Installer.php:401
+msgid "Error: PDO or MySQLi PHP module required but not installed."
+msgstr "Errore: uno dei due moduli PHP PDO o MySQLi è richiesto ma non installato."
+
+#: src/Core/Installer.php:406
+msgid "Error: The MySQL driver for PDO is not installed."
+msgstr "Errore: il driver MySQL per PDO non è installato."
+
+#: src/Core/Installer.php:410
+msgid "PDO or MySQLi PHP module"
+msgstr "modulo PHP PDO o MySQLi"
+
+#: src/Core/Installer.php:418
+msgid "Error, XML PHP module required but not installed."
+msgstr "Errore, il modulo PHP XML è richiesto ma non installato."
+
+#: src/Core/Installer.php:422
+msgid "XML PHP module"
+msgstr "Modulo PHP XML"
+
+#: src/Core/Installer.php:425
+msgid "libCurl PHP module"
+msgstr "modulo PHP libCurl"
+
+#: src/Core/Installer.php:426
+msgid "Error: libCURL PHP module required but not installed."
+msgstr "Errore: il modulo libCURL di PHP è richiesto, ma non risulta installato."
+
+#: src/Core/Installer.php:432
+msgid "GD graphics PHP module"
+msgstr "modulo PHP GD graphics"
+
+#: src/Core/Installer.php:433
+msgid ""
+"Error: GD graphics PHP module with JPEG support required but not installed."
+msgstr "Errore: Il modulo GD graphics di PHP con supporto a JPEG è richiesto, ma non risulta installato."
+
+#: src/Core/Installer.php:439
+msgid "OpenSSL PHP module"
+msgstr "modulo PHP OpenSSL"
+
+#: src/Core/Installer.php:440
+msgid "Error: openssl PHP module required but not installed."
+msgstr "Errore: il modulo openssl di PHP è richiesto, ma non risulta installato."
+
+#: src/Core/Installer.php:446
+msgid "mb_string PHP module"
+msgstr "modulo PHP mb_string"
+
+#: src/Core/Installer.php:447
+msgid "Error: mb_string PHP module required but not installed."
+msgstr "Errore: il modulo PHP mb_string è richiesto, ma non risulta installato."
+
+#: src/Core/Installer.php:453
+msgid "iconv PHP module"
+msgstr "modulo PHP iconv"
+
+#: src/Core/Installer.php:454
+msgid "Error: iconv PHP module required but not installed."
+msgstr "Errore: il modulo PHP iconv è richiesto ma non installato."
+
+#: src/Core/Installer.php:460
+msgid "POSIX PHP module"
+msgstr "mooduo PHP POSIX"
+
+#: src/Core/Installer.php:461
+msgid "Error: POSIX PHP module required but not installed."
+msgstr "Errore, il modulo PHP POSIX è richiesto ma non installato."
+
+#: src/Core/Installer.php:467
+msgid "JSON PHP module"
+msgstr "modulo PHP JSON"
+
+#: src/Core/Installer.php:468
+msgid "Error: JSON PHP module required but not installed."
+msgstr "Errore: il modulo PHP JSON è richiesto ma non installato."
+
+#: src/Core/Installer.php:474
+msgid "File Information PHP module"
+msgstr "Modulo PHP File Information"
+
+#: src/Core/Installer.php:475
+msgid "Error: File Information PHP module required but not installed."
+msgstr "Errore: il modulo PHP File Information è richiesto ma non è installato."
+
+#: src/Core/Installer.php:498
+msgid ""
+"The web installer needs to be able to create a file called "
+"\"local.config.php\" in the \"config\" folder of your web server and it is "
+"unable to do so."
+msgstr "L'installer web deve essere in grado di creare un file chiamato \"local.config.php\" nella cartella \"config\" del tuo server web, ma non è in grado di farlo."
+
+#: src/Core/Installer.php:499
+msgid ""
+"This is most often a permission setting, as the web server may not be able "
+"to write files in your folder - even if you can."
+msgstr "Ciò è dovuto spesso a impostazioni di permessi, dato che il web server può non essere in grado di scrivere il file nella tua cartella, anche se tu puoi."
+
+#: src/Core/Installer.php:500
+msgid ""
+"At the end of this procedure, we will give you a text to save in a file "
+"named local.config.php in your Friendica \"config\" folder."
+msgstr "Alla fine di questa procedura, ti daremo un testo da salvare in un file chiamato \"local.config.php\" nella cartella \"config\" della tua installazione di Friendica."
+
+#: src/Core/Installer.php:501
+msgid ""
+"You can alternatively skip this procedure and perform a manual installation."
+" Please see the file \"INSTALL.txt\" for instructions."
+msgstr "Puoi in alternativa saltare questa procedura ed eseguire l'installazione manualmente. Vedi il file \"INSTALL.txt\" per le istruzioni."
+
+#: src/Core/Installer.php:504
+msgid "config/local.config.php is writable"
+msgstr "config/local.config.php è scrivibile"
+
+#: src/Core/Installer.php:524
+msgid ""
+"Friendica uses the Smarty3 template engine to render its web views. Smarty3 "
+"compiles templates to PHP to speed up rendering."
+msgstr "Friendica usa il motore di template Smarty3 per renderizzare le sue pagine web. Smarty3 compila i template in PHP per velocizzare il rendering."
+
+#: src/Core/Installer.php:525
+msgid ""
+"In order to store these compiled templates, the web server needs to have "
+"write access to the directory view/smarty3/ under the Friendica top level "
+"folder."
+msgstr "Per salvare questi template compilati, il server werb ha bisogno dell'accesso in scrittura alla cartella view/smarty3/ nella cartella principale dei Friendica."
+
+#: src/Core/Installer.php:526
+msgid ""
+"Please ensure that the user that your web server runs as (e.g. www-data) has"
+" write access to this folder."
+msgstr "Per favore, controlla che l'utente con cui il tuo server web gira (es www-data) ha accesso in scrittura a questa cartella."
+
+#: src/Core/Installer.php:527
+msgid ""
+"Note: as a security measure, you should give the web server write access to "
+"view/smarty3/ only--not the template files (.tpl) that it contains."
+msgstr "Nota: come misura di sicurezza, dovresti dare accesso in scrittura solo alla cartella view/smarty3, non ai template (.tpl) che contiene."
+
+#: src/Core/Installer.php:530
+msgid "view/smarty3 is writable"
+msgstr "view/smarty3 è scrivibile"
+
+#: src/Core/Installer.php:559
+msgid ""
+"Url rewrite in .htaccess is not working. Make sure you copied .htaccess-dist"
+" to .htaccess."
+msgstr "La riscrittura degli url in .htaccess non funziona. Controlla di aver copiato .htaccess-dist in .htaccess."
+
+#: src/Core/Installer.php:561
+msgid "Error message from Curl when fetching"
+msgstr "Messaggio di errore da Curl durante la richiesta"
+
+#: src/Core/Installer.php:566
+msgid "Url rewrite is working"
+msgstr "La riscrittura degli url funziona"
+
+#: src/Core/Installer.php:595
+msgid "ImageMagick PHP extension is not installed"
+msgstr "L'estensione PHP ImageMagick non è installata"
+
+#: src/Core/Installer.php:597
+msgid "ImageMagick PHP extension is installed"
+msgstr "L'estensione PHP ImageMagick è installata"
+
+#: src/Core/Installer.php:599
+msgid "ImageMagick supports GIF"
+msgstr "ImageMagick supporta i GIF"
+
+#: src/Core/Installer.php:621
+msgid "Database already in use."
+msgstr "Database già in uso."
+
+#: src/Core/Installer.php:626
+msgid "Could not connect to database."
+msgstr " Impossibile collegarsi con il database."
+
+#: src/Core/L10n.php:371 src/Module/Settings/Display.php:174
+#: src/Model/Event.php:413
+msgid "Monday"
+msgstr "Lunedì"
+
+#: src/Core/L10n.php:371 src/Model/Event.php:414
+msgid "Tuesday"
+msgstr "Martedì"
+
+#: src/Core/L10n.php:371 src/Model/Event.php:415
+msgid "Wednesday"
+msgstr "Mercoledì"
+
+#: src/Core/L10n.php:371 src/Model/Event.php:416
+msgid "Thursday"
+msgstr "Giovedì"
+
+#: src/Core/L10n.php:371 src/Model/Event.php:417
+msgid "Friday"
+msgstr "Venerdì"
+
+#: src/Core/L10n.php:371 src/Model/Event.php:418
+msgid "Saturday"
+msgstr "Sabato"
+
+#: src/Core/L10n.php:371 src/Module/Settings/Display.php:174
+#: src/Model/Event.php:412
+msgid "Sunday"
+msgstr "Domenica"
+
+#: src/Core/L10n.php:375 src/Model/Event.php:433
+msgid "January"
+msgstr "Gennaio"
+
+#: src/Core/L10n.php:375 src/Model/Event.php:434
+msgid "February"
+msgstr "Febbraio"
+
+#: src/Core/L10n.php:375 src/Model/Event.php:435
+msgid "March"
+msgstr "Marzo"
+
+#: src/Core/L10n.php:375 src/Model/Event.php:436
+msgid "April"
+msgstr "Aprile"
+
+#: src/Core/L10n.php:375 src/Core/L10n.php:395 src/Model/Event.php:424
+msgid "May"
+msgstr "Maggio"
+
+#: src/Core/L10n.php:375 src/Model/Event.php:437
+msgid "June"
+msgstr "Giugno"
+
+#: src/Core/L10n.php:375 src/Model/Event.php:438
+msgid "July"
+msgstr "Luglio"
+
+#: src/Core/L10n.php:375 src/Model/Event.php:439
+msgid "August"
+msgstr "Agosto"
+
+#: src/Core/L10n.php:375 src/Model/Event.php:440
+msgid "September"
+msgstr "Settembre"
+
+#: src/Core/L10n.php:375 src/Model/Event.php:441
+msgid "October"
+msgstr "Ottobre"
+
+#: src/Core/L10n.php:375 src/Model/Event.php:442
+msgid "November"
+msgstr "Novembre"
+
+#: src/Core/L10n.php:375 src/Model/Event.php:443
+msgid "December"
+msgstr "Dicembre"
+
+#: src/Core/L10n.php:391 src/Model/Event.php:405
+msgid "Mon"
+msgstr "Lun"
+
+#: src/Core/L10n.php:391 src/Model/Event.php:406
+msgid "Tue"
+msgstr "Mar"
+
+#: src/Core/L10n.php:391 src/Model/Event.php:407
+msgid "Wed"
+msgstr "Mer"
+
+#: src/Core/L10n.php:391 src/Model/Event.php:408
+msgid "Thu"
+msgstr "Gio"
+
+#: src/Core/L10n.php:391 src/Model/Event.php:409
+msgid "Fri"
+msgstr "Ven"
+
+#: src/Core/L10n.php:391 src/Model/Event.php:410
+msgid "Sat"
+msgstr "Sab"
+
+#: src/Core/L10n.php:391 src/Model/Event.php:404
+msgid "Sun"
+msgstr "Dom"
+
+#: src/Core/L10n.php:395 src/Model/Event.php:420
+msgid "Jan"
+msgstr "Gen"
+
+#: src/Core/L10n.php:395 src/Model/Event.php:421
+msgid "Feb"
+msgstr "Feb"
+
+#: src/Core/L10n.php:395 src/Model/Event.php:422
+msgid "Mar"
+msgstr "Mar"
+
+#: src/Core/L10n.php:395 src/Model/Event.php:423
+msgid "Apr"
+msgstr "Apr"
+
+#: src/Core/L10n.php:395 src/Model/Event.php:425
+msgid "Jun"
+msgstr "Giu"
+
+#: src/Core/L10n.php:395 src/Model/Event.php:426
+msgid "Jul"
+msgstr "Lug"
+
+#: src/Core/L10n.php:395 src/Model/Event.php:427
+msgid "Aug"
+msgstr "Ago"
+
+#: src/Core/L10n.php:395
+msgid "Sep"
+msgstr "Set"
+
+#: src/Core/L10n.php:395 src/Model/Event.php:429
+msgid "Oct"
+msgstr "Ott"
+
+#: src/Core/L10n.php:395 src/Model/Event.php:430
+msgid "Nov"
+msgstr "Nov"
+
+#: src/Core/L10n.php:395 src/Model/Event.php:431
+msgid "Dec"
+msgstr "Dic"
+
+#: src/Core/L10n.php:414
+msgid "poke"
+msgstr "stuzzica"
+
+#: src/Core/L10n.php:414
+msgid "poked"
+msgstr "ha stuzzicato"
+
+#: src/Core/L10n.php:415
+msgid "ping"
+msgstr "invia un ping"
+
+#: src/Core/L10n.php:415
+msgid "pinged"
+msgstr "ha inviato un ping"
+
+#: src/Core/L10n.php:416
+msgid "prod"
+msgstr "pungola"
+
+#: src/Core/L10n.php:416
+msgid "prodded"
+msgstr "ha pungolato"
+
+#: src/Core/L10n.php:417
+msgid "slap"
+msgstr "schiaffeggia"
+
+#: src/Core/L10n.php:417
+msgid "slapped"
+msgstr "ha schiaffeggiato"
+
+#: src/Core/L10n.php:418
+msgid "finger"
+msgstr "tocca"
+
+#: src/Core/L10n.php:418
+msgid "fingered"
+msgstr "ha toccato"
+
+#: src/Core/L10n.php:419
+msgid "rebuff"
+msgstr "respingi"
+
+#: src/Core/L10n.php:419
+msgid "rebuffed"
+msgstr "ha respinto"
+
 #: src/Core/UserImport.php:126
 msgid "Error decoding account file"
 msgstr "Errore decodificando il file account"
@@ -7319,46 +4098,401 @@
 
 #: src/Core/UserImport.php:274
 msgid "User profile creation error"
-msgstr "Errore creando il profilo dell'utente"
+msgstr "Errore durante la creazione del profilo dell'utente"
 
 #: src/Core/UserImport.php:330
 msgid "Done. You can now login with your username and password"
 msgstr "Fatto. Ora puoi entrare con il tuo nome utente e la tua password"
 
-#: src/Database/Database.php:661 src/Database/Database.php:764
-#, php-format
-msgid "Database error %d \"%s\" at \"%s\""
-msgstr "Errore database %d \"%s\" su \"%s\""
-
-#: src/Database/DBStructure.php:69
-msgid "There are no tables on MyISAM or InnoDB with the Antelope file format."
-msgstr "Non ci sono tabelle su MyISAM o InnoDB con il formato file Antelope"
-
-#: src/Database/DBStructure.php:93
-#, php-format
-msgid ""
-"\n"
-"Error %d occurred during database update:\n"
-"%s\n"
-msgstr "\nErrore %d durante l'aggiornamento del database:\n%s\n"
-
-#: src/Database/DBStructure.php:96
-msgid "Errors encountered performing database changes: "
-msgstr "Errori riscontrati eseguendo le modifiche al database:"
-
-#: src/Database/DBStructure.php:296
-msgid "Another database update is currently running."
-msgstr "Un altro aggiornamento del database è attualmente in corso."
-
-#: src/Database/DBStructure.php:300
-#, php-format
-msgid "%s: Database update"
-msgstr "%s: Aggiornamento database"
-
-#: src/Database/DBStructure.php:600
-#, php-format
-msgid "%s: updating %s table."
-msgstr "%s: aggiornando la tabella %s."
+#: src/LegacyModule.php:49
+#, php-format
+msgid "Legacy module file not found: %s"
+msgstr "File del modulo legacy non trovato: %s"
+
+#: src/Worker/Delivery.php:556
+msgid "(no subject)"
+msgstr "(nessun oggetto)"
+
+#: src/Object/EMail/ItemCCEMail.php:39
+#, php-format
+msgid ""
+"This message was sent to you by %s, a member of the Friendica social "
+"network."
+msgstr "Questo messaggio ti è stato inviato da %s, un membro del social network Friendica."
+
+#: src/Object/EMail/ItemCCEMail.php:41
+#, php-format
+msgid "You may visit them online at %s"
+msgstr "Puoi visitarli online su %s"
+
+#: src/Object/EMail/ItemCCEMail.php:42
+msgid ""
+"Please contact the sender by replying to this post if you do not wish to "
+"receive these messages."
+msgstr "Contatta il mittente rispondendo a questo messaggio se non vuoi ricevere questi messaggi."
+
+#: src/Object/EMail/ItemCCEMail.php:46
+#, php-format
+msgid "%s posted an update."
+msgstr "%s ha inviato un aggiornamento."
+
+#: src/Object/Post.php:147
+msgid "This entry was edited"
+msgstr "Questa voce è stata modificata"
+
+#: src/Object/Post.php:174
+msgid "Private Message"
+msgstr "Messaggio privato"
+
+#: src/Object/Post.php:213
+msgid "pinned item"
+msgstr "oggetto fissato"
+
+#: src/Object/Post.php:218
+msgid "Delete locally"
+msgstr "Elimina localmente"
+
+#: src/Object/Post.php:221
+msgid "Delete globally"
+msgstr "Rimuovi globalmente"
+
+#: src/Object/Post.php:221
+msgid "Remove locally"
+msgstr "Rimuovi localmente"
+
+#: src/Object/Post.php:235
+msgid "save to folder"
+msgstr "salva nella cartella"
+
+#: src/Object/Post.php:270
+msgid "I will attend"
+msgstr "Parteciperò"
+
+#: src/Object/Post.php:270
+msgid "I will not attend"
+msgstr "Non parteciperò"
+
+#: src/Object/Post.php:270
+msgid "I might attend"
+msgstr "Forse parteciperò"
+
+#: src/Object/Post.php:300
+msgid "ignore thread"
+msgstr "ignora la discussione"
+
+#: src/Object/Post.php:301
+msgid "unignore thread"
+msgstr "non ignorare la discussione"
+
+#: src/Object/Post.php:302
+msgid "toggle ignore status"
+msgstr "inverti stato \"Ignora\""
+
+#: src/Object/Post.php:314
+msgid "pin"
+msgstr "fissa in alto"
+
+#: src/Object/Post.php:315
+msgid "unpin"
+msgstr "non fissare più"
+
+#: src/Object/Post.php:316
+msgid "toggle pin status"
+msgstr "inverti stato fissato"
+
+#: src/Object/Post.php:319
+msgid "pinned"
+msgstr "fissato in alto"
+
+#: src/Object/Post.php:326
+msgid "add star"
+msgstr "aggiungi a speciali"
+
+#: src/Object/Post.php:327
+msgid "remove star"
+msgstr "rimuovi da speciali"
+
+#: src/Object/Post.php:328
+msgid "toggle star status"
+msgstr "Inverti stato preferito"
+
+#: src/Object/Post.php:331
+msgid "starred"
+msgstr "preferito"
+
+#: src/Object/Post.php:335
+msgid "add tag"
+msgstr "aggiungi tag"
+
+#: src/Object/Post.php:345
+msgid "like"
+msgstr "mi piace"
+
+#: src/Object/Post.php:346
+msgid "dislike"
+msgstr "non mi piace"
+
+#: src/Object/Post.php:348
+msgid "Share this"
+msgstr "Condividi questo"
+
+#: src/Object/Post.php:348
+msgid "share"
+msgstr "condividi"
+
+#: src/Object/Post.php:400
+#, php-format
+msgid "%s (Received %s)"
+msgstr "%s (Ricevuto %s)"
+
+#: src/Object/Post.php:405
+msgid "Comment this item on your system"
+msgstr "Commenta questo oggetto sul tuo sistema"
+
+#: src/Object/Post.php:405
+msgid "remote comment"
+msgstr "commento remoto"
+
+#: src/Object/Post.php:417
+msgid "Pushed"
+msgstr "Inviato"
+
+#: src/Object/Post.php:417
+msgid "Pulled"
+msgstr "Recuperato"
+
+#: src/Object/Post.php:444
+msgid "to"
+msgstr "a"
+
+#: src/Object/Post.php:445
+msgid "via"
+msgstr "via"
+
+#: src/Object/Post.php:446
+msgid "Wall-to-Wall"
+msgstr "Da bacheca a bacheca"
+
+#: src/Object/Post.php:447
+msgid "via Wall-To-Wall:"
+msgstr "da bacheca a bacheca"
+
+#: src/Object/Post.php:483
+#, php-format
+msgid "Reply to %s"
+msgstr "Rispondi a %s"
+
+#: src/Object/Post.php:486
+msgid "More"
+msgstr "Mostra altro"
+
+#: src/Object/Post.php:504
+msgid "Notifier task is pending"
+msgstr "L'attività di notifica è in attesa"
+
+#: src/Object/Post.php:505
+msgid "Delivery to remote servers is pending"
+msgstr "La consegna ai server remoti è in attesa"
+
+#: src/Object/Post.php:506
+msgid "Delivery to remote servers is underway"
+msgstr "La consegna ai server remoti è in corso"
+
+#: src/Object/Post.php:507
+msgid "Delivery to remote servers is mostly done"
+msgstr "La consegna ai server remoti è quasi completata"
+
+#: src/Object/Post.php:508
+msgid "Delivery to remote servers is done"
+msgstr "La consegna ai server remoti è completata"
+
+#: src/Object/Post.php:528
+#, php-format
+msgid "%d comment"
+msgid_plural "%d comments"
+msgstr[0] "%d commento"
+msgstr[1] "%d commenti"
+
+#: src/Object/Post.php:529
+msgid "Show more"
+msgstr "Mostra di più"
+
+#: src/Object/Post.php:530
+msgid "Show fewer"
+msgstr "Mostra di meno"
+
+#: src/Object/Post.php:541 src/Model/Item.php:3390
+msgid "comment"
+msgid_plural "comments"
+msgstr[0] "commento "
+msgstr[1] "commenti"
+
+#: src/Console/ArchiveContact.php:105
+#, php-format
+msgid "Could not find any unarchived contact entry for this URL (%s)"
+msgstr "Impossibile trovare contatti non archiviati a questo URL (%s)"
+
+#: src/Console/ArchiveContact.php:108
+msgid "The contact entries have been archived"
+msgstr "Il contatto è stato archiviato"
+
+#: src/Console/GlobalCommunityBlock.php:96
+#: src/Module/Admin/Blocklist/Contact.php:49
+#, php-format
+msgid "Could not find any contact entry for this URL (%s)"
+msgstr "Impossibile trovare contatti a questo URL (%s)"
+
+#: src/Console/GlobalCommunityBlock.php:101
+#: src/Module/Admin/Blocklist/Contact.php:47
+msgid "The contact has been blocked from the node"
+msgstr "Il contatto è stato bloccato dal nodo"
+
+#: src/Console/User.php:158
+msgid "Enter new password: "
+msgstr "Inserisci la nuova password:"
+
+#: src/Console/User.php:193
+msgid "Enter user name: "
+msgstr "Inserisci nome utente:"
+
+#: src/Console/User.php:201 src/Console/User.php:241 src/Console/User.php:274
+#: src/Console/User.php:300
+msgid "Enter user nickname: "
+msgstr "Inserisci soprannome utente:"
+
+#: src/Console/User.php:209
+msgid "Enter user email address: "
+msgstr "Inserisci l'indirizzo email dell'utente:"
+
+#: src/Console/User.php:217
+msgid "Enter a language (optional): "
+msgstr "Inserisci lingua (facoltativo):"
+
+#: src/Console/User.php:255
+msgid "User is not pending."
+msgstr "L'utente non è in sospeso."
+
+#: src/Console/User.php:313
+msgid "User has already been marked for deletion."
+msgstr "L'utente è già stato selezionato per l'eliminazione."
+
+#: src/Console/User.php:318
+#, php-format
+msgid "Type \"yes\" to delete %s"
+msgstr "Digita \"yes\" per eliminare %s"
+
+#: src/Console/User.php:320
+msgid "Deletion aborted."
+msgstr "Eliminazione interrotta."
+
+#: src/Console/PostUpdate.php:87
+#, php-format
+msgid "Post update version number has been set to %s."
+msgstr "Il numero di versione post-aggiornamento è stato impostato a %s."
+
+#: src/Console/PostUpdate.php:95
+msgid "Check for pending update actions."
+msgstr "Controlla le azioni di aggiornamento in sospeso."
+
+#: src/Console/PostUpdate.php:97
+msgid "Done."
+msgstr "Fatto."
+
+#: src/Console/PostUpdate.php:99
+msgid "Execute pending post updates."
+msgstr "Esegui le azioni post-aggiornamento in sospeso."
+
+#: src/Console/PostUpdate.php:105
+msgid "All pending post updates are done."
+msgstr "Tutte le azioni post-aggiornamento sono state eseguite."
+
+#: src/Render/FriendicaSmartyEngine.php:52
+msgid "The folder view/smarty3/ must be writable by webserver."
+msgstr "La cartella view/smarty3/ deve essere scrivibile dal webserver."
+
+#: src/Repository/ProfileField.php:275
+msgid "Hometown:"
+msgstr "Paese natale:"
+
+#: src/Repository/ProfileField.php:276
+msgid "Marital Status:"
+msgstr "Stato Coniugale:"
+
+#: src/Repository/ProfileField.php:277
+msgid "With:"
+msgstr "Con:"
+
+#: src/Repository/ProfileField.php:278
+msgid "Since:"
+msgstr "Dal:"
+
+#: src/Repository/ProfileField.php:279
+msgid "Sexual Preference:"
+msgstr "Preferenze sessuali:"
+
+#: src/Repository/ProfileField.php:280
+msgid "Political Views:"
+msgstr "Orientamento politico:"
+
+#: src/Repository/ProfileField.php:281
+msgid "Religious Views:"
+msgstr "Orientamento religioso:"
+
+#: src/Repository/ProfileField.php:282
+msgid "Likes:"
+msgstr "Mi piace:"
+
+#: src/Repository/ProfileField.php:283
+msgid "Dislikes:"
+msgstr "Non mi piace:"
+
+#: src/Repository/ProfileField.php:284
+msgid "Title/Description:"
+msgstr "Breve descrizione (es. titolo, posizione, altro):"
+
+#: src/Repository/ProfileField.php:285 src/Module/Admin/Summary.php:231
+msgid "Summary"
+msgstr "Sommario"
+
+#: src/Repository/ProfileField.php:286
+msgid "Musical interests"
+msgstr "Interessi musicali"
+
+#: src/Repository/ProfileField.php:287
+msgid "Books, literature"
+msgstr "Libri, letteratura"
+
+#: src/Repository/ProfileField.php:288
+msgid "Television"
+msgstr "Televisione"
+
+#: src/Repository/ProfileField.php:289
+msgid "Film/dance/culture/entertainment"
+msgstr "Film/danza/cultura/intrattenimento"
+
+#: src/Repository/ProfileField.php:290
+msgid "Hobbies/Interests"
+msgstr "Hobby/interessi"
+
+#: src/Repository/ProfileField.php:291
+msgid "Love/romance"
+msgstr "Amore"
+
+#: src/Repository/ProfileField.php:292
+msgid "Work/employment"
+msgstr "Lavoro/impiego"
+
+#: src/Repository/ProfileField.php:293
+msgid "School/education"
+msgstr "Scuola/educazione"
+
+#: src/Repository/ProfileField.php:294
+msgid "Contact information and Social Networks"
+msgstr "Informazioni su contatti e social network"
+
+#: src/App.php:310
+msgid "No system theme config value set."
+msgstr "Nessun tema di sistema impostato."
 
 #: src/Factory/Notification/Introduction.php:128
 msgid "Friend Suggestion"
@@ -7406,32 +4540,5047 @@
 #: src/Factory/Notification/Notification.php:174
 #, php-format
 msgid "%s may attending %s's event"
-msgstr ""
+msgstr "%s potrebbe partecipare all'evento di %s"
 
 #: src/Factory/Notification/Notification.php:201
 #, php-format
 msgid "%s is now friends with %s"
 msgstr "%s è ora amico di %s"
 
-#: src/LegacyModule.php:49
-#, php-format
-msgid "Legacy module file not found: %s"
-msgstr "File del modulo legacy non trovato: %s"
+#: src/Module/Notifications/Notifications.php:50
+msgid "Network Notifications"
+msgstr "Notifiche dalla rete"
+
+#: src/Module/Notifications/Notifications.php:58
+msgid "System Notifications"
+msgstr "Notifiche di sistema"
+
+#: src/Module/Notifications/Notifications.php:66
+msgid "Personal Notifications"
+msgstr "Notifiche personali"
+
+#: src/Module/Notifications/Notifications.php:74
+msgid "Home Notifications"
+msgstr "Notifiche bacheca"
+
+#: src/Module/Notifications/Notifications.php:133
+#: src/Module/Notifications/Introductions.php:195
+#, php-format
+msgid "No more %s notifications."
+msgstr "Nessun'altra notifica %s."
+
+#: src/Module/Notifications/Notifications.php:138
+msgid "Show unread"
+msgstr "Mostra non letti"
+
+#: src/Module/Notifications/Notifications.php:138
+msgid "Show all"
+msgstr "Mostra tutti"
+
+#: src/Module/Notifications/Notification.php:103
+msgid "You must be logged in to show this page."
+msgstr "Devi essere autenticato per vedere questa pagina."
+
+#: src/Module/Notifications/Introductions.php:52
+#: src/Module/BaseNotifications.php:139 src/Content/Nav.php:268
+msgid "Notifications"
+msgstr "Notifiche"
+
+#: src/Module/Notifications/Introductions.php:76
+msgid "Show Ignored Requests"
+msgstr "Mostra richieste ignorate"
+
+#: src/Module/Notifications/Introductions.php:76
+msgid "Hide Ignored Requests"
+msgstr "Nascondi richieste ignorate"
+
+#: src/Module/Notifications/Introductions.php:90
+#: src/Module/Notifications/Introductions.php:157
+msgid "Notification type:"
+msgstr "Tipo di notifica:"
+
+#: src/Module/Notifications/Introductions.php:93
+msgid "Suggested by:"
+msgstr "Suggerito da:"
+
+#: src/Module/Notifications/Introductions.php:105
+#: src/Module/Notifications/Introductions.php:171 src/Module/Contact.php:602
+msgid "Hide this contact from others"
+msgstr "Nascondi questo contatto agli altri"
+
+#: src/Module/Notifications/Introductions.php:107
+#: src/Module/Notifications/Introductions.php:183
+#: src/Module/Admin/Users.php:246 src/Model/Contact.php:980
+msgid "Approve"
+msgstr "Approva"
+
+#: src/Module/Notifications/Introductions.php:118
+msgid "Claims to be known to you: "
+msgstr "Dice di conoscerti: "
+
+#: src/Module/Notifications/Introductions.php:125
+msgid "Shall your connection be bidirectional or not?"
+msgstr "La connessione dovrà essere bidirezionale o no?"
+
+#: src/Module/Notifications/Introductions.php:126
+#, php-format
+msgid ""
+"Accepting %s as a friend allows %s to subscribe to your posts, and you will "
+"also receive updates from them in your news feed."
+msgstr "Accettando %s come amico permette a %s di seguire i tuoi messaggi, e a te di riceverne gli aggiornamenti."
+
+#: src/Module/Notifications/Introductions.php:127
+#, php-format
+msgid ""
+"Accepting %s as a subscriber allows them to subscribe to your posts, but you"
+" will not receive updates from them in your news feed."
+msgstr "Accentrando %s come  abbonato gli permette di abbonarsi ai tuoi messaggi, ma tu non riceverai aggiornamenti da lui."
+
+#: src/Module/Notifications/Introductions.php:129
+msgid "Friend"
+msgstr "Amico"
+
+#: src/Module/Notifications/Introductions.php:130
+msgid "Subscriber"
+msgstr "Abbonato"
+
+#: src/Module/Notifications/Introductions.php:168 src/Module/Contact.php:618
+#: src/Model/Profile.php:362
+msgid "About:"
+msgstr "Informazioni:"
+
+#: src/Module/Notifications/Introductions.php:180 src/Module/Contact.php:330
+#: src/Model/Profile.php:450
+msgid "Network:"
+msgstr "Rete:"
+
+#: src/Module/Notifications/Introductions.php:194
+msgid "No introductions."
+msgstr "Nessuna presentazione."
+
+#: src/Module/Manifest.php:42
+msgid "A Decentralized Social Network"
+msgstr "Un Social Network Decentralizzato"
+
+#: src/Module/Security/Logout.php:53
+msgid "Logged out."
+msgstr "Uscita effettuata."
+
+#: src/Module/Security/TwoFactor/Verify.php:61
+#: src/Module/Security/TwoFactor/Recovery.php:64
+#: src/Module/Settings/TwoFactor/Verify.php:82
+msgid "Invalid code, please retry."
+msgstr "Codice non valido, per favore riprova."
+
+#: src/Module/Security/TwoFactor/Verify.php:80 src/Module/BaseSettings.php:50
+#: src/Module/Settings/TwoFactor/Index.php:105
+msgid "Two-factor authentication"
+msgstr "Autenticazione a due fattori"
+
+#: src/Module/Security/TwoFactor/Verify.php:81
+msgid ""
+"<p>Open the two-factor authentication app on your device to get an "
+"authentication code and verify your identity.</p>"
+msgstr "<p>Apri l'app di autenticazione a due fattori sul tuo dispositivo per ottenere un codice di autenticazione e verificare la tua identità.</p> "
+
+#: src/Module/Security/TwoFactor/Verify.php:84
+#: src/Module/Security/TwoFactor/Recovery.php:85
+#, php-format
+msgid "Don’t have your phone? <a href=\"%s\">Enter a two-factor recovery code</a>"
+msgstr "Non hai il tuo telefono? <a href=\"%s\">Inserisci il codice di recupero a due fattori</a>"
+
+#: src/Module/Security/TwoFactor/Verify.php:85
+#: src/Module/Settings/TwoFactor/Verify.php:141
+msgid "Please enter a code from your authentication app"
+msgstr "Per favore inserisci il codice dalla tua app di autenticazione"
+
+#: src/Module/Security/TwoFactor/Verify.php:86
+msgid "Verify code and complete login"
+msgstr "Verifica codice e completa l'accesso"
+
+#: src/Module/Security/TwoFactor/Recovery.php:60
+#, php-format
+msgid "Remaining recovery codes: %d"
+msgstr "Codici di recupero rimanenti: %d"
+
+#: src/Module/Security/TwoFactor/Recovery.php:83
+msgid "Two-factor recovery"
+msgstr "Recupero due fattori"
+
+#: src/Module/Security/TwoFactor/Recovery.php:84
+msgid ""
+"<p>You can enter one of your one-time recovery codes in case you lost access"
+" to your mobile device.</p>"
+msgstr "<p>Puoi inserire uno dei tuoi codici di recupero usa e getta nel caso tu perda l'accesso al tuo dispositivo mobile.</p>"
+
+#: src/Module/Security/TwoFactor/Recovery.php:86
+msgid "Please enter a recovery code"
+msgstr "Per favore inserisci un codice di recupero"
+
+#: src/Module/Security/TwoFactor/Recovery.php:87
+msgid "Submit recovery code and complete login"
+msgstr "Inserisci il codice di recupero e completa l'accesso"
+
+#: src/Module/Security/Login.php:101
+msgid "Create a New Account"
+msgstr "Crea un nuovo account"
+
+#: src/Module/Security/Login.php:102 src/Module/Register.php:155
+#: src/Content/Nav.php:206
+msgid "Register"
+msgstr "Registrati"
+
+#: src/Module/Security/Login.php:126
+msgid "Your OpenID: "
+msgstr "Il tuo OpenID:"
+
+#: src/Module/Security/Login.php:129
+msgid ""
+"Please enter your username and password to add the OpenID to your existing "
+"account."
+msgstr "Per favore inserisci il tuo nome utente e password per aggiungere OpenID al tuo account esistente."
+
+#: src/Module/Security/Login.php:131
+msgid "Or login using OpenID: "
+msgstr "O entra con OpenID:"
+
+#: src/Module/Security/Login.php:141 src/Content/Nav.php:169
+msgid "Logout"
+msgstr "Esci"
+
+#: src/Module/Security/Login.php:142 src/Module/Bookmarklet.php:46
+#: src/Content/Nav.php:171
+msgid "Login"
+msgstr "Accedi"
+
+#: src/Module/Security/Login.php:145
+msgid "Password: "
+msgstr "Password: "
+
+#: src/Module/Security/Login.php:146
+msgid "Remember me"
+msgstr "Ricordati di me"
+
+#: src/Module/Security/Login.php:155
+msgid "Forgot your password?"
+msgstr "Hai dimenticato la password?"
+
+#: src/Module/Security/Login.php:158
+msgid "Website Terms of Service"
+msgstr "Termini di Servizio del sito web "
+
+#: src/Module/Security/Login.php:159
+msgid "terms of service"
+msgstr "termini di servizio"
+
+#: src/Module/Security/Login.php:161
+msgid "Website Privacy Policy"
+msgstr "Politiche di privacy del sito"
+
+#: src/Module/Security/Login.php:162
+msgid "privacy policy"
+msgstr "politiche di privacy"
+
+#: src/Module/Security/OpenID.php:54
+msgid "OpenID protocol error. No ID returned"
+msgstr "Errore di protocollo OpenID. Nessun ID ricevuto"
+
+#: src/Module/Security/OpenID.php:92
+msgid ""
+"Account not found. Please login to your existing account to add the OpenID "
+"to it."
+msgstr "Account non trovato. Per favore accedi al tuo account esistente per aggiungere OpenID ad esso."
+
+#: src/Module/Security/OpenID.php:94
+msgid ""
+"Account not found. Please register a new account or login to your existing "
+"account to add the OpenID to it."
+msgstr "Account non trovato. Per favore registra un nuovo account o accedi al tuo account esistente per aggiungere OpenID ad esso."
+
+#: src/Module/Debug/Localtime.php:36 src/Model/Event.php:50
+#: src/Model/Event.php:862
+msgid "l F d, Y \\@ g:i A"
+msgstr "l d F Y \\@ G:i"
+
+#: src/Module/Debug/Localtime.php:49
+msgid "Time Conversion"
+msgstr "Conversione Ora"
+
+#: src/Module/Debug/Localtime.php:50
+msgid ""
+"Friendica provides this service for sharing events with other networks and "
+"friends in unknown timezones."
+msgstr "Friendica fornisce questo servizio per la condivisione di eventi con altre reti e amici in fusi orari sconosciuti."
+
+#: src/Module/Debug/Localtime.php:51
+#, php-format
+msgid "UTC time: %s"
+msgstr "Ora UTC: %s"
+
+#: src/Module/Debug/Localtime.php:54
+#, php-format
+msgid "Current timezone: %s"
+msgstr "Fuso orario corrente: %s"
+
+#: src/Module/Debug/Localtime.php:58
+#, php-format
+msgid "Converted localtime: %s"
+msgstr "Ora locale convertita: %s"
+
+#: src/Module/Debug/Localtime.php:62
+msgid "Please select your timezone:"
+msgstr "Selezionare il tuo fuso orario:"
+
+#: src/Module/Debug/Babel.php:54
+msgid "Source input"
+msgstr "Sorgente"
+
+#: src/Module/Debug/Babel.php:60
+msgid "BBCode::toPlaintext"
+msgstr "BBCode::toPlaintext"
+
+#: src/Module/Debug/Babel.php:66
+msgid "BBCode::convert (raw HTML)"
+msgstr "BBCode::convert (raw HTML)"
+
+#: src/Module/Debug/Babel.php:71
+msgid "BBCode::convert"
+msgstr "BBCode::convert"
+
+#: src/Module/Debug/Babel.php:77
+msgid "BBCode::convert => HTML::toBBCode"
+msgstr "BBCode::convert => HTML::toBBCode"
+
+#: src/Module/Debug/Babel.php:83
+msgid "BBCode::toMarkdown"
+msgstr "BBCode::toMarkdown"
+
+#: src/Module/Debug/Babel.php:89
+msgid "BBCode::toMarkdown => Markdown::convert (raw HTML)"
+msgstr "BBCode::toMarkdown => Markdown::convert (raw HTML)"
+
+#: src/Module/Debug/Babel.php:93
+msgid "BBCode::toMarkdown => Markdown::convert"
+msgstr "BBCode::toMarkdown => Markdown::convert"
+
+#: src/Module/Debug/Babel.php:99
+msgid "BBCode::toMarkdown => Markdown::toBBCode"
+msgstr "BBCode::toMarkdown => Markdown::toBBCode"
+
+#: src/Module/Debug/Babel.php:105
+msgid "BBCode::toMarkdown =>  Markdown::convert => HTML::toBBCode"
+msgstr "BBCode::toMarkdown =>  Markdown::convert => HTML::toBBCode"
+
+#: src/Module/Debug/Babel.php:113
+msgid "Item Body"
+msgstr "Item Body"
+
+#: src/Module/Debug/Babel.php:117
+msgid "Item Tags"
+msgstr "Item Tags"
+
+#: src/Module/Debug/Babel.php:123
+msgid "PageInfo::appendToBody"
+msgstr "PageInfo::appendToBody"
+
+#: src/Module/Debug/Babel.php:128
+msgid "PageInfo::appendToBody => BBCode::convert (raw HTML)"
+msgstr "PageInfo::appendToBody => BBCode::convert (raw HTML)"
+
+#: src/Module/Debug/Babel.php:132
+msgid "PageInfo::appendToBody => BBCode::convert"
+msgstr "PageInfo::appendToBody => BBCode::convert"
+
+#: src/Module/Debug/Babel.php:139
+msgid "Source input (Diaspora format)"
+msgstr "Source input (Diaspora format)"
+
+#: src/Module/Debug/Babel.php:148
+msgid "Source input (Markdown)"
+msgstr "Sorgente (Markdown)"
+
+#: src/Module/Debug/Babel.php:154
+msgid "Markdown::convert (raw HTML)"
+msgstr "Markdown::convert (raw HTML)"
+
+#: src/Module/Debug/Babel.php:159
+msgid "Markdown::convert"
+msgstr "Markdown::convert"
+
+#: src/Module/Debug/Babel.php:165
+msgid "Markdown::toBBCode"
+msgstr "Markdown::toBBCode"
+
+#: src/Module/Debug/Babel.php:172
+msgid "Raw HTML input"
+msgstr "Sorgente HTML grezzo"
+
+#: src/Module/Debug/Babel.php:177
+msgid "HTML Input"
+msgstr "Sorgente HTML"
+
+#: src/Module/Debug/Babel.php:183
+msgid "HTML::toBBCode"
+msgstr "HTML::toBBCode"
+
+#: src/Module/Debug/Babel.php:189
+msgid "HTML::toBBCode => BBCode::convert"
+msgstr "HTML::toBBCode => BBCode::convert"
+
+#: src/Module/Debug/Babel.php:194
+msgid "HTML::toBBCode => BBCode::convert (raw HTML)"
+msgstr "HTML::toBBCode => BBCode::convert (raw HTML)"
+
+#: src/Module/Debug/Babel.php:200
+msgid "HTML::toBBCode => BBCode::toPlaintext"
+msgstr "HTML::toBBCode => BBCode::toPlaintext"
+
+#: src/Module/Debug/Babel.php:206
+msgid "HTML::toMarkdown"
+msgstr "HTML::toMarkdown"
+
+#: src/Module/Debug/Babel.php:212
+msgid "HTML::toPlaintext"
+msgstr "HTML::toPlaintext"
+
+#: src/Module/Debug/Babel.php:218
+msgid "HTML::toPlaintext (compact)"
+msgstr "HTML::toPlaintext (compatto)"
+
+#: src/Module/Debug/Babel.php:228
+msgid "Decoded post"
+msgstr "Messaggio decodificato"
+
+#: src/Module/Debug/Babel.php:252
+msgid "Post array before expand entities"
+msgstr "Pubblica array prima di espandere le entità"
+
+#: src/Module/Debug/Babel.php:259
+msgid "Post converted"
+msgstr "Messaggio convertito"
+
+#: src/Module/Debug/Babel.php:264
+msgid "Converted body"
+msgstr "Corpo del testo convertito"
+
+#: src/Module/Debug/Babel.php:270
+msgid "Twitter addon is absent from the addon/ folder."
+msgstr "Il componente aggiuntivo Twitter è assente dalla cartella addon/ ."
+
+#: src/Module/Debug/Babel.php:280
+msgid "Source text"
+msgstr "Testo sorgente"
+
+#: src/Module/Debug/Babel.php:281
+msgid "BBCode"
+msgstr "BBCode"
+
+#: src/Module/Debug/Babel.php:282 src/Content/ContactSelector.php:103
+msgid "Diaspora"
+msgstr "Diaspora"
+
+#: src/Module/Debug/Babel.php:283
+msgid "Markdown"
+msgstr "Markdown"
+
+#: src/Module/Debug/Babel.php:284
+msgid "HTML"
+msgstr "HTML"
+
+#: src/Module/Debug/Babel.php:286
+msgid "Twitter Source"
+msgstr "Sorgente Twitter"
+
+#: src/Module/Debug/WebFinger.php:37 src/Module/Debug/Probe.php:38
+msgid "Only logged in users are permitted to perform a probing."
+msgstr "Solo agli utenti loggati è permesso effettuare un probe."
+
+#: src/Module/Debug/ActivityPubConversion.php:58
+msgid "Formatted"
+msgstr "Formattato"
+
+#: src/Module/Debug/ActivityPubConversion.php:62
+msgid "Source"
+msgstr "Sorgente"
+
+#: src/Module/Debug/ActivityPubConversion.php:70
+msgid "Activity"
+msgstr "Attività"
+
+#: src/Module/Debug/ActivityPubConversion.php:118
+msgid "Object data"
+msgstr "Dati dell'oggetto"
+
+#: src/Module/Debug/ActivityPubConversion.php:125
+msgid "Result Item"
+msgstr "Oggetto Ritornato"
+
+#: src/Module/Debug/ActivityPubConversion.php:138
+msgid "Source activity"
+msgstr "Sorgente attività"
+
+#: src/Module/Debug/Feed.php:38 src/Module/Filer/SaveTag.php:38
+#: src/Module/Settings/Profile/Index.php:158
+msgid "You must be logged in to use this module"
+msgstr "Devi aver essere autenticato per usare questo modulo"
+
+#: src/Module/Debug/Feed.php:63
+msgid "Source URL"
+msgstr "URL Sorgente"
+
+#: src/Module/Debug/Probe.php:54
+msgid "Lookup address"
+msgstr "Indirizzo di consultazione"
+
+#: src/Module/Profile/Common.php:87 src/Module/Contact/Contacts.php:92
+#, php-format
+msgid "Common contact (%s)"
+msgid_plural "Common contacts (%s)"
+msgstr[0] "Contatto in comune (%s)"
+msgstr[1] "Contatti in comune (%s)"
+
+#: src/Module/Profile/Common.php:89 src/Module/Contact/Contacts.php:94
+#, php-format
+msgid ""
+"Both <strong>%s</strong> and yourself have publicly interacted with these "
+"contacts (follow, comment or likes on public posts)."
+msgstr "Sia tu che <strong>%s</strong> avete pubblicamente interagito con questi contatti (seguendo, commentando o mettendo mi piace su messaggi pubblici)."
+
+#: src/Module/Profile/Common.php:99 src/Module/Contact/Contacts.php:64
+msgid "No common contacts."
+msgstr "Nessun contatto in comune."
+
+#: src/Module/Profile/Status.php:61 src/Module/Profile/Status.php:64
+#: src/Module/Profile/Profile.php:320 src/Module/Profile/Profile.php:323
+#: src/Protocol/OStatus.php:1269 src/Protocol/Feed.php:892
+#, php-format
+msgid "%s's timeline"
+msgstr "la timeline di %s"
+
+#: src/Module/Profile/Status.php:62 src/Module/Profile/Profile.php:321
+#: src/Protocol/OStatus.php:1273 src/Protocol/Feed.php:896
+#, php-format
+msgid "%s's posts"
+msgstr "il messaggio di %s"
+
+#: src/Module/Profile/Status.php:63 src/Module/Profile/Profile.php:322
+#: src/Protocol/OStatus.php:1276 src/Protocol/Feed.php:899
+#, php-format
+msgid "%s's comments"
+msgstr "il commento di %s"
+
+#: src/Module/Profile/Contacts.php:96 src/Module/Contact/Contacts.php:76
+#, php-format
+msgid "Follower (%s)"
+msgid_plural "Followers (%s)"
+msgstr[0] "Seguace (%s)"
+msgstr[1] "Seguaci (%s)"
+
+#: src/Module/Profile/Contacts.php:99 src/Module/Contact/Contacts.php:80
+#, php-format
+msgid "Following (%s)"
+msgid_plural "Following (%s)"
+msgstr[0] "Seguendo (%s)"
+msgstr[1] "Seguendo (%s)"
+
+#: src/Module/Profile/Contacts.php:102 src/Module/Contact/Contacts.php:84
+#, php-format
+msgid "Mutual friend (%s)"
+msgid_plural "Mutual friends (%s)"
+msgstr[0] "Amico reciproco (%s)"
+msgstr[1] "Amici reciproci (%s)"
+
+#: src/Module/Profile/Contacts.php:104 src/Module/Contact/Contacts.php:86
+#, php-format
+msgid "These contacts both follow and are followed by <strong>%s</strong>."
+msgstr "Questi contatti seguono e sono seguiti da <strong>%s</strong>."
+
+#: src/Module/Profile/Contacts.php:110 src/Module/Contact/Contacts.php:100
+#, php-format
+msgid "Contact (%s)"
+msgid_plural "Contacts (%s)"
+msgstr[0] "Contatto (%s)"
+msgstr[1] "Contatti (%s)"
+
+#: src/Module/Profile/Contacts.php:120
+msgid "No contacts."
+msgstr "Nessun contatto."
+
+#: src/Module/Profile/Profile.php:135
+#, php-format
+msgid ""
+"You're currently viewing your profile as <b>%s</b> <a href=\"%s\" "
+"class=\"btn btn-sm pull-right\">Cancel</a>"
+msgstr "Attualmente stai vedendo il tuo profilo come <b>%s</b> <a href=\"%s\" class=\"btn btn-sm pull-right\">Annulla</a>"
+
+#: src/Module/Profile/Profile.php:149
+msgid "Member since:"
+msgstr "Membro dal:"
+
+#: src/Module/Profile/Profile.php:155
+msgid "j F, Y"
+msgstr "j F Y"
+
+#: src/Module/Profile/Profile.php:156
+msgid "j F"
+msgstr "j F"
+
+#: src/Module/Profile/Profile.php:164 src/Util/Temporal.php:163
+msgid "Birthday:"
+msgstr "Compleanno:"
+
+#: src/Module/Profile/Profile.php:167
+#: src/Module/Settings/Profile/Index.php:260 src/Util/Temporal.php:165
+msgid "Age: "
+msgstr "Età : "
+
+#: src/Module/Profile/Profile.php:167
+#: src/Module/Settings/Profile/Index.php:260 src/Util/Temporal.php:165
+#, php-format
+msgid "%d year old"
+msgid_plural "%d years old"
+msgstr[0] "%d anno"
+msgstr[1] "%d anni"
+
+#: src/Module/Profile/Profile.php:176 src/Module/Contact.php:616
+#: src/Model/Profile.php:363
+msgid "XMPP:"
+msgstr "XMPP:"
+
+#: src/Module/Profile/Profile.php:180 src/Module/Directory.php:161
+#: src/Model/Profile.php:361
+msgid "Homepage:"
+msgstr "Homepage:"
+
+#: src/Module/Profile/Profile.php:229
+msgid "Forums:"
+msgstr "Forum:"
+
+#: src/Module/Profile/Profile.php:240
+msgid "View profile as:"
+msgstr "Vedi il tuo profilo come:"
+
+#: src/Module/Profile/Profile.php:250 src/Module/Profile/Profile.php:252
+#: src/Model/Profile.php:346
+msgid "Edit profile"
+msgstr "Modifica il profilo"
+
+#: src/Module/Profile/Profile.php:257
+msgid "View as"
+msgstr "Vedi come"
+
+#: src/Module/Register.php:69
+msgid "Only parent users can create additional accounts."
+msgstr "Solo gli utenti principali possono creare account aggiuntivi."
+
+#: src/Module/Register.php:101
+msgid ""
+"You may (optionally) fill in this form via OpenID by supplying your OpenID "
+"and clicking \"Register\"."
+msgstr "Se vuoi, puoi riempire questo modulo tramite OpenID, inserendo il tuo OpenID e cliccando \"Registra\"."
+
+#: src/Module/Register.php:102
+msgid ""
+"If you are not familiar with OpenID, please leave that field blank and fill "
+"in the rest of the items."
+msgstr "Se non hai familiarità con OpenID, lascia il campo vuoto e riempi il resto della maschera."
+
+#: src/Module/Register.php:103
+msgid "Your OpenID (optional): "
+msgstr "Il tuo OpenID (opzionale): "
+
+#: src/Module/Register.php:112
+msgid "Include your profile in member directory?"
+msgstr "Includi il tuo profilo nell'elenco pubblico?"
+
+#: src/Module/Register.php:135
+msgid "Note for the admin"
+msgstr "Nota per l'amministratore"
+
+#: src/Module/Register.php:135
+msgid "Leave a message for the admin, why you want to join this node"
+msgstr "Lascia un messaggio per l'amministratore, per esempio perché vuoi registrarti su questo nodo"
+
+#: src/Module/Register.php:136
+msgid "Membership on this site is by invitation only."
+msgstr "La registrazione su questo sito è solo su invito."
+
+#: src/Module/Register.php:137
+msgid "Your invitation code: "
+msgstr "Il tuo codice di invito:"
+
+#: src/Module/Register.php:139 src/Module/Admin/Site.php:591
+msgid "Registration"
+msgstr "Registrazione"
+
+#: src/Module/Register.php:145
+msgid "Your Full Name (e.g. Joe Smith, real or real-looking): "
+msgstr "Il tuo nome completo (es. Mario Rossi, vero o che sembri vero): "
+
+#: src/Module/Register.php:146
+msgid ""
+"Your Email Address: (Initial information will be send there, so this has to "
+"be an existing address.)"
+msgstr "Il tuo indirizzo email: (Le informazioni iniziali verranno inviate lì, quindi questo deve essere un indirizzo esistente.)"
+
+#: src/Module/Register.php:147
+msgid "Please repeat your e-mail address:"
+msgstr "Per favore ripeti il tuo indirizzo email:"
+
+#: src/Module/Register.php:149
+msgid "Leave empty for an auto generated password."
+msgstr "Lascia vuoto per generare automaticamente una password."
+
+#: src/Module/Register.php:151
+#, php-format
+msgid ""
+"Choose a profile nickname. This must begin with a text character. Your "
+"profile address on this site will then be \"<strong>nickname@%s</strong>\"."
+msgstr "Scegli un nome utente. Deve cominciare con una lettera. L'indirizzo del tuo profilo sarà \"<strong>nomeutente@%s</strong>\"."
+
+#: src/Module/Register.php:152
+msgid "Choose a nickname: "
+msgstr "Scegli un nome utente: "
+
+#: src/Module/Register.php:161
+msgid "Import your profile to this friendica instance"
+msgstr "Importa il tuo profilo in questo server friendica"
+
+#: src/Module/Register.php:163 src/Module/BaseAdmin.php:95
+#: src/Module/Tos.php:84 src/Module/Admin/Tos.php:59 src/Content/Nav.php:256
+msgid "Terms of Service"
+msgstr "Termini di Servizio"
+
+#: src/Module/Register.php:168
+msgid "Note: This node explicitly contains adult content"
+msgstr "Nota: Questo nodo contiene esplicitamente contenuti per adulti"
+
+#: src/Module/Register.php:170 src/Module/Settings/Delegation.php:155
+msgid "Parent Password:"
+msgstr "Password Principale:"
+
+#: src/Module/Register.php:170 src/Module/Settings/Delegation.php:155
+msgid ""
+"Please enter the password of the parent account to legitimize your request."
+msgstr "Inserisci la password dell'account principale per autorizzare la tua richiesta."
+
+#: src/Module/Register.php:201
+msgid "Password doesn't match."
+msgstr "Le password non corrispondono."
+
+#: src/Module/Register.php:207
+msgid "Please enter your password."
+msgstr "Per favore inserisci la tua password."
+
+#: src/Module/Register.php:249
+msgid "You have entered too much information."
+msgstr "Hai inserito troppe informazioni."
+
+#: src/Module/Register.php:273
+msgid "Please enter the identical mail address in the second field."
+msgstr "Per favore inserisci lo stesso indirizzo email nel secondo campo."
+
+#: src/Module/Register.php:300
+msgid "The additional account was created."
+msgstr "L'account aggiuntivo è stato creato."
+
+#: src/Module/Register.php:325
+msgid ""
+"Registration successful. Please check your email for further instructions."
+msgstr "Registrazione completata. Controlla la tua mail per ulteriori informazioni."
+
+#: src/Module/Register.php:329
+#, php-format
+msgid ""
+"Failed to send email message. Here your accout details:<br> login: %s<br> "
+"password: %s<br><br>You can change your password after login."
+msgstr "Si è verificato un errore inviando l'email. I dettagli del tuo account:<br> login: %s<br> password: %s<br><br>Puoi cambiare la password dopo il login."
+
+#: src/Module/Register.php:335
+msgid "Registration successful."
+msgstr "Registrazione completata."
+
+#: src/Module/Register.php:340 src/Module/Register.php:347
+msgid "Your registration can not be processed."
+msgstr "La tua registrazione non può essere elaborata."
+
+#: src/Module/Register.php:346
+msgid "You have to leave a request note for the admin."
+msgstr "Devi lasciare una nota di richiesta per l'amministratore."
+
+#: src/Module/Register.php:394
+msgid "Your registration is pending approval by the site owner."
+msgstr "La tua richiesta è in attesa di approvazione da parte del proprietario del sito."
+
+#: src/Module/Special/HTTPException.php:49
+msgid "Bad Request"
+msgstr "Bad Request"
+
+#: src/Module/Special/HTTPException.php:50
+msgid "Unauthorized"
+msgstr "Non autorizzato"
+
+#: src/Module/Special/HTTPException.php:51
+msgid "Forbidden"
+msgstr "Proibito"
+
+#: src/Module/Special/HTTPException.php:52
+msgid "Not Found"
+msgstr "Non trovato"
+
+#: src/Module/Special/HTTPException.php:53
+msgid "Internal Server Error"
+msgstr "Errore Interno del Server"
+
+#: src/Module/Special/HTTPException.php:54
+msgid "Service Unavailable"
+msgstr "Servizio non Disponibile"
+
+#: src/Module/Special/HTTPException.php:61
+msgid ""
+"The server cannot or will not process the request due to an apparent client "
+"error."
+msgstr "Il server non può processare la richiesta a causa di un apparente errore client."
+
+#: src/Module/Special/HTTPException.php:62
+msgid ""
+"Authentication is required and has failed or has not yet been provided."
+msgstr "L'autenticazione richiesta è fallita o non è ancora stata fornita."
+
+#: src/Module/Special/HTTPException.php:63
+msgid ""
+"The request was valid, but the server is refusing action. The user might not"
+" have the necessary permissions for a resource, or may need an account."
+msgstr "La richiesta era valida, ma il server rifiuta l'azione. L'utente potrebbe non avere i permessi necessari per la risorsa, o potrebbe aver bisogno di un account."
+
+#: src/Module/Special/HTTPException.php:64
+msgid ""
+"The requested resource could not be found but may be available in the "
+"future."
+msgstr "La risorsa richiesta non può' essere trovata ma potrebbe essere disponibile in futuro."
+
+#: src/Module/Special/HTTPException.php:65
+msgid ""
+"An unexpected condition was encountered and no more specific message is "
+"suitable."
+msgstr "Una condizione inattesa è stata riscontrata e nessun messaggio specifico è disponibile."
+
+#: src/Module/Special/HTTPException.php:66
+msgid ""
+"The server is currently unavailable (because it is overloaded or down for "
+"maintenance). Please try again later."
+msgstr "Il server è momentaneamente non disponibile (perchè è sovraccarico o in manutenzione). Per favore, riprova più tardi. "
+
+#: src/Module/Special/HTTPException.php:72 src/Content/Nav.php:94
+msgid "Go back"
+msgstr "Torna indietro"
+
+#: src/Module/Home.php:54
+#, php-format
+msgid "Welcome to %s"
+msgstr "Benvenuto su %s"
+
+#: src/Module/FriendSuggest.php:65
+msgid "Suggested contact not found."
+msgstr "Contatto suggerito non trovato."
+
+#: src/Module/FriendSuggest.php:84
+msgid "Friend suggestion sent."
+msgstr "Suggerimento di amicizia inviato."
+
+#: src/Module/FriendSuggest.php:121
+msgid "Suggest Friends"
+msgstr "Suggerisci amici"
+
+#: src/Module/FriendSuggest.php:124
+#, php-format
+msgid "Suggest a friend for %s"
+msgstr "Suggerisci un amico a %s"
+
+#: src/Module/Credits.php:44
+msgid "Credits"
+msgstr "Crediti"
+
+#: src/Module/Credits.php:45
+msgid ""
+"Friendica is a community project, that would not be possible without the "
+"help of many people. Here is a list of those who have contributed to the "
+"code or the translation of Friendica. Thank you all!"
+msgstr "Friendica è un progetto comunitario, che non sarebbe stato possibile realizzare senza l'aiuto di molte persone.\nQuesta è una lista di chi ha contribuito al codice o alle traduzioni di Friendica. Grazie a tutti!"
+
+#: src/Module/Install.php:177
+msgid "Friendica Communications Server - Setup"
+msgstr "Friendica Comunicazione Server - Installazione"
+
+#: src/Module/Install.php:188
+msgid "System check"
+msgstr "Controllo sistema"
+
+#: src/Module/Install.php:193
+msgid "Check again"
+msgstr "Controlla ancora"
+
+#: src/Module/Install.php:200 src/Module/Admin/Site.php:524
+msgid "No SSL policy, links will track page SSL state"
+msgstr "Nessuna gestione SSL, i collegamenti seguiranno lo stato SSL della pagina"
+
+#: src/Module/Install.php:201 src/Module/Admin/Site.php:525
+msgid "Force all links to use SSL"
+msgstr "Forza tutti i collegamenti ad usare SSL"
+
+#: src/Module/Install.php:202 src/Module/Admin/Site.php:526
+msgid "Self-signed certificate, use SSL for local links only (discouraged)"
+msgstr "Certificato auto-firmato, usa SSL solo per i collegamenti locali (sconsigliato)"
+
+#: src/Module/Install.php:208
+msgid "Base settings"
+msgstr "Impostazioni base"
+
+#: src/Module/Install.php:210 src/Module/Admin/Site.php:615
+msgid "SSL link policy"
+msgstr "Gestione collegamenti SSL"
+
+#: src/Module/Install.php:212 src/Module/Admin/Site.php:615
+msgid "Determines whether generated links should be forced to use SSL"
+msgstr "Determina se i collegamenti generati devono essere forzati a usare SSL"
+
+#: src/Module/Install.php:215
+msgid "Host name"
+msgstr "Nome host"
+
+#: src/Module/Install.php:217
+msgid ""
+"Overwrite this field in case the determinated hostname isn't right, "
+"otherweise leave it as is."
+msgstr "Sovrascrivi questo campo nel caso che l'hostname rilevato non sia correto, altrimenti lascialo com'è."
+
+#: src/Module/Install.php:220
+msgid "Base path to installation"
+msgstr "Percorso base all'installazione"
+
+#: src/Module/Install.php:222
+msgid ""
+"If the system cannot detect the correct path to your installation, enter the"
+" correct path here. This setting should only be set if you are using a "
+"restricted system and symbolic links to your webroot."
+msgstr "Se il sistema non è in grado di rilevare il percorso corretto per l'installazione, immettere il percorso corretto qui. Questa impostazione deve essere inserita solo se si utilizza un sistema limitato e/o collegamenti simbolici al tuo webroot."
+
+#: src/Module/Install.php:225
+msgid "Sub path of the URL"
+msgstr "Sottopercorso dell'URL"
+
+#: src/Module/Install.php:227
+msgid ""
+"Overwrite this field in case the sub path determination isn't right, "
+"otherwise leave it as is. Leaving this field blank means the installation is"
+" at the base URL without sub path."
+msgstr "Sovrascrivi questo campo nel caso il sottopercorso rilevato non sia corretto, altrimenti lascialo com'è. Lasciando questo campo vuoto significa che l'installazione si trova all'URL base senza sottopercorsi."
+
+#: src/Module/Install.php:238
+msgid "Database connection"
+msgstr "Connessione al database"
+
+#: src/Module/Install.php:239
+msgid ""
+"In order to install Friendica we need to know how to connect to your "
+"database."
+msgstr "Per installare Friendica dobbiamo sapere come collegarci al tuo database."
+
+#: src/Module/Install.php:240
+msgid ""
+"Please contact your hosting provider or site administrator if you have "
+"questions about these settings."
+msgstr "Contatta il tuo fornitore di hosting o l'amministratore del sito se hai domande su queste impostazioni."
+
+#: src/Module/Install.php:241
+msgid ""
+"The database you specify below should already exist. If it does not, please "
+"create it before continuing."
+msgstr "Il database dovrà già esistere. Se non esiste, crealo prima di continuare."
+
+#: src/Module/Install.php:248
+msgid "Database Server Name"
+msgstr "Nome del database server"
+
+#: src/Module/Install.php:253
+msgid "Database Login Name"
+msgstr "Nome utente database"
+
+#: src/Module/Install.php:259
+msgid "Database Login Password"
+msgstr "Password utente database"
+
+#: src/Module/Install.php:261
+msgid "For security reasons the password must not be empty"
+msgstr "Per motivi di sicurezza la password non può essere vuota."
+
+#: src/Module/Install.php:264
+msgid "Database Name"
+msgstr "Nome database"
+
+#: src/Module/Install.php:268 src/Module/Install.php:297
+msgid "Please select a default timezone for your website"
+msgstr "Seleziona il fuso orario predefinito per il tuo sito web"
+
+#: src/Module/Install.php:282
+msgid "Site settings"
+msgstr "Impostazioni sito"
+
+#: src/Module/Install.php:292
+msgid "Site administrator email address"
+msgstr "Indirizzo email dell'amministratore del sito"
+
+#: src/Module/Install.php:294
+msgid ""
+"Your account email address must match this in order to use the web admin "
+"panel."
+msgstr "Il tuo indirizzo email deve corrispondere a questo per poter usare il pannello di amministrazione web."
+
+#: src/Module/Install.php:301
+msgid "System Language:"
+msgstr "Lingua di Sistema:"
+
+#: src/Module/Install.php:303
+msgid ""
+"Set the default language for your Friendica installation interface and to "
+"send emails."
+msgstr "Imposta la lingua di default per l'interfaccia e l'invio delle email."
+
+#: src/Module/Install.php:315
+msgid "Your Friendica site database has been installed."
+msgstr "Il tuo Friendica è stato installato."
+
+#: src/Module/Install.php:323
+msgid "Installation finished"
+msgstr "Installazione completata"
+
+#: src/Module/Install.php:343
+msgid "<h1>What next</h1>"
+msgstr "<h1>Cosa fare ora</h1>"
+
+#: src/Module/Install.php:344
+msgid ""
+"IMPORTANT: You will need to [manually] setup a scheduled task for the "
+"worker."
+msgstr "IMPORTANTE: Devi impostare [manualmente] la pianificazione del worker."
+
+#: src/Module/Install.php:345
+msgid "Please see the file \"INSTALL.txt\"."
+msgstr "Leggi il file \"INSTALL.txt\"."
+
+#: src/Module/Install.php:347
+#, php-format
+msgid ""
+"Go to your new Friendica node <a href=\"%s/register\">registration page</a> "
+"and register as new user. Remember to use the same email you have entered as"
+" administrator email. This will allow you to enter the site admin panel."
+msgstr "Vai nella <a href=\"%s/register\">pagina di registrazione</a> del tuo nuovo nodo Friendica e registra un nuovo utente. Ricorda di usare la stessa email che hai inserito come email dell'utente amministratore. Questo ti permetterà di entrare nel pannello di amministrazione del sito."
+
+#: src/Module/Filer/SaveTag.php:65
+msgid "- select -"
+msgstr "- seleziona -"
+
+#: src/Module/Filer/RemoveTag.php:63
+msgid "Item was not removed"
+msgstr "L'oggetto non è stato rimosso"
+
+#: src/Module/Filer/RemoveTag.php:66
+msgid "Item was not deleted"
+msgstr "L'oggetto non è stato eliminato"
+
+#: src/Module/PermissionTooltip.php:24
+#, php-format
+msgid "Wrong type \"%s\", expected one of: %s"
+msgstr "Tipo \"%s\" errato, ci si aspettava uno di: %s"
+
+#: src/Module/PermissionTooltip.php:37
+msgid "Model not found"
+msgstr "Modello non trovato"
+
+#: src/Module/PermissionTooltip.php:59
+msgid "Remote privacy information not available."
+msgstr "Informazioni remote sulla privacy non disponibili."
+
+#: src/Module/PermissionTooltip.php:70
+msgid "Visible to:"
+msgstr "Visibile a:"
+
+#: src/Module/Delegation.php:147
+msgid "Manage Identities and/or Pages"
+msgstr "Gestisci identità e/o pagine"
+
+#: src/Module/Delegation.php:148
+msgid ""
+"Toggle between different identities or community/group pages which share "
+"your account details or which you have been granted \"manage\" permissions"
+msgstr "Cambia tra differenti identità o pagine comunità/gruppi che condividono il tuo account o per cui hai i permessi di gestione"
+
+#: src/Module/Delegation.php:149
+msgid "Select an identity to manage: "
+msgstr "Seleziona un'identità da gestire:"
+
+#: src/Module/Conversation/Community.php:56
+msgid "Local Community"
+msgstr "Comunità Locale"
+
+#: src/Module/Conversation/Community.php:59
+msgid "Posts from local users on this server"
+msgstr "Messaggi dagli utenti locali su questo sito"
+
+#: src/Module/Conversation/Community.php:67
+msgid "Global Community"
+msgstr "Comunità Globale"
+
+#: src/Module/Conversation/Community.php:70
+msgid "Posts from users of the whole federated network"
+msgstr "Messaggi dagli utenti della rete federata"
+
+#: src/Module/Conversation/Community.php:84 src/Module/Search/Index.php:179
+msgid "No results."
+msgstr "Nessun risultato."
+
+#: src/Module/Conversation/Community.php:125
+msgid ""
+"This community stream shows all public posts received by this node. They may"
+" not reflect the opinions of this node’s users."
+msgstr "Questa pagina comunità mostra tutti i messaggi pubblici ricevuti da questo nodo. Potrebbero non riflettere le opinioni degli utenti di questo nodo."
+
+#: src/Module/Conversation/Community.php:178
+msgid "Community option not available."
+msgstr "Opzione Comunità non disponibile"
+
+#: src/Module/Conversation/Community.php:194
+msgid "Not available."
+msgstr "Non disponibile."
+
+#: src/Module/Welcome.php:44
+msgid "Welcome to Friendica"
+msgstr "Benvenuto su Friendica"
+
+#: src/Module/Welcome.php:45
+msgid "New Member Checklist"
+msgstr "Cose da fare per i Nuovi Utenti"
+
+#: src/Module/Welcome.php:46
+msgid ""
+"We would like to offer some tips and links to help make your experience "
+"enjoyable. Click any item to visit the relevant page. A link to this page "
+"will be visible from your home page for two weeks after your initial "
+"registration and then will quietly disappear."
+msgstr "Vorremmo offrirti qualche trucco e dei collegamenti alla guida per aiutarti ad avere un'esperienza divertente. Clicca su un qualsiasi elemento per visitare la relativa pagina. Un collegamento a questa pagina sarà visibile nella tua home per due settimane dopo la tua registrazione."
+
+#: src/Module/Welcome.php:48
+msgid "Getting Started"
+msgstr "Come Iniziare"
+
+#: src/Module/Welcome.php:49
+msgid "Friendica Walk-Through"
+msgstr "Friendica Passo-Passo"
+
+#: src/Module/Welcome.php:50
+msgid ""
+"On your <em>Quick Start</em> page - find a brief introduction to your "
+"profile and network tabs, make some new connections, and find some groups to"
+" join."
+msgstr "Sulla tua pagina <em>Quick Start</em> - veloce introduzione alla tua pagina profilo e alla pagina Rete, fai qualche nuova amicizia, e trova qualche gruppo a cui unirti."
+
+#: src/Module/Welcome.php:53
+msgid "Go to Your Settings"
+msgstr "Vai alle tue Impostazioni"
+
+#: src/Module/Welcome.php:54
+msgid ""
+"On your <em>Settings</em> page -  change your initial password. Also make a "
+"note of your Identity Address. This looks just like an email address - and "
+"will be useful in making friends on the free social web."
+msgstr "Nella tua pagina <em>Impostazioni</em> - cambia la tua password iniziale. Prendi anche nota del tuo Indirizzo Identità. Assomiglia a un indirizzo email e sarà utile per stringere amicizie nel web sociale libero."
+
+#: src/Module/Welcome.php:55
+msgid ""
+"Review the other settings, particularly the privacy settings. An unpublished"
+" directory listing is like having an unlisted phone number. In general, you "
+"should probably publish your listing - unless all of your friends and "
+"potential friends know exactly how to find you."
+msgstr "Guarda le altre impostazioni, in particolare le impostazioni della privacy. Un profilo non pubblicato è come un numero di telefono non in elenco. In genere, dovresti pubblicare il tuo profilo - a meno che tutti i tuoi amici e potenziali tali sappiano esattamente come trovarti."
+
+#: src/Module/Welcome.php:58 src/Module/Settings/Profile/Index.php:248
+msgid "Upload Profile Photo"
+msgstr "Carica la foto del profilo"
+
+#: src/Module/Welcome.php:59
+msgid ""
+"Upload a profile photo if you have not done so already. Studies have shown "
+"that people with real photos of themselves are ten times more likely to make"
+" friends than people who do not."
+msgstr "Carica una foto del profilo se non l'hai ancora fatto. Studi hanno mostrato che persone che hanno vere foto di se stessi hanno dieci volte più probabilità di fare amicizie rispetto alle persone che non ce l'hanno."
+
+#: src/Module/Welcome.php:60
+msgid "Edit Your Profile"
+msgstr "Modifica il tuo Profilo"
+
+#: src/Module/Welcome.php:61
+msgid ""
+"Edit your <strong>default</strong> profile to your liking. Review the "
+"settings for hiding your list of friends and hiding the profile from unknown"
+" visitors."
+msgstr "Modifica il tuo profilo <strong>predefinito</strong> a piacimento. Rivedi le impostazioni per nascondere la tua lista di amici e nascondere il profilo ai visitatori sconosciuti."
+
+#: src/Module/Welcome.php:62
+msgid "Profile Keywords"
+msgstr "Parole chiave del profilo"
+
+#: src/Module/Welcome.php:63
+msgid ""
+"Set some public keywords for your profile which describe your interests. We "
+"may be able to find other people with similar interests and suggest "
+"friendships."
+msgstr "Inserisci qualche parola chiave pubblica nel tuo profilo che descriva i tuoi interessi. Potremmo essere in grado di trovare altre persone con interessi similari e suggerirti delle amicizie."
+
+#: src/Module/Welcome.php:65
+msgid "Connecting"
+msgstr "Collegarsi"
+
+#: src/Module/Welcome.php:67
+msgid "Importing Emails"
+msgstr "Importare le Email"
+
+#: src/Module/Welcome.php:68
+msgid ""
+"Enter your email access information on your Connector Settings page if you "
+"wish to import and interact with friends or mailing lists from your email "
+"INBOX"
+msgstr "Inserisci i tuoi dati di accesso all'email nella tua pagina Impostazioni Connettori se vuoi importare e interagire con amici o mailing list dalla tua casella di posta in arrivo"
+
+#: src/Module/Welcome.php:69
+msgid "Go to Your Contacts Page"
+msgstr "Vai alla tua pagina Contatti"
+
+#: src/Module/Welcome.php:70
+msgid ""
+"Your Contacts page is your gateway to managing friendships and connecting "
+"with friends on other networks. Typically you enter their address or site "
+"URL in the <em>Add New Contact</em> dialog."
+msgstr "La tua pagina Contatti è il mezzo per gestire le amicizie e collegarsi con amici su altre reti. Di solito, basta inserire l'indirizzo nel campo <em>Aggiungi Nuovo Contatto</em>"
+
+#: src/Module/Welcome.php:71
+msgid "Go to Your Site's Directory"
+msgstr "Vai all'Elenco del tuo sito"
+
+#: src/Module/Welcome.php:72
+msgid ""
+"The Directory page lets you find other people in this network or other "
+"federated sites. Look for a <em>Connect</em> or <em>Follow</em> link on "
+"their profile page. Provide your own Identity Address if requested."
+msgstr "La pagina Elenco ti permette di trovare altre persone in questa rete o in altri siti. Cerca un collegamento <em>Connetti</em> o <em>Segui</em> nella loro pagina del profilo. Inserisci il tuo Indirizzo Identità, se richiesto."
+
+#: src/Module/Welcome.php:73
+msgid "Finding New People"
+msgstr "Trova nuove persone"
+
+#: src/Module/Welcome.php:74
+msgid ""
+"On the side panel of the Contacts page are several tools to find new "
+"friends. We can match people by interest, look up people by name or "
+"interest, and provide suggestions based on network relationships. On a brand"
+" new site, friend suggestions will usually begin to be populated within 24 "
+"hours."
+msgstr "Nel pannello laterale nella pagina \"Contatti\", ci sono diversi strumenti per trovare nuovi amici. Possiamo confrontare le persone per interessi, cercare le persone per nome e fornire suggerimenti basati sui tuoi contatti esistenti. Su un sito nuovo, i suggerimenti sono di solito presenti dopo 24 ore."
+
+#: src/Module/Welcome.php:76 src/Module/Contact.php:795
+#: src/Model/Group.php:528 src/Content/Widget.php:217
+msgid "Groups"
+msgstr "Gruppi"
+
+#: src/Module/Welcome.php:77
+msgid "Group Your Contacts"
+msgstr "Raggruppa i tuoi contatti"
+
+#: src/Module/Welcome.php:78
+msgid ""
+"Once you have made some friends, organize them into private conversation "
+"groups from the sidebar of your Contacts page and then you can interact with"
+" each group privately on your Network page."
+msgstr "Quando avrai alcuni amici, organizzali in gruppi di conversazioni private dalla barra laterale della tua pagina Contatti. Potrai interagire privatamente con ogni gruppo nella tua pagina Rete"
+
+#: src/Module/Welcome.php:80
+msgid "Why Aren't My Posts Public?"
+msgstr "Perchè i miei messaggi non sono pubblici?"
+
+#: src/Module/Welcome.php:81
+msgid ""
+"Friendica respects your privacy. By default, your posts will only show up to"
+" people you've added as friends. For more information, see the help section "
+"from the link above."
+msgstr "Friendica rispetta la tua privacy. Per impostazione predefinita, i tuoi messaggi sono mostrati solo alle persone che hai aggiunto come amici. Per maggiori informazioni guarda la sezione della guida dal collegamento qui sopra."
+
+#: src/Module/Welcome.php:83
+msgid "Getting Help"
+msgstr "Ottenere Aiuto"
+
+#: src/Module/Welcome.php:84
+msgid "Go to the Help Section"
+msgstr "Vai alla sezione Guida"
+
+#: src/Module/Welcome.php:85
+msgid ""
+"Our <strong>help</strong> pages may be consulted for detail on other program"
+" features and resources."
+msgstr "Le nostre pagine della <strong>guida</strong> possono essere consultate per avere dettagli su altre caratteristiche del programma e altre risorse."
+
+#: src/Module/Bookmarklet.php:56
+msgid "This page is missing a url parameter."
+msgstr "A questa pagina manca il parametro url."
+
+#: src/Module/Bookmarklet.php:78
+msgid "The post was created"
+msgstr "Il messaggio è stato creato"
+
+#: src/Module/BaseAdmin.php:63
+msgid "You don't have access to administration pages."
+msgstr "Non hai accesso alle pagine di amministrazione."
+
+#: src/Module/BaseAdmin.php:67
+msgid ""
+"Submanaged account can't access the administration pages. Please log back in"
+" as the main account."
+msgstr "Account sottogestiti non possono accedere alle pagine di amministrazione. Per favore autenticati con l'account principale."
+
+#: src/Module/BaseAdmin.php:85 src/Content/Nav.php:253
+msgid "Information"
+msgstr "Informazioni"
+
+#: src/Module/BaseAdmin.php:86
+msgid "Overview"
+msgstr "Panoramica"
+
+#: src/Module/BaseAdmin.php:87 src/Module/Admin/Federation.php:141
+msgid "Federation Statistics"
+msgstr "Statistiche sulla Federazione"
+
+#: src/Module/BaseAdmin.php:89
+msgid "Configuration"
+msgstr "Configurazione"
+
+#: src/Module/BaseAdmin.php:90 src/Module/Admin/Site.php:588
+msgid "Site"
+msgstr "Sito"
+
+#: src/Module/BaseAdmin.php:91 src/Module/Admin/Users.php:238
+#: src/Module/Admin/Users.php:255
+msgid "Users"
+msgstr "Utenti"
+
+#: src/Module/BaseAdmin.php:92 src/Module/Admin/Addons/Details.php:112
+#: src/Module/Admin/Addons/Index.php:68 src/Module/BaseSettings.php:87
+msgid "Addons"
+msgstr "Addons"
+
+#: src/Module/BaseAdmin.php:93 src/Module/Admin/Themes/Details.php:91
+#: src/Module/Admin/Themes/Index.php:112
+msgid "Themes"
+msgstr "Temi"
+
+#: src/Module/BaseAdmin.php:94 src/Module/BaseSettings.php:65
+msgid "Additional features"
+msgstr "Funzionalità aggiuntive"
+
+#: src/Module/BaseAdmin.php:97
+msgid "Database"
+msgstr "Database"
+
+#: src/Module/BaseAdmin.php:98
+msgid "DB updates"
+msgstr "Aggiornamenti Database"
+
+#: src/Module/BaseAdmin.php:99
+msgid "Inspect Deferred Workers"
+msgstr "Analizza i lavori rinviati"
+
+#: src/Module/BaseAdmin.php:100
+msgid "Inspect worker Queue"
+msgstr "Analizza coda lavori"
+
+#: src/Module/BaseAdmin.php:102
+msgid "Tools"
+msgstr "Strumenti"
+
+#: src/Module/BaseAdmin.php:103
+msgid "Contact Blocklist"
+msgstr "Blocklist Contatti"
+
+#: src/Module/BaseAdmin.php:104
+msgid "Server Blocklist"
+msgstr "Server Blocklist"
+
+#: src/Module/BaseAdmin.php:105 src/Module/Admin/Item/Delete.php:66
+msgid "Delete Item"
+msgstr "Rimuovi elemento"
+
+#: src/Module/BaseAdmin.php:107 src/Module/BaseAdmin.php:108
+#: src/Module/Admin/Logs/Settings.php:81
+msgid "Logs"
+msgstr "Log"
+
+#: src/Module/BaseAdmin.php:109 src/Module/Admin/Logs/View.php:65
+msgid "View Logs"
+msgstr "Vedi i log"
+
+#: src/Module/BaseAdmin.php:111
+msgid "Diagnostics"
+msgstr "Diagnostiche"
+
+#: src/Module/BaseAdmin.php:112
+msgid "PHP Info"
+msgstr "Info PHP"
+
+#: src/Module/BaseAdmin.php:113
+msgid "probe address"
+msgstr "controlla indirizzo"
+
+#: src/Module/BaseAdmin.php:114
+msgid "check webfinger"
+msgstr "verifica webfinger"
+
+#: src/Module/BaseAdmin.php:115
+msgid "Item Source"
+msgstr "Sorgente Oggetto"
+
+#: src/Module/BaseAdmin.php:116
+msgid "Babel"
+msgstr "Babel"
+
+#: src/Module/BaseAdmin.php:117
+msgid "ActivityPub Conversion"
+msgstr "Conversione ActivityPub"
+
+#: src/Module/BaseAdmin.php:125 src/Content/Nav.php:289
+msgid "Admin"
+msgstr "Amministrazione"
+
+#: src/Module/BaseAdmin.php:126
+msgid "Addon Features"
+msgstr "Funzioni Addon"
+
+#: src/Module/BaseAdmin.php:127
+msgid "User registrations waiting for confirmation"
+msgstr "Utenti registrati in attesa di conferma"
+
+#: src/Module/Contact.php:94
+#, php-format
+msgid "%d contact edited."
+msgid_plural "%d contacts edited."
+msgstr[0] "%d contatto modificato."
+msgstr[1] "%d contatti modificati"
+
+#: src/Module/Contact.php:121
+msgid "Could not access contact record."
+msgstr "Non è possibile accedere al contatto."
+
+#: src/Module/Contact.php:332 src/Model/Profile.php:438
+#: src/Content/Text/HTML.php:896
+msgid "Follow"
+msgstr "Segui"
+
+#: src/Module/Contact.php:334 src/Model/Profile.php:440
+msgid "Unfollow"
+msgstr "Smetti di seguire"
+
+#: src/Module/Contact.php:390 src/Module/Api/Twitter/ContactEndpoint.php:65
+msgid "Contact not found"
+msgstr "Contatto non trovato"
+
+#: src/Module/Contact.php:409
+msgid "Contact has been blocked"
+msgstr "Il contatto è stato bloccato"
+
+#: src/Module/Contact.php:409
+msgid "Contact has been unblocked"
+msgstr "Il contatto è stato sbloccato"
+
+#: src/Module/Contact.php:419
+msgid "Contact has been ignored"
+msgstr "Il contatto è ignorato"
+
+#: src/Module/Contact.php:419
+msgid "Contact has been unignored"
+msgstr "Il contatto non è più ignorato"
+
+#: src/Module/Contact.php:429
+msgid "Contact has been archived"
+msgstr "Il contatto è stato archiviato"
+
+#: src/Module/Contact.php:429
+msgid "Contact has been unarchived"
+msgstr "Il contatto è stato dearchiviato"
+
+#: src/Module/Contact.php:442
+msgid "Drop contact"
+msgstr "Cancella contatto"
+
+#: src/Module/Contact.php:445 src/Module/Contact.php:835
+msgid "Do you really want to delete this contact?"
+msgstr "Vuoi veramente cancellare questo contatto?"
+
+#: src/Module/Contact.php:458
+msgid "Contact has been removed."
+msgstr "Il contatto è stato rimosso."
+
+#: src/Module/Contact.php:486
+#, php-format
+msgid "You are mutual friends with %s"
+msgstr "Sei amico reciproco con %s"
+
+#: src/Module/Contact.php:490
+#, php-format
+msgid "You are sharing with %s"
+msgstr "Stai condividendo con %s"
+
+#: src/Module/Contact.php:494
+#, php-format
+msgid "%s is sharing with you"
+msgstr "%s sta condividendo con te"
+
+#: src/Module/Contact.php:518
+msgid "Private communications are not available for this contact."
+msgstr "Le comunicazioni private non sono disponibili per questo contatto."
+
+#: src/Module/Contact.php:520
+msgid "Never"
+msgstr "Mai"
+
+#: src/Module/Contact.php:523
+msgid "(Update was successful)"
+msgstr "(L'aggiornamento è stato completato)"
+
+#: src/Module/Contact.php:523
+msgid "(Update was not successful)"
+msgstr "(L'aggiornamento non è stato completato)"
+
+#: src/Module/Contact.php:525 src/Module/Contact.php:1091
+msgid "Suggest friends"
+msgstr "Suggerisci amici"
+
+#: src/Module/Contact.php:529
+#, php-format
+msgid "Network type: %s"
+msgstr "Tipo di rete: %s"
+
+#: src/Module/Contact.php:534
+msgid "Communications lost with this contact!"
+msgstr "Comunicazione con questo contatto persa!"
+
+#: src/Module/Contact.php:540
+msgid "Fetch further information for feeds"
+msgstr "Recupera maggiori informazioni per i feed"
+
+#: src/Module/Contact.php:542
+msgid ""
+"Fetch information like preview pictures, title and teaser from the feed "
+"item. You can activate this if the feed doesn't contain much text. Keywords "
+"are taken from the meta header in the feed item and are posted as hash tags."
+msgstr "Recupera informazioni come immagini di anteprima, titolo e teaser dall'elemento del feed. Puoi attivare questa funzione se il feed non contiene molto testo. Le parole chiave sono recuperate dal tag meta nella pagina dell'elemento e inseriti come hashtag."
+
+#: src/Module/Contact.php:544 src/Module/Admin/Site.php:693
+#: src/Module/Admin/Site.php:703 src/Module/Settings/TwoFactor/Index.php:113
+msgid "Disabled"
+msgstr "Disabilitato"
+
+#: src/Module/Contact.php:545
+msgid "Fetch information"
+msgstr "Recupera informazioni"
+
+#: src/Module/Contact.php:546
+msgid "Fetch keywords"
+msgstr "Recupera parole chiave"
+
+#: src/Module/Contact.php:547
+msgid "Fetch information and keywords"
+msgstr "Recupera informazioni e parole chiave"
+
+#: src/Module/Contact.php:561
+msgid "Contact Information / Notes"
+msgstr "Informazioni / Note sul contatto"
+
+#: src/Module/Contact.php:562
+msgid "Contact Settings"
+msgstr "Impostazioni Contatto"
+
+#: src/Module/Contact.php:570
+msgid "Contact"
+msgstr "Contatto"
+
+#: src/Module/Contact.php:574
+msgid "Their personal note"
+msgstr "La loro nota personale"
+
+#: src/Module/Contact.php:576
+msgid "Edit contact notes"
+msgstr "Modifica note contatto"
+
+#: src/Module/Contact.php:579 src/Module/Contact.php:1059
+#, php-format
+msgid "Visit %s's profile [%s]"
+msgstr "Visita il profilo di %s [%s]"
+
+#: src/Module/Contact.php:580
+msgid "Block/Unblock contact"
+msgstr "Blocca/Sblocca contatto"
+
+#: src/Module/Contact.php:581
+msgid "Ignore contact"
+msgstr "Ignora il contatto"
+
+#: src/Module/Contact.php:582
+msgid "View conversations"
+msgstr "Vedi conversazioni"
+
+#: src/Module/Contact.php:587
+msgid "Last update:"
+msgstr "Ultimo aggiornamento:"
+
+#: src/Module/Contact.php:589
+msgid "Update public posts"
+msgstr "Aggiorna messaggi pubblici"
+
+#: src/Module/Contact.php:591 src/Module/Contact.php:1101
+msgid "Update now"
+msgstr "Aggiorna adesso"
+
+#: src/Module/Contact.php:593 src/Module/Contact.php:839
+#: src/Module/Contact.php:1120 src/Module/Admin/Users.php:251
+#: src/Module/Admin/Blocklist/Contact.php:85
+msgid "Unblock"
+msgstr "Sblocca"
+
+#: src/Module/Contact.php:594 src/Module/Contact.php:840
+#: src/Module/Contact.php:1128
+msgid "Unignore"
+msgstr "Non ignorare"
+
+#: src/Module/Contact.php:598
+msgid "Currently blocked"
+msgstr "Bloccato"
+
+#: src/Module/Contact.php:599
+msgid "Currently ignored"
+msgstr "Ignorato"
+
+#: src/Module/Contact.php:600
+msgid "Currently archived"
+msgstr "Al momento archiviato"
+
+#: src/Module/Contact.php:601
+msgid "Awaiting connection acknowledge"
+msgstr "In attesa di conferma della connessione"
+
+#: src/Module/Contact.php:602
+msgid ""
+"Replies/likes to your public posts <strong>may</strong> still be visible"
+msgstr "Risposte/Mi Piace ai tuoi messaggi pubblici <strong>possono</strong> essere comunque visibili"
+
+#: src/Module/Contact.php:603
+msgid "Notification for new posts"
+msgstr "Notifica per i nuovi messaggi"
+
+#: src/Module/Contact.php:603
+msgid "Send a notification of every new post of this contact"
+msgstr "Invia una notifica per ogni nuovo messaggio di questo contatto"
+
+#: src/Module/Contact.php:605
+msgid "Keyword Deny List"
+msgstr "Elenco di Parole Chiave Negate"
+
+#: src/Module/Contact.php:605
+msgid ""
+"Comma separated list of keywords that should not be converted to hashtags, "
+"when \"Fetch information and keywords\" is selected"
+msgstr "Lista separata da virgola di parole chiave che non dovranno essere convertite in hashtag, quando \"Recupera informazioni e parole chiave\" è selezionato"
+
+#: src/Module/Contact.php:621 src/Module/Settings/TwoFactor/Index.php:127
+msgid "Actions"
+msgstr "Azioni"
+
+#: src/Module/Contact.php:747 src/Module/Group.php:292
+#: src/Content/Widget.php:250
+msgid "All Contacts"
+msgstr "Tutti i contatti"
+
+#: src/Module/Contact.php:750
+msgid "Show all contacts"
+msgstr "Mostra tutti i contatti"
+
+#: src/Module/Contact.php:755 src/Module/Contact.php:815
+msgid "Pending"
+msgstr "In sospeso"
+
+#: src/Module/Contact.php:758
+msgid "Only show pending contacts"
+msgstr "Mostra solo contatti in sospeso"
+
+#: src/Module/Contact.php:763 src/Module/Contact.php:816
+msgid "Blocked"
+msgstr "Bloccato"
+
+#: src/Module/Contact.php:766
+msgid "Only show blocked contacts"
+msgstr "Mostra solo contatti bloccati"
+
+#: src/Module/Contact.php:771 src/Module/Contact.php:818
+msgid "Ignored"
+msgstr "Ignorato"
+
+#: src/Module/Contact.php:774
+msgid "Only show ignored contacts"
+msgstr "Mostra solo contatti ignorati"
+
+#: src/Module/Contact.php:779 src/Module/Contact.php:819
+msgid "Archived"
+msgstr "Archiviato"
+
+#: src/Module/Contact.php:782
+msgid "Only show archived contacts"
+msgstr "Mostra solo contatti archiviati"
+
+#: src/Module/Contact.php:787 src/Module/Contact.php:817
+msgid "Hidden"
+msgstr "Nascosto"
+
+#: src/Module/Contact.php:790
+msgid "Only show hidden contacts"
+msgstr "Mostra solo contatti nascosti"
+
+#: src/Module/Contact.php:798
+msgid "Organize your contact groups"
+msgstr "Organizza i tuoi gruppi di contatti"
+
+#: src/Module/Contact.php:809 src/Content/Widget.php:242
+#: src/BaseModule.php:189
+msgid "Following"
+msgstr "Seguendo"
+
+#: src/Module/Contact.php:810 src/Content/Widget.php:243
+#: src/BaseModule.php:194
+msgid "Mutual friends"
+msgstr "Amici reciproci"
+
+#: src/Module/Contact.php:830
+msgid "Search your contacts"
+msgstr "Cerca nei tuoi contatti"
+
+#: src/Module/Contact.php:831 src/Module/Search/Index.php:186
+#, php-format
+msgid "Results for: %s"
+msgstr "Risultati per: %s"
+
+#: src/Module/Contact.php:841 src/Module/Contact.php:1137
+msgid "Archive"
+msgstr "Archivia"
+
+#: src/Module/Contact.php:841 src/Module/Contact.php:1137
+msgid "Unarchive"
+msgstr "Dearchivia"
+
+#: src/Module/Contact.php:844
+msgid "Batch Actions"
+msgstr "Azioni Batch"
+
+#: src/Module/Contact.php:879
+msgid "Conversations started by this contact"
+msgstr "Conversazioni iniziate da questo contatto"
+
+#: src/Module/Contact.php:884
+msgid "Posts and Comments"
+msgstr "Messaggi e Commenti"
+
+#: src/Module/Contact.php:895 src/Module/BaseProfile.php:55
+msgid "Profile Details"
+msgstr "Dettagli del profilo"
+
+#: src/Module/Contact.php:902
+msgid "View all known contacts"
+msgstr "Vedi tutti i contatti conosciuti"
+
+#: src/Module/Contact.php:912
+msgid "Advanced Contact Settings"
+msgstr "Impostazioni avanzate Contatto"
+
+#: src/Module/Contact.php:1018
+msgid "Mutual Friendship"
+msgstr "Amicizia reciproca"
+
+#: src/Module/Contact.php:1022
+msgid "is a fan of yours"
+msgstr "è un tuo fan"
+
+#: src/Module/Contact.php:1026
+msgid "you are a fan of"
+msgstr "sei un fan di"
+
+#: src/Module/Contact.php:1044
+msgid "Pending outgoing contact request"
+msgstr "Richiesta di contatto in uscita in sospeso"
+
+#: src/Module/Contact.php:1046
+msgid "Pending incoming contact request"
+msgstr "Richiesta di contatto in arrivo in sospeso"
+
+#: src/Module/Contact.php:1111 src/Module/Contact/Advanced.php:138
+msgid "Refetch contact data"
+msgstr "Ricarica dati contatto"
+
+#: src/Module/Contact.php:1122
+msgid "Toggle Blocked status"
+msgstr "Inverti stato \"Blocca\""
+
+#: src/Module/Contact.php:1130
+msgid "Toggle Ignored status"
+msgstr "Inverti stato \"Ignora\""
+
+#: src/Module/Contact.php:1139
+msgid "Toggle Archive status"
+msgstr "Inverti stato \"Archiviato\""
+
+#: src/Module/Contact.php:1147
+msgid "Delete contact"
+msgstr "Rimuovi contatto"
+
+#: src/Module/Tos.php:46 src/Module/Tos.php:88
+msgid ""
+"At the time of registration, and for providing communications between the "
+"user account and their contacts, the user has to provide a display name (pen"
+" name), an username (nickname) and a working email address. The names will "
+"be accessible on the profile page of the account by any visitor of the page,"
+" even if other profile details are not displayed. The email address will "
+"only be used to send the user notifications about interactions, but wont be "
+"visibly displayed. The listing of an account in the node's user directory or"
+" the global user directory is optional and can be controlled in the user "
+"settings, it is not necessary for communication."
+msgstr "Al momento della registrazione, e per fornire le comunicazioni tra l'account dell'utente e i suoi contatti, l'utente deve fornire un nome da visualizzare (pseudonimo), un nome utente (soprannome) e un indirizzo email funzionante. I nomi saranno accessibili sulla pagina profilo dell'account da parte di qualsiasi visitatore, anche quando altri dettagli del profilo non sono mostrati. L'indirizzo email sarà usato solo per inviare notifiche riguardo l'interazione coi contatti, ma non sarà mostrato. L'inserimento dell'account nella rubrica degli utenti del nodo o nella rubrica globale è opzionale, può essere impostato nelle impostazioni dell'utente, e  non è necessario ai fini delle comunicazioni."
+
+#: src/Module/Tos.php:47 src/Module/Tos.php:89
+msgid ""
+"This data is required for communication and is passed on to the nodes of the"
+" communication partners and is stored there. Users can enter additional "
+"private data that may be transmitted to the communication partners accounts."
+msgstr "Queste informazioni sono richiesta per la comunicazione e sono inviate ai nodi che partecipano alla comunicazione dove sono salvati. Gli utenti possono inserire aggiuntive informazioni private che potrebbero essere trasmesse agli account che partecipano alla comunicazione."
+
+#: src/Module/Tos.php:48 src/Module/Tos.php:90
+#, php-format
+msgid ""
+"At any point in time a logged in user can export their account data from the"
+" <a href=\"%1$s/settings/userexport\">account settings</a>. If the user "
+"wants to delete their account they can do so at <a "
+"href=\"%1$s/removeme\">%1$s/removeme</a>. The deletion of the account will "
+"be permanent. Deletion of the data will also be requested from the nodes of "
+"the communication partners."
+msgstr "In qualsiasi momento un utente autenticato può esportare i dati del suo account dalle <a href=\"%1$s/settings/userexport\">impostazioni dell'account</a>. Se l'utente vuole cancellare il suo account lo può fare da <a href=\"%1$s/removeme\">%1$s/removeme</a>. L'eliminazione dell'account sarà permanente. L'eliminazione dei dati sarà altresì richiesta ai nodi che partecipano alle comunicazioni."
+
+#: src/Module/Tos.php:51 src/Module/Tos.php:87
+msgid "Privacy Statement"
+msgstr "Note sulla Privacy"
+
+#: src/Module/Help.php:62
+msgid "Help:"
+msgstr "Guida:"
+
+#: src/Module/HTTPException/MethodNotAllowed.php:32
+msgid "Method Not Allowed."
+msgstr "Metodo Non Consentito."
+
+#: src/Module/Api/Twitter/ContactEndpoint.php:135
+msgid "Profile not found"
+msgstr "Profilo non trovato"
+
+#: src/Module/Invite.php:55
+msgid "Total invitation limit exceeded."
+msgstr "Limite totale degli inviti superato."
+
+#: src/Module/Invite.php:78
+#, php-format
+msgid "%s : Not a valid email address."
+msgstr "%s: non è un indirizzo email valido."
+
+#: src/Module/Invite.php:105
+msgid "Please join us on Friendica"
+msgstr "Unisciti a noi su Friendica"
+
+#: src/Module/Invite.php:114
+msgid "Invitation limit exceeded. Please contact your site administrator."
+msgstr "Limite degli inviti superato. Contatta l'amministratore del tuo sito."
+
+#: src/Module/Invite.php:118
+#, php-format
+msgid "%s : Message delivery failed."
+msgstr "%s: la consegna del messaggio fallita."
+
+#: src/Module/Invite.php:122
+#, php-format
+msgid "%d message sent."
+msgid_plural "%d messages sent."
+msgstr[0] "%d messaggio inviato."
+msgstr[1] "%d messaggi inviati."
+
+#: src/Module/Invite.php:140
+msgid "You have no more invitations available"
+msgstr "Non hai altri inviti disponibili"
+
+#: src/Module/Invite.php:147
+#, php-format
+msgid ""
+"Visit %s for a list of public sites that you can join. Friendica members on "
+"other sites can all connect with each other, as well as with members of many"
+" other social networks."
+msgstr "Visita %s per una lista di siti pubblici a cui puoi iscriverti. I membri Friendica su altri siti possono collegarsi uno con l'altro, come con membri di molti altri social network."
+
+#: src/Module/Invite.php:149
+#, php-format
+msgid ""
+"To accept this invitation, please visit and register at %s or any other "
+"public Friendica website."
+msgstr "Per accettare questo invito, visita e registrati su %s o su un'altro sito web Friendica aperto al pubblico."
+
+#: src/Module/Invite.php:150
+#, php-format
+msgid ""
+"Friendica sites all inter-connect to create a huge privacy-enhanced social "
+"web that is owned and controlled by its members. They can also connect with "
+"many traditional social networks. See %s for a list of alternate Friendica "
+"sites you can join."
+msgstr "I siti Friendica son tutti collegati tra loro per creare una grossa rete sociale rispettosa della privacy, posseduta e controllata dai suoi membri. I siti Friendica possono anche collegarsi a molti altri social network tradizionali. Vai su %s per una lista di siti Friendica alternativi a cui puoi iscriverti."
+
+#: src/Module/Invite.php:154
+msgid ""
+"Our apologies. This system is not currently configured to connect with other"
+" public sites or invite members."
+msgstr "Ci scusiamo, questo sistema non è configurato per collegarsi con altri siti pubblici o per invitare membri."
+
+#: src/Module/Invite.php:157
+msgid ""
+"Friendica sites all inter-connect to create a huge privacy-enhanced social "
+"web that is owned and controlled by its members. They can also connect with "
+"many traditional social networks."
+msgstr "I siti Friendica son tutti collegati tra loro per creare una grossa rete sociale rispettosa della privacy, posseduta e controllata dai suoi membri. I siti Friendica possono anche collegarsi a molti altri social network tradizionali."
+
+#: src/Module/Invite.php:156
+#, php-format
+msgid "To accept this invitation, please visit and register at %s."
+msgstr "Per accettare questo invito, visita e registrati su %s"
+
+#: src/Module/Invite.php:164
+msgid "Send invitations"
+msgstr "Invia inviti"
+
+#: src/Module/Invite.php:165
+msgid "Enter email addresses, one per line:"
+msgstr "Inserisci gli indirizzi email, uno per riga:"
+
+#: src/Module/Invite.php:169
+msgid ""
+"You are cordially invited to join me and other close friends on Friendica - "
+"and help us to create a better social web."
+msgstr "Sei cordialmente invitato/a ad unirti a me e ad altri amici su Friendica, e ad aiutarci a creare una rete sociale migliore."
+
+#: src/Module/Invite.php:171
+msgid "You will need to supply this invitation code: $invite_code"
+msgstr "Sarà necessario fornire questo codice invito: $invite_code"
+
+#: src/Module/Invite.php:171
+msgid ""
+"Once you have registered, please connect with me via my profile page at:"
+msgstr "Una volta registrato, connettiti con me dal mio profilo:"
+
+#: src/Module/Invite.php:173
+msgid ""
+"For more information about the Friendica project and why we feel it is "
+"important, please visit http://friendi.ca"
+msgstr "Per maggiori informazioni sul progetto Friendica e perchè pensiamo sia importante, visita http://friendi.ca "
+
+#: src/Module/BaseSearch.php:69
+#, php-format
+msgid "People Search - %s"
+msgstr "Cerca persone - %s"
+
+#: src/Module/BaseSearch.php:79
+#, php-format
+msgid "Forum Search - %s"
+msgstr "Ricerca Forum  - %s"
+
+#: src/Module/Admin/Themes/Details.php:46
+#: src/Module/Admin/Addons/Details.php:88
+msgid "Disable"
+msgstr "Disabilita"
+
+#: src/Module/Admin/Themes/Details.php:49
+#: src/Module/Admin/Addons/Details.php:91
+msgid "Enable"
+msgstr "Abilita"
+
+#: src/Module/Admin/Themes/Details.php:57 src/Module/Admin/Themes/Index.php:65
+#, php-format
+msgid "Theme %s disabled."
+msgstr "Tema %s disabilitato."
+
+#: src/Module/Admin/Themes/Details.php:59 src/Module/Admin/Themes/Index.php:67
+#, php-format
+msgid "Theme %s successfully enabled."
+msgstr "Tema %s abilitato con successo."
+
+#: src/Module/Admin/Themes/Details.php:61 src/Module/Admin/Themes/Index.php:69
+#, php-format
+msgid "Theme %s failed to install."
+msgstr "Installazione del tema %s non riuscita."
+
+#: src/Module/Admin/Themes/Details.php:83
+msgid "Screenshot"
+msgstr "Anteprima"
+
+#: src/Module/Admin/Themes/Details.php:90
+#: src/Module/Admin/Themes/Index.php:111 src/Module/Admin/Users.php:237
+#: src/Module/Admin/Queue.php:72 src/Module/Admin/Federation.php:140
+#: src/Module/Admin/Logs/View.php:64 src/Module/Admin/Logs/Settings.php:80
+#: src/Module/Admin/Site.php:587 src/Module/Admin/Summary.php:230
+#: src/Module/Admin/Tos.php:58 src/Module/Admin/Blocklist/Server.php:88
+#: src/Module/Admin/Blocklist/Contact.php:78
+#: src/Module/Admin/Item/Delete.php:65 src/Module/Admin/Addons/Details.php:111
+#: src/Module/Admin/Addons/Index.php:67
+msgid "Administration"
+msgstr "Amministrazione"
+
+#: src/Module/Admin/Themes/Details.php:92
+#: src/Module/Admin/Addons/Details.php:113
+msgid "Toggle"
+msgstr "Inverti"
+
+#: src/Module/Admin/Themes/Details.php:101
+#: src/Module/Admin/Addons/Details.php:121
+msgid "Author: "
+msgstr "Autore: "
+
+#: src/Module/Admin/Themes/Details.php:102
+#: src/Module/Admin/Addons/Details.php:122
+msgid "Maintainer: "
+msgstr "Manutentore: "
+
+#: src/Module/Admin/Themes/Embed.php:65
+msgid "Unknown theme."
+msgstr "Tema sconosciuto."
+
+#: src/Module/Admin/Themes/Index.php:51
+msgid "Themes reloaded"
+msgstr "Temi ricaricati"
+
+#: src/Module/Admin/Themes/Index.php:114
+msgid "Reload active themes"
+msgstr "Ricarica i temi attivi"
+
+#: src/Module/Admin/Themes/Index.php:119
+#, php-format
+msgid "No themes found on the system. They should be placed in %1$s"
+msgstr "Non sono stati trovati temi sul tuo sistema. Dovrebbero essere in %1$s"
+
+#: src/Module/Admin/Themes/Index.php:120
+msgid "[Experimental]"
+msgstr "[Sperimentale]"
+
+#: src/Module/Admin/Themes/Index.php:121
+msgid "[Unsupported]"
+msgstr "[Non supportato]"
+
+#: src/Module/Admin/Features.php:76
+#, php-format
+msgid "Lock feature %s"
+msgstr "Blocca funzionalità %s"
+
+#: src/Module/Admin/Features.php:85
+msgid "Manage Additional Features"
+msgstr "Gestisci Funzionalità Aggiuntive"
+
+#: src/Module/Admin/Users.php:61
+#, php-format
+msgid "%s user blocked"
+msgid_plural "%s users blocked"
+msgstr[0] "%s utente bloccato"
+msgstr[1] "%s utenti bloccati"
+
+#: src/Module/Admin/Users.php:68
+#, php-format
+msgid "%s user unblocked"
+msgid_plural "%s users unblocked"
+msgstr[0] "%s utente sbloccato"
+msgstr[1] "%s utenti sbloccati"
+
+#: src/Module/Admin/Users.php:76 src/Module/Admin/Users.php:125
+msgid "You can't remove yourself"
+msgstr "Non puoi rimuovere te stesso"
+
+#: src/Module/Admin/Users.php:80
+#, php-format
+msgid "%s user deleted"
+msgid_plural "%s users deleted"
+msgstr[0] "%s utente cancellato"
+msgstr[1] "%s utenti cancellati"
+
+#: src/Module/Admin/Users.php:87
+#, php-format
+msgid "%s user approved"
+msgid_plural "%s users approved"
+msgstr[0] "%s utente approvato"
+msgstr[1] "%s utenti approvati"
+
+#: src/Module/Admin/Users.php:94
+#, php-format
+msgid "%s registration revoked"
+msgid_plural "%s registrations revoked"
+msgstr[0] "%s registrazione revocata"
+msgstr[1] "%s registrazioni revocate"
+
+#: src/Module/Admin/Users.php:123
+#, php-format
+msgid "User \"%s\" deleted"
+msgstr "Utente \"%s\" eliminato"
+
+#: src/Module/Admin/Users.php:131
+#, php-format
+msgid "User \"%s\" blocked"
+msgstr "Utente \"%s\" bloccato"
+
+#: src/Module/Admin/Users.php:136
+#, php-format
+msgid "User \"%s\" unblocked"
+msgstr "Utente \"%s\" sbloccato"
+
+#: src/Module/Admin/Users.php:141
+msgid "Account approved."
+msgstr "Account approvato."
+
+#: src/Module/Admin/Users.php:146
+msgid "Registration revoked"
+msgstr "Registrazione revocata"
+
+#: src/Module/Admin/Users.php:186
+msgid "Private Forum"
+msgstr "Forum Privato"
+
+#: src/Module/Admin/Users.php:193
+msgid "Relay"
+msgstr "Relay"
+
+#: src/Module/Admin/Users.php:232 src/Module/Admin/Users.php:243
+#: src/Module/Admin/Users.php:257 src/Module/Admin/Users.php:275
+#: src/Content/ContactSelector.php:102
+msgid "Email"
+msgstr "Email"
+
+#: src/Module/Admin/Users.php:232 src/Module/Admin/Users.php:257
+msgid "Register date"
+msgstr "Data registrazione"
+
+#: src/Module/Admin/Users.php:232 src/Module/Admin/Users.php:257
+msgid "Last login"
+msgstr "Ultimo accesso"
+
+#: src/Module/Admin/Users.php:232 src/Module/Admin/Users.php:257
+msgid "Last public item"
+msgstr "Ultimo elemento pubblico"
+
+#: src/Module/Admin/Users.php:232
+msgid "Type"
+msgstr "Tipo"
+
+#: src/Module/Admin/Users.php:239
+msgid "Add User"
+msgstr "Aggiungi utente"
+
+#: src/Module/Admin/Users.php:240 src/Module/Admin/Blocklist/Contact.php:82
+msgid "select all"
+msgstr "seleziona tutti"
+
+#: src/Module/Admin/Users.php:241
+msgid "User registrations waiting for confirm"
+msgstr "Richieste di registrazione in attesa di conferma"
+
+#: src/Module/Admin/Users.php:242
+msgid "User waiting for permanent deletion"
+msgstr "Utente in attesa di cancellazione definitiva"
+
+#: src/Module/Admin/Users.php:243
+msgid "Request date"
+msgstr "Data richiesta"
+
+#: src/Module/Admin/Users.php:244
+msgid "No registrations."
+msgstr "Nessuna registrazione."
+
+#: src/Module/Admin/Users.php:245
+msgid "Note from the user"
+msgstr "Nota dall'utente"
+
+#: src/Module/Admin/Users.php:247
+msgid "Deny"
+msgstr "Nega"
+
+#: src/Module/Admin/Users.php:250
+msgid "User blocked"
+msgstr "Utente bloccato"
+
+#: src/Module/Admin/Users.php:252
+msgid "Site admin"
+msgstr "Amministrazione sito"
+
+#: src/Module/Admin/Users.php:253
+msgid "Account expired"
+msgstr "Account scaduto"
+
+#: src/Module/Admin/Users.php:256
+msgid "New User"
+msgstr "Nuovo Utente"
+
+#: src/Module/Admin/Users.php:257
+msgid "Permanent deletion"
+msgstr "Cancellazione permanente"
+
+#: src/Module/Admin/Users.php:262
+msgid ""
+"Selected users will be deleted!\\n\\nEverything these users had posted on "
+"this site will be permanently deleted!\\n\\nAre you sure?"
+msgstr "Gli utenti selezionati saranno cancellati!\\n\\nTutto quello che gli utenti hanno inviato su questo sito sarà permanentemente canellato!\\n\\nSei sicuro?"
+
+#: src/Module/Admin/Users.php:263
+msgid ""
+"The user {0} will be deleted!\\n\\nEverything this user has posted on this "
+"site will be permanently deleted!\\n\\nAre you sure?"
+msgstr "L'utente {0} sarà cancellato!\\n\\nTutto quello che ha inviato su questo sito sarà permanentemente cancellato!\\n\\nSei sicuro?"
+
+#: src/Module/Admin/Users.php:273
+msgid "Name of the new user."
+msgstr "Nome del nuovo utente."
+
+#: src/Module/Admin/Users.php:274
+msgid "Nickname"
+msgstr "Nome utente"
+
+#: src/Module/Admin/Users.php:274
+msgid "Nickname of the new user."
+msgstr "Nome utente del nuovo utente."
+
+#: src/Module/Admin/Users.php:275
+msgid "Email address of the new user."
+msgstr "Indirizzo Email del nuovo utente."
+
+#: src/Module/Admin/Queue.php:50
+msgid "Inspect Deferred Worker Queue"
+msgstr "Analizza la coda lavori rinviati"
+
+#: src/Module/Admin/Queue.php:51
+msgid ""
+"This page lists the deferred worker jobs. This are jobs that couldn't be "
+"executed at the first time."
+msgstr "Questa pagina elenca li lavori rinviati. Sono lavori che non è stato possibile eseguire al primo tentativo."
+
+#: src/Module/Admin/Queue.php:54
+msgid "Inspect Worker Queue"
+msgstr "Analizza coda lavori"
+
+#: src/Module/Admin/Queue.php:55
+msgid ""
+"This page lists the currently queued worker jobs. These jobs are handled by "
+"the worker cronjob you've set up during install."
+msgstr "Questa pagina elenca i lavori in coda. Questi lavori sono gestiti dal cron che hai impostato durante l'installazione."
+
+#: src/Module/Admin/Queue.php:75
+msgid "ID"
+msgstr "ID"
+
+#: src/Module/Admin/Queue.php:76
+msgid "Job Parameters"
+msgstr "Parametri lavoro"
+
+#: src/Module/Admin/Queue.php:77
+msgid "Created"
+msgstr "Creato"
+
+#: src/Module/Admin/Queue.php:78
+msgid "Priority"
+msgstr "Priorità"
+
+#: src/Module/Admin/DBSync.php:51
+msgid "Update has been marked successful"
+msgstr "L'aggiornamento è stato segnato come  di successo"
+
+#: src/Module/Admin/DBSync.php:59
+#, php-format
+msgid "Database structure update %s was successfully applied."
+msgstr "Aggiornamento struttura database %s applicata con successo."
+
+#: src/Module/Admin/DBSync.php:63
+#, php-format
+msgid "Executing of database structure update %s failed with error: %s"
+msgstr "Aggiornamento struttura database %s fallita con errore: %s"
+
+#: src/Module/Admin/DBSync.php:78
+#, php-format
+msgid "Executing %s failed with error: %s"
+msgstr "Esecuzione di %s fallita con errore: %s"
+
+#: src/Module/Admin/DBSync.php:80
+#, php-format
+msgid "Update %s was successfully applied."
+msgstr "L'aggiornamento %s è stato applicato con successo"
+
+#: src/Module/Admin/DBSync.php:83
+#, php-format
+msgid "Update %s did not return a status. Unknown if it succeeded."
+msgstr "L'aggiornamento %s non ha riportato uno stato. Non so se è andato a buon fine."
+
+#: src/Module/Admin/DBSync.php:86
+#, php-format
+msgid "There was no additional update function %s that needed to be called."
+msgstr "Non ci sono altre funzioni di aggiornamento %s da richiamare."
+
+#: src/Module/Admin/DBSync.php:108
+msgid "No failed updates."
+msgstr "Nessun aggiornamento fallito."
+
+#: src/Module/Admin/DBSync.php:109
+msgid "Check database structure"
+msgstr "Controlla struttura database"
+
+#: src/Module/Admin/DBSync.php:114
+msgid "Failed Updates"
+msgstr "Aggiornamenti falliti"
+
+#: src/Module/Admin/DBSync.php:115
+msgid ""
+"This does not include updates prior to 1139, which did not return a status."
+msgstr "Questo non include gli aggiornamenti prima del 1139, che non ritornano lo stato."
+
+#: src/Module/Admin/DBSync.php:116
+msgid "Mark success (if update was manually applied)"
+msgstr "Segna completato (se l'update è stato applicato manualmente)"
+
+#: src/Module/Admin/DBSync.php:117
+msgid "Attempt to execute this update step automatically"
+msgstr "Cerco di eseguire questo aggiornamento in automatico"
+
+#: src/Module/Admin/Federation.php:53
+msgid "Other"
+msgstr "Altro"
+
+#: src/Module/Admin/Federation.php:107 src/Module/Admin/Federation.php:266
+msgid "unknown"
+msgstr "sconosciuto"
+
+#: src/Module/Admin/Federation.php:135
+msgid ""
+"This page offers you some numbers to the known part of the federated social "
+"network your Friendica node is part of. These numbers are not complete but "
+"only reflect the part of the network your node is aware of."
+msgstr "Questa pagina offre alcuni numeri riguardo la porzione del social network federato di cui il tuo nodo Friendica fa parte. Questi numeri non sono completi ma riflettono esclusivamente la porzione di rete di cui il tuo nodo e' a conoscenza."
+
+#: src/Module/Admin/Federation.php:145
+#, php-format
+msgid ""
+"Currently this node is aware of %d nodes with %d registered users from the "
+"following platforms:"
+msgstr "Attualmente questo nodo conosce %d nodi con %d utenti registrati dalle seguenti piattaforme:"
+
+#: src/Module/Admin/Logs/View.php:40
+#, php-format
+msgid ""
+"Error trying to open <strong>%1$s</strong> log file.\\r\\n<br/>Check to see "
+"if file %1$s exist and is readable."
+msgstr "Errore aprendo il file di log <strong>%1$s</strong>. Controlla che il file %1$s esista e sia leggibile."
+
+#: src/Module/Admin/Logs/View.php:44
+#, php-format
+msgid ""
+"Couldn't open <strong>%1$s</strong> log file.\\r\\n<br/>Check to see if file"
+" %1$s is readable."
+msgstr "Non posso aprire il file di log <strong>%1$s</strong> . Controlla che il file %1$s esista e sia leggibile."
+
+#: src/Module/Admin/Logs/Settings.php:48
+#, php-format
+msgid "The logfile '%s' is not writable. No logging possible"
+msgstr "Il file di registro '%s' non è scrivibile. Nessuna registrazione possibile"
+
+#: src/Module/Admin/Logs/Settings.php:72
+msgid "PHP log currently enabled."
+msgstr "Log PHP abilitato."
+
+#: src/Module/Admin/Logs/Settings.php:74
+msgid "PHP log currently disabled."
+msgstr "Log PHP disabilitato"
+
+#: src/Module/Admin/Logs/Settings.php:83
+msgid "Clear"
+msgstr "Pulisci"
+
+#: src/Module/Admin/Logs/Settings.php:87
+msgid "Enable Debugging"
+msgstr "Abilita Debugging"
+
+#: src/Module/Admin/Logs/Settings.php:88
+msgid "Log file"
+msgstr "File di Log"
+
+#: src/Module/Admin/Logs/Settings.php:88
+msgid ""
+"Must be writable by web server. Relative to your Friendica top-level "
+"directory."
+msgstr "Il server web deve avere i permessi di scrittura. Relativo alla cartella di livello superiore di Friendica."
+
+#: src/Module/Admin/Logs/Settings.php:89
+msgid "Log level"
+msgstr "Livello di Log"
+
+#: src/Module/Admin/Logs/Settings.php:91
+msgid "PHP logging"
+msgstr "Log PHP"
+
+#: src/Module/Admin/Logs/Settings.php:92
+msgid ""
+"To temporarily enable logging of PHP errors and warnings you can prepend the"
+" following to the index.php file of your installation. The filename set in "
+"the 'error_log' line is relative to the friendica top-level directory and "
+"must be writeable by the web server. The option '1' for 'log_errors' and "
+"'display_errors' is to enable these options, set to '0' to disable them."
+msgstr "Per abilitare temporaneamente il logging di errori e avvisi di PHP, puoi aggiungere le seguenti linee al file index.php della tua installazione. Il nome del file impostato in 'error_log' è relativo alla directory principale della tua installazione di Freidnica e deve essere scrivibile dal server web. L'opzione '1' di 'log_errors' e 'display_errors' server ad abilitare queste impostazioni. Metti '0' per disabilitarle."
+
+#: src/Module/Admin/Site.php:69
+msgid "Can not parse base url. Must have at least <scheme>://<domain>"
+msgstr "Impossibile analizzare l'url base. Deve avere almeno [schema]://[dominio]"
+
+#: src/Module/Admin/Site.php:123
+msgid "Relocation started. Could take a while to complete."
+msgstr "Riallocazione iniziata. Potrebbe volerci un po'."
+
+#: src/Module/Admin/Site.php:250
+msgid "Invalid storage backend setting value."
+msgstr "Valore dell'impostazione del backend di archiviazione non valido"
+
+#: src/Module/Admin/Site.php:451 src/Module/Settings/Display.php:132
+msgid "No special theme for mobile devices"
+msgstr "Nessun tema speciale per i dispositivi mobili"
+
+#: src/Module/Admin/Site.php:468 src/Module/Settings/Display.php:142
+#, php-format
+msgid "%s - (Experimental)"
+msgstr "%s - (Sperimentale)"
+
+#: src/Module/Admin/Site.php:480
+msgid "No community page for local users"
+msgstr "Nessuna pagina di comunità per gli utenti locali"
+
+#: src/Module/Admin/Site.php:481
+msgid "No community page"
+msgstr "Nessuna pagina Comunità"
+
+#: src/Module/Admin/Site.php:482
+msgid "Public postings from users of this site"
+msgstr "Messaggi pubblici dagli utenti di questo sito"
+
+#: src/Module/Admin/Site.php:483
+msgid "Public postings from the federated network"
+msgstr "Messaggi pubblici dalla rete federata"
+
+#: src/Module/Admin/Site.php:484
+msgid "Public postings from local users and the federated network"
+msgstr "Messaggi pubblici dagli utenti di questo sito e dalla rete federata"
+
+#: src/Module/Admin/Site.php:490
+msgid "Multi user instance"
+msgstr "Istanza multi utente"
+
+#: src/Module/Admin/Site.php:518
+msgid "Closed"
+msgstr "Chiusa"
+
+#: src/Module/Admin/Site.php:519
+msgid "Requires approval"
+msgstr "Richiede l'approvazione"
+
+#: src/Module/Admin/Site.php:520
+msgid "Open"
+msgstr "Aperta"
+
+#: src/Module/Admin/Site.php:530
+msgid "Don't check"
+msgstr "Non controllare"
+
+#: src/Module/Admin/Site.php:531
+msgid "check the stable version"
+msgstr "controlla la versione stabile"
+
+#: src/Module/Admin/Site.php:532
+msgid "check the development version"
+msgstr "controlla la versione di sviluppo"
+
+#: src/Module/Admin/Site.php:536
+msgid "none"
+msgstr "niente"
+
+#: src/Module/Admin/Site.php:537
+msgid "Local contacts"
+msgstr "Contatti locali"
+
+#: src/Module/Admin/Site.php:538
+msgid "Interactors"
+msgstr "Interlocutori"
+
+#: src/Module/Admin/Site.php:557
+msgid "Database (legacy)"
+msgstr "Database (legacy)"
+
+#: src/Module/Admin/Site.php:590
+msgid "Republish users to directory"
+msgstr "Ripubblica gli utenti sulla directory"
+
+#: src/Module/Admin/Site.php:592
+msgid "File upload"
+msgstr "Caricamento file"
+
+#: src/Module/Admin/Site.php:593
+msgid "Policies"
+msgstr "Politiche"
+
+#: src/Module/Admin/Site.php:595
+msgid "Auto Discovered Contact Directory"
+msgstr "Elenco Contatti Scoperto Automaticamente"
+
+#: src/Module/Admin/Site.php:596
+msgid "Performance"
+msgstr "Performance"
+
+#: src/Module/Admin/Site.php:597
+msgid "Worker"
+msgstr "Worker"
+
+#: src/Module/Admin/Site.php:598
+msgid "Message Relay"
+msgstr "Relay Messaggio"
+
+#: src/Module/Admin/Site.php:599
+msgid "Relocate Instance"
+msgstr "Trasloca Istanza"
+
+#: src/Module/Admin/Site.php:600
+msgid ""
+"<strong>Warning!</strong> Advanced function. Could make this server "
+"unreachable."
+msgstr "<strong>Attenzione!</strong> Funzione avanzata. Può rendere questo server irraggiungibile."
+
+#: src/Module/Admin/Site.php:604
+msgid "Site name"
+msgstr "Nome del sito"
+
+#: src/Module/Admin/Site.php:605
+msgid "Sender Email"
+msgstr "Mittente email"
+
+#: src/Module/Admin/Site.php:605
+msgid ""
+"The email address your server shall use to send notification emails from."
+msgstr "L'indirizzo email che il tuo server dovrà usare per inviare notifiche via email."
+
+#: src/Module/Admin/Site.php:606
+msgid "Name of the system actor"
+msgstr "Nome dell'attore di sistema"
+
+#: src/Module/Admin/Site.php:606
+msgid ""
+"Name of the internal system account that is used to perform ActivityPub "
+"requests. This must be an unused username. If set, this can't be changed "
+"again."
+msgstr "Nomina un account interno del sistema che venga utilizzato per le richieste ActivityPub. Questo dev'essere un nome utente non utilizzato. Una volta impostato, non potrà essere cambiato."
+
+#: src/Module/Admin/Site.php:607
+msgid "Banner/Logo"
+msgstr "Banner/Logo"
+
+#: src/Module/Admin/Site.php:608
+msgid "Email Banner/Logo"
+msgstr "Intestazione/Logo Email"
+
+#: src/Module/Admin/Site.php:609
+msgid "Shortcut icon"
+msgstr "Icona shortcut"
+
+#: src/Module/Admin/Site.php:609
+msgid "Link to an icon that will be used for browsers."
+msgstr "Collegamento ad un'icona che verrà usata dai browser."
+
+#: src/Module/Admin/Site.php:610
+msgid "Touch icon"
+msgstr "Icona touch"
+
+#: src/Module/Admin/Site.php:610
+msgid "Link to an icon that will be used for tablets and mobiles."
+msgstr "Collegamento ad un'icona che verrà usata dai tablet e i telefonini."
+
+#: src/Module/Admin/Site.php:611
+msgid "Additional Info"
+msgstr "Informazioni aggiuntive"
+
+#: src/Module/Admin/Site.php:611
+#, php-format
+msgid ""
+"For public servers: you can add additional information here that will be "
+"listed at %s/servers."
+msgstr "Per server pubblici: puoi aggiungere informazioni extra che verranno mostrate su %s/servers."
+
+#: src/Module/Admin/Site.php:612
+msgid "System language"
+msgstr "Lingua di sistema"
+
+#: src/Module/Admin/Site.php:613
+msgid "System theme"
+msgstr "Tema di sistema"
+
+#: src/Module/Admin/Site.php:613
+msgid ""
+"Default system theme - may be over-ridden by user profiles - <a "
+"href=\"/admin/themes\" id=\"cnftheme\">Change default theme settings</a>"
+msgstr "Tema predefinito di sistema - può essere sovrascritto dai profili utente - <a href=\"/admin/themes\" id=\"cnftheme\">Cambia impostazioni del tema predefinito</a>"
+
+#: src/Module/Admin/Site.php:614
+msgid "Mobile system theme"
+msgstr "Tema mobile di sistema"
+
+#: src/Module/Admin/Site.php:614
+msgid "Theme for mobile devices"
+msgstr "Tema per dispositivi mobili"
+
+#: src/Module/Admin/Site.php:616
+msgid "Force SSL"
+msgstr "Forza SSL"
+
+#: src/Module/Admin/Site.php:616
+msgid ""
+"Force all Non-SSL requests to SSL - Attention: on some systems it could lead"
+" to endless loops."
+msgstr "Forza tutte le richieste non SSL su SSL - Attenzione: su alcuni sistemi può portare a loop senza fine"
+
+#: src/Module/Admin/Site.php:617
+msgid "Hide help entry from navigation menu"
+msgstr "Nascondi la voce 'Guida' dal menu di navigazione"
+
+#: src/Module/Admin/Site.php:617
+msgid ""
+"Hides the menu entry for the Help pages from the navigation menu. You can "
+"still access it calling /help directly."
+msgstr "Nasconde la voce per le pagine della guida dal menu di navigazione. E' comunque possibile accedervi richiamando /help direttamente."
+
+#: src/Module/Admin/Site.php:618
+msgid "Single user instance"
+msgstr "Istanza a singolo utente"
+
+#: src/Module/Admin/Site.php:618
+msgid "Make this instance multi-user or single-user for the named user"
+msgstr "Rendi questa istanza multi utente o a singolo utente per l'utente selezionato"
+
+#: src/Module/Admin/Site.php:620
+msgid "File storage backend"
+msgstr "File storage backend"
+
+#: src/Module/Admin/Site.php:620
+msgid ""
+"The backend used to store uploaded data. If you change the storage backend, "
+"you can manually move the existing files. If you do not do so, the files "
+"uploaded before the change will still be available at the old backend. "
+"Please see <a href=\"/help/Settings#1_2_3_1\">the settings documentation</a>"
+" for more information about the choices and the moving procedure."
+msgstr "Il backend utilizzato per memorizzare i file caricati. Se cambi il backend, puoi muovere i file esistenti. Se non lo fai, i file caricati prima della modifica rimarranno memorizzati nel vecchio backend. Vedi  <a href=\"/help/Settings#1_2_3_1\">la documentazione sulle impostazioni</a> per maggiori informazioni riguardo le scelte e la procedura per spostare i file."
+
+#: src/Module/Admin/Site.php:622
+msgid "Maximum image size"
+msgstr "Massima dimensione immagini"
+
+#: src/Module/Admin/Site.php:622
+msgid ""
+"Maximum size in bytes of uploaded images. Default is 0, which means no "
+"limits."
+msgstr "Massima dimensione in byte delle immagini caricate. Il default è 0, cioè nessun limite."
+
+#: src/Module/Admin/Site.php:623
+msgid "Maximum image length"
+msgstr "Massima lunghezza immagine"
+
+#: src/Module/Admin/Site.php:623
+msgid ""
+"Maximum length in pixels of the longest side of uploaded images. Default is "
+"-1, which means no limits."
+msgstr "Massima lunghezza in pixel del lato più lungo delle immagini caricate. Predefinito a -1, ovvero nessun limite."
+
+#: src/Module/Admin/Site.php:624
+msgid "JPEG image quality"
+msgstr "Qualità immagini JPEG"
+
+#: src/Module/Admin/Site.php:624
+msgid ""
+"Uploaded JPEGS will be saved at this quality setting [0-100]. Default is "
+"100, which is full quality."
+msgstr "Le immagini JPEG caricate verranno salvate con questa qualità [0-100]. Predefinito è 100, ovvero qualità piena."
+
+#: src/Module/Admin/Site.php:626
+msgid "Register policy"
+msgstr "Politica di registrazione"
+
+#: src/Module/Admin/Site.php:627
+msgid "Maximum Daily Registrations"
+msgstr "Massime registrazioni giornaliere"
+
+#: src/Module/Admin/Site.php:627
+msgid ""
+"If registration is permitted above, this sets the maximum number of new user"
+" registrations to accept per day.  If register is set to closed, this "
+"setting has no effect."
+msgstr "Se la registrazione è permessa, qui si definisce il massimo numero di nuovi utenti registrati da accettare giornalmente. Se la registrazione è chiusa, questa impostazione non ha effetto."
+
+#: src/Module/Admin/Site.php:628
+msgid "Register text"
+msgstr "Testo registrazione"
+
+#: src/Module/Admin/Site.php:628
+msgid ""
+"Will be displayed prominently on the registration page. You can use BBCode "
+"here."
+msgstr "Sarà mostrato ben visibile nella pagina di registrazione. Puoi usare BBCode."
+
+#: src/Module/Admin/Site.php:629
+msgid "Forbidden Nicknames"
+msgstr "Nomi utente Vietati"
+
+#: src/Module/Admin/Site.php:629
+msgid ""
+"Comma separated list of nicknames that are forbidden from registration. "
+"Preset is a list of role names according RFC 2142."
+msgstr "Lista separata da virgola di nomi utente che sono vietati nella registrazione. Il valore preimpostato è una lista di nomi di ruoli secondo RFC 2142."
+
+#: src/Module/Admin/Site.php:630
+msgid "Accounts abandoned after x days"
+msgstr "Account abbandonati dopo x giorni"
+
+#: src/Module/Admin/Site.php:630
+msgid ""
+"Will not waste system resources polling external sites for abandonded "
+"accounts. Enter 0 for no time limit."
+msgstr "Non spreca risorse di sistema controllando siti esterni per gli account abbandonati. Immettere 0 per nessun limite di tempo."
+
+#: src/Module/Admin/Site.php:631
+msgid "Allowed friend domains"
+msgstr "Domini amici consentiti"
+
+#: src/Module/Admin/Site.php:631
+msgid ""
+"Comma separated list of domains which are allowed to establish friendships "
+"with this site. Wildcards are accepted. Empty to allow any domains"
+msgstr "Elenco separato da virgola dei domini che possono stabilire amicizie con questo sito. Sono accettati caratteri jolly. Vuoto per accettare qualsiasi dominio."
+
+#: src/Module/Admin/Site.php:632
+msgid "Allowed email domains"
+msgstr "Domini email consentiti"
+
+#: src/Module/Admin/Site.php:632
+msgid ""
+"Comma separated list of domains which are allowed in email addresses for "
+"registrations to this site. Wildcards are accepted. Empty to allow any "
+"domains"
+msgstr "Elenco separato da virgola dei domini permessi come indirizzi email in fase di registrazione a questo sito. Sono accettati caratteri jolly. Lascalo vuoto per accettare qualsiasi dominio."
+
+#: src/Module/Admin/Site.php:633
+msgid "No OEmbed rich content"
+msgstr "Nessun contenuto ricco da OEmbed"
+
+#: src/Module/Admin/Site.php:633
+msgid ""
+"Don't show the rich content (e.g. embedded PDF), except from the domains "
+"listed below."
+msgstr "Non mostrare il contenuto ricco (p.e. PDF), tranne che dai domini elencati di seguito."
+
+#: src/Module/Admin/Site.php:634
+msgid "Allowed OEmbed domains"
+msgstr "Domini OEmbed consentiti"
+
+#: src/Module/Admin/Site.php:634
+msgid ""
+"Comma separated list of domains which oembed content is allowed to be "
+"displayed. Wildcards are accepted."
+msgstr "Elenco separato da virgola di domini il cui contenuto OEmbed verrà visualizzato. Sono permesse wildcard."
+
+#: src/Module/Admin/Site.php:635
+msgid "Block public"
+msgstr "Blocca pagine pubbliche"
+
+#: src/Module/Admin/Site.php:635
+msgid ""
+"Check to block public access to all otherwise public personal pages on this "
+"site unless you are currently logged in."
+msgstr "Seleziona per bloccare l'accesso pubblico a tutte le pagine personali di questo sito, a meno di essere loggato."
+
+#: src/Module/Admin/Site.php:636
+msgid "Force publish"
+msgstr "Forza pubblicazione"
+
+#: src/Module/Admin/Site.php:636
+msgid ""
+"Check to force all profiles on this site to be listed in the site directory."
+msgstr "Seleziona per forzare tutti i profili di questo sito ad essere compresi  nell'elenco di questo sito."
+
+#: src/Module/Admin/Site.php:636
+msgid "Enabling this may violate privacy laws like the GDPR"
+msgstr "Abilitare questo potrebbe violare leggi sulla privacy come il GDPR"
+
+#: src/Module/Admin/Site.php:637
+msgid "Global directory URL"
+msgstr "URL della directory globale"
+
+#: src/Module/Admin/Site.php:637
+msgid ""
+"URL to the global directory. If this is not set, the global directory is "
+"completely unavailable to the application."
+msgstr "URL dell'elenco globale. Se vuoto, l'elenco globale sarà completamente disabilitato."
+
+#: src/Module/Admin/Site.php:638
+msgid "Private posts by default for new users"
+msgstr "Messaggi privati come impostazioni predefinita per i nuovi utenti"
+
+#: src/Module/Admin/Site.php:638
+msgid ""
+"Set default post permissions for all new members to the default privacy "
+"group rather than public."
+msgstr "Imposta i permessi predefiniti dei post per tutti i nuovi utenti come privati per il gruppo predefinito, invece che pubblici."
+
+#: src/Module/Admin/Site.php:639
+msgid "Don't include post content in email notifications"
+msgstr "Non includere il contenuto dei messaggi nelle notifiche via email"
+
+#: src/Module/Admin/Site.php:639
+msgid ""
+"Don't include the content of a post/comment/private message/etc. in the "
+"email notifications that are sent out from this site, as a privacy measure."
+msgstr "Non include il contenuti del messaggio/commento/messaggio privato/etc. nelle notifiche email che sono inviate da questo sito, per privacy"
+
+#: src/Module/Admin/Site.php:640
+msgid "Disallow public access to addons listed in the apps menu."
+msgstr "Disabilita l'accesso pubblico ai plugin raccolti nel menu apps."
+
+#: src/Module/Admin/Site.php:640
+msgid ""
+"Checking this box will restrict addons listed in the apps menu to members "
+"only."
+msgstr "Selezionando questo box si limiterà ai soli membri l'accesso ai componenti aggiuntivi nel menu applicazioni"
+
+#: src/Module/Admin/Site.php:641
+msgid "Don't embed private images in posts"
+msgstr "Non inglobare immagini private nei messaggi"
+
+#: src/Module/Admin/Site.php:641
+msgid ""
+"Don't replace locally-hosted private photos in posts with an embedded copy "
+"of the image. This means that contacts who receive posts containing private "
+"photos will have to authenticate and load each image, which may take a "
+"while."
+msgstr "Non sostituire le foto locali nei messaggi con una copia incorporata dell'immagine. Questo significa che i contatti che riceveranno i messaggi contenenti foto private dovranno autenticarsi e caricare ogni immagine, cosa che può richiedere un po' di tempo."
+
+#: src/Module/Admin/Site.php:642
+msgid "Explicit Content"
+msgstr "Contenuto Esplicito"
+
+#: src/Module/Admin/Site.php:642
+msgid ""
+"Set this to announce that your node is used mostly for explicit content that"
+" might not be suited for minors. This information will be published in the "
+"node information and might be used, e.g. by the global directory, to filter "
+"your node from listings of nodes to join. Additionally a note about this "
+"will be shown at the user registration page."
+msgstr "Imposta questo per avvisare che il tuo noto è usato principalmente per contenuto esplicito che potrebbe non essere adatto a minori. Questa informazione sarà pubblicata nella pagina di informazioni sul noto e potrà essere usata, per esempio nella directory globale, per filtrare il tuo nodo dalla lista di nodi su cui registrarsi. In più, una nota sarà mostrata nella pagina di registrazione."
+
+#: src/Module/Admin/Site.php:643
+msgid "Allow Users to set remote_self"
+msgstr "Permetti agli utenti di impostare 'io remoto'"
+
+#: src/Module/Admin/Site.php:643
+msgid ""
+"With checking this, every user is allowed to mark every contact as a "
+"remote_self in the repair contact dialog. Setting this flag on a contact "
+"causes mirroring every posting of that contact in the users stream."
+msgstr "Selezionando questo, a tutti gli utenti sarà permesso di impostare qualsiasi contatto come 'io remoto' nella pagina di modifica del contatto. Impostare questa opzione fa si che tutti i messaggi di quel contatto vengano ripetuti nello stream dell'utente."
+
+#: src/Module/Admin/Site.php:644
+msgid "Block multiple registrations"
+msgstr "Blocca registrazioni multiple"
+
+#: src/Module/Admin/Site.php:644
+msgid "Disallow users to register additional accounts for use as pages."
+msgstr "Non permette all'utente di registrare account extra da usare come pagine."
+
+#: src/Module/Admin/Site.php:645
+msgid "Disable OpenID"
+msgstr "Disabilita OpenID"
+
+#: src/Module/Admin/Site.php:645
+msgid "Disable OpenID support for registration and logins."
+msgstr "Disabilita supporto OpenID per la registrazione e i login."
+
+#: src/Module/Admin/Site.php:646
+msgid "No Fullname check"
+msgstr "No controllo nome completo"
+
+#: src/Module/Admin/Site.php:646
+msgid ""
+"Allow users to register without a space between the first name and the last "
+"name in their full name."
+msgstr "Permetti agli utenti di registrarsi senza uno spazio tra il nome e il cognome nel loro nome completo."
+
+#: src/Module/Admin/Site.php:647
+msgid "Community pages for visitors"
+msgstr "Pagina comunità per i visitatori"
+
+#: src/Module/Admin/Site.php:647
+msgid ""
+"Which community pages should be available for visitors. Local users always "
+"see both pages."
+msgstr "Quale pagina comunità verrà mostrata ai visitatori. Gli utenti locali vedranno sempre entrambe le pagine."
+
+#: src/Module/Admin/Site.php:648
+msgid "Posts per user on community page"
+msgstr "Messaggi per utente nella pagina Comunità"
+
+#: src/Module/Admin/Site.php:648
+msgid ""
+"The maximum number of posts per user on the community page. (Not valid for "
+"\"Global Community\")"
+msgstr "Il numero massimo di messaggi per utente sulla pagina della comunità. (Non valido per \"Comunità Globale\")"
+
+#: src/Module/Admin/Site.php:649
+msgid "Disable OStatus support"
+msgstr "Disabilità supporto OStatus"
+
+#: src/Module/Admin/Site.php:649
+msgid ""
+"Disable built-in OStatus (StatusNet, GNU Social etc.) compatibility. All "
+"communications in OStatus are public, so privacy warnings will be "
+"occasionally displayed."
+msgstr "Disabilita la compatibilità integrata a OStatus (StatusNet, GNU Social etc.). Tutte le comunicazioni OStatus sono pubbliche, quindi se abilitato, occasionalmente verranno mostrati degli avvisi riguardanti la privacy dei messaggi."
+
+#: src/Module/Admin/Site.php:650
+msgid "OStatus support can only be enabled if threading is enabled."
+msgstr "Il supporto OStatus può essere abilitato solo se è abilitato il threading."
+
+#: src/Module/Admin/Site.php:652
+msgid ""
+"Diaspora support can't be enabled because Friendica was installed into a sub"
+" directory."
+msgstr "Il supporto a Diaspora non può essere abilitato perché Friendica è stato installato in una sottocartella."
+
+#: src/Module/Admin/Site.php:653
+msgid "Enable Diaspora support"
+msgstr "Abilita il supporto a Diaspora"
+
+#: src/Module/Admin/Site.php:653
+msgid "Provide built-in Diaspora network compatibility."
+msgstr "Fornisce compatibilità con il network Diaspora."
+
+#: src/Module/Admin/Site.php:654
+msgid "Only allow Friendica contacts"
+msgstr "Permetti solo contatti Friendica"
+
+#: src/Module/Admin/Site.php:654
+msgid ""
+"All contacts must use Friendica protocols. All other built-in communication "
+"protocols disabled."
+msgstr "Tutti i contatti devono usare il protocollo di Friendica. Tutti gli altri protocolli sono disabilitati."
+
+#: src/Module/Admin/Site.php:655
+msgid "Verify SSL"
+msgstr "Verifica SSL"
+
+#: src/Module/Admin/Site.php:655
+msgid ""
+"If you wish, you can turn on strict certificate checking. This will mean you"
+" cannot connect (at all) to self-signed SSL sites."
+msgstr "Se vuoi, puoi abilitare il controllo rigoroso dei certificati.Questo significa che non potrai collegarti (del tutto) con siti con certificati SSL auto-firmati."
+
+#: src/Module/Admin/Site.php:656
+msgid "Proxy user"
+msgstr "Utente Proxy"
+
+#: src/Module/Admin/Site.php:657
+msgid "Proxy URL"
+msgstr "URL Proxy"
+
+#: src/Module/Admin/Site.php:658
+msgid "Network timeout"
+msgstr "Timeout rete"
+
+#: src/Module/Admin/Site.php:658
+msgid "Value is in seconds. Set to 0 for unlimited (not recommended)."
+msgstr "Valore in secondi. Imposta a 0 per illimitato (non raccomandato)."
+
+#: src/Module/Admin/Site.php:659
+msgid "Maximum Load Average"
+msgstr "Massimo carico medio"
+
+#: src/Module/Admin/Site.php:659
+#, php-format
+msgid ""
+"Maximum system load before delivery and poll processes are deferred - "
+"default %d."
+msgstr "Carico massimo del sistema prima che i processi di invio e richiesta siano rinviati - predefinito %d."
+
+#: src/Module/Admin/Site.php:660
+msgid "Maximum Load Average (Frontend)"
+msgstr "Media Massimo Carico (Frontend)"
+
+#: src/Module/Admin/Site.php:660
+msgid "Maximum system load before the frontend quits service - default 50."
+msgstr "Massimo carico di sistema prima che il frontend fermi il servizio - default 50."
+
+#: src/Module/Admin/Site.php:661
+msgid "Minimal Memory"
+msgstr "Memoria Minima"
+
+#: src/Module/Admin/Site.php:661
+msgid ""
+"Minimal free memory in MB for the worker. Needs access to /proc/meminfo - "
+"default 0 (deactivated)."
+msgstr "Minima memoria libera in MB per il worker. Necessita di avere accesso a /proc/meminfo - default 0 (disabilitato)."
+
+#: src/Module/Admin/Site.php:662
+msgid "Periodically optimize tables"
+msgstr "Ottimizza le tabelle periodicamente"
+
+#: src/Module/Admin/Site.php:662
+msgid "Periodically optimize tables like the cache and the workerqueue"
+msgstr "Ottimizza periodicamente le tabelle come la cache e la coda dei worker"
+
+#: src/Module/Admin/Site.php:664
+msgid "Discover followers/followings from contacts"
+msgstr "Scopri seguiti/seguaci dai contatti"
+
+#: src/Module/Admin/Site.php:664
+msgid ""
+"If enabled, contacts are checked for their followers and following contacts."
+msgstr "Se abilitato, ad ogni contatto saranno controllati i propri seguaci e le persone seguite."
+
+#: src/Module/Admin/Site.php:665
+msgid "None - deactivated"
+msgstr "Nessuno - disattivato"
+
+#: src/Module/Admin/Site.php:666
+msgid ""
+"Local contacts - contacts of our local contacts are discovered for their "
+"followers/followings."
+msgstr "Contatti locali - contatti che i nostri contatti locali hanno scoperto con i loro seguaci/persone seguite."
+
+#: src/Module/Admin/Site.php:667
+msgid ""
+"Interactors - contacts of our local contacts and contacts who interacted on "
+"locally visible postings are discovered for their followers/followings."
+msgstr "Interlocutori - contatti dei tuoi contatti locali e contatti che hanno interagito sui messaggi visibili localmente saranno analizzati per i loro seguaci/seguiti"
+
+#: src/Module/Admin/Site.php:669
+msgid "Synchronize the contacts with the directory server"
+msgstr "Sincronizza i contatti con il server directory"
+
+#: src/Module/Admin/Site.php:669
+msgid ""
+"if enabled, the system will check periodically for new contacts on the "
+"defined directory server."
+msgstr "Se abilitato, il sistema controllerà periodicamente nuovi contatti sulle directory server indicate."
+
+#: src/Module/Admin/Site.php:671
+msgid "Days between requery"
+msgstr "Giorni tra le richieste"
+
+#: src/Module/Admin/Site.php:671
+msgid "Number of days after which a server is requeried for his contacts."
+msgstr "Numero di giorni dopo i quali al server vengono richiesti i suoi contatti."
+
+#: src/Module/Admin/Site.php:672
+msgid "Discover contacts from other servers"
+msgstr "Trova contatti dagli altri server"
+
+#: src/Module/Admin/Site.php:672
+msgid ""
+"Periodically query other servers for contacts. The system queries Friendica,"
+" Mastodon and Hubzilla servers."
+msgstr "Periodicamente interroga gli altri server per i contatti. Il sistema interroga server Friendica, Mastodon e Hubzilla."
+
+#: src/Module/Admin/Site.php:673
+msgid "Search the local directory"
+msgstr "Cerca la directory locale"
+
+#: src/Module/Admin/Site.php:673
+msgid ""
+"Search the local directory instead of the global directory. When searching "
+"locally, every search will be executed on the global directory in the "
+"background. This improves the search results when the search is repeated."
+msgstr "Cerca nella directory locale invece che nella directory globale. Durante la ricerca a livello locale, ogni ricerca verrà eseguita sulla directory globale in background. Ciò migliora i risultati della ricerca quando la ricerca viene ripetuta."
+
+#: src/Module/Admin/Site.php:675
+msgid "Publish server information"
+msgstr "Pubblica informazioni server"
+
+#: src/Module/Admin/Site.php:675
+msgid ""
+"If enabled, general server and usage data will be published. The data "
+"contains the name and version of the server, number of users with public "
+"profiles, number of posts and the activated protocols and connectors. See <a"
+" href=\"http://the-federation.info/\">the-federation.info</a> for details."
+msgstr "Se abilitato, saranno pubblicate le informazioni sul server e i dati di utilizzo. Le informazioni contengono nome e versione del server, numero di utenti con profilo pubblico, numero di messaggi e quali protocolli e connettori sono stati attivati.\nVedi <a href=\"http://the-federation.info/\">the-federation.info</a> per dettagli."
+
+#: src/Module/Admin/Site.php:677
+msgid "Check upstream version"
+msgstr "Controlla versione upstream"
+
+#: src/Module/Admin/Site.php:677
+msgid ""
+"Enables checking for new Friendica versions at github. If there is a new "
+"version, you will be informed in the admin panel overview."
+msgstr "Abilita il controllo di nuove versioni di Friendica su Github. Se sono disponibili nuove versioni, ne sarai informato nel pannello Panoramica dell'amministrazione."
+
+#: src/Module/Admin/Site.php:678
+msgid "Suppress Tags"
+msgstr "Sopprimi Tags"
+
+#: src/Module/Admin/Site.php:678
+msgid "Suppress showing a list of hashtags at the end of the posting."
+msgstr "Non mostra la lista di hashtag in coda al messaggio"
+
+#: src/Module/Admin/Site.php:679
+msgid "Clean database"
+msgstr "Pulisci database"
+
+#: src/Module/Admin/Site.php:679
+msgid ""
+"Remove old remote items, orphaned database records and old content from some"
+" other helper tables."
+msgstr "Rimuove i i vecchi elementi remoti, i record del database orfani e il vecchio contenuto da alcune tabelle di supporto."
+
+#: src/Module/Admin/Site.php:680
+msgid "Lifespan of remote items"
+msgstr "Durata della vita di oggetti remoti"
+
+#: src/Module/Admin/Site.php:680
+msgid ""
+"When the database cleanup is enabled, this defines the days after which "
+"remote items will be deleted. Own items, and marked or filed items are "
+"always kept. 0 disables this behaviour."
+msgstr "Quando la pulizia del database è abilitata, questa impostazione definisce quali elementi remoti saranno cancellati. I propri elementi e quelli marcati preferiti o salvati in cartelle saranno sempre mantenuti. Il valore 0 disabilita questa funzionalità."
+
+#: src/Module/Admin/Site.php:681
+msgid "Lifespan of unclaimed items"
+msgstr "Durata della vita di oggetti non reclamati"
+
+#: src/Module/Admin/Site.php:681
+msgid ""
+"When the database cleanup is enabled, this defines the days after which "
+"unclaimed remote items (mostly content from the relay) will be deleted. "
+"Default value is 90 days. Defaults to the general lifespan value of remote "
+"items if set to 0."
+msgstr "Quando la pulizia del database è abilitata, questa impostazione definisce dopo quanti giorni gli elementi remoti non reclamanti (principalmente il contenuto dai relay) sarà cancellato. Il valore di default è 90 giorni. Se impostato a 0, verrà utilizzato il valore della durata della vita degli elementi remoti."
+
+#: src/Module/Admin/Site.php:682
+msgid "Lifespan of raw conversation data"
+msgstr "Durata della vita di dati di conversazione grezzi"
+
+#: src/Module/Admin/Site.php:682
+msgid ""
+"The conversation data is used for ActivityPub and OStatus, as well as for "
+"debug purposes. It should be safe to remove it after 14 days, default is 90 "
+"days."
+msgstr "I dati di conversazione sono usati per ActivityPub e OStatus, come anche per necessità di debug. Dovrebbe essere sicuro rimuoverli dopo 14 giorni. Il default è 90 giorni."
+
+#: src/Module/Admin/Site.php:683
+msgid "Path to item cache"
+msgstr "Percorso cache elementi"
+
+#: src/Module/Admin/Site.php:683
+msgid "The item caches buffers generated bbcode and external images."
+msgstr "La cache degli elementi memorizza il bbcode generato e le immagini esterne."
+
+#: src/Module/Admin/Site.php:684
+msgid "Cache duration in seconds"
+msgstr "Durata della cache in secondi"
+
+#: src/Module/Admin/Site.php:684
+msgid ""
+"How long should the cache files be hold? Default value is 86400 seconds (One"
+" day). To disable the item cache, set the value to -1."
+msgstr "Quanto a lungo devono essere mantenuti i file di cache? Il valore predefinito è 86400 secondi (un giorno). Per disabilitare la cache, imposta il valore a -1."
+
+#: src/Module/Admin/Site.php:685
+msgid "Maximum numbers of comments per post"
+msgstr "Numero massimo di commenti per messaggio"
+
+#: src/Module/Admin/Site.php:685
+msgid "How much comments should be shown for each post? Default value is 100."
+msgstr "Quanti commenti devono essere mostrati per ogni messaggio? Default : 100."
+
+#: src/Module/Admin/Site.php:686
+msgid "Maximum numbers of comments per post on the display page"
+msgstr "Numero massimo di commenti per messaggio sulla pagina di visualizzazione"
+
+#: src/Module/Admin/Site.php:686
+msgid ""
+"How many comments should be shown on the single view for each post? Default "
+"value is 1000."
+msgstr "Quanti commenti devono essere mostrati sulla pagina dedicata per ogni messaggio? Il valore predefinito è 1000."
+
+#: src/Module/Admin/Site.php:687
+msgid "Temp path"
+msgstr "Percorso file temporanei"
+
+#: src/Module/Admin/Site.php:687
+msgid ""
+"If you have a restricted system where the webserver can't access the system "
+"temp path, enter another path here."
+msgstr "Se si dispone di un sistema ristretto in cui il server web non può accedere al percorso temporaneo di sistema, inserire un altro percorso qui."
+
+#: src/Module/Admin/Site.php:688
+msgid "Disable picture proxy"
+msgstr "Disabilita il proxy immagini"
+
+#: src/Module/Admin/Site.php:688
+msgid ""
+"The picture proxy increases performance and privacy. It shouldn't be used on"
+" systems with very low bandwidth."
+msgstr "Il proxy immagini aumenta le performance e la privacy. Non dovrebbe essere usato su server con poca banda disponibile."
+
+#: src/Module/Admin/Site.php:689
+msgid "Only search in tags"
+msgstr "Cerca solo nei tag"
+
+#: src/Module/Admin/Site.php:689
+msgid "On large systems the text search can slow down the system extremely."
+msgstr "Su server con molti dati, la ricerca nel testo può estremamente rallentare il sistema."
+
+#: src/Module/Admin/Site.php:691
+msgid "New base url"
+msgstr "Nuovo url base"
+
+#: src/Module/Admin/Site.php:691
+msgid ""
+"Change base url for this server. Sends relocate message to all Friendica and"
+" Diaspora* contacts of all users."
+msgstr "Cambia l'URL base di questo server. Invia il messaggio di trasloco a tutti i contatti Friendica e Diaspora* di tutti gli utenti."
+
+#: src/Module/Admin/Site.php:693
+msgid "RINO Encryption"
+msgstr "Crittografia RINO"
+
+#: src/Module/Admin/Site.php:693
+msgid "Encryption layer between nodes."
+msgstr "Crittografia delle comunicazioni tra nodi."
+
+#: src/Module/Admin/Site.php:693
+msgid "Enabled"
+msgstr "Abilitato"
+
+#: src/Module/Admin/Site.php:695
+msgid "Maximum number of parallel workers"
+msgstr "Massimo numero di lavori in parallelo"
+
+#: src/Module/Admin/Site.php:695
+#, php-format
+msgid ""
+"On shared hosters set this to %d. On larger systems, values of %d are great."
+" Default value is %d."
+msgstr "Con hosting condiviso, imposta a %d. Su sistemi più grandi, vanno bene valori come %d. Il valore di default è %d."
+
+#: src/Module/Admin/Site.php:696
+msgid "Don't use \"proc_open\" with the worker"
+msgstr "Non usare \"proc_open\" con il worker"
+
+#: src/Module/Admin/Site.php:696
+msgid ""
+"Enable this if your system doesn't allow the use of \"proc_open\". This can "
+"happen on shared hosters. If this is enabled you should increase the "
+"frequency of worker calls in your crontab."
+msgstr "Abilita questo se il tuo sistema non consente l'utilizzo di \"proc_open\". Questo può succedere su hosting condiviso. Se questo è attivato dovresti aumentare la frequenza dell'esecuzione dei worker nel tuo crontab."
+
+#: src/Module/Admin/Site.php:697
+msgid "Enable fastlane"
+msgstr "Abilita fastlane"
+
+#: src/Module/Admin/Site.php:697
+msgid ""
+"When enabed, the fastlane mechanism starts an additional worker if processes"
+" with higher priority are blocked by processes of lower priority."
+msgstr "Quando abilitato, il meccanismo di fastlane avvia processi aggiuntivi se processi con priorità più alta sono bloccati da processi con priorità più bassa."
+
+#: src/Module/Admin/Site.php:698
+msgid "Enable frontend worker"
+msgstr "Abilita worker da frontend"
+
+#: src/Module/Admin/Site.php:698
+#, php-format
+msgid ""
+"When enabled the Worker process is triggered when backend access is "
+"performed (e.g. messages being delivered). On smaller sites you might want "
+"to call %s/worker on a regular basis via an external cron job. You should "
+"only enable this option if you cannot utilize cron/scheduled jobs on your "
+"server."
+msgstr "Quando abilitato il processo del Worker scatta quando avviene l'accesso al backend (es. messaggi che vengono spediti). Su piccole istanze potresti voler chiamare %s/worker ogni tot minuti attraverso una pianificazione cron esterna. Dovresti abilitare quest'opzione solo se non puoi utilizzare cron/operazioni pianificate sul tuo server."
+
+#: src/Module/Admin/Site.php:700
+msgid "Subscribe to relay"
+msgstr "Inscrivi a un relay"
+
+#: src/Module/Admin/Site.php:700
+msgid ""
+"Enables the receiving of public posts from the relay. They will be included "
+"in the search, subscribed tags and on the global community page."
+msgstr "Abilita la ricezione dei messaggi pubblici dal relay. Saranno inclusi nelle ricerche, nei tag sottoscritti e nella pagina comunità globale."
+
+#: src/Module/Admin/Site.php:701
+msgid "Relay server"
+msgstr "Server relay"
+
+#: src/Module/Admin/Site.php:701
+#, php-format
+msgid ""
+"Address of the relay server where public posts should be send to. For "
+"example %s"
+msgstr "Indirizzo del server relay verso il quale i messaggi pubblici dovranno essere inviati. Per esempio %s"
+
+#: src/Module/Admin/Site.php:702
+msgid "Direct relay transfer"
+msgstr "Trasferimento relay diretto"
+
+#: src/Module/Admin/Site.php:702
+msgid ""
+"Enables the direct transfer to other servers without using the relay servers"
+msgstr "Abilita il trasferimento diretto agli altri server senza utilizzare i server relay."
+
+#: src/Module/Admin/Site.php:703
+msgid "Relay scope"
+msgstr "Ambito del relay"
+
+#: src/Module/Admin/Site.php:703
+msgid ""
+"Can be \"all\" or \"tags\". \"all\" means that every public post should be "
+"received. \"tags\" means that only posts with selected tags should be "
+"received."
+msgstr "Può essere \"tutto\" o \"etichette\". \"tutto\" significa che ogni messaggio pubblico può essere ricevuto. \"etichette\" significa che solo i messaggi con le etichette selezionate saranno ricevuti."
+
+#: src/Module/Admin/Site.php:703
+msgid "all"
+msgstr "tutti"
+
+#: src/Module/Admin/Site.php:703
+msgid "tags"
+msgstr "tags"
+
+#: src/Module/Admin/Site.php:704
+msgid "Server tags"
+msgstr "Tags server"
+
+#: src/Module/Admin/Site.php:704
+msgid "Comma separated list of tags for the \"tags\" subscription."
+msgstr "Lista separata da virgola di etichette per la sottoscrizione \"etichette\"."
+
+#: src/Module/Admin/Site.php:705
+msgid "Allow user tags"
+msgstr "Permetti tag utente"
+
+#: src/Module/Admin/Site.php:705
+msgid ""
+"If enabled, the tags from the saved searches will used for the \"tags\" "
+"subscription in addition to the \"relay_server_tags\"."
+msgstr "Se abilitato, le etichette delle ricerche salvate saranno usate per la sottoscrizione \"etichette\" in aggiunta ai \"server_etichette\"."
+
+#: src/Module/Admin/Site.php:708
+msgid "Start Relocation"
+msgstr "Inizia il Trasloco"
+
+#: src/Module/Admin/Summary.php:53
+#, php-format
+msgid "Template engine (%s) error: %s"
+msgstr "Errore del motore di modelli (%s): %s"
+
+#: src/Module/Admin/Summary.php:57
+#, php-format
+msgid ""
+"Your DB still runs with MyISAM tables. You should change the engine type to "
+"InnoDB. As Friendica will use InnoDB only features in the future, you should"
+" change this! See <a href=\"%s\">here</a> for a guide that may be helpful "
+"converting the table engines. You may also use the command <tt>php "
+"bin/console.php dbstructure toinnodb</tt> of your Friendica installation for"
+" an automatic conversion.<br />"
+msgstr "Stai ancora usando tabelle MyISAM. Dovresti cambiare il tipo motore a InnoDB. Siccome Friendica userà funzionalità specifiche di InnoDB nel futuro, dovresti modificarlo. Vedi <a href=\"%s\">qui</a>nel per una guida che può esserti utile nel convertire il motore delle tabelle. Puoi anche usare il comando <tt>php bin/console.php dbstructure toinnodb</tt> della tua installazione di Friendica per eseguire una conversione automatica. <br />"
+
+#: src/Module/Admin/Summary.php:62
+#, php-format
+msgid ""
+"Your DB still runs with InnoDB tables in the Antelope file format. You "
+"should change the file format to Barracuda. Friendica is using features that"
+" are not provided by the Antelope format. See <a href=\"%s\">here</a> for a "
+"guide that may be helpful converting the table engines. You may also use the"
+" command <tt>php bin/console.php dbstructure toinnodb</tt> of your Friendica"
+" installation for an automatic conversion.<br />"
+msgstr "Il tuo DB sta ancora eseguendo tabelle InnoDB con il formato file Antelope. Dovresti cambiare il formato file in Barracuda. Friendica utilizza funzionalità che non sono fornite dal formato Antelope. Guarda <a href=\"%s\">qui</a> per una guida che potrebbe esserti utile per convertire il motore delle tabelle. Potresti anche utilizzare il comando <tt>php bin/console.php dbstructure toinnodb</tt> della tua installazione Friendica per una conversione automatica.<br />"
+
+#: src/Module/Admin/Summary.php:71
+#, php-format
+msgid ""
+"Your table_definition_cache is too low (%d). This can lead to the database "
+"error \"Prepared statement needs to be re-prepared\". Please set it at least"
+" to %d (or -1 for autosizing). See <a href=\"%s\">here</a> for more "
+"information.<br />"
+msgstr "La tua table_definition_cache è troppo piccola (%d). Questo può portare all'errore del database \"Prepared statement needs to be re-prepared\". Per favore impostala almeno a %d (o -1 per il dimensionamento automatico). Guarda <a href=\"%s\">qui</a> per avere più informazioni.<br />"
+
+#: src/Module/Admin/Summary.php:80
+#, php-format
+msgid ""
+"There is a new version of Friendica available for download. Your current "
+"version is %1$s, upstream version is %2$s"
+msgstr "È disponibile per il download una nuova versione di Friendica. La tua versione è %1$s, la versione upstream è %2$s"
+
+#: src/Module/Admin/Summary.php:89
+msgid ""
+"The database update failed. Please run \"php bin/console.php dbstructure "
+"update\" from the command line and have a look at the errors that might "
+"appear."
+msgstr "L'aggiornamento del database è fallito. Esegui \"php bin/console.php dbstructure update\" dalla riga di comando per poter vedere gli eventuali errori che potrebbero apparire."
+
+#: src/Module/Admin/Summary.php:93
+msgid ""
+"The last update failed. Please run \"php bin/console.php dbstructure "
+"update\" from the command line and have a look at the errors that might "
+"appear. (Some of the errors are possibly inside the logfile.)"
+msgstr "L'ultimo aggiornamento non è riuscito. Per favore esegui \"php bin/console.php dbstructure update\" dal terminale e dai un'occhiata agli errori che potrebbe mostrare. (Alcuni di questi errori potrebbero essere nei file di log.)"
+
+#: src/Module/Admin/Summary.php:98
+msgid "The worker was never executed. Please check your database structure!"
+msgstr "Il worker non è mai stato eseguito. Controlla la struttura del tuo database!"
+
+#: src/Module/Admin/Summary.php:100
+#, php-format
+msgid ""
+"The last worker execution was on %s UTC. This is older than one hour. Please"
+" check your crontab settings."
+msgstr "L'ultima esecuzione del worker è stata alle %sUTC, ovvero più di un'ora fa. Controlla le impostazioni del tuo crontab."
+
+#: src/Module/Admin/Summary.php:105
+#, php-format
+msgid ""
+"Friendica's configuration now is stored in config/local.config.php, please "
+"copy config/local-sample.config.php and move your config from "
+"<code>.htconfig.php</code>. See <a href=\"%s\">the Config help page</a> for "
+"help with the transition."
+msgstr "La configurazione di Friendica è adesso salvata in config/local.config.php: copia config/local-sample.config.php e sposta la tua configurazione da <code>.htconfig.php</code>. Vedi <a href=\"%s\">la pagina della guida sulla Configurazione</a> per avere aiuto con la transizione."
+
+#: src/Module/Admin/Summary.php:109
+#, php-format
+msgid ""
+"Friendica's configuration now is stored in config/local.config.php, please "
+"copy config/local-sample.config.php and move your config from "
+"<code>config/local.ini.php</code>. See <a href=\"%s\">the Config help "
+"page</a> for help with the transition."
+msgstr "La configurazione di Friendica è adesso salvata in config/local.config.php: copia config/local-sample.config.php e sposta la tua configurazione da <code>config/local.ini.php</code>. Vedi <a href=\"%s\">la pagina della guida sulla Configurazione</a> per avere aiuto con la transizione."
+
+#: src/Module/Admin/Summary.php:115
+#, php-format
+msgid ""
+"<a href=\"%s\">%s</a> is not reachable on your system. This is a severe "
+"configuration issue that prevents server to server communication. See <a "
+"href=\"%s\">the installation page</a> for help."
+msgstr "<a href=\"%s\">%s</a> non è raggiungibile sul tuo sistema. È un grave problema di configurazione che impedisce la comunicazione da server a server. Vedi <a href=\"%s\">la pagina sull'installazione</a> per un aiuto."
+
+#: src/Module/Admin/Summary.php:133
+#, php-format
+msgid "The logfile '%s' is not usable. No logging possible (error: '%s')"
+msgstr "Il file di registro '%s' non è utilizzabile. Nessuna registrazione possibile (errore: '%s')"
+
+#: src/Module/Admin/Summary.php:147
+#, php-format
+msgid ""
+"The debug logfile '%s' is not usable. No logging possible (error: '%s')"
+msgstr "Il file di debug '%s' non è utilizzabile. Nessuna registrazione possibile (errore: '%s')"
+
+#: src/Module/Admin/Summary.php:163
+#, php-format
+msgid ""
+"Friendica's system.basepath was updated from '%s' to '%s'. Please remove the"
+" system.basepath from your db to avoid differences."
+msgstr "La system.basepath di Friendica è stata aggiornata da '%s' a '%s'. Per favore rimuovi la system.basepath dal tuo db per evitare differenze."
+
+#: src/Module/Admin/Summary.php:171
+#, php-format
+msgid ""
+"Friendica's current system.basepath '%s' is wrong and the config file '%s' "
+"isn't used."
+msgstr "L'attuale system.basepath di Friendica '%s' è errata e il file di configurazione '%s' non è utilizzato."
+
+#: src/Module/Admin/Summary.php:179
+#, php-format
+msgid ""
+"Friendica's current system.basepath '%s' is not equal to the config file "
+"'%s'. Please fix your configuration."
+msgstr "L'attuale system.basepath di Friendica '%s' non è uguale a quella del file di configurazione '%s'. Per favore correggi la tua configurazione."
+
+#: src/Module/Admin/Summary.php:186
+msgid "Normal Account"
+msgstr "Account normale"
+
+#: src/Module/Admin/Summary.php:187
+msgid "Automatic Follower Account"
+msgstr "Account Follower Automatico"
+
+#: src/Module/Admin/Summary.php:188
+msgid "Public Forum Account"
+msgstr "Account Forum Publico"
+
+#: src/Module/Admin/Summary.php:189
+msgid "Automatic Friend Account"
+msgstr "Account per amicizia automatizzato"
+
+#: src/Module/Admin/Summary.php:190
+msgid "Blog Account"
+msgstr "Account Blog"
+
+#: src/Module/Admin/Summary.php:191
+msgid "Private Forum Account"
+msgstr "Account Forum Privato"
+
+#: src/Module/Admin/Summary.php:211
+msgid "Message queues"
+msgstr "Code messaggi"
+
+#: src/Module/Admin/Summary.php:217
+msgid "Server Settings"
+msgstr "Impostazioni Server"
+
+#: src/Module/Admin/Summary.php:233
+msgid "Registered users"
+msgstr "Utenti registrati"
+
+#: src/Module/Admin/Summary.php:235
+msgid "Pending registrations"
+msgstr "Registrazioni in attesa"
+
+#: src/Module/Admin/Summary.php:236
+msgid "Version"
+msgstr "Versione"
+
+#: src/Module/Admin/Summary.php:240
+msgid "Active addons"
+msgstr "Addon attivi"
+
+#: src/Module/Admin/Tos.php:60
+msgid "Display Terms of Service"
+msgstr "Mostra i Termini di Servizio"
+
+#: src/Module/Admin/Tos.php:60
+msgid ""
+"Enable the Terms of Service page. If this is enabled a link to the terms "
+"will be added to the registration form and the general information page."
+msgstr "Abilita la pagina dei Termini di Servizio. Se abilitato, un collegamento ai termini sarà aggiunto alla pagina di registrazione e nella pagina delle informazioni generali."
+
+#: src/Module/Admin/Tos.php:61
+msgid "Display Privacy Statement"
+msgstr "Visualizza l'Informativa sulla Privacy"
+
+#: src/Module/Admin/Tos.php:61
+#, php-format
+msgid ""
+"Show some informations regarding the needed information to operate the node "
+"according e.g. to <a href=\"%s\" target=\"_blank\" rel=\"noopener noreferrer"
+"\">EU-GDPR</a>."
+msgstr "Mostra alcune informazioni richieste per gestire il nodo in accordo, per esempio, al <a href=\"%s\" target=\"_blank\" rel=\"noopener noreferrer\">GDPR</a>."
+
+#: src/Module/Admin/Tos.php:62
+msgid "Privacy Statement Preview"
+msgstr "Anteprima Informativa sulla Privacy"
+
+#: src/Module/Admin/Tos.php:64
+msgid "The Terms of Service"
+msgstr "I Termini di Servizio"
+
+#: src/Module/Admin/Tos.php:64
+msgid ""
+"Enter the Terms of Service for your node here. You can use BBCode. Headers "
+"of sections should be [h2] and below."
+msgstr "Inserisci i Termini di Servizio del tuo nodo qui. Puoi usare BBCode. Le intestazioni delle sezioni dovrebbero partire da [h2]."
+
+#: src/Module/Admin/Blocklist/Server.php:49
+msgid "Server domain pattern added to blocklist."
+msgstr "Schema di dominio del server aggiunto alla blocklist."
+
+#: src/Module/Admin/Blocklist/Server.php:79
+#: src/Module/Admin/Blocklist/Server.php:104
+msgid "Blocked server domain pattern"
+msgstr "Schema di dominio del server bloccato"
+
+#: src/Module/Admin/Blocklist/Server.php:80
+#: src/Module/Admin/Blocklist/Server.php:105 src/Module/Friendica.php:80
+msgid "Reason for the block"
+msgstr "Motivazione del blocco"
+
+#: src/Module/Admin/Blocklist/Server.php:81
+msgid "Delete server domain pattern"
+msgstr "Elimina schema di dominio server"
+
+#: src/Module/Admin/Blocklist/Server.php:81
+msgid "Check to delete this entry from the blocklist"
+msgstr "Seleziona per eliminare questa voce dalla blocklist"
+
+#: src/Module/Admin/Blocklist/Server.php:89
+msgid "Server Domain Pattern Blocklist"
+msgstr "Blocklist degli Schemi di Dominio di Server"
+
+#: src/Module/Admin/Blocklist/Server.php:90
+msgid ""
+"This page can be used to define a blocklist of server domain patterns from "
+"the federated network that are not allowed to interact with your node. For "
+"each domain pattern you should also provide the reason why you block it."
+msgstr "Questa pagina può essere utilizzata per definire una blocklist di schemi di server di dominio della rete federata ai quali non è consentito interagire con questo nodo. Per ogni schema di dominio dovresti anche fornire la motivazione per la quale lo hai bloccato."
+
+#: src/Module/Admin/Blocklist/Server.php:91
+msgid ""
+"The list of blocked server domain patterns will be made publically available"
+" on the <a href=\"/friendica\">/friendica</a> page so that your users and "
+"people investigating communication problems can find the reason easily."
+msgstr "La lista degli schemi di dominio di server bloccati sarà resa pubblicamente disponibile sulla pagina <a href=\"/friendica\">/friendica</a> in modo che i tuoi utenti e persone che cercano soluzioni ai problemi di comunicazione possano trovare la motivazione facilmente."
+
+#: src/Module/Admin/Blocklist/Server.php:92
+msgid ""
+"<p>The server domain pattern syntax is case-insensitive shell wildcard, comprising the following special characters:</p>\n"
+"<ul>\n"
+"\t<li><code>*</code>: Any number of characters</li>\n"
+"\t<li><code>?</code>: Any single character</li>\n"
+"\t<li><code>[&lt;char1&gt;&lt;char2&gt;...]</code>: char1 or char2</li>\n"
+"</ul>"
+msgstr "<p>La sintassi dello schema di dominio server usa i caratteri jolly e non tiene conto di maiuscole e minuscole, e comprende i seguenti caratteri speciali:</p>\n<ul>\n\t<li><code>*</code>: Qualsiasi numero di caratteri</li>\n\t<li><code>?</code>: Qualsiasi singolo carattere</li>\n\t<li><code>[&lt;char1&gt;&lt;char2&gt;...]</code>: char1 o char2</li>\n</ul>"
+
+#: src/Module/Admin/Blocklist/Server.php:98
+msgid "Add new entry to block list"
+msgstr "Aggiungi una nuova voce alla blocklist"
+
+#: src/Module/Admin/Blocklist/Server.php:99
+msgid "Server Domain Pattern"
+msgstr "Schema di Dominio di Server"
+
+#: src/Module/Admin/Blocklist/Server.php:99
+msgid ""
+"The domain pattern of the new server to add to the block list. Do not "
+"include the protocol."
+msgstr "Lo schema di dominio del nuovo server da aggiungere alla blocklist. Non includere il protocollo."
+
+#: src/Module/Admin/Blocklist/Server.php:100
+msgid "Block reason"
+msgstr "Ragione blocco"
+
+#: src/Module/Admin/Blocklist/Server.php:100
+msgid "The reason why you blocked this server domain pattern."
+msgstr "La motivazione con la quale hai bloccato questo schema del dominio del server."
+
+#: src/Module/Admin/Blocklist/Server.php:101
+msgid "Add Entry"
+msgstr "Aggiungi Voce"
+
+#: src/Module/Admin/Blocklist/Server.php:102
+msgid "Save changes to the blocklist"
+msgstr "Salva modifiche alla blocklist"
+
+#: src/Module/Admin/Blocklist/Server.php:103
+msgid "Current Entries in the Blocklist"
+msgstr "Voci correnti nella blocklist"
+
+#: src/Module/Admin/Blocklist/Server.php:106
+msgid "Delete entry from blocklist"
+msgstr "Elimina voce dalla blocklist"
+
+#: src/Module/Admin/Blocklist/Server.php:109
+msgid "Delete entry from blocklist?"
+msgstr "Eliminare la voce dalla blocklist?"
+
+#: src/Module/Admin/Blocklist/Contact.php:57
+#, php-format
+msgid "%s contact unblocked"
+msgid_plural "%s contacts unblocked"
+msgstr[0] "%s contatto sbloccato"
+msgstr[1] "%s contatti sbloccati"
+
+#: src/Module/Admin/Blocklist/Contact.php:79
+msgid "Remote Contact Blocklist"
+msgstr "Blocklist Contatti Remoti"
+
+#: src/Module/Admin/Blocklist/Contact.php:80
+msgid ""
+"This page allows you to prevent any message from a remote contact to reach "
+"your node."
+msgstr "Questa pagina ti permette di impedire che qualsiasi messaggio da un contatto remoto raggiunga il tuo nodo."
+
+#: src/Module/Admin/Blocklist/Contact.php:81
+msgid "Block Remote Contact"
+msgstr "Blocca Contatto Remoto"
+
+#: src/Module/Admin/Blocklist/Contact.php:83
+msgid "select none"
+msgstr "seleziona niente"
+
+#: src/Module/Admin/Blocklist/Contact.php:86
+msgid "No remote contact is blocked from this node."
+msgstr "Nessun contatto remoto è bloccato da questo nodo."
+
+#: src/Module/Admin/Blocklist/Contact.php:88
+msgid "Blocked Remote Contacts"
+msgstr "Contatti Remoti Bloccati"
+
+#: src/Module/Admin/Blocklist/Contact.php:89
+msgid "Block New Remote Contact"
+msgstr "Blocca Nuovo Contatto Remoto"
+
+#: src/Module/Admin/Blocklist/Contact.php:90
+msgid "Photo"
+msgstr "Foto"
+
+#: src/Module/Admin/Blocklist/Contact.php:90
+msgid "Reason"
+msgstr "Motivazione"
+
+#: src/Module/Admin/Blocklist/Contact.php:98
+#, php-format
+msgid "%s total blocked contact"
+msgid_plural "%s total blocked contacts"
+msgstr[0] "%scontatto bloccato totale"
+msgstr[1] "%scontatti bloccati totali"
+
+#: src/Module/Admin/Blocklist/Contact.php:100
+msgid "URL of the remote contact to block."
+msgstr "URL del contatto remoto da bloccare."
+
+#: src/Module/Admin/Blocklist/Contact.php:101
+msgid "Block Reason"
+msgstr "Motivazione del Blocco"
+
+#: src/Module/Admin/Item/Source.php:57
+msgid "Item Guid"
+msgstr "Item Guid"
+
+#: src/Module/Admin/Item/Delete.php:54
+msgid "Item marked for deletion."
+msgstr "Elemento selezionato per l'eliminazione."
+
+#: src/Module/Admin/Item/Delete.php:67
+msgid "Delete this Item"
+msgstr "Rimuovi questo elemento"
+
+#: src/Module/Admin/Item/Delete.php:68
+msgid ""
+"On this page you can delete an item from your node. If the item is a top "
+"level posting, the entire thread will be deleted."
+msgstr "Su questa pagina puoi cancellare un qualsiasi elemento dal tuo nodo. Se l'elemento è un messaggio di primo livello, l'intera discussione sarà cancellata."
+
+#: src/Module/Admin/Item/Delete.php:69
+msgid ""
+"You need to know the GUID of the item. You can find it e.g. by looking at "
+"the display URL. The last part of http://example.com/display/123456 is the "
+"GUID, here 123456."
+msgstr "Serve il GUID dell'elemento. Lo puoi trovare, per esempio, guardando l'URL display: l'ultima parte di http://example.com/display/123456 è il GUID, qui 123456."
+
+#: src/Module/Admin/Item/Delete.php:70
+msgid "GUID"
+msgstr "GUID"
+
+#: src/Module/Admin/Item/Delete.php:70
+msgid "The GUID of the item you want to delete."
+msgstr "Il GUID dell'elemento che vuoi cancellare."
+
+#: src/Module/Admin/Addons/Details.php:65
+msgid "Addon not found."
+msgstr "Componente aggiuntivo non trovato."
+
+#: src/Module/Admin/Addons/Details.php:76 src/Module/Admin/Addons/Index.php:49
+#, php-format
+msgid "Addon %s disabled."
+msgstr "Addon %s disabilitato."
+
+#: src/Module/Admin/Addons/Details.php:79 src/Module/Admin/Addons/Index.php:51
+#, php-format
+msgid "Addon %s enabled."
+msgstr "Addon %s abilitato."
+
+#: src/Module/Admin/Addons/Index.php:42
+msgid "Addons reloaded"
+msgstr "Componenti aggiuntivi ricaricati"
+
+#: src/Module/Admin/Addons/Index.php:53
+#, php-format
+msgid "Addon %s failed to install."
+msgstr "Installazione del componente aggiuntivo %s non riuscita."
+
+#: src/Module/Admin/Addons/Index.php:70
+msgid "Reload active addons"
+msgstr "Ricarica addon attivi."
+
+#: src/Module/Admin/Addons/Index.php:75
+#, php-format
+msgid ""
+"There are currently no addons available on your node. You can find the "
+"official addon repository at %1$s and might find other interesting addons in"
+" the open addon registry at %2$s"
+msgstr "Non sono disponibili componenti aggiuntivi sul tuo nodo. Puoi trovare il repository ufficiale degli addon su %1$s e potresti trovare altri addon interessanti nell'open addon repository su %2$s"
+
+#: src/Module/Directory.php:77
+msgid "No entries (some entries may be hidden)."
+msgstr "Nessuna voce (qualche voce potrebbe essere nascosta)."
+
+#: src/Module/Directory.php:99
+msgid "Find on this site"
+msgstr "Cerca nel sito"
+
+#: src/Module/Directory.php:101
+msgid "Results for:"
+msgstr "Risultati per:"
+
+#: src/Module/Directory.php:103
+msgid "Site Directory"
+msgstr "Elenco del sito"
+
+#: src/Module/Attach.php:50 src/Module/Attach.php:62
+msgid "Item was not found."
+msgstr "Oggetto non trovato."
+
+#: src/Module/Item/Compose.php:46
+msgid "Please enter a post body."
+msgstr "Per favore inserisci il corpo del messaggio."
+
+#: src/Module/Item/Compose.php:59
+msgid "This feature is only available with the frio theme."
+msgstr "Questa caratteristica è disponibile solo con il tema frio."
+
+#: src/Module/Item/Compose.php:86
+msgid "Compose new personal note"
+msgstr "Componi una nuova nota personale"
+
+#: src/Module/Item/Compose.php:95
+msgid "Compose new post"
+msgstr "Componi un nuovo messaggio"
+
+#: src/Module/Item/Compose.php:135
+msgid "Visibility"
+msgstr "Visibilità"
+
+#: src/Module/Item/Compose.php:156
+msgid "Clear the location"
+msgstr "Rimuovi la posizione"
+
+#: src/Module/Item/Compose.php:157
+msgid "Location services are unavailable on your device"
+msgstr "I servizi di localizzazione non sono disponibili sul tuo dispositivo"
+
+#: src/Module/Item/Compose.php:158
+msgid ""
+"Location services are disabled. Please check the website's permissions on "
+"your device"
+msgstr "I servizi di localizzazione sono disabilitati. Per favore controlla i permessi del sito web sul tuo dispositivo"
+
+#: src/Module/Friendica.php:60
+msgid "Installed addons/apps:"
+msgstr "Addon/applicazioni installate"
+
+#: src/Module/Friendica.php:65
+msgid "No installed addons/apps"
+msgstr "Nessun addons/applicazione installata"
+
+#: src/Module/Friendica.php:70
+#, php-format
+msgid "Read about the <a href=\"%1$s/tos\">Terms of Service</a> of this node."
+msgstr "Leggi i <a href=\"%1$s/tos\">Termini di Servizio</a> di questo nodo."
+
+#: src/Module/Friendica.php:77
+msgid "On this server the following remote servers are blocked."
+msgstr "In questo server i seguenti server remoti sono bloccati."
+
+#: src/Module/Friendica.php:95
+#, php-format
+msgid ""
+"This is Friendica, version %s that is running at the web location %s. The "
+"database version is %s, the post update version is %s."
+msgstr "Questo è Friendica, versione %s in esecuzione all'indirizzo web %s. La versione del database è %s, la versione post-aggiornamento è %s."
+
+#: src/Module/Friendica.php:100
+msgid ""
+"Please visit <a href=\"https://friendi.ca\">Friendi.ca</a> to learn more "
+"about the Friendica project."
+msgstr "Visita <a href=\"https://friendi.ca\">Friendi.ca</a> per saperne di più sul progetto Friendica."
+
+#: src/Module/Friendica.php:101
+msgid "Bug reports and issues: please visit"
+msgstr "Segnalazioni di bug e problemi: visita"
+
+#: src/Module/Friendica.php:101
+msgid "the bugtracker at github"
+msgstr "il bugtracker su github"
+
+#: src/Module/Friendica.php:102
+msgid "Suggestions, praise, etc. - please email \"info\" at \"friendi - dot - ca"
+msgstr "Per suggerimenti, lodi, ecc., invia una mail a info chiocciola friendi punto ca"
+
+#: src/Module/BaseProfile.php:113
+msgid "Only You Can See This"
+msgstr "Solo tu puoi vedere questo"
+
+#: src/Module/BaseProfile.php:132 src/Module/BaseProfile.php:135
+msgid "Tips for New Members"
+msgstr "Consigli per i Nuovi Utenti"
+
+#: src/Module/Photo.php:87
+#, php-format
+msgid "The Photo with id %s is not available."
+msgstr "La Foto con id %s non è disponibile."
+
+#: src/Module/Photo.php:102
+#, php-format
+msgid "Invalid photo with id %s."
+msgstr "Foto con id %s non valida."
+
+#: src/Module/RemoteFollow.php:67
+msgid "The provided profile link doesn't seem to be valid"
+msgstr "Il collegamento al profilo fornito non sembra essere valido"
+
+#: src/Module/RemoteFollow.php:105
+#, php-format
+msgid ""
+"Enter your Webfinger address (user@domain.tld) or profile URL here. If this "
+"isn't supported by your system, you have to subscribe to <strong>%s</strong>"
+" or <strong>%s</strong> directly on your system."
+msgstr "Inserisci il tuo indirizzo Webfinger (utente@dominio.tld) o l'URL del profilo qui. Se non è supportato dal tuo sistema, devi abbonarti a <strong>%s</strong> o <strong>%s</strong> direttamente sul tuo sistema."
+
+#: src/Module/BaseSettings.php:43
+msgid "Account"
+msgstr "Account"
+
+#: src/Module/BaseSettings.php:73
+msgid "Display"
+msgstr "Visualizzazione"
+
+#: src/Module/BaseSettings.php:94 src/Module/Settings/Delegation.php:171
+msgid "Manage Accounts"
+msgstr "Gestisci Account"
+
+#: src/Module/BaseSettings.php:101
+msgid "Connected apps"
+msgstr "Applicazioni collegate"
+
+#: src/Module/BaseSettings.php:108 src/Module/Settings/UserExport.php:65
+msgid "Export personal data"
+msgstr "Esporta dati personali"
+
+#: src/Module/BaseSettings.php:115
+msgid "Remove account"
+msgstr "Rimuovi account"
+
+#: src/Module/Group.php:61
+msgid "Could not create group."
+msgstr "Impossibile creare il gruppo."
+
+#: src/Module/Group.php:72 src/Module/Group.php:214 src/Module/Group.php:238
+msgid "Group not found."
+msgstr "Gruppo non trovato."
+
+#: src/Module/Group.php:78
+msgid "Group name was not changed."
+msgstr "Il nome del gruppo non è stato cambiato."
+
+#: src/Module/Group.php:100
+msgid "Unknown group."
+msgstr "Gruppo sconosciuto."
+
+#: src/Module/Group.php:109
+msgid "Contact is deleted."
+msgstr "Contatto eliminato."
+
+#: src/Module/Group.php:115
+msgid "Unable to add the contact to the group."
+msgstr "Impossibile aggiungere il contatto al gruppo."
+
+#: src/Module/Group.php:118
+msgid "Contact successfully added to group."
+msgstr "Contatto aggiunto con successo al gruppo."
+
+#: src/Module/Group.php:122
+msgid "Unable to remove the contact from the group."
+msgstr "Impossibile rimuovere il contatto dal gruppo."
+
+#: src/Module/Group.php:125
+msgid "Contact successfully removed from group."
+msgstr "Contatto rimosso con successo dal gruppo."
+
+#: src/Module/Group.php:128
+msgid "Unknown group command."
+msgstr "Comando gruppo sconosciuto."
+
+#: src/Module/Group.php:131
+msgid "Bad request."
+msgstr "Richiesta sbagliata."
+
+#: src/Module/Group.php:170
+msgid "Save Group"
+msgstr "Salva gruppo"
+
+#: src/Module/Group.php:171
+msgid "Filter"
+msgstr "Filtro"
+
+#: src/Module/Group.php:177
+msgid "Create a group of contacts/friends."
+msgstr "Crea un gruppo di amici/contatti."
+
+#: src/Module/Group.php:178 src/Module/Group.php:201 src/Module/Group.php:276
+#: src/Model/Group.php:536
+msgid "Group Name: "
+msgstr "Nome del gruppo:"
+
+#: src/Module/Group.php:193 src/Model/Group.php:533
+msgid "Contacts not in any group"
+msgstr "Contatti in nessun gruppo."
+
+#: src/Module/Group.php:219
+msgid "Unable to remove group."
+msgstr "Impossibile rimuovere il gruppo."
+
+#: src/Module/Group.php:270
+msgid "Delete Group"
+msgstr "Elimina Gruppo"
+
+#: src/Module/Group.php:280
+msgid "Edit Group Name"
+msgstr "Modifica Nome Gruppo"
+
+#: src/Module/Group.php:290
+msgid "Members"
+msgstr "Membri"
+
+#: src/Module/Group.php:293
+msgid "Group is empty"
+msgstr "Il gruppo è vuoto"
+
+#: src/Module/Group.php:306
+msgid "Remove contact from group"
+msgstr "Rimuovi il contatto dal gruppo"
+
+#: src/Module/Group.php:326
+msgid "Click on a contact to add or remove."
+msgstr "Clicca su un contatto per aggiungerlo o rimuoverlo."
+
+#: src/Module/Group.php:340
+msgid "Add contact to group"
+msgstr "Aggiungi il contatto al gruppo"
+
+#: src/Module/Search/Index.php:53
+msgid "Only logged in users are permitted to perform a search."
+msgstr "Solo agli utenti autenticati è permesso eseguire ricerche."
+
+#: src/Module/Search/Index.php:75
+msgid "Only one search per minute is permitted for not logged in users."
+msgstr "Solo una ricerca al minuto è permessa agli utenti non autenticati."
+
+#: src/Module/Search/Index.php:98 src/Content/Nav.php:220
+#: src/Content/Text/HTML.php:902
+msgid "Search"
+msgstr "Cerca"
+
+#: src/Module/Search/Index.php:184
+#, php-format
+msgid "Items tagged with: %s"
+msgstr "Elementi taggati con: %s"
+
+#: src/Module/Search/Acl.php:55 src/Module/Contact/Poke.php:127
+msgid "You must be logged in to use this module."
+msgstr "Devi aver essere autenticato per usare questo modulo."
+
+#: src/Module/Search/Saved.php:45
+msgid "Search term was not saved."
+msgstr "Il termine di ricerca non è stato salvato."
+
+#: src/Module/Search/Saved.php:48
+msgid "Search term already saved."
+msgstr "Termine di ricerca già salvato."
+
+#: src/Module/Search/Saved.php:54
+msgid "Search term was not removed."
+msgstr "Il termine di ricerca non è stato rimosso."
+
+#: src/Module/HoverCard.php:47
+msgid "No profile"
+msgstr "Nessun profilo"
+
+#: src/Module/Contact/Poke.php:114
+msgid "Error while sending poke, please retry."
+msgstr "Errore durante l'invio dello stuzzicamento, per favore riprova."
+
+#: src/Module/Contact/Poke.php:150
+msgid "Poke/Prod"
+msgstr "Tocca/Pungola"
+
+#: src/Module/Contact/Poke.php:151
+msgid "poke, prod or do other things to somebody"
+msgstr "tocca, pungola o fai altre cose a qualcuno"
+
+#: src/Module/Contact/Poke.php:153
+msgid "Choose what you wish to do to recipient"
+msgstr "Scegli cosa vuoi fare al destinatario"
+
+#: src/Module/Contact/Poke.php:154
+msgid "Make this post private"
+msgstr "Rendi questo messaggio privato"
+
+#: src/Module/Contact/Advanced.php:94
+msgid "Contact update failed."
+msgstr "Le modifiche al contatto non sono state salvate."
+
+#: src/Module/Contact/Advanced.php:111
+msgid ""
+"<strong>WARNING: This is highly advanced</strong> and if you enter incorrect"
+" information your communications with this contact may stop working."
+msgstr "<strong>ATTENZIONE: Queste sono impostazioni avanzate</strong> e se inserisci informazioni errate le tue comunicazioni con questo contatto potrebbero non funzionare più"
+
+#: src/Module/Contact/Advanced.php:112
+msgid ""
+"Please use your browser 'Back' button <strong>now</strong> if you are "
+"uncertain what to do on this page."
+msgstr "Usa <strong>ora</strong> il tasto 'Indietro' del tuo browser se non sei sicuro di cosa fare in questa pagina."
+
+#: src/Module/Contact/Advanced.php:123 src/Module/Contact/Advanced.php:125
+msgid "No mirroring"
+msgstr "Non duplicare"
+
+#: src/Module/Contact/Advanced.php:123
+msgid "Mirror as forwarded posting"
+msgstr "Duplica come messaggi ricondivisi"
+
+#: src/Module/Contact/Advanced.php:123 src/Module/Contact/Advanced.php:125
+msgid "Mirror as my own posting"
+msgstr "Duplica come miei messaggi"
+
+#: src/Module/Contact/Advanced.php:136
+msgid "Return to contact editor"
+msgstr "Ritorna alla modifica contatto"
+
+#: src/Module/Contact/Advanced.php:141
+msgid "Remote Self"
+msgstr "Io remoto"
+
+#: src/Module/Contact/Advanced.php:144
+msgid "Mirror postings from this contact"
+msgstr "Ripeti i messaggi di questo contatto"
+
+#: src/Module/Contact/Advanced.php:146
+msgid ""
+"Mark this contact as remote_self, this will cause friendica to repost new "
+"entries from this contact."
+msgstr "Imposta questo contatto come 'io remoto', questo farà si che friendica re invii i nuovi messaggi da questo contatto."
+
+#: src/Module/Contact/Advanced.php:151
+msgid "Account Nickname"
+msgstr "Nome utente"
+
+#: src/Module/Contact/Advanced.php:152
+msgid "@Tagname - overrides Name/Nickname"
+msgstr "@TagName - al posto del nome utente"
+
+#: src/Module/Contact/Advanced.php:153
+msgid "Account URL"
+msgstr "URL dell'utente"
+
+#: src/Module/Contact/Advanced.php:154
+msgid "Account URL Alias"
+msgstr "Alias URL Account"
+
+#: src/Module/Contact/Advanced.php:155
+msgid "Friend Request URL"
+msgstr "URL Richiesta Amicizia"
+
+#: src/Module/Contact/Advanced.php:156
+msgid "Friend Confirm URL"
+msgstr "URL Conferma Amicizia"
+
+#: src/Module/Contact/Advanced.php:157
+msgid "Notification Endpoint URL"
+msgstr "URL Notifiche"
+
+#: src/Module/Contact/Advanced.php:158
+msgid "Poll/Feed URL"
+msgstr "URL Feed"
+
+#: src/Module/Contact/Advanced.php:159
+msgid "New photo from this URL"
+msgstr "Nuova foto da questo URL"
+
+#: src/Module/Contact/Contacts.php:46
+msgid "No known contacts."
+msgstr "Nessun contatto conosciuto."
+
+#: src/Module/Apps.php:47
+msgid "No installed applications."
+msgstr "Nessuna applicazione installata."
+
+#: src/Module/Apps.php:52
+msgid "Applications"
+msgstr "Applicazioni"
+
+#: src/Module/Settings/Profile/Index.php:85
+msgid "Profile Name is required."
+msgstr "Il nome profilo è obbligatorio ."
+
+#: src/Module/Settings/Profile/Index.php:137
+msgid "Profile couldn't be updated."
+msgstr "Il Profilo non può essere aggiornato."
+
+#: src/Module/Settings/Profile/Index.php:187
+#: src/Module/Settings/Profile/Index.php:207
+msgid "Label:"
+msgstr "Etichetta:"
+
+#: src/Module/Settings/Profile/Index.php:188
+#: src/Module/Settings/Profile/Index.php:208
+msgid "Value:"
+msgstr "Valore:"
+
+#: src/Module/Settings/Profile/Index.php:198
+#: src/Module/Settings/Profile/Index.php:218
+msgid "Field Permissions"
+msgstr "Permessi del campo"
+
+#: src/Module/Settings/Profile/Index.php:199
+#: src/Module/Settings/Profile/Index.php:219
+msgid "(click to open/close)"
+msgstr "(clicca per aprire/chiudere)"
+
+#: src/Module/Settings/Profile/Index.php:205
+msgid "Add a new profile field"
+msgstr "Aggiungi nuovo campo del profilo"
+
+#: src/Module/Settings/Profile/Index.php:235
+msgid "Profile Actions"
+msgstr "Azioni Profilo"
+
+#: src/Module/Settings/Profile/Index.php:236
+msgid "Edit Profile Details"
+msgstr "Modifica i dettagli del profilo"
+
+#: src/Module/Settings/Profile/Index.php:238
+msgid "Change Profile Photo"
+msgstr "Cambia la foto del profilo"
+
+#: src/Module/Settings/Profile/Index.php:243
+msgid "Profile picture"
+msgstr "Immagine del profilo"
+
+#: src/Module/Settings/Profile/Index.php:244
+msgid "Location"
+msgstr "Posizione"
+
+#: src/Module/Settings/Profile/Index.php:245 src/Util/Temporal.php:93
+#: src/Util/Temporal.php:95
+msgid "Miscellaneous"
+msgstr "Varie"
+
+#: src/Module/Settings/Profile/Index.php:246
+msgid "Custom Profile Fields"
+msgstr "Campi Profilo Personalizzati"
+
+#: src/Module/Settings/Profile/Index.php:252
+msgid "Display name:"
+msgstr "Nome visualizzato:"
+
+#: src/Module/Settings/Profile/Index.php:255
+msgid "Street Address:"
+msgstr "Indirizzo (via/piazza):"
+
+#: src/Module/Settings/Profile/Index.php:256
+msgid "Locality/City:"
+msgstr "Località:"
+
+#: src/Module/Settings/Profile/Index.php:257
+msgid "Region/State:"
+msgstr "Regione/Stato:"
+
+#: src/Module/Settings/Profile/Index.php:258
+msgid "Postal/Zip Code:"
+msgstr "CAP:"
+
+#: src/Module/Settings/Profile/Index.php:259
+msgid "Country:"
+msgstr "Nazione:"
+
+#: src/Module/Settings/Profile/Index.php:261
+msgid "XMPP (Jabber) address:"
+msgstr "Indirizzo XMPP (Jabber):"
+
+#: src/Module/Settings/Profile/Index.php:261
+msgid ""
+"The XMPP address will be propagated to your contacts so that they can follow"
+" you."
+msgstr "L'indirizzo XMPP verrà propagato ai tuoi contatti così che possano seguirti."
+
+#: src/Module/Settings/Profile/Index.php:262
+msgid "Homepage URL:"
+msgstr "Homepage:"
+
+#: src/Module/Settings/Profile/Index.php:263
+msgid "Public Keywords:"
+msgstr "Parole chiave visibili a tutti:"
+
+#: src/Module/Settings/Profile/Index.php:263
+msgid "(Used for suggesting potential friends, can be seen by others)"
+msgstr "(E' utilizzato per suggerire potenziali amici, può essere visto da altri)"
+
+#: src/Module/Settings/Profile/Index.php:264
+msgid "Private Keywords:"
+msgstr "Parole chiave private:"
+
+#: src/Module/Settings/Profile/Index.php:264
+msgid "(Used for searching profiles, never shown to others)"
+msgstr "(Usato per cercare tra i profili, non è mai visibile agli altri)"
+
+#: src/Module/Settings/Profile/Index.php:265
+#, php-format
+msgid ""
+"<p>Custom fields appear on <a href=\"%s\">your profile page</a>.</p>\n"
+"\t\t\t\t<p>You can use BBCodes in the field values.</p>\n"
+"\t\t\t\t<p>Reorder by dragging the field title.</p>\n"
+"\t\t\t\t<p>Empty the label field to remove a custom field.</p>\n"
+"\t\t\t\t<p>Non-public fields can only be seen by the selected Friendica contacts or the Friendica contacts in the selected groups.</p>"
+msgstr "<p>I campi personalizzati appaiono sulla <a href=\"%s\">tua pagina del profilo</a>.</p>\n\t\t\t\t<p>Puoi utilizzare i BBCode nei campi personalizzati.</p>\n\t\t\t\t<p>Riordina trascinando i titoli dei campi.</p>\n\t\t\t\t<p>Svuota le etichette dei campi per rimuovere il campo personalizzato.</p>\n\t\t\t\t<p>Campi personalizzati non pubblici possono essere visti solo da contatti Friendica selezionati o da contatti Friendica nei gruppi selezionati.</p>"
+
+#: src/Module/Settings/Profile/Photo/Crop.php:102
+#: src/Module/Settings/Profile/Photo/Crop.php:118
+#: src/Module/Settings/Profile/Photo/Crop.php:134
+#: src/Module/Settings/Profile/Photo/Index.php:103
+#, php-format
+msgid "Image size reduction [%s] failed."
+msgstr "Il ridimensionamento dell'immagine [%s] è fallito."
+
+#: src/Module/Settings/Profile/Photo/Crop.php:139
+msgid ""
+"Shift-reload the page or clear browser cache if the new photo does not "
+"display immediately."
+msgstr "Ricarica la pagina con shift+F5 o cancella la cache del browser se la nuova foto non viene mostrata immediatamente."
+
+#: src/Module/Settings/Profile/Photo/Crop.php:147
+msgid "Unable to process image"
+msgstr "Impossibile elaborare l'immagine"
+
+#: src/Module/Settings/Profile/Photo/Crop.php:166
+msgid "Photo not found."
+msgstr "Foto non trovata."
+
+#: src/Module/Settings/Profile/Photo/Crop.php:190
+msgid "Profile picture successfully updated."
+msgstr "Immagine di profilo aggiornata con successo."
+
+#: src/Module/Settings/Profile/Photo/Crop.php:213
+#: src/Module/Settings/Profile/Photo/Crop.php:217
+msgid "Crop Image"
+msgstr "Ritaglia immagine"
+
+#: src/Module/Settings/Profile/Photo/Crop.php:214
+msgid "Please adjust the image cropping for optimum viewing."
+msgstr "Ritaglia l'immagine per una visualizzazione migliore."
+
+#: src/Module/Settings/Profile/Photo/Crop.php:216
+msgid "Use Image As Is"
+msgstr "Usa immagine così com'è"
+
+#: src/Module/Settings/Profile/Photo/Index.php:47
+msgid "Missing uploaded image."
+msgstr "Immagine caricata mancante."
+
+#: src/Module/Settings/Profile/Photo/Index.php:126
+msgid "Profile Picture Settings"
+msgstr "Impostazioni Immagine di Profilo"
+
+#: src/Module/Settings/Profile/Photo/Index.php:127
+msgid "Current Profile Picture"
+msgstr "Immagine del profilo attuale"
+
+#: src/Module/Settings/Profile/Photo/Index.php:128
+msgid "Upload Profile Picture"
+msgstr "Carica la foto del profilo"
+
+#: src/Module/Settings/Profile/Photo/Index.php:129
+msgid "Upload Picture:"
+msgstr "Carica Foto:"
+
+#: src/Module/Settings/Profile/Photo/Index.php:134
+msgid "or"
+msgstr "o"
+
+#: src/Module/Settings/Profile/Photo/Index.php:136
+msgid "skip this step"
+msgstr "salta questo passaggio"
+
+#: src/Module/Settings/Profile/Photo/Index.php:138
+msgid "select a photo from your photo albums"
+msgstr "seleziona una foto dai tuoi album"
+
+#: src/Module/Settings/Delegation.php:53
+msgid "Delegation successfully granted."
+msgstr "Delega concessa con successo."
+
+#: src/Module/Settings/Delegation.php:55
+msgid "Parent user not found, unavailable or password doesn't match."
+msgstr "Utente principale non trovato, non disponibile o la password non corrisponde."
+
+#: src/Module/Settings/Delegation.php:59
+msgid "Delegation successfully revoked."
+msgstr "Delega revocata con successo."
+
+#: src/Module/Settings/Delegation.php:81
+#: src/Module/Settings/Delegation.php:103
+msgid ""
+"Delegated administrators can view but not change delegation permissions."
+msgstr "Amministratori delegati possono vedere ma non cambiare i permessi di delega."
+
+#: src/Module/Settings/Delegation.php:95
+msgid "Delegate user not found."
+msgstr "Utente delegato non trovato."
+
+#: src/Module/Settings/Delegation.php:143
+msgid "No parent user"
+msgstr "Nessun utente principale"
+
+#: src/Module/Settings/Delegation.php:154
+#: src/Module/Settings/Delegation.php:165
+msgid "Parent User"
+msgstr "Utente Principale"
+
+#: src/Module/Settings/Delegation.php:162
+msgid "Additional Accounts"
+msgstr "Account Aggiuntivi"
+
+#: src/Module/Settings/Delegation.php:163
+msgid ""
+"Register additional accounts that are automatically connected to your "
+"existing account so you can manage them from this account."
+msgstr "Registra account aggiuntivi che saranno automaticamente connessi al tuo account esistente così potrai gestirli da questo account."
+
+#: src/Module/Settings/Delegation.php:164
+msgid "Register an additional account"
+msgstr "Registra un account aggiuntivo"
+
+#: src/Module/Settings/Delegation.php:168
+msgid ""
+"Parent users have total control about this account, including the account "
+"settings. Please double check whom you give this access."
+msgstr "Gli utenti principali hanno il controllo totale su questo account, comprese le impostazioni. Assicurati di controllare due volte a chi stai fornendo questo accesso."
+
+#: src/Module/Settings/Delegation.php:172
+msgid "Delegates"
+msgstr "Delegati"
+
+#: src/Module/Settings/Delegation.php:174
+msgid ""
+"Delegates are able to manage all aspects of this account/page except for "
+"basic account settings. Please do not delegate your personal account to "
+"anybody that you do not trust completely."
+msgstr "I Delegati sono in grado di gestire tutti gli aspetti di questa pagina, tranne per le impostazioni di base dell'account. Non delegare il tuo account personale a nessuno di cui non ti fidi ciecamente."
+
+#: src/Module/Settings/Delegation.php:175
+msgid "Existing Page Delegates"
+msgstr "Delegati Pagina Esistenti"
+
+#: src/Module/Settings/Delegation.php:177
+msgid "Potential Delegates"
+msgstr "Delegati Potenziali"
+
+#: src/Module/Settings/Delegation.php:180
+msgid "Add"
+msgstr "Aggiungi"
+
+#: src/Module/Settings/Delegation.php:181
+msgid "No entries."
+msgstr "Nessuna voce."
+
+#: src/Module/Settings/TwoFactor/Index.php:67
+msgid "Two-factor authentication successfully disabled."
+msgstr "Autenticazione a due fattori disabilitata con successo."
+
+#: src/Module/Settings/TwoFactor/Index.php:88
+msgid "Wrong Password"
+msgstr "Password Sbagliata"
+
+#: src/Module/Settings/TwoFactor/Index.php:108
+msgid ""
+"<p>Use an application on a mobile device to get two-factor authentication "
+"codes when prompted on login.</p>"
+msgstr "<p>Usa un'applicazione su un dispositivo mobile per generare codici di autenticazione a due fattori quando richiesto all'accesso.</p>"
+
+#: src/Module/Settings/TwoFactor/Index.php:112
+msgid "Authenticator app"
+msgstr "App di autenticazione"
+
+#: src/Module/Settings/TwoFactor/Index.php:113
+msgid "Configured"
+msgstr "Configurata"
+
+#: src/Module/Settings/TwoFactor/Index.php:113
+msgid "Not Configured"
+msgstr "Non Configurata"
+
+#: src/Module/Settings/TwoFactor/Index.php:114
+msgid "<p>You haven't finished configuring your authenticator app.</p>"
+msgstr "<p>Non hai terminato la configurazione della tua app di autenticazione.</p>"
+
+#: src/Module/Settings/TwoFactor/Index.php:115
+msgid "<p>Your authenticator app is correctly configured.</p>"
+msgstr "<p>La tua app di autenticazione è correttamente configurata.</p>"
+
+#: src/Module/Settings/TwoFactor/Index.php:117
+msgid "Recovery codes"
+msgstr "Codici di recupero"
+
+#: src/Module/Settings/TwoFactor/Index.php:118
+msgid "Remaining valid codes"
+msgstr "Codici validi rimanenti"
+
+#: src/Module/Settings/TwoFactor/Index.php:120
+msgid ""
+"<p>These one-use codes can replace an authenticator app code in case you "
+"have lost access to it.</p>"
+msgstr "<p>Questi codici monouso possono sostituire l'app di autenticazione nel caso avessi perso il suo accesso.</p>"
+
+#: src/Module/Settings/TwoFactor/Index.php:122
+msgid "App-specific passwords"
+msgstr "Password specifiche per app"
+
+#: src/Module/Settings/TwoFactor/Index.php:123
+msgid "Generated app-specific passwords"
+msgstr "Genera password specifiche per app"
+
+#: src/Module/Settings/TwoFactor/Index.php:125
+msgid ""
+"<p>These randomly generated passwords allow you to authenticate on apps not "
+"supporting two-factor authentication.</p>"
+msgstr "<p>Queste password generate casualmente ti consentono di autenticarti con app che non supportano l'autenticazione a due fattori.</p>"
+
+#: src/Module/Settings/TwoFactor/Index.php:128
+msgid "Current password:"
+msgstr "Password attuale:"
+
+#: src/Module/Settings/TwoFactor/Index.php:128
+msgid ""
+"You need to provide your current password to change two-factor "
+"authentication settings."
+msgstr "Devi inserire la tua password attuale per cambiare le impostazioni di autenticazione a due fattori."
+
+#: src/Module/Settings/TwoFactor/Index.php:129
+msgid "Enable two-factor authentication"
+msgstr "Abilita autenticazione a due fattori"
+
+#: src/Module/Settings/TwoFactor/Index.php:130
+msgid "Disable two-factor authentication"
+msgstr "Disabilita autenticazione a due fattori"
+
+#: src/Module/Settings/TwoFactor/Index.php:131
+msgid "Show recovery codes"
+msgstr "Mostra codici di recupero"
+
+#: src/Module/Settings/TwoFactor/Index.php:132
+msgid "Manage app-specific passwords"
+msgstr "Gestisci password specifiche per app"
+
+#: src/Module/Settings/TwoFactor/Index.php:133
+msgid "Finish app configuration"
+msgstr "Completa configurazione dell'app"
+
+#: src/Module/Settings/TwoFactor/Verify.php:56
+#: src/Module/Settings/TwoFactor/Recovery.php:50
+#: src/Module/Settings/TwoFactor/AppSpecific.php:52
+msgid "Please enter your password to access this page."
+msgstr "Per favore inserisci la tua password per accedere a questa pagina."
+
+#: src/Module/Settings/TwoFactor/Verify.php:78
+msgid "Two-factor authentication successfully activated."
+msgstr "Autenticazione a due fattori abilitata con successo."
+
+#: src/Module/Settings/TwoFactor/Verify.php:111
+#, php-format
+msgid ""
+"<p>Or you can submit the authentication settings manually:</p>\n"
+"<dl>\n"
+"\t<dt>Issuer</dt>\n"
+"\t<dd>%s</dd>\n"
+"\t<dt>Account Name</dt>\n"
+"\t<dd>%s</dd>\n"
+"\t<dt>Secret Key</dt>\n"
+"\t<dd>%s</dd>\n"
+"\t<dt>Type</dt>\n"
+"\t<dd>Time-based</dd>\n"
+"\t<dt>Number of digits</dt>\n"
+"\t<dd>6</dd>\n"
+"\t<dt>Hashing algorithm</dt>\n"
+"\t<dd>SHA-1</dd>\n"
+"</dl>"
+msgstr "<p>Oppure puoi inserire le impostazioni di autenticazione manualmente:</p>\n<dl>\n\t<dt>Soggetto</dt>\n\t<dd>%s</dd>\n\t<dt>Nome Account</dt>\n\t<dd>%s</dd>\n\t<dt>Chiave Segreta</dt>\n\t<dd>%s</dd>\n\t<dt>Tipo</dt>\n\t<dd>Basato sul tempo</dd>\n\t<dt>Numero di cifre</dt>\n\t<dd>6</dd>\n\t<dt>Algoritmo di crittografia</dt>\n\t<dd>SHA-1</dd>\n</dl>"
+
+#: src/Module/Settings/TwoFactor/Verify.php:131
+msgid "Two-factor code verification"
+msgstr "Verifica codice a due fattori"
+
+#: src/Module/Settings/TwoFactor/Verify.php:133
+msgid ""
+"<p>Please scan this QR Code with your authenticator app and submit the "
+"provided code.</p>"
+msgstr "<p>Per favore scansione questo Codice QR con la tua app di autenticazione e invia il codice fornito.</p>"
+
+#: src/Module/Settings/TwoFactor/Verify.php:135
+#, php-format
+msgid ""
+"<p>Or you can open the following URL in your mobile device:</p><p><a "
+"href=\"%s\">%s</a></p>"
+msgstr "<p>O puoi aprire il seguente indiririzzo sul tuo dispositivo mobile:</p><p><a href=\"%s\">%s</a></p>"
+
+#: src/Module/Settings/TwoFactor/Verify.php:142
+msgid "Verify code and enable two-factor authentication"
+msgstr "Verifica codice e abilita l'autenticazione a due fattori"
+
+#: src/Module/Settings/TwoFactor/Recovery.php:66
+msgid "New recovery codes successfully generated."
+msgstr "Nuovi codici di recupero generati con successo."
+
+#: src/Module/Settings/TwoFactor/Recovery.php:92
+msgid "Two-factor recovery codes"
+msgstr "Codici di recupero a due fattori"
+
+#: src/Module/Settings/TwoFactor/Recovery.php:94
+msgid ""
+"<p>Recovery codes can be used to access your account in the event you lose "
+"access to your device and cannot receive two-factor authentication "
+"codes.</p><p><strong>Put these in a safe spot!</strong> If you lose your "
+"device and don’t have the recovery codes you will lose access to your "
+"account.</p>"
+msgstr "<p>I codici di recupero possono essere utilizzati per accedere al tuo account nel caso tu perda l'accesso al tuo dispositivo e non possa ricevere i codici di autenticazione a due fattori.</p><p><strong>Salvali in un posto sicuro!</strong> Se dovessi perdere il tuo dispositivo e non hai i codici di recupero perderai l'accesso al tuo account.</p>"
+
+#: src/Module/Settings/TwoFactor/Recovery.php:96
+msgid ""
+"When you generate new recovery codes, you must copy the new codes. Your old "
+"codes won’t work anymore."
+msgstr "Quando generi nuovi codici di recupero, dovrai copiare i nuovi codici. I codici precedenti non funzioneranno più."
+
+#: src/Module/Settings/TwoFactor/Recovery.php:97
+msgid "Generate new recovery codes"
+msgstr "Genera nuovi codici di recupero"
+
+#: src/Module/Settings/TwoFactor/Recovery.php:99
+msgid "Next: Verification"
+msgstr "Successivo: Verifica"
+
+#: src/Module/Settings/TwoFactor/AppSpecific.php:70
+msgid "App-specific password generation failed: The description is empty."
+msgstr "Generazione della password specifica per l'app non riuscita: La descrizione è vuota."
+
+#: src/Module/Settings/TwoFactor/AppSpecific.php:73
+msgid ""
+"App-specific password generation failed: This description already exists."
+msgstr "Generazione della password specifica per l'app non riuscita: La descrizione esiste già."
+
+#: src/Module/Settings/TwoFactor/AppSpecific.php:77
+msgid "New app-specific password generated."
+msgstr "Nuova password specifica per app generata."
+
+#: src/Module/Settings/TwoFactor/AppSpecific.php:83
+msgid "App-specific passwords successfully revoked."
+msgstr "Password specifiche per le app revocate con successo."
+
+#: src/Module/Settings/TwoFactor/AppSpecific.php:93
+msgid "App-specific password successfully revoked."
+msgstr "Password specifica per l'app revocata con successo."
+
+#: src/Module/Settings/TwoFactor/AppSpecific.php:114
+msgid "Two-factor app-specific passwords"
+msgstr "Password specifiche per app a due fattori"
+
+#: src/Module/Settings/TwoFactor/AppSpecific.php:116
+msgid ""
+"<p>App-specific passwords are randomly generated passwords used instead your"
+" regular password to authenticate your account on third-party applications "
+"that don't support two-factor authentication.</p>"
+msgstr "<p>Password specifiche per le app sono generate casualmente e vengono usate al posto della tua password dell'account per autenticarti con applicazioni di terze parti che non supportano l'autenticazione a due fattori.</p>"
+
+#: src/Module/Settings/TwoFactor/AppSpecific.php:117
+msgid ""
+"Make sure to copy your new app-specific password now. You won’t be able to "
+"see it again!"
+msgstr "Assicurati di copiare la tua nuova password specifica per l'app ora. Non sarai in grado di vederla un'altra volta!"
+
+#: src/Module/Settings/TwoFactor/AppSpecific.php:120
+msgid "Description"
+msgstr "Descrizione"
+
+#: src/Module/Settings/TwoFactor/AppSpecific.php:121
+msgid "Last Used"
+msgstr "Ultimo Utilizzo"
+
+#: src/Module/Settings/TwoFactor/AppSpecific.php:122
+msgid "Revoke"
+msgstr "Revoca"
+
+#: src/Module/Settings/TwoFactor/AppSpecific.php:123
+msgid "Revoke All"
+msgstr "Revoca Tutti"
+
+#: src/Module/Settings/TwoFactor/AppSpecific.php:126
+msgid ""
+"When you generate a new app-specific password, you must use it right away, "
+"it will be shown to you once after you generate it."
+msgstr "Quando generi una nuova password specifica per l'app, devi utilizzarla immediatamente, ti sarà mostrata una volta generata."
+
+#: src/Module/Settings/TwoFactor/AppSpecific.php:127
+msgid "Generate new app-specific password"
+msgstr "Genera nuova password specifica per app"
+
+#: src/Module/Settings/TwoFactor/AppSpecific.php:128
+msgid "Friendiqa on my Fairphone 2..."
+msgstr "Friendiqa sul mio Fairphone 2..."
+
+#: src/Module/Settings/TwoFactor/AppSpecific.php:129
+msgid "Generate"
+msgstr "Genera"
+
+#: src/Module/Settings/Display.php:103
+msgid "The theme you chose isn't available."
+msgstr "Il tema che hai scelto non è disponibile."
+
+#: src/Module/Settings/Display.php:140
+#, php-format
+msgid "%s - (Unsupported)"
+msgstr "%s - (Non supportato)"
+
+#: src/Module/Settings/Display.php:184
+msgid "Display Settings"
+msgstr "Impostazioni Grafiche"
+
+#: src/Module/Settings/Display.php:186
+msgid "General Theme Settings"
+msgstr "Opzioni Generali Tema"
+
+#: src/Module/Settings/Display.php:187
+msgid "Custom Theme Settings"
+msgstr "Opzioni Personalizzate Tema"
+
+#: src/Module/Settings/Display.php:188
+msgid "Content Settings"
+msgstr "Opzioni Contenuto"
+
+#: src/Module/Settings/Display.php:190
+msgid "Calendar"
+msgstr "Calendario"
+
+#: src/Module/Settings/Display.php:196
+msgid "Display Theme:"
+msgstr "Tema:"
+
+#: src/Module/Settings/Display.php:197
+msgid "Mobile Theme:"
+msgstr "Tema mobile:"
+
+#: src/Module/Settings/Display.php:200
+msgid "Number of items to display per page:"
+msgstr "Numero di elementi da mostrare per pagina:"
+
+#: src/Module/Settings/Display.php:200 src/Module/Settings/Display.php:201
+msgid "Maximum of 100 items"
+msgstr "Massimo 100 voci"
+
+#: src/Module/Settings/Display.php:201
+msgid "Number of items to display per page when viewed from mobile device:"
+msgstr "Numero di voci da visualizzare per pagina quando si utilizza un dispositivo mobile:"
+
+#: src/Module/Settings/Display.php:202
+msgid "Update browser every xx seconds"
+msgstr "Aggiorna il browser ogni x secondi"
+
+#: src/Module/Settings/Display.php:202
+msgid "Minimum of 10 seconds. Enter -1 to disable it."
+msgstr "Minimo 10 secondi. Inserisci -1 per disabilitarlo"
+
+#: src/Module/Settings/Display.php:203
+msgid "Automatic updates only at the top of the post stream pages"
+msgstr "Aggiornamenti automatici solo in cima alle pagine dei flussi"
+
+#: src/Module/Settings/Display.php:203
+msgid ""
+"Auto update may add new posts at the top of the post stream pages, which can"
+" affect the scroll position and perturb normal reading if it happens "
+"anywhere else the top of the page."
+msgstr "L'aggiornamento automatico potrebbe aggiungere nuovi messaggi in alto alle pagine dei flussi, e può influenzare la posizione del contenuto e quindi disturbare la lettura se avviene da qualsiasi parte che non sia in cima alla pagina."
+
+#: src/Module/Settings/Display.php:204
+msgid "Don't show emoticons"
+msgstr "Non mostrare le emoticons"
+
+#: src/Module/Settings/Display.php:204
+msgid ""
+"Normally emoticons are replaced with matching symbols. This setting disables"
+" this behaviour."
+msgstr "Normalmente le emoticons sono sostituite con i simboli corrispondenti. Questa impostazione disabilita questo comportamento."
+
+#: src/Module/Settings/Display.php:205
+msgid "Infinite scroll"
+msgstr "Scroll infinito"
+
+#: src/Module/Settings/Display.php:205
+msgid "Automatic fetch new items when reaching the page end."
+msgstr "Recupero automatico di nuovi oggetti quando viene raggiunta la fine della pagina."
+
+#: src/Module/Settings/Display.php:206
+msgid "Disable Smart Threading"
+msgstr "Disabilita Smart Threading"
+
+#: src/Module/Settings/Display.php:206
+msgid "Disable the automatic suppression of extraneous thread indentation."
+msgstr "Disabilita la soppressione automatica delle indentazioni estranee del thread."
+
+#: src/Module/Settings/Display.php:207
+msgid "Hide the Dislike feature"
+msgstr "Nascondi la caratteristica Non mi piace"
+
+#: src/Module/Settings/Display.php:207
+msgid "Hides the Dislike button and dislike reactions on posts and comments."
+msgstr "Nascondi il pulsante Non mi piace e le sue reazioni dai messaggi e commenti."
+
+#: src/Module/Settings/Display.php:208
+msgid "Display the resharer"
+msgstr "Mostra chi ha condiviso"
+
+#: src/Module/Settings/Display.php:208
+msgid "Display the first resharer as icon and text on a reshared item."
+msgstr "Mostra chi ha condiviso per primo come icona e testo su un oggetto ricondiviso."
+
+#: src/Module/Settings/Display.php:210
+msgid "Beginning of week:"
+msgstr "Inizio della settimana:"
+
+#: src/Module/Settings/UserExport.php:57
+msgid "Export account"
+msgstr "Esporta account"
+
+#: src/Module/Settings/UserExport.php:57
+msgid ""
+"Export your account info and contacts. Use this to make a backup of your "
+"account and/or to move it to another server."
+msgstr "Esporta le informazioni del tuo account e dei contatti. Usa questa funzione per fare un backup del tuo account o per spostarlo in un altro server."
+
+#: src/Module/Settings/UserExport.php:58
+msgid "Export all"
+msgstr "Esporta tutto"
+
+#: src/Module/Settings/UserExport.php:58
+msgid ""
+"Export your account info, contacts and all your items as json. Could be a "
+"very big file, and could take a lot of time. Use this to make a full backup "
+"of your account (photos are not exported)"
+msgstr "Esporta le informazioni del tuo account, i tuoi contatti e tutti i tuoi elementi in json. Può diventare un file veramente molto grosso e metterci un sacco di tempo. Usa questa funzione per fare un backup completo del tuo account (le foto non sono esportate)"
+
+#: src/Module/Settings/UserExport.php:59
+msgid "Export Contacts to CSV"
+msgstr "Esporta Contatti come CSV"
+
+#: src/Module/Settings/UserExport.php:59
+msgid ""
+"Export the list of the accounts you are following as CSV file. Compatible to"
+" e.g. Mastodon."
+msgstr "Esporta la lista degli account che segui come file CSV. Compatibile per esempio con Mastodon."
+
+#: src/Module/Maintenance.php:46
+msgid "System down for maintenance"
+msgstr "Sistema in manutenzione"
+
+#: src/Protocol/OStatus.php:1777
+#, php-format
+msgid "%s is now following %s."
+msgstr "%s sta seguendo %s"
+
+#: src/Protocol/OStatus.php:1778
+msgid "following"
+msgstr "segue"
+
+#: src/Protocol/OStatus.php:1781
+#, php-format
+msgid "%s stopped following %s."
+msgstr "%s ha smesso di seguire %s"
+
+#: src/Protocol/OStatus.php:1782
+msgid "stopped following"
+msgstr "tolto dai seguiti"
+
+#: src/Protocol/Diaspora.php:3523
+msgid "Attachments:"
+msgstr "Allegati:"
+
+#: src/Util/EMailer/NotifyMailBuilder.php:78
+#: src/Util/EMailer/SystemMailBuilder.php:54
+#, php-format
+msgid "%1$s, %2$s Administrator"
+msgstr "%1$s,  amministratore di %2$s"
+
+#: src/Util/EMailer/NotifyMailBuilder.php:80
+#: src/Util/EMailer/SystemMailBuilder.php:56
+#, php-format
+msgid "%s Administrator"
+msgstr "Amministratore %s"
+
+#: src/Util/EMailer/NotifyMailBuilder.php:193
+#: src/Util/EMailer/NotifyMailBuilder.php:217
+#: src/Util/EMailer/SystemMailBuilder.php:101
+#: src/Util/EMailer/SystemMailBuilder.php:118
+msgid "thanks"
+msgstr "grazie"
+
+#: src/Util/EMailer/MailBuilder.php:212
+msgid "Friendica Notification"
+msgstr "Notifica Friendica"
+
+#: src/Util/Temporal.php:167
+msgid "YYYY-MM-DD or MM-DD"
+msgstr "AAAA-MM-GG o MM-GG"
+
+#: src/Util/Temporal.php:314
+msgid "never"
+msgstr "mai"
+
+#: src/Util/Temporal.php:321
+msgid "less than a second ago"
+msgstr "meno di un secondo fa"
+
+#: src/Util/Temporal.php:329
+msgid "year"
+msgstr "anno"
+
+#: src/Util/Temporal.php:329
+msgid "years"
+msgstr "anni"
+
+#: src/Util/Temporal.php:330
+msgid "months"
+msgstr "mesi"
+
+#: src/Util/Temporal.php:331
+msgid "weeks"
+msgstr "settimane"
+
+#: src/Util/Temporal.php:332
+msgid "days"
+msgstr "giorni"
+
+#: src/Util/Temporal.php:333
+msgid "hour"
+msgstr "ora"
+
+#: src/Util/Temporal.php:333
+msgid "hours"
+msgstr "ore"
+
+#: src/Util/Temporal.php:334
+msgid "minute"
+msgstr "minuto"
+
+#: src/Util/Temporal.php:334
+msgid "minutes"
+msgstr "minuti"
+
+#: src/Util/Temporal.php:335
+msgid "second"
+msgstr "secondo"
+
+#: src/Util/Temporal.php:335
+msgid "seconds"
+msgstr "secondi"
+
+#: src/Util/Temporal.php:345
+#, php-format
+msgid "in %1$d %2$s"
+msgstr "in %1$d%2$s"
+
+#: src/Util/Temporal.php:348
+#, php-format
+msgid "%1$d %2$s ago"
+msgstr "%1$d %2$s fa"
+
+#: src/Model/Storage/Database.php:74
+#, php-format
+msgid "Database storage failed to update %s"
+msgstr "Lo storage Database ha fallito l'aggiornamento %s"
+
+#: src/Model/Storage/Database.php:82
+msgid "Database storage failed to insert data"
+msgstr "Lo storage Database ha fallito l'inserimento dei dati"
+
+#: src/Model/Storage/Filesystem.php:100
+#, php-format
+msgid "Filesystem storage failed to create \"%s\". Check you write permissions."
+msgstr "Lo storage Filesystem ha fallito la creazione di \"%s\". Controlla i permessi di scrittura."
+
+#: src/Model/Storage/Filesystem.php:148
+#, php-format
+msgid ""
+"Filesystem storage failed to save data to \"%s\". Check your write "
+"permissions"
+msgstr "Lo storage Filesystem ha fallito i salvataggio dei dati in \"%s\". Controlla i permessi di scrittura."
+
+#: src/Model/Storage/Filesystem.php:176
+msgid "Storage base path"
+msgstr "Percorso base per lo storage"
+
+#: src/Model/Storage/Filesystem.php:178
+msgid ""
+"Folder where uploaded files are saved. For maximum security, This should be "
+"a path outside web server folder tree"
+msgstr "Cartella dove i file caricati vengono salvati. Per una maggiore sicurezza, questo dovrebbe essere un percorso separato dall'albero di cartelle servito dal server web."
+
+#: src/Model/Storage/Filesystem.php:191
+msgid "Enter a valid existing folder"
+msgstr "Inserisci una cartella valida ed esistente"
+
+#: src/Model/Item.php:3388
+msgid "activity"
+msgstr "attività"
+
+#: src/Model/Item.php:3393
+msgid "post"
+msgstr "messaggio"
+
+#: src/Model/Item.php:3516
+#, php-format
+msgid "Content warning: %s"
+msgstr "Avviso contenuto: %s"
+
+#: src/Model/Item.php:3593
+msgid "bytes"
+msgstr "bytes"
+
+#: src/Model/Item.php:3638
+msgid "View on separate page"
+msgstr "Vedi in una pagina separata"
+
+#: src/Model/Item.php:3639
+msgid "view on separate page"
+msgstr "vedi in una pagina separata"
+
+#: src/Model/Item.php:3644 src/Model/Item.php:3650
+#: src/Content/Text/BBCode.php:1071
+msgid "link to source"
+msgstr "Collegamento all'originale"
+
+#: src/Model/Mail.php:128 src/Model/Mail.php:263
+msgid "[no subject]"
+msgstr "[nessun oggetto]"
 
 #: src/Model/Contact.php:961 src/Model/Contact.php:974
 msgid "UnFollow"
-msgstr ""
+msgstr "Smetti di seguire"
 
 #: src/Model/Contact.php:970
 msgid "Drop Contact"
 msgstr "Rimuovi contatto"
 
-#: src/Model/Contact.php:980 src/Module/Admin/Users.php:251
-#: src/Module/Notifications/Introductions.php:107
-#: src/Module/Notifications/Introductions.php:183
-msgid "Approve"
-msgstr "Approva"
-
 #: src/Model/Contact.php:1367
 msgid "Organisation"
 msgstr "Organizzazione"
@@ -7452,7 +9601,7 @@
 msgid ""
 "The contact could not be added. Please check the relevant network "
 "credentials in your Settings -> Social Networks page."
-msgstr "Il contatto non puo' essere aggiunto. Controlla le credenziali della rete nella tua pagina Impostazioni -> Reti Sociali"
+msgstr "Il contatto non può essere aggiunto. Controlla le credenziali della rete nella tua pagina Impostazioni -> Reti Sociali"
 
 #: src/Model/Contact.php:2077
 msgid ""
@@ -7500,11 +9649,6 @@
 #: src/Model/Contact.php:2171
 msgid "Unable to retrieve contact information."
 msgstr "Impossibile recuperare informazioni sul contatto."
-
-#: src/Model/Event.php:50 src/Model/Event.php:862
-#: src/Module/Debug/Localtime.php:36
-msgid "l F d, Y \\@ g:i A"
-msgstr "l d F Y \\@ G:i"
 
 #: src/Model/Event.php:77 src/Model/Event.php:94 src/Model/Event.php:452
 #: src/Model/Event.php:930
@@ -7534,7 +9678,7 @@
 
 #: src/Model/Event.php:609
 msgid "Edit event"
-msgstr "Modifica l'evento"
+msgstr "Modifica evento"
 
 #: src/Model/Event.php:610
 msgid "Duplicate event"
@@ -7570,194 +9714,6 @@
 msgid "Happy Birthday %s"
 msgstr "Buon compleanno %s"
 
-#: src/Model/Group.php:92
-msgid ""
-"A deleted group with this name was revived. Existing item permissions "
-"<strong>may</strong> apply to this group and any future members. If this is "
-"not what you intended, please create another group with a different name."
-msgstr "Un gruppo eliminato con questo nome è stato ricreato. I permessi  esistenti su un elemento <strong>possono</strong> essere applicati a questo gruppo e tutti i membri futuri. Se questo non è ciò che si intende, si prega di creare un altro gruppo con un nome diverso."
-
-#: src/Model/Group.php:451
-msgid "Default privacy group for new contacts"
-msgstr "Gruppo predefinito per i nuovi contatti"
-
-#: src/Model/Group.php:483
-msgid "Everybody"
-msgstr "Tutti"
-
-#: src/Model/Group.php:502
-msgid "edit"
-msgstr "modifica"
-
-#: src/Model/Group.php:527
-msgid "add"
-msgstr "aggiungi"
-
-#: src/Model/Group.php:532
-msgid "Edit group"
-msgstr "Modifica gruppo"
-
-#: src/Model/Group.php:533 src/Module/Group.php:193
-msgid "Contacts not in any group"
-msgstr "Contatti in nessun gruppo."
-
-#: src/Model/Group.php:535
-msgid "Create a new group"
-msgstr "Crea un nuovo gruppo"
-
-#: src/Model/Group.php:536 src/Module/Group.php:178 src/Module/Group.php:201
-#: src/Module/Group.php:276
-msgid "Group Name: "
-msgstr "Nome del gruppo:"
-
-#: src/Model/Group.php:537
-msgid "Edit groups"
-msgstr "Modifica gruppi"
-
-#: src/Model/Item.php:3379
-msgid "activity"
-msgstr "attività"
-
-#: src/Model/Item.php:3381 src/Object/Post.php:540
-msgid "comment"
-msgid_plural "comments"
-msgstr[0] "commento "
-msgstr[1] "commenti"
-
-#: src/Model/Item.php:3384
-msgid "post"
-msgstr "messaggio"
-
-#: src/Model/Item.php:3507
-#, php-format
-msgid "Content warning: %s"
-msgstr "Avviso contenuto: %s"
-
-#: src/Model/Item.php:3584
-msgid "bytes"
-msgstr "bytes"
-
-#: src/Model/Item.php:3629
-msgid "View on separate page"
-msgstr "Vedi in una pagina separata"
-
-#: src/Model/Item.php:3630
-msgid "view on separate page"
-msgstr "vedi in una pagina separata"
-
-#: src/Model/Mail.php:128 src/Model/Mail.php:263
-msgid "[no subject]"
-msgstr "[nessun oggetto]"
-
-#: src/Model/Profile.php:346 src/Module/Profile/Profile.php:250
-#: src/Module/Profile/Profile.php:252
-msgid "Edit profile"
-msgstr "Modifica il profilo"
-
-#: src/Model/Profile.php:348
-msgid "Change profile photo"
-msgstr "Cambia la foto del profilo"
-
-#: src/Model/Profile.php:367 src/Module/Directory.php:161
-#: src/Module/Profile/Profile.php:180
-msgid "Homepage:"
-msgstr "Homepage:"
-
-#: src/Model/Profile.php:368 src/Module/Contact.php:626
-#: src/Module/Notifications/Introductions.php:168
-msgid "About:"
-msgstr "Informazioni:"
-
-#: src/Model/Profile.php:369 src/Module/Contact.php:624
-#: src/Module/Profile/Profile.php:176
-msgid "XMPP:"
-msgstr "XMPP:"
-
-#: src/Model/Profile.php:450 src/Module/Contact.php:330
-msgid "Unfollow"
-msgstr ""
-
-#: src/Model/Profile.php:452
-msgid "Atom feed"
-msgstr "Feed Atom"
-
-#: src/Model/Profile.php:460 src/Module/Contact.php:326
-#: src/Module/Notifications/Introductions.php:180
-msgid "Network:"
-msgstr "Rete:"
-
-#: src/Model/Profile.php:490 src/Model/Profile.php:587
-msgid "g A l F d"
-msgstr "g A l d F"
-
-#: src/Model/Profile.php:491
-msgid "F d"
-msgstr "d F"
-
-#: src/Model/Profile.php:553 src/Model/Profile.php:638
-msgid "[today]"
-msgstr "[oggi]"
-
-#: src/Model/Profile.php:563
-msgid "Birthday Reminders"
-msgstr "Promemoria compleanni"
-
-#: src/Model/Profile.php:564
-msgid "Birthdays this week:"
-msgstr "Compleanni questa settimana:"
-
-#: src/Model/Profile.php:625
-msgid "[No description]"
-msgstr "[Nessuna descrizione]"
-
-#: src/Model/Profile.php:651
-msgid "Event Reminders"
-msgstr "Promemoria"
-
-#: src/Model/Profile.php:652
-msgid "Upcoming events the next 7 days:"
-msgstr "Eventi dei prossimi 7 giorni:"
-
-#: src/Model/Profile.php:827
-#, php-format
-msgid "OpenWebAuth: %1$s welcomes %2$s"
-msgstr "OpenWebAuth: %1$s da il benvenuto a %2$s"
-
-#: src/Model/Storage/Database.php:74
-#, php-format
-msgid "Database storage failed to update %s"
-msgstr "Lo storage Database ha fallito l'aggiornamento %s"
-
-#: src/Model/Storage/Database.php:82
-msgid "Database storage failed to insert data"
-msgstr "Lo storage Database ha fallito l'inserimento dei dati"
-
-#: src/Model/Storage/Filesystem.php:100
-#, php-format
-msgid "Filesystem storage failed to create \"%s\". Check you write permissions."
-msgstr "Lo storage Filesystem ha fallito la creazione di \"%s\". Controlla i permessi di scrittura."
-
-#: src/Model/Storage/Filesystem.php:148
-#, php-format
-msgid ""
-"Filesystem storage failed to save data to \"%s\". Check your write "
-"permissions"
-msgstr "Lo storage Filesystem ha fallito i salvataggio dei dati in \"%s\". Controlla i permessi di scrittura."
-
-#: src/Model/Storage/Filesystem.php:176
-msgid "Storage base path"
-msgstr "Percorso base per lo storage"
-
-#: src/Model/Storage/Filesystem.php:178
-msgid ""
-"Folder where uploaded files are saved. For maximum security, This should be "
-"a path outside web server folder tree"
-msgstr "Cartella dove i file caricati vengono salvati. Per una maggiore sicurezza, questo dovrebbe essere un percorso separato dall'albero di cartelle servito dal server web."
-
-#: src/Model/Storage/Filesystem.php:191
-msgid "Enter a valid existing folder"
-msgstr "Inserisci una cartella valida ed esistente"
-
 #: src/Model/User.php:141 src/Model/User.php:885
 msgid "SERIOUS ERROR: Generation of security keys failed."
 msgstr "ERRORE GRAVE: La generazione delle chiavi di sicurezza è fallita."
@@ -7772,7 +9728,7 @@
 
 #: src/Model/User.php:630
 msgid "Password can't be empty"
-msgstr "La password non puo' essere vuota"
+msgstr "La password non può essere vuota"
 
 #: src/Model/User.php:649
 msgid "Empty passwords are not allowed."
@@ -7799,7 +9755,7 @@
 
 #: src/Model/User.php:776
 msgid "Invitation could not be verified."
-msgstr "L'invito non puo' essere verificato."
+msgstr "L'invito non può essere verificato."
 
 #: src/Model/User.php:784
 msgid "Invalid OpenID url"
@@ -7885,7 +9841,7 @@
 "\n"
 "\t\tDear %1$s,\n"
 "\t\t\tthe administrator of %2$s has set up an account for you."
-msgstr ""
+msgstr "\n\t\tCaro/a %1$s,\n\t\t\tl'amministratore di %2$s ha impostato un account per te."
 
 #: src/Model/User.php:1153
 #, php-format
@@ -7917,7 +9873,7 @@
 "\t\tIf you ever want to delete your account, you can do so at %1$s/removeme\n"
 "\n"
 "\t\tThank you and welcome to %4$s."
-msgstr ""
+msgstr "\n\t\tI dettagli di accesso sono i seguenti:\n\n\t\tIndirizzo del Sito:\t%1$s\n\t\tNome Utente:\t\t%2$s\n\t\tPassword:\t\t%3$s\n\n\t\tPuoi cambiare la tua password dalla pagina \"Impostazioni\" del tuo account una volta effettuato l'accesso\n\n\t\tPrenditi qualche momento per rivedere le impostazioni del tuo account in quella pagina.\n\n\t\tPuoi anche aggiungere se vuoi alcune informazioni di base al tuo profilo predefinito\n\t\t(sulla pagina \"Profili\") così altre persone possono trovarti facilmente.\n\n\t\tTi consigliamo di impostare il tuo nome completo, aggiungendo una foto di profilo,\n\t\taggiungendo alcune \"parole chiave\" del profilo (molto utile per farti nuovi amici) - e\n\t\tmagari in quale nazione vivi; se non vuoi essere più specifico\n\t\tdi così.\n\n\t\tRispettiamo totalmente il tuo diritto alla privacy, e nessuno di questi campi è necessario.\n\t\tSe sei nuovo e non conosci nessuno qui, potrebbero aiutarti\n\t\ta farti nuovi e interessanti amici.\n\n\t\tSe volessi eliminare il tuo account, puoi farlo qui: %1$s/removeme\n\n\t\tGrazie e benvenuto/a su %4$s."
 
 #: src/Model/User.php:1186 src/Model/User.php:1293
 #, php-format
@@ -7951,7 +9907,7 @@
 "\t\t\t\tDear %1$s,\n"
 "\t\t\t\tThank you for registering at %2$s. Your account has been created.\n"
 "\t\t\t"
-msgstr ""
+msgstr "\n\t\t\t\tCaro/a %1$s,\n\t\t\t\tGrazie per esserti registrato/a su %2$s. Il tuo account è stato creato.\n\t\t\t"
 
 #: src/Model/User.php:1257
 #, php-format
@@ -7985,12341 +9941,6 @@
 "\t\t\tThank you and welcome to %2$s."
 msgstr "\nI dettagli del tuo utente sono:\n    Indirizzo del sito: %3$s\n    Nome utente:%1$s \n    Password:%5$s \n\nPuoi cambiare la tua password dalla pagina delle impostazioni del tuo account dopo esserti autenticato.\n\nPer favore, prenditi qualche momento per esaminare tutte le impostazioni presenti.\n\nPotresti voler aggiungere qualche informazione di base al tuo profilo predefinito (nella pagina \"Profili\"), così che le altre persone possano trovarti più facilmente.\n\nTi raccomandiamo di inserire il tuo nome completo, aggiungere una foto, aggiungere qualche parola chiave del profilo (molto utili per trovare nuovi contatti), e magari in quale nazione vivi, se non vuoi essere più specifico di così.\n\nNoi rispettiamo appieno la tua privacy, e nessuna di queste informazioni è necessaria o obbligatoria.\nSe sei nuovo e non conosci nessuno qui, possono aiutarti a trovare qualche nuovo e interessante contatto.\n\n\t\t\tSe mai vorrai cancellare il tuo account, lo potrai fare su %3$s/removeme\n\nGrazie e benvenuto su %2$s"
 
-#: src/Module/Admin/Addons/Details.php:70
-msgid "Addon not found."
-msgstr ""
-
-#: src/Module/Admin/Addons/Details.php:81 src/Module/Admin/Addons/Index.php:49
-#, php-format
-msgid "Addon %s disabled."
-msgstr "Addon %s disabilitato."
-
-#: src/Module/Admin/Addons/Details.php:84 src/Module/Admin/Addons/Index.php:51
-#, php-format
-msgid "Addon %s enabled."
-msgstr "Addon %s abilitato."
-
-#: src/Module/Admin/Addons/Details.php:93
-#: src/Module/Admin/Themes/Details.php:77
-msgid "Disable"
-msgstr "Disabilita"
-
-#: src/Module/Admin/Addons/Details.php:96
-#: src/Module/Admin/Themes/Details.php:80
-msgid "Enable"
-msgstr "Abilita"
-
-#: src/Module/Admin/Addons/Details.php:116
-#: src/Module/Admin/Addons/Index.php:67
-#: src/Module/Admin/Blocklist/Contact.php:78
-#: src/Module/Admin/Blocklist/Server.php:88
-#: src/Module/Admin/Federation.php:140 src/Module/Admin/Item/Delete.php:65
-#: src/Module/Admin/Logs/Settings.php:78 src/Module/Admin/Logs/View.php:64
-#: src/Module/Admin/Queue.php:75 src/Module/Admin/Site.php:587
-#: src/Module/Admin/Summary.php:230 src/Module/Admin/Themes/Details.php:121
-#: src/Module/Admin/Themes/Index.php:111 src/Module/Admin/Tos.php:58
-#: src/Module/Admin/Users.php:242
-msgid "Administration"
-msgstr "Amministrazione"
-
-#: src/Module/Admin/Addons/Details.php:117
-#: src/Module/Admin/Addons/Index.php:68 src/Module/BaseAdmin.php:99
-#: src/Module/BaseSettings.php:87
-msgid "Addons"
-msgstr "Addons"
-
-#: src/Module/Admin/Addons/Details.php:118
-#: src/Module/Admin/Themes/Details.php:123
-msgid "Toggle"
-msgstr "Inverti"
-
-#: src/Module/Admin/Addons/Details.php:126
-#: src/Module/Admin/Themes/Details.php:132
-msgid "Author: "
-msgstr "Autore: "
-
-#: src/Module/Admin/Addons/Details.php:127
-#: src/Module/Admin/Themes/Details.php:133
-msgid "Maintainer: "
-msgstr "Manutentore: "
-
-#: src/Module/Admin/Addons/Index.php:42
-msgid "Addons reloaded"
-msgstr ""
-
-#: src/Module/Admin/Addons/Index.php:53
-#, php-format
-msgid "Addon %s failed to install."
-msgstr ""
-
-#: src/Module/Admin/Addons/Index.php:70
-msgid "Reload active addons"
-msgstr "Ricarica addon attivi."
-
-#: src/Module/Admin/Addons/Index.php:75
-#, php-format
-msgid ""
-"There are currently no addons available on your node. You can find the "
-"official addon repository at %1$s and might find other interesting addons in"
-" the open addon registry at %2$s"
-msgstr "Non sono disponibili componenti aggiuntivi sul tuo nodo. Puoi trovare il repository ufficiale degli addon su %1$s e potresti trovare altri addon interessanti nell'open addon repository su %2$s"
-
-#: src/Module/Admin/Blocklist/Contact.php:57
-#, php-format
-msgid "%s contact unblocked"
-msgid_plural "%s contacts unblocked"
-msgstr[0] "%s contatto sbloccato"
-msgstr[1] "%s contatti sbloccati"
-
-#: src/Module/Admin/Blocklist/Contact.php:79
-msgid "Remote Contact Blocklist"
-msgstr "Blocklist Contatti Remoti"
-
-#: src/Module/Admin/Blocklist/Contact.php:80
-msgid ""
-"This page allows you to prevent any message from a remote contact to reach "
-"your node."
-msgstr "Questa pagina ti permette di impedire che qualsiasi messaggio da un contatto remoto raggiunga il tuo nodo."
-
-#: src/Module/Admin/Blocklist/Contact.php:81
-msgid "Block Remote Contact"
-msgstr "Blocca Contatto Remoto"
-
-#: src/Module/Admin/Blocklist/Contact.php:82 src/Module/Admin/Users.php:245
-msgid "select all"
-msgstr "seleziona tutti"
-
-#: src/Module/Admin/Blocklist/Contact.php:83
-msgid "select none"
-msgstr "seleziona niente"
-
-#: src/Module/Admin/Blocklist/Contact.php:85 src/Module/Admin/Users.php:256
-#: src/Module/Contact.php:601 src/Module/Contact.php:847
-#: src/Module/Contact.php:1128
-msgid "Unblock"
-msgstr "Sblocca"
-
-#: src/Module/Admin/Blocklist/Contact.php:86
-msgid "No remote contact is blocked from this node."
-msgstr "Nessun contatto remoto è bloccato da questo nodo."
-
-#: src/Module/Admin/Blocklist/Contact.php:88
-msgid "Blocked Remote Contacts"
-msgstr "Contatti Remoti Bloccati"
-
-#: src/Module/Admin/Blocklist/Contact.php:89
-msgid "Block New Remote Contact"
-msgstr "Blocca Nuovo Contatto Remoto"
-
-#: src/Module/Admin/Blocklist/Contact.php:90
-msgid "Photo"
-msgstr "Foto"
-
-#: src/Module/Admin/Blocklist/Contact.php:90
-msgid "Reason"
-msgstr ""
-
-#: src/Module/Admin/Blocklist/Contact.php:98
-#, php-format
-msgid "%s total blocked contact"
-msgid_plural "%s total blocked contacts"
-msgstr[0] "%scontatto bloccato totale"
-msgstr[1] "%scontatti bloccati totali"
-
-#: src/Module/Admin/Blocklist/Contact.php:100
-msgid "URL of the remote contact to block."
-msgstr "URL del contatto remoto da bloccare."
-
-#: src/Module/Admin/Blocklist/Contact.php:101
-msgid "Block Reason"
-msgstr ""
-
-#: src/Module/Admin/Blocklist/Server.php:49
-msgid "Server domain pattern added to blocklist."
-msgstr ""
-
-#: src/Module/Admin/Blocklist/Server.php:79
-#: src/Module/Admin/Blocklist/Server.php:104
-msgid "Blocked server domain pattern"
-msgstr ""
-
-#: src/Module/Admin/Blocklist/Server.php:80
-#: src/Module/Admin/Blocklist/Server.php:105 src/Module/Friendica.php:80
-msgid "Reason for the block"
-msgstr "Motivazione del blocco"
-
-#: src/Module/Admin/Blocklist/Server.php:81
-msgid "Delete server domain pattern"
-msgstr ""
-
-#: src/Module/Admin/Blocklist/Server.php:81
-msgid "Check to delete this entry from the blocklist"
-msgstr "Seleziona per eliminare questa voce dalla blocklist"
-
-#: src/Module/Admin/Blocklist/Server.php:89
-msgid "Server Domain Pattern Blocklist"
-msgstr ""
-
-#: src/Module/Admin/Blocklist/Server.php:90
-msgid ""
-"This page can be used to define a blocklist of server domain patterns from "
-"the federated network that are not allowed to interact with your node. For "
-"each domain pattern you should also provide the reason why you block it."
-msgstr ""
-
-#: src/Module/Admin/Blocklist/Server.php:91
-msgid ""
-"The list of blocked server domain patterns will be made publically available"
-" on the <a href=\"/friendica\">/friendica</a> page so that your users and "
-"people investigating communication problems can find the reason easily."
-msgstr ""
-
-#: src/Module/Admin/Blocklist/Server.php:92
-msgid ""
-"<p>The server domain pattern syntax is case-insensitive shell wildcard, comprising the following special characters:</p>\n"
-"<ul>\n"
-"\t<li><code>*</code>: Any number of characters</li>\n"
-"\t<li><code>?</code>: Any single character</li>\n"
-"\t<li><code>[&lt;char1&gt;&lt;char2&gt;...]</code>: char1 or char2</li>\n"
-"</ul>"
-msgstr ""
-
-#: src/Module/Admin/Blocklist/Server.php:98
-msgid "Add new entry to block list"
-msgstr "Aggiungi una nuova voce alla blocklist"
-
-#: src/Module/Admin/Blocklist/Server.php:99
-msgid "Server Domain Pattern"
-msgstr ""
-
-#: src/Module/Admin/Blocklist/Server.php:99
-msgid ""
-"The domain pattern of the new server to add to the block list. Do not "
-"include the protocol."
-msgstr ""
-
-#: src/Module/Admin/Blocklist/Server.php:100
-msgid "Block reason"
-msgstr "Ragione blocco"
-
-#: src/Module/Admin/Blocklist/Server.php:100
-msgid "The reason why you blocked this server domain pattern."
-msgstr ""
-
-#: src/Module/Admin/Blocklist/Server.php:101
-msgid "Add Entry"
-msgstr "Aggiungi Voce"
-
-#: src/Module/Admin/Blocklist/Server.php:102
-msgid "Save changes to the blocklist"
-msgstr "Salva modifiche alla blocklist"
-
-#: src/Module/Admin/Blocklist/Server.php:103
-msgid "Current Entries in the Blocklist"
-msgstr "Voci correnti nella blocklist"
-
-#: src/Module/Admin/Blocklist/Server.php:106
-msgid "Delete entry from blocklist"
-msgstr "Elimina voce dalla blocklist"
-
-#: src/Module/Admin/Blocklist/Server.php:109
-msgid "Delete entry from blocklist?"
-msgstr "Eliminare la voce dalla blocklist?"
-
-#: src/Module/Admin/DBSync.php:50
-msgid "Update has been marked successful"
-msgstr "L'aggiornamento è stato segnato come  di successo"
-
-#: src/Module/Admin/DBSync.php:60
-#, php-format
-msgid "Database structure update %s was successfully applied."
-msgstr "Aggiornamento struttura database %s applicata con successo."
-
-#: src/Module/Admin/DBSync.php:64
-#, php-format
-msgid "Executing of database structure update %s failed with error: %s"
-msgstr "Aggiornamento struttura database %s fallita con errore: %s"
-
-#: src/Module/Admin/DBSync.php:81
-#, php-format
-msgid "Executing %s failed with error: %s"
-msgstr "Esecuzione di %s fallita con errore: %s"
-
-#: src/Module/Admin/DBSync.php:83
-#, php-format
-msgid "Update %s was successfully applied."
-msgstr "L'aggiornamento %s è stato applicato con successo"
-
-#: src/Module/Admin/DBSync.php:86
-#, php-format
-msgid "Update %s did not return a status. Unknown if it succeeded."
-msgstr "L'aggiornamento %s non ha riportato uno stato. Non so se è andato a buon fine."
-
-#: src/Module/Admin/DBSync.php:89
-#, php-format
-msgid "There was no additional update function %s that needed to be called."
-msgstr "Non ci sono altre funzioni di aggiornamento %s da richiamare."
-
-#: src/Module/Admin/DBSync.php:110
-msgid "No failed updates."
-msgstr "Nessun aggiornamento fallito."
-
-#: src/Module/Admin/DBSync.php:111
-msgid "Check database structure"
-msgstr "Controlla struttura database"
-
-#: src/Module/Admin/DBSync.php:116
-msgid "Failed Updates"
-msgstr "Aggiornamenti falliti"
-
-#: src/Module/Admin/DBSync.php:117
-msgid ""
-"This does not include updates prior to 1139, which did not return a status."
-msgstr "Questo non include gli aggiornamenti prima del 1139, che non ritornano lo stato."
-
-#: src/Module/Admin/DBSync.php:118
-msgid "Mark success (if update was manually applied)"
-msgstr "Segna completato (se l'update è stato applicato manualmente)"
-
-#: src/Module/Admin/DBSync.php:119
-msgid "Attempt to execute this update step automatically"
-msgstr "Cerco di eseguire questo aggiornamento in automatico"
-
-#: src/Module/Admin/Features.php:76
-#, php-format
-msgid "Lock feature %s"
-msgstr "Blocca funzionalità %s"
-
-#: src/Module/Admin/Features.php:85
-msgid "Manage Additional Features"
-msgstr "Gestisci Funzionalità Aggiuntive"
-
-#: src/Module/Admin/Federation.php:53
-msgid "Other"
-msgstr "Altro"
-
-#: src/Module/Admin/Federation.php:107 src/Module/Admin/Federation.php:266
-msgid "unknown"
-msgstr "sconosciuto"
-
-#: src/Module/Admin/Federation.php:135
-msgid ""
-"This page offers you some numbers to the known part of the federated social "
-"network your Friendica node is part of. These numbers are not complete but "
-"only reflect the part of the network your node is aware of."
-msgstr "Questa pagina offre alcuni numeri riguardo la porzione del social network federato di cui il tuo nodo Friendica fa parte. Questi numeri non sono completi ma riflettono esclusivamente la porzione di rete di cui il tuo nodo e' a conoscenza."
-
-#: src/Module/Admin/Federation.php:141 src/Module/BaseAdmin.php:94
-msgid "Federation Statistics"
-msgstr "Statistiche sulla Federazione"
-
-#: src/Module/Admin/Federation.php:145
-#, php-format
-msgid ""
-"Currently this node is aware of %d nodes with %d registered users from the "
-"following platforms:"
-msgstr "Attualmente questo nodo conosce %d nodi con %d utenti registrati dalle seguenti piattaforme:"
-
-#: src/Module/Admin/Item/Delete.php:54
-msgid "Item marked for deletion."
-msgstr "Elemento selezionato per l'eliminazione."
-
-#: src/Module/Admin/Item/Delete.php:66 src/Module/BaseAdmin.php:112
-msgid "Delete Item"
-msgstr "Rimuovi elemento"
-
-#: src/Module/Admin/Item/Delete.php:67
-msgid "Delete this Item"
-msgstr "Rimuovi questo elemento"
-
-#: src/Module/Admin/Item/Delete.php:68
-msgid ""
-"On this page you can delete an item from your node. If the item is a top "
-"level posting, the entire thread will be deleted."
-msgstr "Su questa pagina puoi cancellare un qualsiasi elemento dal tuo nodo. Se l'elemento è un post \"top\", l'intera discussione sarà cancellato."
-
-#: src/Module/Admin/Item/Delete.php:69
-msgid ""
-"You need to know the GUID of the item. You can find it e.g. by looking at "
-"the display URL. The last part of http://example.com/display/123456 is the "
-"GUID, here 123456."
-msgstr "Serve il GUID dell'elemento. Lo puoi trovare, per esempio, guardando l'URL display: l'ultima parte di http://example.com/display/123456 è il GUID, qui 123456."
-
-#: src/Module/Admin/Item/Delete.php:70
-msgid "GUID"
-msgstr "GUID"
-
-#: src/Module/Admin/Item/Delete.php:70
-msgid "The GUID of the item you want to delete."
-msgstr "Il GUID dell'elemento che vuoi cancellare."
-
-#: src/Module/Admin/Item/Source.php:57
-msgid "Item Guid"
-msgstr "Item Guid"
-
-#: src/Module/Admin/Logs/Settings.php:45
-#, php-format
-msgid "The logfile '%s' is not writable. No logging possible"
-msgstr ""
-
-#: src/Module/Admin/Logs/Settings.php:70
-msgid "PHP log currently enabled."
-msgstr "Log PHP abilitato."
-
-#: src/Module/Admin/Logs/Settings.php:72
-msgid "PHP log currently disabled."
-msgstr "Log PHP disabilitato"
-
-#: src/Module/Admin/Logs/Settings.php:79 src/Module/BaseAdmin.php:114
-#: src/Module/BaseAdmin.php:115
-msgid "Logs"
-msgstr "Log"
-
-#: src/Module/Admin/Logs/Settings.php:81
-msgid "Clear"
-msgstr "Pulisci"
-
-#: src/Module/Admin/Logs/Settings.php:85
-msgid "Enable Debugging"
-msgstr "Abilita Debugging"
-
-#: src/Module/Admin/Logs/Settings.php:86
-msgid "Log file"
-msgstr "File di Log"
-
-#: src/Module/Admin/Logs/Settings.php:86
-msgid ""
-"Must be writable by web server. Relative to your Friendica top-level "
-"directory."
-msgstr "Il server web deve avere i permessi di scrittura. Relativo alla tua directory Friendica."
-
-#: src/Module/Admin/Logs/Settings.php:87
-msgid "Log level"
-msgstr "Livello di Log"
-
-#: src/Module/Admin/Logs/Settings.php:89
-msgid "PHP logging"
-msgstr "Log PHP"
-
-#: src/Module/Admin/Logs/Settings.php:90
-msgid ""
-"To temporarily enable logging of PHP errors and warnings you can prepend the"
-" following to the index.php file of your installation. The filename set in "
-"the 'error_log' line is relative to the friendica top-level directory and "
-"must be writeable by the web server. The option '1' for 'log_errors' and "
-"'display_errors' is to enable these options, set to '0' to disable them."
-msgstr "Per abilitare temporaneamente il logging di errori e avvisi di PHP, puoi aggiungere le seguenti linee al file index.php della tua installazione. Il nome del file impostato in 'error_log' è relativo alla directory principale della tua installazione di Freidnica e deve essere scrivibile dal server web. L'opzione '1' di 'log_errors' e 'display_errors' server ad abilitare queste impostazioni. Metti '0' per disabilitarle."
-
-#: src/Module/Admin/Logs/View.php:40
-#, php-format
-msgid ""
-"Error trying to open <strong>%1$s</strong> log file.\\r\\n<br/>Check to see "
-"if file %1$s exist and is readable."
-msgstr "Errore aprendo il file di log <strong>%1$s</strong>. Controlla che il file %1$s esista e sia leggibile."
-
-#: src/Module/Admin/Logs/View.php:44
-#, php-format
-msgid ""
-"Couldn't open <strong>%1$s</strong> log file.\\r\\n<br/>Check to see if file"
-" %1$s is readable."
-msgstr "Non posso aprire il file di log <strong>%1$s</strong> . Controlla che il file %1$s esista e sia leggibile."
-
-#: src/Module/Admin/Logs/View.php:65 src/Module/BaseAdmin.php:116
-msgid "View Logs"
-msgstr "Vedi i log"
-
-#: src/Module/Admin/Queue.php:53
-msgid "Inspect Deferred Worker Queue"
-msgstr "Analizza la coda lavori rinviati"
-
-#: src/Module/Admin/Queue.php:54
-msgid ""
-"This page lists the deferred worker jobs. This are jobs that couldn't be "
-"executed at the first time."
-msgstr "Questa pagina elenca li lavori rinviati. Sono lavori che non è stato possibile eseguire al primo tentativo."
-
-#: src/Module/Admin/Queue.php:57
-msgid "Inspect Worker Queue"
-msgstr "Analizza coda lavori"
-
-#: src/Module/Admin/Queue.php:58
-msgid ""
-"This page lists the currently queued worker jobs. These jobs are handled by "
-"the worker cronjob you've set up during install."
-msgstr "Questa pagina elenca i lavori in coda. Questi lavori sono gestiti dal cron che hai impostato durante l'installazione."
-
-#: src/Module/Admin/Queue.php:78
-msgid "ID"
-msgstr "ID"
-
-#: src/Module/Admin/Queue.php:79
-msgid "Job Parameters"
-msgstr "Parametri lavoro"
-
-#: src/Module/Admin/Queue.php:80
-msgid "Created"
-msgstr "Creato"
-
-#: src/Module/Admin/Queue.php:81
-msgid "Priority"
-msgstr "Priorità"
-
-#: src/Module/Admin/Site.php:69
-msgid "Can not parse base url. Must have at least <scheme>://<domain>"
-msgstr "Impossibile analizzare l'url base. Deve avere almeno [schema]://[dominio]"
-
-#: src/Module/Admin/Site.php:123
-msgid "Relocation started. Could take a while to complete."
-msgstr ""
-
-#: src/Module/Admin/Site.php:250
-msgid "Invalid storage backend setting value."
-msgstr ""
-
-#: src/Module/Admin/Site.php:451 src/Module/Settings/Display.php:132
-msgid "No special theme for mobile devices"
-msgstr "Nessun tema speciale per i dispositivi mobili"
-
-#: src/Module/Admin/Site.php:468 src/Module/Settings/Display.php:142
-#, php-format
-msgid "%s - (Experimental)"
-msgstr "%s - (Sperimentale)"
-
-#: src/Module/Admin/Site.php:480
-msgid "No community page for local users"
-msgstr "Nessuna pagina di comunità per gli utenti locali"
-
-#: src/Module/Admin/Site.php:481
-msgid "No community page"
-msgstr "Nessuna pagina Comunità"
-
-#: src/Module/Admin/Site.php:482
-msgid "Public postings from users of this site"
-msgstr "Messaggi pubblici dagli utenti di questo sito"
-
-#: src/Module/Admin/Site.php:483
-msgid "Public postings from the federated network"
-msgstr "Messaggi pubblici dalla rete federata"
-
-#: src/Module/Admin/Site.php:484
-msgid "Public postings from local users and the federated network"
-msgstr "Messaggi pubblici dagli utenti di questo sito e dalla rete federata"
-
-#: src/Module/Admin/Site.php:490
-msgid "Multi user instance"
-msgstr "Istanza multi utente"
-
-#: src/Module/Admin/Site.php:518
-msgid "Closed"
-msgstr "Chiusa"
-
-#: src/Module/Admin/Site.php:519
-msgid "Requires approval"
-msgstr "Richiede l'approvazione"
-
-#: src/Module/Admin/Site.php:520
-msgid "Open"
-msgstr "Aperta"
-
-#: src/Module/Admin/Site.php:524 src/Module/Install.php:200
-msgid "No SSL policy, links will track page SSL state"
-msgstr "Nessuna gestione SSL, i link seguiranno lo stato SSL della pagina"
-
-#: src/Module/Admin/Site.php:525 src/Module/Install.php:201
-msgid "Force all links to use SSL"
-msgstr "Forza tutti i link ad usare SSL"
-
-#: src/Module/Admin/Site.php:526 src/Module/Install.php:202
-msgid "Self-signed certificate, use SSL for local links only (discouraged)"
-msgstr "Certificato auto-firmato, usa SSL solo per i link locali (sconsigliato)"
-
-#: src/Module/Admin/Site.php:530
-msgid "Don't check"
-msgstr "Non controllare"
-
-#: src/Module/Admin/Site.php:531
-msgid "check the stable version"
-msgstr "controlla la versione stabile"
-
-#: src/Module/Admin/Site.php:532
-msgid "check the development version"
-msgstr "controlla la versione di sviluppo"
-
-#: src/Module/Admin/Site.php:536
-msgid "none"
-msgstr ""
-
-#: src/Module/Admin/Site.php:537
-msgid "Local contacts"
-msgstr ""
-
-#: src/Module/Admin/Site.php:538
-msgid "Interactors"
-msgstr ""
-
-#: src/Module/Admin/Site.php:557
-msgid "Database (legacy)"
-msgstr "Database (legacy)"
-
-#: src/Module/Admin/Site.php:588 src/Module/BaseAdmin.php:97
-msgid "Site"
-msgstr "Sito"
-
-#: src/Module/Admin/Site.php:590
-msgid "Republish users to directory"
-msgstr "Ripubblica gli utenti sulla directory"
-
-#: src/Module/Admin/Site.php:591 src/Module/Register.php:139
-msgid "Registration"
-msgstr "Registrazione"
-
-#: src/Module/Admin/Site.php:592
-msgid "File upload"
-msgstr "Caricamento file"
-
-#: src/Module/Admin/Site.php:593
-msgid "Policies"
-msgstr "Politiche"
-
-#: src/Module/Admin/Site.php:595
-msgid "Auto Discovered Contact Directory"
-msgstr "Elenco Contatti Scoperto Automaticamente"
-
-#: src/Module/Admin/Site.php:596
-msgid "Performance"
-msgstr "Performance"
-
-#: src/Module/Admin/Site.php:597
-msgid "Worker"
-msgstr "Worker"
-
-#: src/Module/Admin/Site.php:598
-msgid "Message Relay"
-msgstr "Relay Messaggio"
-
-#: src/Module/Admin/Site.php:599
-msgid "Relocate Instance"
-msgstr "Trasloca Istanza"
-
-#: src/Module/Admin/Site.php:600
-msgid ""
-"<strong>Warning!</strong> Advanced function. Could make this server "
-"unreachable."
-msgstr ""
-
-#: src/Module/Admin/Site.php:604
-msgid "Site name"
-msgstr "Nome del sito"
-
-#: src/Module/Admin/Site.php:605
-msgid "Sender Email"
-msgstr "Mittente email"
-
-#: src/Module/Admin/Site.php:605
-msgid ""
-"The email address your server shall use to send notification emails from."
-msgstr "L'indirizzo email che il tuo server dovrà usare per inviare notifiche via email."
-
-#: src/Module/Admin/Site.php:606
-msgid "Name of the system actor"
-msgstr ""
-
-#: src/Module/Admin/Site.php:606
-msgid ""
-"Name of the internal system account that is used to perform ActivityPub "
-"requests. This must be an unused username. If set, this can't be changed "
-"again."
-msgstr ""
-
-#: src/Module/Admin/Site.php:607
-msgid "Banner/Logo"
-msgstr "Banner/Logo"
-
-#: src/Module/Admin/Site.php:608
-msgid "Email Banner/Logo"
-msgstr ""
-
-#: src/Module/Admin/Site.php:609
-msgid "Shortcut icon"
-msgstr "Icona shortcut"
-
-#: src/Module/Admin/Site.php:609
-msgid "Link to an icon that will be used for browsers."
-msgstr "Link verso un'icona che verrà usata dai browser."
-
-#: src/Module/Admin/Site.php:610
-msgid "Touch icon"
-msgstr "Icona touch"
-
-#: src/Module/Admin/Site.php:610
-msgid "Link to an icon that will be used for tablets and mobiles."
-msgstr "Link verso un'icona che verrà usata dai tablet e i telefonini."
-
-#: src/Module/Admin/Site.php:611
-msgid "Additional Info"
-msgstr "Informazioni aggiuntive"
-
-#: src/Module/Admin/Site.php:611
-#, php-format
-msgid ""
-"For public servers: you can add additional information here that will be "
-"listed at %s/servers."
-msgstr "Per server pubblici: puoi aggiungere informazioni extra che verranno mostrate su %s/servers."
-
-#: src/Module/Admin/Site.php:612
-msgid "System language"
-msgstr "Lingua di sistema"
-
-#: src/Module/Admin/Site.php:613
-msgid "System theme"
-msgstr "Tema di sistema"
-
-#: src/Module/Admin/Site.php:613
-msgid ""
-"Default system theme - may be over-ridden by user profiles - <a "
-"href=\"/admin/themes\" id=\"cnftheme\">Change default theme settings</a>"
-msgstr ""
-
-#: src/Module/Admin/Site.php:614
-msgid "Mobile system theme"
-msgstr "Tema mobile di sistema"
-
-#: src/Module/Admin/Site.php:614
-msgid "Theme for mobile devices"
-msgstr "Tema per dispositivi mobili"
-
-#: src/Module/Admin/Site.php:615 src/Module/Install.php:210
-msgid "SSL link policy"
-msgstr "Gestione link SSL"
-
-#: src/Module/Admin/Site.php:615 src/Module/Install.php:212
-msgid "Determines whether generated links should be forced to use SSL"
-msgstr "Determina se i link generati devono essere forzati a usare SSL"
-
-#: src/Module/Admin/Site.php:616
-msgid "Force SSL"
-msgstr "Forza SSL"
-
-#: src/Module/Admin/Site.php:616
-msgid ""
-"Force all Non-SSL requests to SSL - Attention: on some systems it could lead"
-" to endless loops."
-msgstr "Forza tutte le richieste non SSL su SSL - Attenzione: su alcuni sistemi può portare a loop senza fine"
-
-#: src/Module/Admin/Site.php:617
-msgid "Hide help entry from navigation menu"
-msgstr "Nascondi la voce 'Guida' dal menu di navigazione"
-
-#: src/Module/Admin/Site.php:617
-msgid ""
-"Hides the menu entry for the Help pages from the navigation menu. You can "
-"still access it calling /help directly."
-msgstr "Nasconde la voce per le pagine della guida dal menu di navigazione. E' comunque possibile accedervi richiamando /help direttamente."
-
-#: src/Module/Admin/Site.php:618
-msgid "Single user instance"
-msgstr "Istanza a singolo utente"
-
-#: src/Module/Admin/Site.php:618
-msgid "Make this instance multi-user or single-user for the named user"
-msgstr "Rendi questa istanza multi utente o a singolo utente per l'utente selezionato"
-
-#: src/Module/Admin/Site.php:620
-msgid "File storage backend"
-msgstr "File storage backend"
-
-#: src/Module/Admin/Site.php:620
-msgid ""
-"The backend used to store uploaded data. If you change the storage backend, "
-"you can manually move the existing files. If you do not do so, the files "
-"uploaded before the change will still be available at the old backend. "
-"Please see <a href=\"/help/Settings#1_2_3_1\">the settings documentation</a>"
-" for more information about the choices and the moving procedure."
-msgstr "Il backend utilizzato per memorizzare i file caricati. Se cambi il backend, puoi muovere i file esistenti. Se non lo fai, i file caricati prima della modifica rimarranno memorizzati nel vecchio backend. Vedi  <a href=\"/help/Settings#1_2_3_1\">la documentazione sulle impostazioni</a> per maggiori informazioni riguardo le scelte e la procedura per spostare i file."
-
-#: src/Module/Admin/Site.php:622
-msgid "Maximum image size"
-msgstr "Massima dimensione immagini"
-
-#: src/Module/Admin/Site.php:622
-msgid ""
-"Maximum size in bytes of uploaded images. Default is 0, which means no "
-"limits."
-msgstr "Massima dimensione in byte delle immagini caricate. Il default è 0, cioè nessun limite."
-
-#: src/Module/Admin/Site.php:623
-msgid "Maximum image length"
-msgstr "Massima lunghezza immagine"
-
-#: src/Module/Admin/Site.php:623
-msgid ""
-"Maximum length in pixels of the longest side of uploaded images. Default is "
-"-1, which means no limits."
-msgstr "Massima lunghezza in pixel del lato più lungo delle immagini caricate. Predefinito a -1, ovvero nessun limite."
-
-#: src/Module/Admin/Site.php:624
-msgid "JPEG image quality"
-msgstr "Qualità immagini JPEG"
-
-#: src/Module/Admin/Site.php:624
-msgid ""
-"Uploaded JPEGS will be saved at this quality setting [0-100]. Default is "
-"100, which is full quality."
-msgstr "Le immagini JPEG caricate verranno salvate con questa qualità [0-100]. Predefinito è 100, ovvero qualità piena."
-
-#: src/Module/Admin/Site.php:626
-msgid "Register policy"
-msgstr "Politica di registrazione"
-
-#: src/Module/Admin/Site.php:627
-msgid "Maximum Daily Registrations"
-msgstr "Massime registrazioni giornaliere"
-
-#: src/Module/Admin/Site.php:627
-msgid ""
-"If registration is permitted above, this sets the maximum number of new user"
-" registrations to accept per day.  If register is set to closed, this "
-"setting has no effect."
-msgstr "Se la registrazione è permessa, qui si definisce il massimo numero di nuovi utenti registrati da accettare giornalmente. Se la registrazione è chiusa, questa impostazione non ha effetto."
-
-#: src/Module/Admin/Site.php:628
-msgid "Register text"
-msgstr "Testo registrazione"
-
-#: src/Module/Admin/Site.php:628
-msgid ""
-"Will be displayed prominently on the registration page. You can use BBCode "
-"here."
-msgstr "Sarà mostrato ben visibile nella pagina di registrazione. Puoi usare BBCode."
-
-#: src/Module/Admin/Site.php:629
-msgid "Forbidden Nicknames"
-msgstr "Nomi utente Vietati"
-
-#: src/Module/Admin/Site.php:629
-msgid ""
-"Comma separated list of nicknames that are forbidden from registration. "
-"Preset is a list of role names according RFC 2142."
-msgstr "Lista separata da virgola di nomi utente che sono vietati nella registrazione. Il valore preimpostato è una lista di nomi di ruoli secondo RFC 2142."
-
-#: src/Module/Admin/Site.php:630
-msgid "Accounts abandoned after x days"
-msgstr "Account abbandonati dopo x giorni"
-
-#: src/Module/Admin/Site.php:630
-msgid ""
-"Will not waste system resources polling external sites for abandonded "
-"accounts. Enter 0 for no time limit."
-msgstr "Non spreca risorse di sistema controllando siti esterni per gli account abbandonati. Immettere 0 per nessun limite di tempo."
-
-#: src/Module/Admin/Site.php:631
-msgid "Allowed friend domains"
-msgstr "Domini amici consentiti"
-
-#: src/Module/Admin/Site.php:631
-msgid ""
-"Comma separated list of domains which are allowed to establish friendships "
-"with this site. Wildcards are accepted. Empty to allow any domains"
-msgstr "Elenco separato da virgola dei domini che possono stabilire amicizie con questo sito. Sono accettati caratteri jolly. Vuoto per accettare qualsiasi dominio."
-
-#: src/Module/Admin/Site.php:632
-msgid "Allowed email domains"
-msgstr "Domini email consentiti"
-
-#: src/Module/Admin/Site.php:632
-msgid ""
-"Comma separated list of domains which are allowed in email addresses for "
-"registrations to this site. Wildcards are accepted. Empty to allow any "
-"domains"
-msgstr "Elenco separato da virgola dei domini permessi come indirizzi email in fase di registrazione a questo sito. Sono accettati caratteri jolly. Lascalo vuoto per accettare qualsiasi dominio."
-
-#: src/Module/Admin/Site.php:633
-msgid "No OEmbed rich content"
-msgstr "Nessun contenuto ricco da OEmbed"
-
-#: src/Module/Admin/Site.php:633
-msgid ""
-"Don't show the rich content (e.g. embedded PDF), except from the domains "
-"listed below."
-msgstr "Non mostrare il contenuto ricco (p.e. PDF), tranne che dai domini elencati di seguito."
-
-#: src/Module/Admin/Site.php:634
-msgid "Allowed OEmbed domains"
-msgstr "Domini OEmbed consentiti"
-
-#: src/Module/Admin/Site.php:634
-msgid ""
-"Comma separated list of domains which oembed content is allowed to be "
-"displayed. Wildcards are accepted."
-msgstr "Elenco separato da virgola di domini il cui contenuto OEmbed verrà visualizzato. Sono permesse wildcard."
-
-#: src/Module/Admin/Site.php:635
-msgid "Block public"
-msgstr "Blocca pagine pubbliche"
-
-#: src/Module/Admin/Site.php:635
-msgid ""
-"Check to block public access to all otherwise public personal pages on this "
-"site unless you are currently logged in."
-msgstr "Seleziona per bloccare l'accesso pubblico a tutte le pagine personali di questo sito, a meno di essere loggato."
-
-#: src/Module/Admin/Site.php:636
-msgid "Force publish"
-msgstr "Forza pubblicazione"
-
-#: src/Module/Admin/Site.php:636
-msgid ""
-"Check to force all profiles on this site to be listed in the site directory."
-msgstr "Seleziona per forzare tutti i profili di questo sito ad essere compresi  nell'elenco di questo sito."
-
-#: src/Module/Admin/Site.php:636
-msgid "Enabling this may violate privacy laws like the GDPR"
-msgstr "Abilitare questo potrebbe violare leggi sulla privacy come il GDPR"
-
-#: src/Module/Admin/Site.php:637
-msgid "Global directory URL"
-msgstr "URL della directory globale"
-
-#: src/Module/Admin/Site.php:637
-msgid ""
-"URL to the global directory. If this is not set, the global directory is "
-"completely unavailable to the application."
-msgstr "URL dell'elenco globale. Se vuoto, l'elenco globale sarà completamente disabilitato."
-
-#: src/Module/Admin/Site.php:638
-msgid "Private posts by default for new users"
-msgstr "Post privati di default per i nuovi utenti"
-
-#: src/Module/Admin/Site.php:638
-msgid ""
-"Set default post permissions for all new members to the default privacy "
-"group rather than public."
-msgstr "Imposta i permessi predefiniti dei post per tutti i nuovi utenti come privati per il gruppo predefinito, invece che pubblici."
-
-#: src/Module/Admin/Site.php:639
-msgid "Don't include post content in email notifications"
-msgstr "Non includere il contenuto dei post nelle notifiche via email"
-
-#: src/Module/Admin/Site.php:639
-msgid ""
-"Don't include the content of a post/comment/private message/etc. in the "
-"email notifications that are sent out from this site, as a privacy measure."
-msgstr "Non include il contenuti del post/commento/messaggio privato/etc. nelle notifiche email che sono inviate da questo sito, per privacy"
-
-#: src/Module/Admin/Site.php:640
-msgid "Disallow public access to addons listed in the apps menu."
-msgstr "Disabilita l'accesso pubblico ai plugin raccolti nel menu apps."
-
-#: src/Module/Admin/Site.php:640
-msgid ""
-"Checking this box will restrict addons listed in the apps menu to members "
-"only."
-msgstr "Selezionando questo box si limiterà ai soli membri l'accesso ai componenti aggiuntivi nel menu applicazioni"
-
-#: src/Module/Admin/Site.php:641
-msgid "Don't embed private images in posts"
-msgstr "Non inglobare immagini private nei post"
-
-#: src/Module/Admin/Site.php:641
-msgid ""
-"Don't replace locally-hosted private photos in posts with an embedded copy "
-"of the image. This means that contacts who receive posts containing private "
-"photos will have to authenticate and load each image, which may take a "
-"while."
-msgstr "Non sostituire le foto locali nei post con una copia incorporata dell'immagine. Questo significa che i contatti che riceveranno i post contenenti foto private dovranno autenticarsi e caricare ogni immagine, cosa che può richiedere un po' di tempo."
-
-#: src/Module/Admin/Site.php:642
-msgid "Explicit Content"
-msgstr "Contenuto Esplicito"
-
-#: src/Module/Admin/Site.php:642
-msgid ""
-"Set this to announce that your node is used mostly for explicit content that"
-" might not be suited for minors. This information will be published in the "
-"node information and might be used, e.g. by the global directory, to filter "
-"your node from listings of nodes to join. Additionally a note about this "
-"will be shown at the user registration page."
-msgstr "Imposta questo per avvisare che il tuo noto è usato principalmente per contenuto esplicito che potrebbe non essere adatto a minori. Questa informazione sarà pubblicata nella pagina di informazioni sul noto e potrà essere usata, per esempio nella directory globale, per filtrare il tuo nodo dalla lista di nodi su cui registrarsi. In più, una nota sarà mostrata nella pagina di registrazione."
-
-#: src/Module/Admin/Site.php:643
-msgid "Allow Users to set remote_self"
-msgstr "Permetti agli utenti di impostare 'io remoto'"
-
-#: src/Module/Admin/Site.php:643
-msgid ""
-"With checking this, every user is allowed to mark every contact as a "
-"remote_self in the repair contact dialog. Setting this flag on a contact "
-"causes mirroring every posting of that contact in the users stream."
-msgstr "Selezionando questo, a tutti gli utenti sarà permesso di impostare qualsiasi contatto come 'io remoto' nella pagina di modifica del contatto. Impostare questa opzione fa si che tutti i messaggi di quel contatto vengano ripetuti nello stream dell'utente."
-
-#: src/Module/Admin/Site.php:644
-msgid "Block multiple registrations"
-msgstr "Blocca registrazioni multiple"
-
-#: src/Module/Admin/Site.php:644
-msgid "Disallow users to register additional accounts for use as pages."
-msgstr "Non permette all'utente di registrare account extra da usare come pagine."
-
-#: src/Module/Admin/Site.php:645
-msgid "Disable OpenID"
-msgstr "Disabilita OpenID"
-
-#: src/Module/Admin/Site.php:645
-msgid "Disable OpenID support for registration and logins."
-msgstr "Disabilita supporto OpenID per la registrazione e i login."
-
-#: src/Module/Admin/Site.php:646
-msgid "No Fullname check"
-msgstr "No controllo nome completo"
-
-#: src/Module/Admin/Site.php:646
-msgid ""
-"Allow users to register without a space between the first name and the last "
-"name in their full name."
-msgstr "Permetti agli utenti di registrarsi senza uno spazio tra il nome e il cognome nel loro nome completo."
-
-#: src/Module/Admin/Site.php:647
-msgid "Community pages for visitors"
-msgstr "Pagina comunità per i visitatori"
-
-#: src/Module/Admin/Site.php:647
-msgid ""
-"Which community pages should be available for visitors. Local users always "
-"see both pages."
-msgstr "Quale pagina comunità verrà mostrata ai visitatori. Gli utenti locali vedranno sempre entrambe le pagine."
-
-#: src/Module/Admin/Site.php:648
-msgid "Posts per user on community page"
-msgstr "Messaggi per utente nella pagina Comunità"
-
-#: src/Module/Admin/Site.php:648
-msgid ""
-"The maximum number of posts per user on the community page. (Not valid for "
-"\"Global Community\")"
-msgstr ""
-
-#: src/Module/Admin/Site.php:649
-msgid "Disable OStatus support"
-msgstr "Disabilità supporto OStatus"
-
-#: src/Module/Admin/Site.php:649
-msgid ""
-"Disable built-in OStatus (StatusNet, GNU Social etc.) compatibility. All "
-"communications in OStatus are public, so privacy warnings will be "
-"occasionally displayed."
-msgstr "Disabilita la compatibilità integrata a OStatus (StatusNet, GNU Social etc.). Tutte le comunicazioni OStatus sono pubbliche, quindi se abilitato, occasionalmente verranno mostrati degli avvisi riguardanti la privacy dei messaggi."
-
-#: src/Module/Admin/Site.php:650
-msgid "OStatus support can only be enabled if threading is enabled."
-msgstr "Il supporto OStatus può essere abilitato solo se è abilitato il threading."
-
-#: src/Module/Admin/Site.php:652
-msgid ""
-"Diaspora support can't be enabled because Friendica was installed into a sub"
-" directory."
-msgstr "Il supporto a Diaspora non può essere abilitato perché Friendica è stato installato in una sotto directory."
-
-#: src/Module/Admin/Site.php:653
-msgid "Enable Diaspora support"
-msgstr "Abilita il supporto a Diaspora"
-
-#: src/Module/Admin/Site.php:653
-msgid "Provide built-in Diaspora network compatibility."
-msgstr "Fornisce compatibilità con il network Diaspora."
-
-#: src/Module/Admin/Site.php:654
-msgid "Only allow Friendica contacts"
-msgstr "Permetti solo contatti Friendica"
-
-#: src/Module/Admin/Site.php:654
-msgid ""
-"All contacts must use Friendica protocols. All other built-in communication "
-"protocols disabled."
-msgstr "Tutti i contatti devono usare il protocollo di Friendica. Tutti gli altri protocolli sono disabilitati."
-
-#: src/Module/Admin/Site.php:655
-msgid "Verify SSL"
-msgstr "Verifica SSL"
-
-#: src/Module/Admin/Site.php:655
-msgid ""
-"If you wish, you can turn on strict certificate checking. This will mean you"
-" cannot connect (at all) to self-signed SSL sites."
-msgstr "Se vuoi, puoi abilitare il controllo rigoroso dei certificati.Questo significa che non potrai collegarti (del tutto) con siti con certificati SSL auto-firmati."
-
-#: src/Module/Admin/Site.php:656
-msgid "Proxy user"
-msgstr "Utente Proxy"
-
-#: src/Module/Admin/Site.php:657
-msgid "Proxy URL"
-msgstr "URL Proxy"
-
-#: src/Module/Admin/Site.php:658
-msgid "Network timeout"
-msgstr "Timeout rete"
-
-#: src/Module/Admin/Site.php:658
-msgid "Value is in seconds. Set to 0 for unlimited (not recommended)."
-msgstr "Valore in secondi. Imposta a 0 per illimitato (non raccomandato)."
-
-#: src/Module/Admin/Site.php:659
-msgid "Maximum Load Average"
-msgstr "Massimo carico medio"
-
-#: src/Module/Admin/Site.php:659
-#, php-format
-msgid ""
-"Maximum system load before delivery and poll processes are deferred - "
-"default %d."
-msgstr ""
-
-#: src/Module/Admin/Site.php:660
-msgid "Maximum Load Average (Frontend)"
-msgstr "Media Massimo Carico (Frontend)"
-
-#: src/Module/Admin/Site.php:660
-msgid "Maximum system load before the frontend quits service - default 50."
-msgstr "Massimo carico di sistema prima che il frontend fermi il servizio - default 50."
-
-#: src/Module/Admin/Site.php:661
-msgid "Minimal Memory"
-msgstr "Memoria Minima"
-
-#: src/Module/Admin/Site.php:661
-msgid ""
-"Minimal free memory in MB for the worker. Needs access to /proc/meminfo - "
-"default 0 (deactivated)."
-msgstr "Minima memoria libera in MB per il worker. Necessita di avere accesso a /proc/meminfo - default 0 (disabilitato)."
-
-#: src/Module/Admin/Site.php:662
-msgid "Periodically optimize tables"
-msgstr ""
-
-#: src/Module/Admin/Site.php:662
-msgid "Periodically optimize tables like the cache and the workerqueue"
-msgstr ""
-
-#: src/Module/Admin/Site.php:664
-msgid "Discover followers/followings from contacts"
-msgstr ""
-
-#: src/Module/Admin/Site.php:664
-msgid ""
-"If enabled, contacts are checked for their followers and following contacts."
-msgstr ""
-
-#: src/Module/Admin/Site.php:665
-msgid "None - deactivated"
-msgstr ""
-
-#: src/Module/Admin/Site.php:666
-msgid ""
-"Local contacts - contacts of our local contacts are discovered for their "
-"followers/followings."
-msgstr ""
-
-#: src/Module/Admin/Site.php:667
-msgid ""
-"Interactors - contacts of our local contacts and contacts who interacted on "
-"locally visible postings are discovered for their followers/followings."
-msgstr ""
-
-#: src/Module/Admin/Site.php:669
-msgid "Synchronize the contacts with the directory server"
-msgstr ""
-
-#: src/Module/Admin/Site.php:669
-msgid ""
-"if enabled, the system will check periodically for new contacts on the "
-"defined directory server."
-msgstr ""
-
-#: src/Module/Admin/Site.php:671
-msgid "Days between requery"
-msgstr "Giorni tra le richieste"
-
-#: src/Module/Admin/Site.php:671
-msgid "Number of days after which a server is requeried for his contacts."
-msgstr "Numero di giorni dopo i quali al server vengono richiesti i suoi contatti."
-
-#: src/Module/Admin/Site.php:672
-msgid "Discover contacts from other servers"
-msgstr "Trova contatti dagli altri server"
-
-#: src/Module/Admin/Site.php:672
-msgid ""
-"Periodically query other servers for contacts. The system queries Friendica,"
-" Mastodon and Hubzilla servers."
-msgstr ""
-
-#: src/Module/Admin/Site.php:673
-msgid "Search the local directory"
-msgstr "Cerca la directory locale"
-
-#: src/Module/Admin/Site.php:673
-msgid ""
-"Search the local directory instead of the global directory. When searching "
-"locally, every search will be executed on the global directory in the "
-"background. This improves the search results when the search is repeated."
-msgstr "Cerca nella directory locale invece che nella directory globale. Durante la ricerca a livello locale, ogni ricerca verrà eseguita sulla directory globale in background. Ciò migliora i risultati della ricerca quando la ricerca viene ripetuta."
-
-#: src/Module/Admin/Site.php:675
-msgid "Publish server information"
-msgstr "Pubblica informazioni server"
-
-#: src/Module/Admin/Site.php:675
-msgid ""
-"If enabled, general server and usage data will be published. The data "
-"contains the name and version of the server, number of users with public "
-"profiles, number of posts and the activated protocols and connectors. See <a"
-" href=\"http://the-federation.info/\">the-federation.info</a> for details."
-msgstr ""
-
-#: src/Module/Admin/Site.php:677
-msgid "Check upstream version"
-msgstr "Controlla versione upstream"
-
-#: src/Module/Admin/Site.php:677
-msgid ""
-"Enables checking for new Friendica versions at github. If there is a new "
-"version, you will be informed in the admin panel overview."
-msgstr "Abilita il controllo di nuove versioni di Friendica su Github. Se sono disponibili nuove versioni, ne sarai informato nel pannello Panoramica dell'amministrazione."
-
-#: src/Module/Admin/Site.php:678
-msgid "Suppress Tags"
-msgstr "Sopprimi Tags"
-
-#: src/Module/Admin/Site.php:678
-msgid "Suppress showing a list of hashtags at the end of the posting."
-msgstr "Non mostra la lista di hashtag in coda al messaggio"
-
-#: src/Module/Admin/Site.php:679
-msgid "Clean database"
-msgstr "Pulisci database"
-
-#: src/Module/Admin/Site.php:679
-msgid ""
-"Remove old remote items, orphaned database records and old content from some"
-" other helper tables."
-msgstr "Rimuove i i vecchi elementi remoti, i record del database orfani e il vecchio contenuto da alcune tabelle di supporto."
-
-#: src/Module/Admin/Site.php:680
-msgid "Lifespan of remote items"
-msgstr "Durata della vita di oggetti remoti"
-
-#: src/Module/Admin/Site.php:680
-msgid ""
-"When the database cleanup is enabled, this defines the days after which "
-"remote items will be deleted. Own items, and marked or filed items are "
-"always kept. 0 disables this behaviour."
-msgstr "Quando la pulizia del database è abilitata, questa impostazione definisce quali elementi remoti saranno cancellati. I propri elementi e quelli marcati preferiti o salvati in cartelle saranno sempre mantenuti. Il valore 0 disabilita questa funzionalità."
-
-#: src/Module/Admin/Site.php:681
-msgid "Lifespan of unclaimed items"
-msgstr "Durata della vita di oggetti non reclamati"
-
-#: src/Module/Admin/Site.php:681
-msgid ""
-"When the database cleanup is enabled, this defines the days after which "
-"unclaimed remote items (mostly content from the relay) will be deleted. "
-"Default value is 90 days. Defaults to the general lifespan value of remote "
-"items if set to 0."
-msgstr "Quando la pulizia del database è abilitata, questa impostazione definisce dopo quanti giorni gli elementi remoti non reclamanti (principalmente il contenuto dai relay) sarà cancellato. Il valore di default è 90 giorni. Se impostato a 0, verrà utilizzato il valore della durata della vita degli elementi remoti."
-
-#: src/Module/Admin/Site.php:682
-msgid "Lifespan of raw conversation data"
-msgstr "Durata della vita di dati di conversazione grezzi"
-
-#: src/Module/Admin/Site.php:682
-msgid ""
-"The conversation data is used for ActivityPub and OStatus, as well as for "
-"debug purposes. It should be safe to remove it after 14 days, default is 90 "
-"days."
-msgstr "I dati di conversazione sono usati per ActivityPub e OStatus, come anche per necessità di debug. Dovrebbe essere sicuro rimuoverli dopo 14 giorni. Il default è 90 giorni."
-
-#: src/Module/Admin/Site.php:683
-msgid "Path to item cache"
-msgstr "Percorso cache elementi"
-
-#: src/Module/Admin/Site.php:683
-msgid "The item caches buffers generated bbcode and external images."
-msgstr "La cache degli elementi memorizza il bbcode generato e le immagini esterne."
-
-#: src/Module/Admin/Site.php:684
-msgid "Cache duration in seconds"
-msgstr "Durata della cache in secondi"
-
-#: src/Module/Admin/Site.php:684
-msgid ""
-"How long should the cache files be hold? Default value is 86400 seconds (One"
-" day). To disable the item cache, set the value to -1."
-msgstr "Quanto a lungo devono essere mantenuti i file di cache? Il valore predefinito è 86400 secondi (un giorno). Per disabilitare la cache, imposta il valore a -1."
-
-#: src/Module/Admin/Site.php:685
-msgid "Maximum numbers of comments per post"
-msgstr "Numero massimo di commenti per post"
-
-#: src/Module/Admin/Site.php:685
-msgid "How much comments should be shown for each post? Default value is 100."
-msgstr "Quanti commenti devono essere mostrati per ogni post? Default : 100."
-
-#: src/Module/Admin/Site.php:686
-msgid "Maximum numbers of comments per post on the display page"
-msgstr ""
-
-#: src/Module/Admin/Site.php:686
-msgid ""
-"How many comments should be shown on the single view for each post? Default "
-"value is 1000."
-msgstr ""
-
-#: src/Module/Admin/Site.php:687
-msgid "Temp path"
-msgstr "Percorso file temporanei"
-
-#: src/Module/Admin/Site.php:687
-msgid ""
-"If you have a restricted system where the webserver can't access the system "
-"temp path, enter another path here."
-msgstr "Se si dispone di un sistema ristretto in cui il server web non può accedere al percorso temporaneo di sistema, inserire un altro percorso qui."
-
-#: src/Module/Admin/Site.php:688
-msgid "Disable picture proxy"
-msgstr "Disabilita il proxy immagini"
-
-#: src/Module/Admin/Site.php:688
-msgid ""
-"The picture proxy increases performance and privacy. It shouldn't be used on"
-" systems with very low bandwidth."
-msgstr "Il proxy immagini aumenta le performance e la privacy. Non dovrebbe essere usato su server con poca banda disponibile."
-
-#: src/Module/Admin/Site.php:689
-msgid "Only search in tags"
-msgstr "Cerca solo nei tag"
-
-#: src/Module/Admin/Site.php:689
-msgid "On large systems the text search can slow down the system extremely."
-msgstr "Su server con molti dati, la ricerca nel testo può estremamente rallentare il sistema."
-
-#: src/Module/Admin/Site.php:691
-msgid "New base url"
-msgstr "Nuovo url base"
-
-#: src/Module/Admin/Site.php:691
-msgid ""
-"Change base url for this server. Sends relocate message to all Friendica and"
-" Diaspora* contacts of all users."
-msgstr "Cambia l'URL base di questo server. Invia il messaggio di trasloco a tutti i contatti Friendica e Diaspora* di tutti gli utenti."
-
-#: src/Module/Admin/Site.php:693
-msgid "RINO Encryption"
-msgstr "Crittografia RINO"
-
-#: src/Module/Admin/Site.php:693
-msgid "Encryption layer between nodes."
-msgstr "Crittografia delle comunicazioni tra nodi."
-
-#: src/Module/Admin/Site.php:693 src/Module/Admin/Site.php:703
-#: src/Module/Contact.php:552 src/Module/Settings/TwoFactor/Index.php:113
-msgid "Disabled"
-msgstr "Disabilitato"
-
-#: src/Module/Admin/Site.php:693
-msgid "Enabled"
-msgstr "Abilitato"
-
-#: src/Module/Admin/Site.php:695
-msgid "Maximum number of parallel workers"
-msgstr "Massimo numero di lavori in parallelo"
-
-#: src/Module/Admin/Site.php:695
-#, php-format
-msgid ""
-"On shared hosters set this to %d. On larger systems, values of %d are great."
-" Default value is %d."
-msgstr "Con hosting condiviso, imposta a %d. Su sistemi più grandi, vanno bene valori come %d. Il valore di default è %d."
-
-#: src/Module/Admin/Site.php:696
-msgid "Don't use \"proc_open\" with the worker"
-msgstr ""
-
-#: src/Module/Admin/Site.php:696
-msgid ""
-"Enable this if your system doesn't allow the use of \"proc_open\". This can "
-"happen on shared hosters. If this is enabled you should increase the "
-"frequency of worker calls in your crontab."
-msgstr ""
-
-#: src/Module/Admin/Site.php:697
-msgid "Enable fastlane"
-msgstr "Abilita fastlane"
-
-#: src/Module/Admin/Site.php:697
-msgid ""
-"When enabed, the fastlane mechanism starts an additional worker if processes"
-" with higher priority are blocked by processes of lower priority."
-msgstr "Quando abilitato, il meccanismo di fastlane avvia processi aggiuntivi se processi con priorità più alta sono bloccati da processi con priorità più bassa."
-
-#: src/Module/Admin/Site.php:698
-msgid "Enable frontend worker"
-msgstr "Abilita worker da frontend"
-
-#: src/Module/Admin/Site.php:698
-#, php-format
-msgid ""
-"When enabled the Worker process is triggered when backend access is "
-"performed (e.g. messages being delivered). On smaller sites you might want "
-"to call %s/worker on a regular basis via an external cron job. You should "
-"only enable this option if you cannot utilize cron/scheduled jobs on your "
-"server."
-msgstr ""
-
-#: src/Module/Admin/Site.php:700
-msgid "Subscribe to relay"
-msgstr "Inscrivi a un relay"
-
-#: src/Module/Admin/Site.php:700
-msgid ""
-"Enables the receiving of public posts from the relay. They will be included "
-"in the search, subscribed tags and on the global community page."
-msgstr "Abilita la ricezione dei post pubblici dal relay. Saranno inclusi nelle ricerche, nei tag sottoscritti e nella pagina comunità globale."
-
-#: src/Module/Admin/Site.php:701
-msgid "Relay server"
-msgstr "Server relay"
-
-#: src/Module/Admin/Site.php:701
-msgid ""
-"Address of the relay server where public posts should be send to. For "
-"example https://relay.diasp.org"
-msgstr "Indirizzo del server relay dove i post pubblici verranno inviati. Per esempio https://relay.diasp.org"
-
-#: src/Module/Admin/Site.php:702
-msgid "Direct relay transfer"
-msgstr "Trasferimento relay diretto"
-
-#: src/Module/Admin/Site.php:702
-msgid ""
-"Enables the direct transfer to other servers without using the relay servers"
-msgstr "Abilita il trasferimento diretto agli altri server senza utilizzare i server relay."
-
-#: src/Module/Admin/Site.php:703
-msgid "Relay scope"
-msgstr "Ambito del relay"
-
-#: src/Module/Admin/Site.php:703
-msgid ""
-"Can be \"all\" or \"tags\". \"all\" means that every public post should be "
-"received. \"tags\" means that only posts with selected tags should be "
-"received."
-msgstr ""
-
-#: src/Module/Admin/Site.php:703
-msgid "all"
-msgstr "tutti"
-
-#: src/Module/Admin/Site.php:703
-msgid "tags"
-msgstr "tags"
-
-#: src/Module/Admin/Site.php:704
-msgid "Server tags"
-msgstr "Tags server"
-
-#: src/Module/Admin/Site.php:704
-msgid "Comma separated list of tags for the \"tags\" subscription."
-msgstr ""
-
-#: src/Module/Admin/Site.php:705
-msgid "Allow user tags"
-msgstr "Permetti tag utente"
-
-#: src/Module/Admin/Site.php:705
-msgid ""
-"If enabled, the tags from the saved searches will used for the \"tags\" "
-"subscription in addition to the \"relay_server_tags\"."
-msgstr ""
-
-#: src/Module/Admin/Site.php:708
-msgid "Start Relocation"
-msgstr "Inizia il Trasloco"
-
-#: src/Module/Admin/Summary.php:53
-#, php-format
-msgid "Template engine (%s) error: %s"
-msgstr ""
-
-#: src/Module/Admin/Summary.php:57
-#, php-format
-msgid ""
-"Your DB still runs with MyISAM tables. You should change the engine type to "
-"InnoDB. As Friendica will use InnoDB only features in the future, you should"
-" change this! See <a href=\"%s\">here</a> for a guide that may be helpful "
-"converting the table engines. You may also use the command <tt>php "
-"bin/console.php dbstructure toinnodb</tt> of your Friendica installation for"
-" an automatic conversion.<br />"
-msgstr "Stai ancora usando tabelle MyISAM. Dovresti cambiare il tipo motore a InnoDB. Siccome Friendica userà funzionalità specifiche di InnoDB nel futuro, dovresti modificarlo. Vedi <a href=\"%s\">qui</a>nel per una guida che puo' esserti utile nel convertire il motore delle tabelle. Puoi anche usare il comando <tt>php bin/console.php dbstructure toinnodb</tt> della tua installazione di Friendica per eseguire una conversione automatica. <br />"
-
-#: src/Module/Admin/Summary.php:62
-#, php-format
-msgid ""
-"Your DB still runs with InnoDB tables in the Antelope file format. You "
-"should change the file format to Barracuda. Friendica is using features that"
-" are not provided by the Antelope format. See <a href=\"%s\">here</a> for a "
-"guide that may be helpful converting the table engines. You may also use the"
-" command <tt>php bin/console.php dbstructure toinnodb</tt> of your Friendica"
-" installation for an automatic conversion.<br />"
-msgstr ""
-
-#: src/Module/Admin/Summary.php:71
-#, php-format
-msgid ""
-"Your table_definition_cache is too low (%d). This can lead to the database "
-"error \"Prepared statement needs to be re-prepared\". Please set it at least"
-" to %d (or -1 for autosizing). See <a href=\"%s\">here</a> for more "
-"information.<br />"
-msgstr ""
-
-#: src/Module/Admin/Summary.php:80
-#, php-format
-msgid ""
-"There is a new version of Friendica available for download. Your current "
-"version is %1$s, upstream version is %2$s"
-msgstr "È disponibile per il download una nuova versione di Friendica. La tua versione è %1$s, la versione upstream è %2$s"
-
-#: src/Module/Admin/Summary.php:89
-msgid ""
-"The database update failed. Please run \"php bin/console.php dbstructure "
-"update\" from the command line and have a look at the errors that might "
-"appear."
-msgstr "L'aggiornamento del database è fallito. Esegui \"php bin/console.php dbstructure update\" dalla riga di comando per poter vedere gli eventuali errori che potrebbero apparire."
-
-#: src/Module/Admin/Summary.php:93
-msgid ""
-"The last update failed. Please run \"php bin/console.php dbstructure "
-"update\" from the command line and have a look at the errors that might "
-"appear. (Some of the errors are possibly inside the logfile.)"
-msgstr "L'ultimo aggiornamento non è riuscito. Per favore esegui \"php bin/console.php dbstructure update\" dal terminale e dai un'occhiata agli errori che potrebbe mostrare. (Alcuni di questi errori potrebbero essere nei file di log.)"
-
-#: src/Module/Admin/Summary.php:98
-msgid "The worker was never executed. Please check your database structure!"
-msgstr "Il worker non è mai stato eseguito. Controlla la struttura del tuo database!"
-
-#: src/Module/Admin/Summary.php:100
-#, php-format
-msgid ""
-"The last worker execution was on %s UTC. This is older than one hour. Please"
-" check your crontab settings."
-msgstr "L'ultima esecuzione del worker è stata alle %sUTC, ovvero più di un'ora fa. Controlla le impostazioni del tuo crontab."
-
-#: src/Module/Admin/Summary.php:105
-#, php-format
-msgid ""
-"Friendica's configuration now is stored in config/local.config.php, please "
-"copy config/local-sample.config.php and move your config from "
-"<code>.htconfig.php</code>. See <a href=\"%s\">the Config help page</a> for "
-"help with the transition."
-msgstr "La configurazione di Friendica è adesso salvata in config/local.config.php: copia config/local-sample.config.php e sposta la tua configurazione da <code>.htconfig.php</code>. Vedi <a href=\"%s\">la pagina della guida sulla Configurazione</a> per avere aiuto con la transizione."
-
-#: src/Module/Admin/Summary.php:109
-#, php-format
-msgid ""
-"Friendica's configuration now is stored in config/local.config.php, please "
-"copy config/local-sample.config.php and move your config from "
-"<code>config/local.ini.php</code>. See <a href=\"%s\">the Config help "
-"page</a> for help with the transition."
-msgstr "La configurazione di Friendica è adesso salvata in config/local.config.php: copia config/local-sample.config.php e sposta la tua configurazione da <code>config/local.ini.php</code>. Vedi <a href=\"%s\">la pagina della guida sulla Configurazione</a> per avere aiuto con la transizione."
-
-#: src/Module/Admin/Summary.php:115
-#, php-format
-msgid ""
-"<a href=\"%s\">%s</a> is not reachable on your system. This is a severe "
-"configuration issue that prevents server to server communication. See <a "
-"href=\"%s\">the installation page</a> for help."
-msgstr "<a href=\"%s\">%s</a> non è raggiungibile sul tuo sistema. È un grave problema di configurazione che impedisce la comunicazione da server a server. Vedi <a href=\"%s\">la pagina sull'installazione</a> per un aiuto."
-
-#: src/Module/Admin/Summary.php:133
-#, php-format
-msgid "The logfile '%s' is not usable. No logging possible (error: '%s')"
-msgstr ""
-
-#: src/Module/Admin/Summary.php:147
-#, php-format
-msgid ""
-"The debug logfile '%s' is not usable. No logging possible (error: '%s')"
-msgstr ""
-
-#: src/Module/Admin/Summary.php:163
-#, php-format
-msgid ""
-"Friendica's system.basepath was updated from '%s' to '%s'. Please remove the"
-" system.basepath from your db to avoid differences."
-msgstr ""
-
-#: src/Module/Admin/Summary.php:171
-#, php-format
-msgid ""
-"Friendica's current system.basepath '%s' is wrong and the config file '%s' "
-"isn't used."
-msgstr ""
-
-#: src/Module/Admin/Summary.php:179
-#, php-format
-msgid ""
-"Friendica's current system.basepath '%s' is not equal to the config file "
-"'%s'. Please fix your configuration."
-msgstr ""
-
-#: src/Module/Admin/Summary.php:186
-msgid "Normal Account"
-msgstr "Account normale"
-
-#: src/Module/Admin/Summary.php:187
-msgid "Automatic Follower Account"
-msgstr "Account Follower Automatico"
-
-#: src/Module/Admin/Summary.php:188
-msgid "Public Forum Account"
-msgstr "Account Forum Publico"
-
-#: src/Module/Admin/Summary.php:189
-msgid "Automatic Friend Account"
-msgstr "Account per amicizia automatizzato"
-
-#: src/Module/Admin/Summary.php:190
-msgid "Blog Account"
-msgstr "Account Blog"
-
-#: src/Module/Admin/Summary.php:191
-msgid "Private Forum Account"
-msgstr "Account Forum Privato"
-
-#: src/Module/Admin/Summary.php:211
-msgid "Message queues"
-msgstr "Code messaggi"
-
-#: src/Module/Admin/Summary.php:217
-msgid "Server Settings"
-msgstr "Impostazioni Server"
-
-#: src/Module/Admin/Summary.php:231 src/Repository/ProfileField.php:285
-msgid "Summary"
-msgstr "Sommario"
-
-#: src/Module/Admin/Summary.php:233
-msgid "Registered users"
-msgstr "Utenti registrati"
-
-#: src/Module/Admin/Summary.php:235
-msgid "Pending registrations"
-msgstr "Registrazioni in attesa"
-
-#: src/Module/Admin/Summary.php:236
-msgid "Version"
-msgstr "Versione"
-
-#: src/Module/Admin/Summary.php:240
-msgid "Active addons"
-msgstr "Addon attivi"
-
-#: src/Module/Admin/Themes/Details.php:88 src/Module/Admin/Themes/Index.php:65
-#, php-format
-msgid "Theme %s disabled."
-msgstr ""
-
-#: src/Module/Admin/Themes/Details.php:90 src/Module/Admin/Themes/Index.php:67
-#, php-format
-msgid "Theme %s successfully enabled."
-msgstr ""
-
-#: src/Module/Admin/Themes/Details.php:92 src/Module/Admin/Themes/Index.php:69
-#, php-format
-msgid "Theme %s failed to install."
-msgstr ""
-
-#: src/Module/Admin/Themes/Details.php:114
-msgid "Screenshot"
-msgstr "Anteprima"
-
-#: src/Module/Admin/Themes/Details.php:122
-#: src/Module/Admin/Themes/Index.php:112 src/Module/BaseAdmin.php:100
-msgid "Themes"
-msgstr "Temi"
-
-#: src/Module/Admin/Themes/Embed.php:84
-msgid "Unknown theme."
-msgstr ""
-
-#: src/Module/Admin/Themes/Index.php:51
-msgid "Themes reloaded"
-msgstr ""
-
-#: src/Module/Admin/Themes/Index.php:114
-msgid "Reload active themes"
-msgstr "Ricarica i temi attivi"
-
-#: src/Module/Admin/Themes/Index.php:119
-#, php-format
-msgid "No themes found on the system. They should be placed in %1$s"
-msgstr "Non sono stati trovati temi sul tuo sistema. Dovrebbero essere in %1$s"
-
-#: src/Module/Admin/Themes/Index.php:120
-msgid "[Experimental]"
-msgstr "[Sperimentale]"
-
-#: src/Module/Admin/Themes/Index.php:121
-msgid "[Unsupported]"
-msgstr "[Non supportato]"
-
-#: src/Module/Admin/Tos.php:60
-msgid "Display Terms of Service"
-msgstr "Mostra i Termini di Servizio"
-
-#: src/Module/Admin/Tos.php:60
-msgid ""
-"Enable the Terms of Service page. If this is enabled a link to the terms "
-"will be added to the registration form and the general information page."
-msgstr "Abilita la pagina dei Termini di Servizio. Se abilitato, un link ai termini sarà aggiunto alla pagina di registrazione e nella pagina delle informazioni generali."
-
-#: src/Module/Admin/Tos.php:61
-msgid "Display Privacy Statement"
-msgstr "Visualizza l'Informativa sulla Privacy"
-
-#: src/Module/Admin/Tos.php:61
-#, php-format
-msgid ""
-"Show some informations regarding the needed information to operate the node "
-"according e.g. to <a href=\"%s\" target=\"_blank\" rel=\"noopener noreferrer"
-"\">EU-GDPR</a>."
-msgstr ""
-
-#: src/Module/Admin/Tos.php:62
-msgid "Privacy Statement Preview"
-msgstr "Anteprima Informativa sulla Privacy"
-
-#: src/Module/Admin/Tos.php:64
-msgid "The Terms of Service"
-msgstr "Le Codizioni del Servizio"
-
-#: src/Module/Admin/Tos.php:64
-msgid ""
-"Enter the Terms of Service for your node here. You can use BBCode. Headers "
-"of sections should be [h2] and below."
-msgstr "Inserisci i Termini di Servizio del tuo nodo qui. Puoi usare BBCode. Le intestazioni delle sezioni dovrebbero partire da [h2]."
-
-#: src/Module/Admin/Users.php:61
-#, php-format
-msgid "%s user blocked"
-msgid_plural "%s users blocked"
-msgstr[0] ""
-msgstr[1] ""
-
-#: src/Module/Admin/Users.php:68
-#, php-format
-msgid "%s user unblocked"
-msgid_plural "%s users unblocked"
-msgstr[0] ""
-msgstr[1] ""
-
-#: src/Module/Admin/Users.php:76 src/Module/Admin/Users.php:126
-msgid "You can't remove yourself"
-msgstr "Non puoi rimuovere te stesso"
-
-#: src/Module/Admin/Users.php:80
-#, php-format
-msgid "%s user deleted"
-msgid_plural "%s users deleted"
-msgstr[0] "%s utente cancellato"
-msgstr[1] "%s utenti cancellati"
-
-#: src/Module/Admin/Users.php:87
-#, php-format
-msgid "%s user approved"
-msgid_plural "%s users approved"
-msgstr[0] ""
-msgstr[1] ""
-
-#: src/Module/Admin/Users.php:94
-#, php-format
-msgid "%s registration revoked"
-msgid_plural "%s registrations revoked"
-msgstr[0] ""
-msgstr[1] ""
-
-#: src/Module/Admin/Users.php:124
-#, php-format
-msgid "User \"%s\" deleted"
-msgstr ""
-
-#: src/Module/Admin/Users.php:132
-#, php-format
-msgid "User \"%s\" blocked"
-msgstr ""
-
-#: src/Module/Admin/Users.php:137
-#, php-format
-msgid "User \"%s\" unblocked"
-msgstr ""
-
-#: src/Module/Admin/Users.php:142
-msgid "Account approved."
-msgstr "Account approvato."
-
-#: src/Module/Admin/Users.php:147
-msgid "Registration revoked"
-msgstr ""
-
-#: src/Module/Admin/Users.php:191
-msgid "Private Forum"
-msgstr "Forum Privato"
-
-#: src/Module/Admin/Users.php:198
-msgid "Relay"
-msgstr "Relay"
-
-#: src/Module/Admin/Users.php:237 src/Module/Admin/Users.php:262
-msgid "Register date"
-msgstr "Data registrazione"
-
-#: src/Module/Admin/Users.php:237 src/Module/Admin/Users.php:262
-msgid "Last login"
-msgstr "Ultimo accesso"
-
-#: src/Module/Admin/Users.php:237 src/Module/Admin/Users.php:262
-msgid "Last public item"
-msgstr ""
-
-#: src/Module/Admin/Users.php:237
-msgid "Type"
-msgstr "Tipo"
-
-#: src/Module/Admin/Users.php:243 src/Module/Admin/Users.php:260
-#: src/Module/BaseAdmin.php:98
-msgid "Users"
-msgstr "Utenti"
-
-#: src/Module/Admin/Users.php:244
-msgid "Add User"
-msgstr "Aggiungi utente"
-
-#: src/Module/Admin/Users.php:246
-msgid "User registrations waiting for confirm"
-msgstr "Richieste di registrazione in attesa di conferma"
-
-#: src/Module/Admin/Users.php:247
-msgid "User waiting for permanent deletion"
-msgstr "Utente in attesa di cancellazione definitiva"
-
-#: src/Module/Admin/Users.php:248
-msgid "Request date"
-msgstr "Data richiesta"
-
-#: src/Module/Admin/Users.php:249
-msgid "No registrations."
-msgstr "Nessuna registrazione."
-
-#: src/Module/Admin/Users.php:250
-msgid "Note from the user"
-msgstr "Nota dall'utente"
-
-#: src/Module/Admin/Users.php:252
-msgid "Deny"
-msgstr "Nega"
-
-#: src/Module/Admin/Users.php:255
-msgid "User blocked"
-msgstr "Utente bloccato"
-
-#: src/Module/Admin/Users.php:257
-msgid "Site admin"
-msgstr "Amministrazione sito"
-
-#: src/Module/Admin/Users.php:258
-msgid "Account expired"
-msgstr "Account scaduto"
-
-#: src/Module/Admin/Users.php:261
-msgid "New User"
-msgstr "Nuovo Utente"
-
-#: src/Module/Admin/Users.php:262
-msgid "Permanent deletion"
-msgstr "Cancellazione permanente"
-
-#: src/Module/Admin/Users.php:267
-msgid ""
-"Selected users will be deleted!\\n\\nEverything these users had posted on "
-"this site will be permanently deleted!\\n\\nAre you sure?"
-msgstr "Gli utenti selezionati saranno cancellati!\\n\\nTutto quello che gli utenti hanno inviato su questo sito sarà permanentemente canellato!\\n\\nSei sicuro?"
-
-#: src/Module/Admin/Users.php:268
-msgid ""
-"The user {0} will be deleted!\\n\\nEverything this user has posted on this "
-"site will be permanently deleted!\\n\\nAre you sure?"
-msgstr "L'utente {0} sarà cancellato!\\n\\nTutto quello che ha inviato su questo sito sarà permanentemente cancellato!\\n\\nSei sicuro?"
-
-#: src/Module/Admin/Users.php:278
-msgid "Name of the new user."
-msgstr "Nome del nuovo utente."
-
-#: src/Module/Admin/Users.php:279
-msgid "Nickname"
-msgstr "Nome utente"
-
-#: src/Module/Admin/Users.php:279
-msgid "Nickname of the new user."
-msgstr "Nome utente del nuovo utente."
-
-#: src/Module/Admin/Users.php:280
-msgid "Email address of the new user."
-msgstr "Indirizzo Email del nuovo utente."
-
-#: src/Module/Api/Twitter/ContactEndpoint.php:65 src/Module/Contact.php:386
-msgid "Contact not found"
-msgstr ""
-
-#: src/Module/Api/Twitter/ContactEndpoint.php:135
-msgid "Profile not found"
-msgstr ""
-
-#: src/Module/Apps.php:47
-msgid "No installed applications."
-msgstr "Nessuna applicazione installata."
-
-#: src/Module/Apps.php:52
-msgid "Applications"
-msgstr "Applicazioni"
-
-#: src/Module/Attach.php:50 src/Module/Attach.php:62
-msgid "Item was not found."
-msgstr "Oggetto non trovato."
-
-#: src/Module/BaseAdmin.php:79
-msgid ""
-"Submanaged account can't access the administation pages. Please log back in "
-"as the main account."
-msgstr ""
-
-#: src/Module/BaseAdmin.php:93
-msgid "Overview"
-msgstr "Panoramica"
-
-#: src/Module/BaseAdmin.php:96
-msgid "Configuration"
-msgstr "Configurazione"
-
-#: src/Module/BaseAdmin.php:101 src/Module/BaseSettings.php:65
-msgid "Additional features"
-msgstr "Funzionalità aggiuntive"
-
-#: src/Module/BaseAdmin.php:104
-msgid "Database"
-msgstr "Database"
-
-#: src/Module/BaseAdmin.php:105
-msgid "DB updates"
-msgstr "Aggiornamenti Database"
-
-#: src/Module/BaseAdmin.php:106
-msgid "Inspect Deferred Workers"
-msgstr "Analizza i lavori rinviati"
-
-#: src/Module/BaseAdmin.php:107
-msgid "Inspect worker Queue"
-msgstr "Analizza coda lavori"
-
-#: src/Module/BaseAdmin.php:109
-msgid "Tools"
-msgstr "Strumenti"
-
-#: src/Module/BaseAdmin.php:110
-msgid "Contact Blocklist"
-msgstr "Blocklist Contatti"
-
-#: src/Module/BaseAdmin.php:111
-msgid "Server Blocklist"
-msgstr "Server Blocklist"
-
-#: src/Module/BaseAdmin.php:118
-msgid "Diagnostics"
-msgstr "Diagnostiche"
-
-#: src/Module/BaseAdmin.php:119
-msgid "PHP Info"
-msgstr "Info PHP"
-
-#: src/Module/BaseAdmin.php:120
-msgid "probe address"
-msgstr "controlla indirizzo"
-
-#: src/Module/BaseAdmin.php:121
-msgid "check webfinger"
-msgstr "verifica webfinger"
-
-#: src/Module/BaseAdmin.php:122
-msgid "Item Source"
-msgstr ""
-
-#: src/Module/BaseAdmin.php:123
-msgid "Babel"
-msgstr ""
-
-#: src/Module/BaseAdmin.php:124
-msgid "ActivityPub Conversion"
-msgstr ""
-
-#: src/Module/BaseAdmin.php:133
-msgid "Addon Features"
-msgstr "Funzioni Addon"
-
-#: src/Module/BaseAdmin.php:134
-msgid "User registrations waiting for confirmation"
-msgstr "Utenti registrati in attesa di conferma"
-
-#: src/Module/BaseProfile.php:55 src/Module/Contact.php:903
-msgid "Profile Details"
-msgstr "Dettagli del profilo"
-
-#: src/Module/BaseProfile.php:113
-msgid "Only You Can See This"
-msgstr "Solo tu puoi vedere questo"
-
-#: src/Module/BaseProfile.php:132 src/Module/BaseProfile.php:135
-msgid "Tips for New Members"
-msgstr "Consigli per i Nuovi Utenti"
-
-#: src/Module/BaseSearch.php:69
-#, php-format
-msgid "People Search - %s"
-msgstr "Cerca persone - %s"
-
-#: src/Module/BaseSearch.php:79
-#, php-format
-msgid "Forum Search - %s"
-msgstr "Ricerca Forum  - %s"
-
-#: src/Module/BaseSettings.php:43
-msgid "Account"
-msgstr "Account"
-
-#: src/Module/BaseSettings.php:50 src/Module/Security/TwoFactor/Verify.php:80
-#: src/Module/Settings/TwoFactor/Index.php:105
-msgid "Two-factor authentication"
-msgstr ""
-
-#: src/Module/BaseSettings.php:73
-msgid "Display"
-msgstr "Visualizzazione"
-
-#: src/Module/BaseSettings.php:94 src/Module/Settings/Delegation.php:171
-msgid "Manage Accounts"
-msgstr ""
-
-#: src/Module/BaseSettings.php:101
-msgid "Connected apps"
-msgstr "Applicazioni collegate"
-
-#: src/Module/BaseSettings.php:108 src/Module/Settings/UserExport.php:65
-msgid "Export personal data"
-msgstr "Esporta dati personali"
-
-#: src/Module/BaseSettings.php:115
-msgid "Remove account"
-msgstr "Rimuovi account"
-
-#: src/Module/Bookmarklet.php:56
-msgid "This page is missing a url parameter."
-msgstr ""
-
-#: src/Module/Bookmarklet.php:78
-msgid "The post was created"
-msgstr "Il messaggio è stato creato"
-
-#: src/Module/Contact/Advanced.php:94
-msgid "Contact update failed."
-msgstr "Le modifiche al contatto non sono state salvate."
-
-#: src/Module/Contact/Advanced.php:111
-msgid ""
-"<strong>WARNING: This is highly advanced</strong> and if you enter incorrect"
-" information your communications with this contact may stop working."
-msgstr "<strong>ATTENZIONE: Queste sono impostazioni avanzate</strong> e se inserisci informazioni errate le tue comunicazioni con questo contatto potrebbero non funzionare più"
-
-#: src/Module/Contact/Advanced.php:112
-msgid ""
-"Please use your browser 'Back' button <strong>now</strong> if you are "
-"uncertain what to do on this page."
-msgstr "Usa <strong>ora</strong> il tasto 'Indietro' del tuo browser se non sei sicuro di cosa fare in questa pagina."
-
-#: src/Module/Contact/Advanced.php:123 src/Module/Contact/Advanced.php:125
-msgid "No mirroring"
-msgstr "Non duplicare"
-
-#: src/Module/Contact/Advanced.php:123
-msgid "Mirror as forwarded posting"
-msgstr "Duplica come messaggi ricondivisi"
-
-#: src/Module/Contact/Advanced.php:123 src/Module/Contact/Advanced.php:125
-msgid "Mirror as my own posting"
-msgstr "Duplica come miei messaggi"
-
-#: src/Module/Contact/Advanced.php:136
-msgid "Return to contact editor"
-msgstr "Ritorna alla modifica contatto"
-
-#: src/Module/Contact/Advanced.php:138 src/Module/Contact.php:1119
-msgid "Refetch contact data"
-msgstr "Ricarica dati contatto"
-
-#: src/Module/Contact/Advanced.php:141
-msgid "Remote Self"
-msgstr "Io remoto"
-
-#: src/Module/Contact/Advanced.php:144
-msgid "Mirror postings from this contact"
-msgstr "Ripeti i messaggi di questo contatto"
-
-#: src/Module/Contact/Advanced.php:146
-msgid ""
-"Mark this contact as remote_self, this will cause friendica to repost new "
-"entries from this contact."
-msgstr "Imposta questo contatto come 'io remoto', questo farà si che friendica re invii i nuovi messaggi da questo contatto."
-
-#: src/Module/Contact/Advanced.php:151
-msgid "Account Nickname"
-msgstr "Nome utente"
-
-#: src/Module/Contact/Advanced.php:152
-msgid "@Tagname - overrides Name/Nickname"
-msgstr "@TagName - al posto del nome utente"
-
-#: src/Module/Contact/Advanced.php:153
-msgid "Account URL"
-msgstr "URL dell'utente"
-
-#: src/Module/Contact/Advanced.php:154
-msgid "Account URL Alias"
-msgstr "Alias URL Account"
-
-#: src/Module/Contact/Advanced.php:155
-msgid "Friend Request URL"
-msgstr "URL Richiesta Amicizia"
-
-#: src/Module/Contact/Advanced.php:156
-msgid "Friend Confirm URL"
-msgstr "URL Conferma Amicizia"
-
-#: src/Module/Contact/Advanced.php:157
-msgid "Notification Endpoint URL"
-msgstr "URL Notifiche"
-
-#: src/Module/Contact/Advanced.php:158
-msgid "Poll/Feed URL"
-msgstr "URL Feed"
-
-#: src/Module/Contact/Advanced.php:159
-msgid "New photo from this URL"
-msgstr "Nuova foto da questo URL"
-
-#: src/Module/Contact/Contacts.php:46
-msgid "No known contacts."
-msgstr ""
-
-#: src/Module/Contact/Contacts.php:64 src/Module/Profile/Common.php:99
-msgid "No common contacts."
-msgstr ""
-
-#: src/Module/Contact/Contacts.php:76 src/Module/Profile/Contacts.php:96
-#, php-format
-msgid "Follower (%s)"
-msgid_plural "Followers (%s)"
-msgstr[0] ""
-msgstr[1] ""
-
-#: src/Module/Contact/Contacts.php:80 src/Module/Profile/Contacts.php:99
-#, php-format
-msgid "Following (%s)"
-msgid_plural "Following (%s)"
-msgstr[0] ""
-msgstr[1] ""
-
-#: src/Module/Contact/Contacts.php:84 src/Module/Profile/Contacts.php:102
-#, php-format
-msgid "Mutual friend (%s)"
-msgid_plural "Mutual friends (%s)"
-msgstr[0] ""
-msgstr[1] ""
-
-#: src/Module/Contact/Contacts.php:86 src/Module/Profile/Contacts.php:104
-#, php-format
-msgid "These contacts both follow and are followed by <strong>%s</strong>."
-msgstr ""
-
-#: src/Module/Contact/Contacts.php:92 src/Module/Profile/Common.php:87
-#, php-format
-msgid "Common contact (%s)"
-msgid_plural "Common contacts (%s)"
-msgstr[0] ""
-msgstr[1] ""
-
-#: src/Module/Contact/Contacts.php:94 src/Module/Profile/Common.php:89
-#, php-format
-msgid ""
-"Both <strong>%s</strong> and yourself have publicly interacted with these "
-"contacts (follow, comment or likes on public posts)."
-msgstr ""
-
-#: src/Module/Contact/Contacts.php:100 src/Module/Profile/Contacts.php:110
-#, php-format
-msgid "Contact (%s)"
-msgid_plural "Contacts (%s)"
-msgstr[0] ""
-msgstr[1] ""
-
-#: src/Module/Contact/Poke.php:114
-msgid "Error while sending poke, please retry."
-msgstr ""
-
-#: src/Module/Contact/Poke.php:127 src/Module/Search/Acl.php:55
-msgid "You must be logged in to use this module."
-msgstr ""
-
-#: src/Module/Contact/Poke.php:150
-msgid "Poke/Prod"
-msgstr "Tocca/Pungola"
-
-#: src/Module/Contact/Poke.php:151
-msgid "poke, prod or do other things to somebody"
-msgstr "tocca, pungola o fai altre cose a qualcuno"
-
-#: src/Module/Contact/Poke.php:153
-msgid "Choose what you wish to do to recipient"
-msgstr "Scegli cosa vuoi fare al destinatario"
-
-#: src/Module/Contact/Poke.php:154
-msgid "Make this post private"
-msgstr "Rendi questo post privato"
-
-#: src/Module/Contact.php:93
-#, php-format
-msgid "%d contact edited."
-msgid_plural "%d contacts edited."
-msgstr[0] "%d contatto modificato."
-msgstr[1] "%d contatti modificati"
-
-#: src/Module/Contact.php:120
-msgid "Could not access contact record."
-msgstr "Non è possibile accedere al contatto."
-
-#: src/Module/Contact.php:405
-msgid "Contact has been blocked"
-msgstr "Il contatto è stato bloccato"
-
-#: src/Module/Contact.php:405
-msgid "Contact has been unblocked"
-msgstr "Il contatto è stato sbloccato"
-
-#: src/Module/Contact.php:415
-msgid "Contact has been ignored"
-msgstr "Il contatto è ignorato"
-
-#: src/Module/Contact.php:415
-msgid "Contact has been unignored"
-msgstr "Il contatto non è più ignorato"
-
-#: src/Module/Contact.php:425
-msgid "Contact has been archived"
-msgstr "Il contatto è stato archiviato"
-
-#: src/Module/Contact.php:425
-msgid "Contact has been unarchived"
-msgstr "Il contatto è stato dearchiviato"
-
-#: src/Module/Contact.php:449
-msgid "Drop contact"
-msgstr "Cancella contatto"
-
-#: src/Module/Contact.php:452 src/Module/Contact.php:843
-msgid "Do you really want to delete this contact?"
-msgstr "Vuoi veramente cancellare questo contatto?"
-
-#: src/Module/Contact.php:466
-msgid "Contact has been removed."
-msgstr "Il contatto è stato rimosso."
-
-#: src/Module/Contact.php:494
-#, php-format
-msgid "You are mutual friends with %s"
-msgstr "Sei amico reciproco con %s"
-
-#: src/Module/Contact.php:498
-#, php-format
-msgid "You are sharing with %s"
-msgstr "Stai condividendo con %s"
-
-#: src/Module/Contact.php:502
-#, php-format
-msgid "%s is sharing with you"
-msgstr "%s sta condividendo con te"
-
-#: src/Module/Contact.php:526
-msgid "Private communications are not available for this contact."
-msgstr "Le comunicazioni private non sono disponibili per questo contatto."
-
-#: src/Module/Contact.php:528
-msgid "Never"
-msgstr "Mai"
-
-#: src/Module/Contact.php:531
-msgid "(Update was successful)"
-msgstr "(L'aggiornamento è stato completato)"
-
-#: src/Module/Contact.php:531
-msgid "(Update was not successful)"
-msgstr "(L'aggiornamento non è stato completato)"
-
-#: src/Module/Contact.php:533 src/Module/Contact.php:1099
-msgid "Suggest friends"
-msgstr "Suggerisci amici"
-
-#: src/Module/Contact.php:537
-#, php-format
-msgid "Network type: %s"
-msgstr "Tipo di rete: %s"
-
-#: src/Module/Contact.php:542
-msgid "Communications lost with this contact!"
-msgstr "Comunicazione con questo contatto persa!"
-
-#: src/Module/Contact.php:548
-msgid "Fetch further information for feeds"
-msgstr "Recupera maggiori informazioni per i feed"
-
-#: src/Module/Contact.php:550
-msgid ""
-"Fetch information like preview pictures, title and teaser from the feed "
-"item. You can activate this if the feed doesn't contain much text. Keywords "
-"are taken from the meta header in the feed item and are posted as hash tags."
-msgstr "Recupera informazioni come immagini di anteprima, titolo e teaser dall'elemento del feed. Puoi attivare questa funzione se il feed non contiene molto testo. Le parole chiave sono recuperate dal tag meta nella pagina dell'elemento e inseriti come hashtag."
-
-#: src/Module/Contact.php:553
-msgid "Fetch information"
-msgstr "Recupera informazioni"
-
-#: src/Module/Contact.php:554
-msgid "Fetch keywords"
-msgstr "Recupera parole chiave"
-
-#: src/Module/Contact.php:555
-msgid "Fetch information and keywords"
-msgstr "Recupera informazioni e parole chiave"
-
-#: src/Module/Contact.php:569
-msgid "Contact Information / Notes"
-msgstr "Informazioni / Note sul contatto"
-
-#: src/Module/Contact.php:570
-msgid "Contact Settings"
-msgstr "Impostazioni Contatto"
-
-#: src/Module/Contact.php:578
-msgid "Contact"
-msgstr "Contatto"
-
-#: src/Module/Contact.php:582
-msgid "Their personal note"
-msgstr "La loro nota personale"
-
-#: src/Module/Contact.php:584
-msgid "Edit contact notes"
-msgstr "Modifica note contatto"
-
-#: src/Module/Contact.php:587 src/Module/Contact.php:1067
-#, php-format
-msgid "Visit %s's profile [%s]"
-msgstr "Visita il profilo di %s [%s]"
-
-#: src/Module/Contact.php:588
-msgid "Block/Unblock contact"
-msgstr "Blocca/Sblocca contatto"
-
-#: src/Module/Contact.php:589
-msgid "Ignore contact"
-msgstr "Ignora il contatto"
-
-#: src/Module/Contact.php:590
-msgid "View conversations"
-msgstr "Vedi conversazioni"
-
-#: src/Module/Contact.php:595
-msgid "Last update:"
-msgstr "Ultimo aggiornamento:"
-
-#: src/Module/Contact.php:597
-msgid "Update public posts"
-msgstr "Aggiorna messaggi pubblici"
-
-#: src/Module/Contact.php:599 src/Module/Contact.php:1109
-msgid "Update now"
-msgstr "Aggiorna adesso"
-
-#: src/Module/Contact.php:602 src/Module/Contact.php:848
-#: src/Module/Contact.php:1136
-msgid "Unignore"
-msgstr "Non ignorare"
-
-#: src/Module/Contact.php:606
-msgid "Currently blocked"
-msgstr "Bloccato"
-
-#: src/Module/Contact.php:607
-msgid "Currently ignored"
-msgstr "Ignorato"
-
-#: src/Module/Contact.php:608
-msgid "Currently archived"
-msgstr "Al momento archiviato"
-
-#: src/Module/Contact.php:609
-msgid "Awaiting connection acknowledge"
-msgstr "In attesa di conferma della connessione"
-
-#: src/Module/Contact.php:610 src/Module/Notifications/Introductions.php:105
-#: src/Module/Notifications/Introductions.php:171
-msgid "Hide this contact from others"
-msgstr "Nascondi questo contatto agli altri"
-
-#: src/Module/Contact.php:610
-msgid ""
-"Replies/likes to your public posts <strong>may</strong> still be visible"
-msgstr "Risposte ai tuoi post pubblici <strong>possono</strong> essere comunque visibili"
-
-#: src/Module/Contact.php:611
-msgid "Notification for new posts"
-msgstr "Notifica per i nuovi messaggi"
-
-#: src/Module/Contact.php:611
-msgid "Send a notification of every new post of this contact"
-msgstr "Invia una notifica per ogni nuovo messaggio di questo contatto"
-
-#: src/Module/Contact.php:613
-msgid "Keyword Deny List"
-msgstr ""
-
-#: src/Module/Contact.php:613
-msgid ""
-"Comma separated list of keywords that should not be converted to hashtags, "
-"when \"Fetch information and keywords\" is selected"
-msgstr "Lista separata da virgola di parole chiave che non dovranno essere convertite in hashtag, quando \"Recupera informazioni e parole chiave\" è selezionato"
-
-#: src/Module/Contact.php:629 src/Module/Settings/TwoFactor/Index.php:127
-msgid "Actions"
-msgstr "Azioni"
-
-#: src/Module/Contact.php:758
-msgid "Show all contacts"
-msgstr "Mostra tutti i contatti"
-
-#: src/Module/Contact.php:763 src/Module/Contact.php:823
-msgid "Pending"
-msgstr ""
-
-#: src/Module/Contact.php:766
-msgid "Only show pending contacts"
-msgstr ""
-
-#: src/Module/Contact.php:771 src/Module/Contact.php:824
-msgid "Blocked"
-msgstr "Bloccato"
-
-#: src/Module/Contact.php:774
-msgid "Only show blocked contacts"
-msgstr "Mostra solo contatti bloccati"
-
-#: src/Module/Contact.php:779 src/Module/Contact.php:826
-msgid "Ignored"
-msgstr "Ignorato"
-
-#: src/Module/Contact.php:782
-msgid "Only show ignored contacts"
-msgstr "Mostra solo contatti ignorati"
-
-#: src/Module/Contact.php:787 src/Module/Contact.php:827
-msgid "Archived"
-msgstr "Archiviato"
-
-#: src/Module/Contact.php:790
-msgid "Only show archived contacts"
-msgstr "Mostra solo contatti archiviati"
-
-#: src/Module/Contact.php:795 src/Module/Contact.php:825
-msgid "Hidden"
-msgstr "Nascosto"
-
-#: src/Module/Contact.php:798
-msgid "Only show hidden contacts"
-msgstr "Mostra solo contatti nascosti"
-
-#: src/Module/Contact.php:806
-msgid "Organize your contact groups"
-msgstr "Organizza i tuoi gruppi di contatti"
-
-#: src/Module/Contact.php:838
-msgid "Search your contacts"
-msgstr "Cerca nei tuoi contatti"
-
-#: src/Module/Contact.php:839 src/Module/Search/Index.php:186
-#, php-format
-msgid "Results for: %s"
-msgstr "Risultati per: %s"
-
-#: src/Module/Contact.php:849 src/Module/Contact.php:1145
-msgid "Archive"
-msgstr "Archivia"
-
-#: src/Module/Contact.php:849 src/Module/Contact.php:1145
-msgid "Unarchive"
-msgstr "Dearchivia"
-
-#: src/Module/Contact.php:852
-msgid "Batch Actions"
-msgstr "Azioni Batch"
-
-#: src/Module/Contact.php:887
-msgid "Conversations started by this contact"
-msgstr "Conversazioni iniziate da questo contatto"
-
-#: src/Module/Contact.php:892
-msgid "Posts and Comments"
-msgstr "Messaggi e Commenti"
-
-#: src/Module/Contact.php:910
-msgid "View all known contacts"
-msgstr ""
-
-#: src/Module/Contact.php:920
-msgid "Advanced Contact Settings"
-msgstr "Impostazioni avanzate Contatto"
-
-#: src/Module/Contact.php:1026
-msgid "Mutual Friendship"
-msgstr "Amicizia reciproca"
-
-#: src/Module/Contact.php:1030
-msgid "is a fan of yours"
-msgstr "è un tuo fan"
-
-#: src/Module/Contact.php:1034
-msgid "you are a fan of"
-msgstr "sei un fan di"
-
-#: src/Module/Contact.php:1052
-msgid "Pending outgoing contact request"
-msgstr ""
-
-#: src/Module/Contact.php:1054
-msgid "Pending incoming contact request"
-msgstr ""
-
-#: src/Module/Contact.php:1130
-msgid "Toggle Blocked status"
-msgstr "Inverti stato \"Blocca\""
-
-#: src/Module/Contact.php:1138
-msgid "Toggle Ignored status"
-msgstr "Inverti stato \"Ignora\""
-
-#: src/Module/Contact.php:1147
-msgid "Toggle Archive status"
-msgstr "Inverti stato \"Archiviato\""
-
-#: src/Module/Contact.php:1155
-msgid "Delete contact"
-msgstr "Rimuovi contatto"
-
-#: src/Module/Conversation/Community.php:56
-msgid "Local Community"
-msgstr "Comunità Locale"
-
-#: src/Module/Conversation/Community.php:59
-msgid "Posts from local users on this server"
-msgstr "Messaggi dagli utenti locali su questo sito"
-
-#: src/Module/Conversation/Community.php:67
-msgid "Global Community"
-msgstr "Comunità Globale"
-
-#: src/Module/Conversation/Community.php:70
-msgid "Posts from users of the whole federated network"
-msgstr "Messaggi dagli utenti della rete federata"
-
-#: src/Module/Conversation/Community.php:84 src/Module/Search/Index.php:179
-msgid "No results."
-msgstr "Nessun risultato."
-
-#: src/Module/Conversation/Community.php:125
-msgid ""
-"This community stream shows all public posts received by this node. They may"
-" not reflect the opinions of this node’s users."
-msgstr "Questa pagina comunità mostra tutti i post pubblici ricevuti da questo nodo. Potrebbero non riflettere le opinioni degli utenti di questo nodo."
-
-#: src/Module/Conversation/Community.php:178
-msgid "Community option not available."
-msgstr "Opzione Comunità non disponibile"
-
-#: src/Module/Conversation/Community.php:194
-msgid "Not available."
-msgstr "Non disponibile."
-
-#: src/Module/Credits.php:44
-msgid "Credits"
-msgstr "Crediti"
-
-#: src/Module/Credits.php:45
-msgid ""
-"Friendica is a community project, that would not be possible without the "
-"help of many people. Here is a list of those who have contributed to the "
-"code or the translation of Friendica. Thank you all!"
-msgstr "Friendica è un progetto comunitario, che non sarebbe stato possibile realizzare senza l'aiuto di molte persone.\nQuesta è una lista di chi ha contribuito al codice o alle traduzioni di Friendica. Grazie a tutti!"
-
-#: src/Module/Debug/ActivityPubConversion.php:58
-msgid "Formatted"
-msgstr ""
-
-#: src/Module/Debug/ActivityPubConversion.php:62
-msgid "Source"
-msgstr ""
-
-#: src/Module/Debug/ActivityPubConversion.php:70
-msgid "Activity"
-msgstr ""
-
-#: src/Module/Debug/ActivityPubConversion.php:118
-msgid "Object data"
-msgstr ""
-
-#: src/Module/Debug/ActivityPubConversion.php:125
-msgid "Result Item"
-msgstr ""
-
-#: src/Module/Debug/ActivityPubConversion.php:138
-msgid "Source activity"
-msgstr ""
-
-#: src/Module/Debug/Babel.php:54
-msgid "Source input"
-msgstr "Sorgente"
-
-#: src/Module/Debug/Babel.php:60
-msgid "BBCode::toPlaintext"
-msgstr "BBCode::toPlaintext"
-
-#: src/Module/Debug/Babel.php:66
-msgid "BBCode::convert (raw HTML)"
-msgstr "BBCode::convert (raw HTML)"
-
-#: src/Module/Debug/Babel.php:71
-msgid "BBCode::convert"
-msgstr "BBCode::convert"
-
-#: src/Module/Debug/Babel.php:77
-msgid "BBCode::convert => HTML::toBBCode"
-msgstr "BBCode::convert => HTML::toBBCode"
-
-#: src/Module/Debug/Babel.php:83
-msgid "BBCode::toMarkdown"
-msgstr "BBCode::toMarkdown"
-
-#: src/Module/Debug/Babel.php:89
-msgid "BBCode::toMarkdown => Markdown::convert (raw HTML)"
-msgstr ""
-
-#: src/Module/Debug/Babel.php:93
-msgid "BBCode::toMarkdown => Markdown::convert"
-msgstr "BBCode::toMarkdown => Markdown::convert"
-
-#: src/Module/Debug/Babel.php:99
-msgid "BBCode::toMarkdown => Markdown::toBBCode"
-msgstr "BBCode::toMarkdown => Markdown::toBBCode"
-
-#: src/Module/Debug/Babel.php:105
-msgid "BBCode::toMarkdown =>  Markdown::convert => HTML::toBBCode"
-msgstr "BBCode::toMarkdown =>  Markdown::convert => HTML::toBBCode"
-
-#: src/Module/Debug/Babel.php:113
-msgid "Item Body"
-msgstr "Item Body"
-
-#: src/Module/Debug/Babel.php:117
-msgid "Item Tags"
-msgstr "Item Tags"
-
-#: src/Module/Debug/Babel.php:123
-msgid "PageInfo::appendToBody"
-msgstr ""
-
-#: src/Module/Debug/Babel.php:128
-msgid "PageInfo::appendToBody => BBCode::convert (raw HTML)"
-msgstr ""
-
-#: src/Module/Debug/Babel.php:132
-msgid "PageInfo::appendToBody => BBCode::convert"
-msgstr ""
-
-#: src/Module/Debug/Babel.php:139
-msgid "Source input (Diaspora format)"
-msgstr "Source input (Diaspora format)"
-
-#: src/Module/Debug/Babel.php:148
-msgid "Source input (Markdown)"
-msgstr ""
-
-#: src/Module/Debug/Babel.php:154
-msgid "Markdown::convert (raw HTML)"
-msgstr "Markdown::convert (raw HTML)"
-
-#: src/Module/Debug/Babel.php:159
-msgid "Markdown::convert"
-msgstr "Markdown::convert"
-
-#: src/Module/Debug/Babel.php:165
-msgid "Markdown::toBBCode"
-msgstr "Markdown::toBBCode"
-
-#: src/Module/Debug/Babel.php:172
-msgid "Raw HTML input"
-msgstr "Sorgente HTML grezzo"
-
-#: src/Module/Debug/Babel.php:177
-msgid "HTML Input"
-msgstr "Sorgente HTML"
-
-#: src/Module/Debug/Babel.php:183
-msgid "HTML::toBBCode"
-msgstr "HTML::toBBCode"
-
-#: src/Module/Debug/Babel.php:189
-msgid "HTML::toBBCode => BBCode::convert"
-msgstr "HTML::toBBCode => BBCode::convert"
-
-#: src/Module/Debug/Babel.php:194
-msgid "HTML::toBBCode => BBCode::convert (raw HTML)"
-msgstr "HTML::toBBCode => BBCode::convert (raw HTML)"
-
-#: src/Module/Debug/Babel.php:200
-msgid "HTML::toBBCode => BBCode::toPlaintext"
-msgstr ""
-
-#: src/Module/Debug/Babel.php:206
-msgid "HTML::toMarkdown"
-msgstr "HTML::toMarkdown"
-
-#: src/Module/Debug/Babel.php:212
-msgid "HTML::toPlaintext"
-msgstr "HTML::toPlaintext"
-
-#: src/Module/Debug/Babel.php:218
-msgid "HTML::toPlaintext (compact)"
-msgstr ""
-
-#: src/Module/Debug/Babel.php:228
-msgid "Decoded post"
-msgstr ""
-
-#: src/Module/Debug/Babel.php:252
-msgid "Post array before expand entities"
-msgstr ""
-
-#: src/Module/Debug/Babel.php:259
-msgid "Post converted"
-msgstr ""
-
-#: src/Module/Debug/Babel.php:264
-msgid "Converted body"
-msgstr ""
-
-#: src/Module/Debug/Babel.php:270
-msgid "Twitter addon is absent from the addon/ folder."
-msgstr ""
-
-#: src/Module/Debug/Babel.php:280
-msgid "Source text"
-msgstr "Testo sorgente"
-
-#: src/Module/Debug/Babel.php:281
-msgid "BBCode"
-msgstr "BBCode"
-
-#: src/Module/Debug/Babel.php:283
-msgid "Markdown"
-msgstr "Markdown"
-
-#: src/Module/Debug/Babel.php:284
-msgid "HTML"
-msgstr "HTML"
-
-#: src/Module/Debug/Babel.php:286
-msgid "Twitter Source"
-msgstr ""
-
-#: src/Module/Debug/Feed.php:38 src/Module/Filer/SaveTag.php:38
-#: src/Module/Settings/Profile/Index.php:158
-msgid "You must be logged in to use this module"
-msgstr "Devi aver essere autenticato per usare questo modulo"
-
-#: src/Module/Debug/Feed.php:63
-msgid "Source URL"
-msgstr "URL Sorgente"
-
-#: src/Module/Debug/Localtime.php:49
-msgid "Time Conversion"
-msgstr "Conversione Ora"
-
-#: src/Module/Debug/Localtime.php:50
-msgid ""
-"Friendica provides this service for sharing events with other networks and "
-"friends in unknown timezones."
-msgstr "Friendica fornisce questo servizio per la condivisione di eventi con altre reti e amici in fusi orari sconosciuti."
-
-#: src/Module/Debug/Localtime.php:51
-#, php-format
-msgid "UTC time: %s"
-msgstr "Ora UTC: %s"
-
-#: src/Module/Debug/Localtime.php:54
-#, php-format
-msgid "Current timezone: %s"
-msgstr "Fuso orario corrente: %s"
-
-#: src/Module/Debug/Localtime.php:58
-#, php-format
-msgid "Converted localtime: %s"
-msgstr "Ora locale convertita: %s"
-
-#: src/Module/Debug/Localtime.php:62
-msgid "Please select your timezone:"
-msgstr "Selezionare il tuo fuso orario:"
-
-#: src/Module/Debug/Probe.php:38 src/Module/Debug/WebFinger.php:37
-msgid "Only logged in users are permitted to perform a probing."
-msgstr "Solo agli utenti loggati è permesso effettuare un probe."
-
-#: src/Module/Debug/Probe.php:54
-msgid "Lookup address"
-msgstr ""
-
-#: src/Module/Delegation.php:147
-msgid "Manage Identities and/or Pages"
-msgstr "Gestisci identità e/o pagine"
-
-#: src/Module/Delegation.php:148
-msgid ""
-"Toggle between different identities or community/group pages which share "
-"your account details or which you have been granted \"manage\" permissions"
-msgstr "Cambia tra differenti identità o pagine comunità/gruppi che condividono il tuo account o per cui hai i permessi di gestione"
-
-#: src/Module/Delegation.php:149
-msgid "Select an identity to manage: "
-msgstr "Seleziona un'identità da gestire:"
-
-#: src/Module/Directory.php:77
-msgid "No entries (some entries may be hidden)."
-msgstr "Nessuna voce (qualche voce potrebbe essere nascosta)."
-
-#: src/Module/Directory.php:99
-msgid "Find on this site"
-msgstr "Cerca nel sito"
-
-#: src/Module/Directory.php:101
-msgid "Results for:"
-msgstr "Risultati per:"
-
-#: src/Module/Directory.php:103
-msgid "Site Directory"
-msgstr "Elenco del sito"
-
-#: src/Module/Filer/RemoveTag.php:63
-msgid "Item was not removed"
-msgstr ""
-
-#: src/Module/Filer/RemoveTag.php:66
-msgid "Item was not deleted"
-msgstr ""
-
-#: src/Module/Filer/SaveTag.php:65
-msgid "- select -"
-msgstr "- seleziona -"
-
-#: src/Module/Friendica.php:60
-msgid "Installed addons/apps:"
-msgstr "Addon/applicazioni installate"
-
-#: src/Module/Friendica.php:65
-msgid "No installed addons/apps"
-msgstr "Nessun addons/applicazione installata"
-
-#: src/Module/Friendica.php:70
-#, php-format
-msgid "Read about the <a href=\"%1$s/tos\">Terms of Service</a> of this node."
-msgstr "Leggi i <a href=\"%1$s/tos\">Termini di Servizio</a> di questo nodo."
-
-#: src/Module/Friendica.php:77
-msgid "On this server the following remote servers are blocked."
-msgstr "In questo server i seguenti server remoti sono bloccati."
-
-#: src/Module/Friendica.php:95
-#, php-format
-msgid ""
-"This is Friendica, version %s that is running at the web location %s. The "
-"database version is %s, the post update version is %s."
-msgstr "Questo è Friendica, versione %s in esecuzione all'indirizzo web %s. La versione del database è %s, la versione post-aggiornamento è %s."
-
-#: src/Module/Friendica.php:100
-msgid ""
-"Please visit <a href=\"https://friendi.ca\">Friendi.ca</a> to learn more "
-"about the Friendica project."
-msgstr "Visita <a href=\"https://friendi.ca\">Friendi.ca</a> per saperne di più sul progetto Friendica."
-
-#: src/Module/Friendica.php:101
-msgid "Bug reports and issues: please visit"
-msgstr "Segnalazioni di bug e problemi: visita"
-
-#: src/Module/Friendica.php:101
-msgid "the bugtracker at github"
-msgstr "il bugtracker su github"
-
-#: src/Module/Friendica.php:102
-msgid "Suggestions, praise, etc. - please email \"info\" at \"friendi - dot - ca"
-msgstr "Per suggerimenti, lodi, ecc., invia una mail a info chiocciola friendi punto ca"
-
-#: src/Module/FriendSuggest.php:65
-msgid "Suggested contact not found."
-msgstr ""
-
-#: src/Module/FriendSuggest.php:84
-msgid "Friend suggestion sent."
-msgstr "Suggerimento di amicizia inviato."
-
-#: src/Module/FriendSuggest.php:121
-msgid "Suggest Friends"
-msgstr "Suggerisci amici"
-
-#: src/Module/FriendSuggest.php:124
-#, php-format
-msgid "Suggest a friend for %s"
-msgstr "Suggerisci un amico a %s"
-
-#: src/Module/Group.php:61
-msgid "Could not create group."
-msgstr "Impossibile creare il gruppo."
-
-#: src/Module/Group.php:72 src/Module/Group.php:214 src/Module/Group.php:238
-msgid "Group not found."
-msgstr "Gruppo non trovato."
-
-#: src/Module/Group.php:78
-msgid "Group name was not changed."
-msgstr ""
-
-#: src/Module/Group.php:100
-msgid "Unknown group."
-msgstr "Gruppo sconosciuto."
-
-#: src/Module/Group.php:109
-msgid "Contact is deleted."
-msgstr "Contatto eliminato."
-
-#: src/Module/Group.php:115
-msgid "Unable to add the contact to the group."
-msgstr "Impossibile aggiungere il contatto al gruppo."
-
-#: src/Module/Group.php:118
-msgid "Contact successfully added to group."
-msgstr "Contatto aggiunto con successo al gruppo."
-
-#: src/Module/Group.php:122
-msgid "Unable to remove the contact from the group."
-msgstr "Impossibile rimuovere il contatto dal gruppo."
-
-#: src/Module/Group.php:125
-msgid "Contact successfully removed from group."
-msgstr "Contatto rimosso con successo dal gruppo."
-
-#: src/Module/Group.php:128
-msgid "Unknown group command."
-msgstr "Comando gruppo sconosciuto."
-
-#: src/Module/Group.php:131
-msgid "Bad request."
-msgstr "Richiesta sbagliata."
-
-#: src/Module/Group.php:170
-msgid "Save Group"
-msgstr "Salva gruppo"
-
-#: src/Module/Group.php:171
-msgid "Filter"
-msgstr "Filtro"
-
-#: src/Module/Group.php:177
-msgid "Create a group of contacts/friends."
-msgstr "Crea un gruppo di amici/contatti."
-
-#: src/Module/Group.php:219
-msgid "Unable to remove group."
-msgstr "Impossibile rimuovere il gruppo."
-
-#: src/Module/Group.php:270
-msgid "Delete Group"
-msgstr "Elimina Gruppo"
-
-#: src/Module/Group.php:280
-msgid "Edit Group Name"
-msgstr "Modifica Nome Gruppo"
-
-#: src/Module/Group.php:290
-msgid "Members"
-msgstr "Membri"
-
-#: src/Module/Group.php:293
-msgid "Group is empty"
-msgstr "Il gruppo è vuoto"
-
-#: src/Module/Group.php:306
-msgid "Remove contact from group"
-msgstr "Rimuovi il contatto dal gruppo"
-
-#: src/Module/Group.php:326
-msgid "Click on a contact to add or remove."
-msgstr "Clicca su un contatto per aggiungerlo o rimuoverlo."
-
-#: src/Module/Group.php:340
-msgid "Add contact to group"
-msgstr "Aggiungi il contatto al gruppo"
-
-#: src/Module/Help.php:62
-msgid "Help:"
-msgstr "Guida:"
-
-#: src/Module/Home.php:54
-#, php-format
-msgid "Welcome to %s"
-msgstr "Benvenuto su %s"
-
-#: src/Module/HoverCard.php:47
-msgid "No profile"
-msgstr "Nessun profilo"
-
-#: src/Module/HTTPException/MethodNotAllowed.php:32
-msgid "Method Not Allowed."
-msgstr ""
-
-#: src/Module/Install.php:177
-msgid "Friendica Communications Server - Setup"
-msgstr "Friendica Comunicazione Server - Installazione"
-
-#: src/Module/Install.php:188
-msgid "System check"
-msgstr "Controllo sistema"
-
-#: src/Module/Install.php:193
-msgid "Check again"
-msgstr "Controlla ancora"
-
-#: src/Module/Install.php:208
-msgid "Base settings"
-msgstr "Impostazioni base"
-
-#: src/Module/Install.php:215
-msgid "Host name"
-msgstr "Nome host"
-
-#: src/Module/Install.php:217
-msgid ""
-"Overwrite this field in case the determinated hostname isn't right, "
-"otherweise leave it as is."
-msgstr "Sovrascrivi questo campo nel caso che l'hostname rilevato non sia correto, altrimenti lascialo com'è."
-
-#: src/Module/Install.php:220
-msgid "Base path to installation"
-msgstr "Percorso base all'installazione"
-
-#: src/Module/Install.php:222
-msgid ""
-"If the system cannot detect the correct path to your installation, enter the"
-" correct path here. This setting should only be set if you are using a "
-"restricted system and symbolic links to your webroot."
-msgstr "Se il sistema non è in grado di rilevare il percorso corretto per l'installazione, immettere il percorso corretto qui. Questa impostazione deve essere inserita solo se si utilizza un sistema limitato e/o collegamenti simbolici al tuo webroot."
-
-#: src/Module/Install.php:225
-msgid "Sub path of the URL"
-msgstr "Sottopercorso dell'URL"
-
-#: src/Module/Install.php:227
-msgid ""
-"Overwrite this field in case the sub path determination isn't right, "
-"otherwise leave it as is. Leaving this field blank means the installation is"
-" at the base URL without sub path."
-msgstr "Sovrascrivi questo campo nel caso il sottopercorso rilevato non sia corretto, altrimenti lascialo com'è. Lasciando questo campo vuoto significa che l'installazione si trova all'URL base senza sottopercorsi."
-
-#: src/Module/Install.php:238
-msgid "Database connection"
-msgstr "Connessione al database"
-
-#: src/Module/Install.php:239
-msgid ""
-"In order to install Friendica we need to know how to connect to your "
-"database."
-msgstr "Per installare Friendica dobbiamo sapere come collegarci al tuo database."
-
-#: src/Module/Install.php:240
-msgid ""
-"Please contact your hosting provider or site administrator if you have "
-"questions about these settings."
-msgstr "Contatta il tuo fornitore di hosting o l'amministratore del sito se hai domande su queste impostazioni."
-
-#: src/Module/Install.php:241
-msgid ""
-"The database you specify below should already exist. If it does not, please "
-"create it before continuing."
-msgstr "Il database dovrà già esistere. Se non esiste, crealo prima di continuare."
-
-#: src/Module/Install.php:248
-msgid "Database Server Name"
-msgstr "Nome del database server"
-
-#: src/Module/Install.php:253
-msgid "Database Login Name"
-msgstr "Nome utente database"
-
-#: src/Module/Install.php:259
-msgid "Database Login Password"
-msgstr "Password utente database"
-
-#: src/Module/Install.php:261
-msgid "For security reasons the password must not be empty"
-msgstr "Per motivi di sicurezza la password non puo' essere vuota."
-
-#: src/Module/Install.php:264
-msgid "Database Name"
-msgstr "Nome database"
-
-#: src/Module/Install.php:268 src/Module/Install.php:297
-msgid "Please select a default timezone for your website"
-msgstr "Seleziona il fuso orario predefinito per il tuo sito web"
-
-#: src/Module/Install.php:282
-msgid "Site settings"
-msgstr "Impostazioni sito"
-
-#: src/Module/Install.php:292
-msgid "Site administrator email address"
-msgstr "Indirizzo email dell'amministratore del sito"
-
-#: src/Module/Install.php:294
-msgid ""
-"Your account email address must match this in order to use the web admin "
-"panel."
-msgstr "Il tuo indirizzo email deve corrispondere a questo per poter usare il pannello di amministrazione web."
-
-#: src/Module/Install.php:301
-msgid "System Language:"
-msgstr "Lingua di Sistema:"
-
-#: src/Module/Install.php:303
-msgid ""
-"Set the default language for your Friendica installation interface and to "
-"send emails."
-msgstr "Imposta la lingua di default per l'interfaccia e l'invio delle email."
-
-#: src/Module/Install.php:315
-msgid "Your Friendica site database has been installed."
-msgstr "Il tuo Friendica è stato installato."
-
-#: src/Module/Install.php:323
-msgid "Installation finished"
-msgstr "Installazione completata"
-
-#: src/Module/Install.php:343
-msgid "<h1>What next</h1>"
-msgstr "<h1>Cosa fare ora</h1>"
-
-#: src/Module/Install.php:344
-msgid ""
-"IMPORTANT: You will need to [manually] setup a scheduled task for the "
-"worker."
-msgstr "IMPORTANTE: Devi impostare [manualmente] la pianificazione del worker."
-
-#: src/Module/Install.php:345
-msgid "Please see the file \"INSTALL.txt\"."
-msgstr "Leggi il file \"INSTALL.txt\"."
-
-#: src/Module/Install.php:347
-#, php-format
-msgid ""
-"Go to your new Friendica node <a href=\"%s/register\">registration page</a> "
-"and register as new user. Remember to use the same email you have entered as"
-" administrator email. This will allow you to enter the site admin panel."
-msgstr "Vai nella <a href=\"%s/register\">pagina di registrazione</a> del tuo nuovo nodo Friendica e registra un nuovo utente. Ricorda di usare la stessa email che hai inserito come email dell'utente amministratore. Questo ti permetterà di entrare nel pannello di amministrazione del sito."
-
-#: src/Module/Invite.php:55
-msgid "Total invitation limit exceeded."
-msgstr "Limite totale degli inviti superato."
-
-#: src/Module/Invite.php:78
-#, php-format
-msgid "%s : Not a valid email address."
-msgstr "%s: non è un indirizzo email valido."
-
-#: src/Module/Invite.php:105
-msgid "Please join us on Friendica"
-msgstr "Unisciti a noi su Friendica"
-
-#: src/Module/Invite.php:114
-msgid "Invitation limit exceeded. Please contact your site administrator."
-msgstr "Limite degli inviti superato. Contatta l'amministratore del tuo sito."
-
-#: src/Module/Invite.php:118
-#, php-format
-msgid "%s : Message delivery failed."
-msgstr "%s: la consegna del messaggio fallita."
-
-#: src/Module/Invite.php:122
-#, php-format
-msgid "%d message sent."
-msgid_plural "%d messages sent."
-msgstr[0] "%d messaggio inviato."
-msgstr[1] "%d messaggi inviati."
-
-#: src/Module/Invite.php:140
-msgid "You have no more invitations available"
-msgstr "Non hai altri inviti disponibili"
-
-#: src/Module/Invite.php:147
-#, php-format
-msgid ""
-"Visit %s for a list of public sites that you can join. Friendica members on "
-"other sites can all connect with each other, as well as with members of many"
-" other social networks."
-msgstr "Visita %s per una lista di siti pubblici a cui puoi iscriverti. I membri Friendica su altri siti possono collegarsi uno con l'altro, come con membri di molti altri social network."
-
-#: src/Module/Invite.php:149
-#, php-format
-msgid ""
-"To accept this invitation, please visit and register at %s or any other "
-"public Friendica website."
-msgstr "Per accettare questo invito, visita e registrati su %s o su un'altro sito web Friendica aperto al pubblico."
-
-#: src/Module/Invite.php:150
-#, php-format
-msgid ""
-"Friendica sites all inter-connect to create a huge privacy-enhanced social "
-"web that is owned and controlled by its members. They can also connect with "
-"many traditional social networks. See %s for a list of alternate Friendica "
-"sites you can join."
-msgstr "I siti Friendica son tutti collegati tra loro per creare una grossa rete sociale rispettosa della privacy, posseduta e controllata dai suoi membri. I siti Friendica possono anche collegarsi a molti altri social network tradizionali. Vai su %s per una lista di siti Friendica alternativi a cui puoi iscriverti."
-
-#: src/Module/Invite.php:154
-msgid ""
-"Our apologies. This system is not currently configured to connect with other"
-" public sites or invite members."
-msgstr "Ci scusiamo, questo sistema non è configurato per collegarsi con altri siti pubblici o per invitare membri."
-
-#: src/Module/Invite.php:157
-msgid ""
-"Friendica sites all inter-connect to create a huge privacy-enhanced social "
-"web that is owned and controlled by its members. They can also connect with "
-"many traditional social networks."
-msgstr "I siti Friendica son tutti collegati tra loro per creare una grossa rete sociale rispettosa della privacy, posseduta e controllata dai suoi membri. I siti Friendica possono anche collegarsi a molti altri social network tradizionali."
-
-#: src/Module/Invite.php:156
-#, php-format
-msgid "To accept this invitation, please visit and register at %s."
-msgstr "Per accettare questo invito, visita e registrati su %s"
-
-#: src/Module/Invite.php:164
-msgid "Send invitations"
-msgstr "Invia inviti"
-
-#: src/Module/Invite.php:165
-msgid "Enter email addresses, one per line:"
-msgstr "Inserisci gli indirizzi email, uno per riga:"
-
-#: src/Module/Invite.php:169
-msgid ""
-"You are cordially invited to join me and other close friends on Friendica - "
-"and help us to create a better social web."
-msgstr "Sei cordialmente invitato/a ad unirti a me e ad altri amici su Friendica, e ad aiutarci a creare una rete sociale migliore."
-
-#: src/Module/Invite.php:171
-msgid "You will need to supply this invitation code: $invite_code"
-msgstr "Sarà necessario fornire questo codice invito: $invite_code"
-
-#: src/Module/Invite.php:171
-msgid ""
-"Once you have registered, please connect with me via my profile page at:"
-msgstr "Una volta registrato, connettiti con me dal mio profilo:"
-
-#: src/Module/Invite.php:173
-msgid ""
-"For more information about the Friendica project and why we feel it is "
-"important, please visit http://friendi.ca"
-msgstr "Per maggiori informazioni sul progetto Friendica e perchè pensiamo sia importante, visita http://friendi.ca "
-
-#: src/Module/Item/Compose.php:46
-msgid "Please enter a post body."
-msgstr ""
-
-#: src/Module/Item/Compose.php:59
-msgid "This feature is only available with the frio theme."
-msgstr ""
-
-#: src/Module/Item/Compose.php:86
-msgid "Compose new personal note"
-msgstr ""
-
-#: src/Module/Item/Compose.php:95
-msgid "Compose new post"
-msgstr ""
-
-#: src/Module/Item/Compose.php:135
-msgid "Visibility"
-msgstr ""
-
-#: src/Module/Item/Compose.php:156
-msgid "Clear the location"
-msgstr ""
-
-#: src/Module/Item/Compose.php:157
-msgid "Location services are unavailable on your device"
-msgstr ""
-
-#: src/Module/Item/Compose.php:158
-msgid ""
-"Location services are disabled. Please check the website's permissions on "
-"your device"
-msgstr ""
-
-#: src/Module/Maintenance.php:46
-msgid "System down for maintenance"
-msgstr "Sistema in manutenzione"
-
-#: src/Module/Manifest.php:42
-msgid "A Decentralized Social Network"
-msgstr ""
-
-#: src/Module/Notifications/Introductions.php:76
-msgid "Show Ignored Requests"
-msgstr "Mostra richieste ignorate"
-
-#: src/Module/Notifications/Introductions.php:76
-msgid "Hide Ignored Requests"
-msgstr "Nascondi richieste ignorate"
-
-#: src/Module/Notifications/Introductions.php:90
-#: src/Module/Notifications/Introductions.php:157
-msgid "Notification type:"
-msgstr "Tipo di notifica:"
-
-#: src/Module/Notifications/Introductions.php:93
-msgid "Suggested by:"
-msgstr "Suggerito da:"
-
-#: src/Module/Notifications/Introductions.php:118
-msgid "Claims to be known to you: "
-msgstr "Dice di conoscerti: "
-
-#: src/Module/Notifications/Introductions.php:125
-msgid "Shall your connection be bidirectional or not?"
-msgstr "La connessione dovrà essere bidirezionale o no?"
-
-#: src/Module/Notifications/Introductions.php:126
-#, php-format
-msgid ""
-"Accepting %s as a friend allows %s to subscribe to your posts, and you will "
-"also receive updates from them in your news feed."
-msgstr "Accettando %s come amico permette a %s di seguire i tuoi post, e a te di riceverne gli aggiornamenti."
-
-#: src/Module/Notifications/Introductions.php:127
-#, php-format
-msgid ""
-"Accepting %s as a subscriber allows them to subscribe to your posts, but you"
-" will not receive updates from them in your news feed."
-msgstr "Accentrando %s come  abbonato gli permette di abbonarsi ai tuoi messaggi, ma tu non riceverai aggiornamenti da lui."
-
-#: src/Module/Notifications/Introductions.php:129
-msgid "Friend"
-msgstr "Amico"
-
-#: src/Module/Notifications/Introductions.php:130
-msgid "Subscriber"
-msgstr "Abbonato"
-
-#: src/Module/Notifications/Introductions.php:194
-msgid "No introductions."
-msgstr "Nessuna presentazione."
-
-#: src/Module/Notifications/Introductions.php:195
-#: src/Module/Notifications/Notifications.php:133
-#, php-format
-msgid "No more %s notifications."
-msgstr "Nessun'altra notifica %s."
-
-#: src/Module/Notifications/Notification.php:103
-msgid "You must be logged in to show this page."
-msgstr ""
-
-#: src/Module/Notifications/Notifications.php:50
-msgid "Network Notifications"
-msgstr "Notifiche dalla rete"
-
-#: src/Module/Notifications/Notifications.php:58
-msgid "System Notifications"
-msgstr "Notifiche di sistema"
-
-#: src/Module/Notifications/Notifications.php:66
-msgid "Personal Notifications"
-msgstr "Notifiche personali"
-
-#: src/Module/Notifications/Notifications.php:74
-msgid "Home Notifications"
-msgstr "Notifiche bacheca"
-
-#: src/Module/Notifications/Notifications.php:138
-msgid "Show unread"
-msgstr "Mostra non letti"
-
-#: src/Module/Notifications/Notifications.php:138
-msgid "Show all"
-msgstr "Mostra tutti"
-
-#: src/Module/PermissionTooltip.php:24
-#, php-format
-msgid "Wrong type \"%s\", expected one of: %s"
-msgstr ""
-
-#: src/Module/PermissionTooltip.php:37
-msgid "Model not found"
-msgstr ""
-
-#: src/Module/PermissionTooltip.php:59
-msgid "Remote privacy information not available."
-msgstr "Informazioni remote sulla privacy non disponibili."
-
-#: src/Module/PermissionTooltip.php:70
-msgid "Visible to:"
-msgstr "Visibile a:"
-
-#: src/Module/Photo.php:87
-#, php-format
-msgid "The Photo with id %s is not available."
-msgstr ""
-
-#: src/Module/Photo.php:102
-#, php-format
-msgid "Invalid photo with id %s."
-msgstr ""
-
-#: src/Module/Profile/Contacts.php:120
-msgid "No contacts."
-msgstr "Nessun contatto."
-
-#: src/Module/Profile/Profile.php:135
-#, php-format
-msgid ""
-"You're currently viewing your profile as <b>%s</b> <a href=\"%s\" "
-"class=\"btn btn-sm pull-right\">Cancel</a>"
-msgstr ""
-
-#: src/Module/Profile/Profile.php:149
-msgid "Member since:"
-msgstr "Membro dal:"
-
-#: src/Module/Profile/Profile.php:155
-msgid "j F, Y"
-msgstr "j F Y"
-
-#: src/Module/Profile/Profile.php:156
-msgid "j F"
-msgstr "j F"
-
-#: src/Module/Profile/Profile.php:164 src/Util/Temporal.php:163
-msgid "Birthday:"
-msgstr "Compleanno:"
-
-#: src/Module/Profile/Profile.php:167
-#: src/Module/Settings/Profile/Index.php:260 src/Util/Temporal.php:165
-msgid "Age: "
-msgstr "Età : "
-
-#: src/Module/Profile/Profile.php:167
-#: src/Module/Settings/Profile/Index.php:260 src/Util/Temporal.php:165
-#, php-format
-msgid "%d year old"
-msgid_plural "%d years old"
-msgstr[0] ""
-msgstr[1] ""
-
-#: src/Module/Profile/Profile.php:229
-msgid "Forums:"
-msgstr "Forum:"
-
-#: src/Module/Profile/Profile.php:240
-msgid "View profile as:"
-msgstr ""
-
-#: src/Module/Profile/Profile.php:257
-msgid "View as"
-msgstr ""
-
-#: src/Module/Profile/Profile.php:320 src/Module/Profile/Profile.php:323
-#: src/Module/Profile/Status.php:61 src/Module/Profile/Status.php:64
-#: src/Protocol/Feed.php:892 src/Protocol/OStatus.php:1269
-#, php-format
-msgid "%s's timeline"
-msgstr "la timeline di %s"
-
-#: src/Module/Profile/Profile.php:321 src/Module/Profile/Status.php:62
-#: src/Protocol/Feed.php:896 src/Protocol/OStatus.php:1273
-#, php-format
-msgid "%s's posts"
-msgstr "il messaggio di %s"
-
-#: src/Module/Profile/Profile.php:322 src/Module/Profile/Status.php:63
-#: src/Protocol/Feed.php:899 src/Protocol/OStatus.php:1276
-#, php-format
-msgid "%s's comments"
-msgstr "il commento di %s"
-
-#: src/Module/Register.php:69
-msgid "Only parent users can create additional accounts."
-msgstr ""
-
-#: src/Module/Register.php:101
-msgid ""
-"You may (optionally) fill in this form via OpenID by supplying your OpenID "
-"and clicking \"Register\"."
-msgstr "Se vuoi, puoi riempire questo modulo tramite OpenID, inserendo il tuo OpenID e cliccando \"Registra\"."
-
-#: src/Module/Register.php:102
-msgid ""
-"If you are not familiar with OpenID, please leave that field blank and fill "
-"in the rest of the items."
-msgstr "Se non hai familiarità con OpenID, lascia il campo vuoto e riempi il resto della maschera."
-
-#: src/Module/Register.php:103
-msgid "Your OpenID (optional): "
-msgstr "Il tuo OpenID (opzionale): "
-
-#: src/Module/Register.php:112
-msgid "Include your profile in member directory?"
-msgstr "Includi il tuo profilo nell'elenco pubblico?"
-
-#: src/Module/Register.php:135
-msgid "Note for the admin"
-msgstr "Nota per l'amministratore"
-
-#: src/Module/Register.php:135
-msgid "Leave a message for the admin, why you want to join this node"
-msgstr "Lascia un messaggio per l'amministratore, per esempio perché vuoi registrarti su questo nodo"
-
-#: src/Module/Register.php:136
-msgid "Membership on this site is by invitation only."
-msgstr "La registrazione su questo sito è solo su invito."
-
-#: src/Module/Register.php:137
-msgid "Your invitation code: "
-msgstr "Il tuo codice di invito:"
-
-#: src/Module/Register.php:145
-msgid "Your Full Name (e.g. Joe Smith, real or real-looking): "
-msgstr "Il tuo nome completo (es. Mario Rossi, vero o che sembri vero): "
-
-#: src/Module/Register.php:146
-msgid ""
-"Your Email Address: (Initial information will be send there, so this has to "
-"be an existing address.)"
-msgstr "Il tuo indirizzo email: (Le informazioni iniziali verranno inviate lì, quindi questo deve essere un indirizzo esistente.)"
-
-#: src/Module/Register.php:147
-msgid "Please repeat your e-mail address:"
-msgstr ""
-
-#: src/Module/Register.php:149
-msgid "Leave empty for an auto generated password."
-msgstr "Lascia vuoto per generare automaticamente una password."
-
-#: src/Module/Register.php:151
-#, php-format
-msgid ""
-"Choose a profile nickname. This must begin with a text character. Your "
-"profile address on this site will then be \"<strong>nickname@%s</strong>\"."
-msgstr "Scegli un nome utente. Deve cominciare con una lettera. L'indirizzo del tuo profilo sarà \"<strong>nomeutente@%s</strong>\"."
-
-#: src/Module/Register.php:152
-msgid "Choose a nickname: "
-msgstr "Scegli un nome utente: "
-
-#: src/Module/Register.php:161
-msgid "Import your profile to this friendica instance"
-msgstr "Importa il tuo profilo in questo server friendica"
-
-#: src/Module/Register.php:168
-msgid "Note: This node explicitly contains adult content"
-msgstr "Nota: Questo nodo contiene esplicitamente contenuti per adulti"
-
-#: src/Module/Register.php:170 src/Module/Settings/Delegation.php:155
-msgid "Parent Password:"
-msgstr "Password Principale:"
-
-#: src/Module/Register.php:170 src/Module/Settings/Delegation.php:155
-msgid ""
-"Please enter the password of the parent account to legitimize your request."
-msgstr "Inserisci la password dell'account principale per autorizzare la tua richiesta."
-
-#: src/Module/Register.php:201
-msgid "Password doesn't match."
-msgstr ""
-
-#: src/Module/Register.php:207
-msgid "Please enter your password."
-msgstr ""
-
-#: src/Module/Register.php:249
-msgid "You have entered too much information."
-msgstr ""
-
-#: src/Module/Register.php:273
-msgid "Please enter the identical mail address in the second field."
-msgstr ""
-
-#: src/Module/Register.php:300
-msgid "The additional account was created."
-msgstr ""
-
-#: src/Module/Register.php:325
-msgid ""
-"Registration successful. Please check your email for further instructions."
-msgstr "Registrazione completata. Controlla la tua mail per ulteriori informazioni."
-
-#: src/Module/Register.php:329
-#, php-format
-msgid ""
-"Failed to send email message. Here your accout details:<br> login: %s<br> "
-"password: %s<br><br>You can change your password after login."
-msgstr "Si è verificato un errore inviando l'email. I dettagli del tuo account:<br> login: %s<br> password: %s<br><br>Puoi cambiare la password dopo il login."
-
-#: src/Module/Register.php:335
-msgid "Registration successful."
-msgstr "Registrazione completata."
-
-#: src/Module/Register.php:340 src/Module/Register.php:347
-msgid "Your registration can not be processed."
-msgstr "La tua registrazione non puo' essere elaborata."
-
-#: src/Module/Register.php:346
-msgid "You have to leave a request note for the admin."
-msgstr ""
-
-#: src/Module/Register.php:394
-msgid "Your registration is pending approval by the site owner."
-msgstr "La tua richiesta è in attesa di approvazione da parte del proprietario del sito."
-
-#: src/Module/RemoteFollow.php:67
-msgid "The provided profile link doesn't seem to be valid"
-msgstr ""
-
-#: src/Module/RemoteFollow.php:105
-#, php-format
-msgid ""
-"Enter your Webfinger address (user@domain.tld) or profile URL here. If this "
-"isn't supported by your system, you have to subscribe to <strong>%s</strong>"
-" or <strong>%s</strong> directly on your system."
-msgstr ""
-
-#: src/Module/Search/Index.php:53
-msgid "Only logged in users are permitted to perform a search."
-msgstr "Solo agli utenti autenticati è permesso eseguire ricerche."
-
-#: src/Module/Search/Index.php:75
-msgid "Only one search per minute is permitted for not logged in users."
-msgstr "Solo una ricerca al minuto è permessa agli utenti non autenticati."
-
-#: src/Module/Search/Index.php:184
-#, php-format
-msgid "Items tagged with: %s"
-msgstr "Elementi taggati con: %s"
-
-#: src/Module/Search/Saved.php:45
-msgid "Search term was not saved."
-msgstr ""
-
-#: src/Module/Search/Saved.php:48
-msgid "Search term already saved."
-msgstr ""
-
-#: src/Module/Search/Saved.php:54
-msgid "Search term was not removed."
-msgstr ""
-
-#: src/Module/Security/Login.php:101
-msgid "Create a New Account"
-msgstr "Crea un nuovo account"
-
-#: src/Module/Security/Login.php:126
-msgid "Your OpenID: "
-msgstr ""
-
-#: src/Module/Security/Login.php:129
-msgid ""
-"Please enter your username and password to add the OpenID to your existing "
-"account."
-msgstr ""
-
-#: src/Module/Security/Login.php:131
-msgid "Or login using OpenID: "
-msgstr "O entra con OpenID:"
-
-#: src/Module/Security/Login.php:145
-msgid "Password: "
-msgstr "Password: "
-
-#: src/Module/Security/Login.php:146
-msgid "Remember me"
-msgstr "Ricordati di me"
-
-#: src/Module/Security/Login.php:155
-msgid "Forgot your password?"
-msgstr "Hai dimenticato la password?"
-
-#: src/Module/Security/Login.php:158
-msgid "Website Terms of Service"
-msgstr "Condizioni di servizio del sito web "
-
-#: src/Module/Security/Login.php:159
-msgid "terms of service"
-msgstr "condizioni del servizio"
-
-#: src/Module/Security/Login.php:161
-msgid "Website Privacy Policy"
-msgstr "Politiche di privacy del sito"
-
-#: src/Module/Security/Login.php:162
-msgid "privacy policy"
-msgstr "politiche di privacy"
-
-#: src/Module/Security/Logout.php:53
-msgid "Logged out."
-msgstr "Uscita effettuata."
-
-#: src/Module/Security/OpenID.php:54
-msgid "OpenID protocol error. No ID returned"
-msgstr ""
-
-#: src/Module/Security/OpenID.php:92
-msgid ""
-"Account not found. Please login to your existing account to add the OpenID "
-"to it."
-msgstr ""
-
-#: src/Module/Security/OpenID.php:94
-msgid ""
-"Account not found. Please register a new account or login to your existing "
-"account to add the OpenID to it."
-msgstr ""
-
-#: src/Module/Security/TwoFactor/Recovery.php:60
-#, php-format
-msgid "Remaining recovery codes: %d"
-msgstr ""
-
-#: src/Module/Security/TwoFactor/Recovery.php:64
-#: src/Module/Security/TwoFactor/Verify.php:61
-#: src/Module/Settings/TwoFactor/Verify.php:82
-msgid "Invalid code, please retry."
-msgstr ""
-
-#: src/Module/Security/TwoFactor/Recovery.php:83
-msgid "Two-factor recovery"
-msgstr ""
-
-#: src/Module/Security/TwoFactor/Recovery.php:84
-msgid ""
-"<p>You can enter one of your one-time recovery codes in case you lost access"
-" to your mobile device.</p>"
-msgstr ""
-
-#: src/Module/Security/TwoFactor/Recovery.php:85
-#: src/Module/Security/TwoFactor/Verify.php:84
-#, php-format
-msgid "Don’t have your phone? <a href=\"%s\">Enter a two-factor recovery code</a>"
-msgstr ""
-
-#: src/Module/Security/TwoFactor/Recovery.php:86
-msgid "Please enter a recovery code"
-msgstr ""
-
-#: src/Module/Security/TwoFactor/Recovery.php:87
-msgid "Submit recovery code and complete login"
-msgstr ""
-
-#: src/Module/Security/TwoFactor/Verify.php:81
-msgid ""
-"<p>Open the two-factor authentication app on your device to get an "
-"authentication code and verify your identity.</p>"
-msgstr ""
-
-#: src/Module/Security/TwoFactor/Verify.php:85
-#: src/Module/Settings/TwoFactor/Verify.php:141
-msgid "Please enter a code from your authentication app"
-msgstr ""
-
-#: src/Module/Security/TwoFactor/Verify.php:86
-msgid "Verify code and complete login"
-msgstr ""
-
-#: src/Module/Settings/Delegation.php:53
-msgid "Delegation successfully granted."
-msgstr ""
-
-#: src/Module/Settings/Delegation.php:55
-msgid "Parent user not found, unavailable or password doesn't match."
-msgstr ""
-
-#: src/Module/Settings/Delegation.php:59
-msgid "Delegation successfully revoked."
-msgstr ""
-
-#: src/Module/Settings/Delegation.php:81
-#: src/Module/Settings/Delegation.php:103
-msgid ""
-"Delegated administrators can view but not change delegation permissions."
-msgstr ""
-
-#: src/Module/Settings/Delegation.php:95
-msgid "Delegate user not found."
-msgstr ""
-
-#: src/Module/Settings/Delegation.php:143
-msgid "No parent user"
-msgstr "Nessun utente principale"
-
-#: src/Module/Settings/Delegation.php:154
-#: src/Module/Settings/Delegation.php:165
-msgid "Parent User"
-msgstr "Utente Principale"
-
-#: src/Module/Settings/Delegation.php:162
-msgid "Additional Accounts"
-msgstr ""
-
-#: src/Module/Settings/Delegation.php:163
-msgid ""
-"Register additional accounts that are automatically connected to your "
-"existing account so you can manage them from this account."
-msgstr ""
-
-#: src/Module/Settings/Delegation.php:164
-msgid "Register an additional account"
-msgstr ""
-
-#: src/Module/Settings/Delegation.php:168
-msgid ""
-"Parent users have total control about this account, including the account "
-"settings. Please double check whom you give this access."
-msgstr "Gli utenti principali hanno il controllo totale su questo account, comprese le impostazioni. Assicurati di controllare due volte a chi stai fornendo questo accesso."
-
-#: src/Module/Settings/Delegation.php:172
-msgid "Delegates"
-msgstr "Delegati"
-
-#: src/Module/Settings/Delegation.php:174
-msgid ""
-"Delegates are able to manage all aspects of this account/page except for "
-"basic account settings. Please do not delegate your personal account to "
-"anybody that you do not trust completely."
-msgstr "I Delegati sono in grado di gestire tutti gli aspetti di questa pagina, tranne per le impostazioni di base dell'account. Non delegare il tuo account personale a nessuno di cui non ti fidi ciecamente."
-
-#: src/Module/Settings/Delegation.php:175
-msgid "Existing Page Delegates"
-msgstr "Delegati Pagina Esistenti"
-
-#: src/Module/Settings/Delegation.php:177
-msgid "Potential Delegates"
-msgstr "Delegati Potenziali"
-
-#: src/Module/Settings/Delegation.php:180
-msgid "Add"
-msgstr "Aggiungi"
-
-#: src/Module/Settings/Delegation.php:181
-msgid "No entries."
-msgstr "Nessuna voce."
-
-#: src/Module/Settings/Display.php:103
-msgid "The theme you chose isn't available."
-msgstr ""
-
-#: src/Module/Settings/Display.php:140
-#, php-format
-msgid "%s - (Unsupported)"
-msgstr "%s - (Non supportato)"
-
-#: src/Module/Settings/Display.php:184
-msgid "Display Settings"
-msgstr "Impostazioni Grafiche"
-
-#: src/Module/Settings/Display.php:186
-msgid "General Theme Settings"
-msgstr "Opzioni Generali Tema"
-
-#: src/Module/Settings/Display.php:187
-msgid "Custom Theme Settings"
-msgstr "Opzioni Personalizzate Tema"
-
-#: src/Module/Settings/Display.php:188
-msgid "Content Settings"
-msgstr "Opzioni Contenuto"
-
-#: src/Module/Settings/Display.php:189 view/theme/duepuntozero/config.php:70
-#: view/theme/frio/config.php:161 view/theme/quattro/config.php:72
-#: view/theme/vier/config.php:120
-msgid "Theme settings"
-msgstr "Impostazioni tema"
-
-#: src/Module/Settings/Display.php:190
-msgid "Calendar"
-msgstr "Calendario"
-
-#: src/Module/Settings/Display.php:196
-msgid "Display Theme:"
-msgstr "Tema:"
-
-#: src/Module/Settings/Display.php:197
-msgid "Mobile Theme:"
-msgstr "Tema mobile:"
-
-#: src/Module/Settings/Display.php:200
-msgid "Number of items to display per page:"
-msgstr "Numero di elementi da mostrare per pagina:"
-
-#: src/Module/Settings/Display.php:200 src/Module/Settings/Display.php:201
-msgid "Maximum of 100 items"
-msgstr "Massimo 100 voci"
-
-#: src/Module/Settings/Display.php:201
-msgid "Number of items to display per page when viewed from mobile device:"
-msgstr "Numero di voci da visualizzare per pagina quando si utilizza un dispositivo mobile:"
-
-#: src/Module/Settings/Display.php:202
-msgid "Update browser every xx seconds"
-msgstr "Aggiorna il browser ogni x secondi"
-
-#: src/Module/Settings/Display.php:202
-msgid "Minimum of 10 seconds. Enter -1 to disable it."
-msgstr "Minimo 10 secondi. Inserisci -1 per disabilitarlo"
-
-#: src/Module/Settings/Display.php:203
-msgid "Automatic updates only at the top of the post stream pages"
-msgstr ""
-
-#: src/Module/Settings/Display.php:203
-msgid ""
-"Auto update may add new posts at the top of the post stream pages, which can"
-" affect the scroll position and perturb normal reading if it happens "
-"anywhere else the top of the page."
-msgstr ""
-
-#: src/Module/Settings/Display.php:204
-msgid "Don't show emoticons"
-msgstr "Non mostrare le emoticons"
-
-#: src/Module/Settings/Display.php:204
-msgid ""
-"Normally emoticons are replaced with matching symbols. This setting disables"
-" this behaviour."
-msgstr ""
-
-#: src/Module/Settings/Display.php:205
-msgid "Infinite scroll"
-msgstr "Scroll infinito"
-
-#: src/Module/Settings/Display.php:205
-msgid "Automatic fetch new items when reaching the page end."
-msgstr ""
-
-#: src/Module/Settings/Display.php:206
-msgid "Disable Smart Threading"
-msgstr ""
-
-#: src/Module/Settings/Display.php:206
-msgid "Disable the automatic suppression of extraneous thread indentation."
-msgstr ""
-
-#: src/Module/Settings/Display.php:207
-msgid "Hide the Dislike feature"
-msgstr ""
-
-#: src/Module/Settings/Display.php:207
-msgid "Hides the Dislike button and dislike reactions on posts and comments."
-msgstr ""
-
-#: src/Module/Settings/Display.php:208
-msgid "Display the resharer"
-msgstr ""
-
-#: src/Module/Settings/Display.php:208
-msgid "Display the first resharer as icon and text on a reshared item."
-msgstr ""
-
-#: src/Module/Settings/Display.php:210
-msgid "Beginning of week:"
-msgstr "Inizio della settimana:"
-
-#: src/Module/Settings/Profile/Index.php:85
-msgid "Profile Name is required."
-msgstr "Il nome profilo è obbligatorio ."
-
-#: src/Module/Settings/Profile/Index.php:137
-msgid "Profile couldn't be updated."
-msgstr ""
-
-#: src/Module/Settings/Profile/Index.php:187
-#: src/Module/Settings/Profile/Index.php:207
-msgid "Label:"
-msgstr ""
-
-#: src/Module/Settings/Profile/Index.php:188
-#: src/Module/Settings/Profile/Index.php:208
-msgid "Value:"
-msgstr ""
-
-#: src/Module/Settings/Profile/Index.php:198
-#: src/Module/Settings/Profile/Index.php:218
-msgid "Field Permissions"
-msgstr ""
-
-#: src/Module/Settings/Profile/Index.php:199
-#: src/Module/Settings/Profile/Index.php:219
-msgid "(click to open/close)"
-msgstr "(clicca per aprire/chiudere)"
-
-#: src/Module/Settings/Profile/Index.php:205
-msgid "Add a new profile field"
-msgstr "Aggiungi nuovo campo del profilo"
-
-#: src/Module/Settings/Profile/Index.php:235
-msgid "Profile Actions"
-msgstr "Azioni Profilo"
-
-#: src/Module/Settings/Profile/Index.php:236
-msgid "Edit Profile Details"
-msgstr "Modifica i dettagli del profilo"
-
-#: src/Module/Settings/Profile/Index.php:238
-msgid "Change Profile Photo"
-msgstr "Cambia la foto del profilo"
-
-#: src/Module/Settings/Profile/Index.php:243
-msgid "Profile picture"
-msgstr "Immagine del profilo"
-
-#: src/Module/Settings/Profile/Index.php:244
-msgid "Location"
-msgstr "Posizione"
-
-#: src/Module/Settings/Profile/Index.php:245 src/Util/Temporal.php:93
-#: src/Util/Temporal.php:95
-msgid "Miscellaneous"
-msgstr "Varie"
-
-#: src/Module/Settings/Profile/Index.php:246
-msgid "Custom Profile Fields"
-msgstr "Campi Profilo Personalizzati"
-
-#: src/Module/Settings/Profile/Index.php:248 src/Module/Welcome.php:58
-msgid "Upload Profile Photo"
-msgstr "Carica la foto del profilo"
-
-#: src/Module/Settings/Profile/Index.php:252
-msgid "Display name:"
-msgstr "Nome visualizzato:"
-
-#: src/Module/Settings/Profile/Index.php:255
-msgid "Street Address:"
-msgstr "Indirizzo (via/piazza):"
-
-#: src/Module/Settings/Profile/Index.php:256
-msgid "Locality/City:"
-msgstr "Località:"
-
-#: src/Module/Settings/Profile/Index.php:257
-msgid "Region/State:"
-msgstr "Regione/Stato:"
-
-#: src/Module/Settings/Profile/Index.php:258
-msgid "Postal/Zip Code:"
-msgstr "CAP:"
-
-#: src/Module/Settings/Profile/Index.php:259
-msgid "Country:"
-msgstr "Nazione:"
-
-#: src/Module/Settings/Profile/Index.php:261
-msgid "XMPP (Jabber) address:"
-msgstr "Indirizzo XMPP (Jabber):"
-
-#: src/Module/Settings/Profile/Index.php:261
-msgid ""
-"The XMPP address will be propagated to your contacts so that they can follow"
-" you."
-msgstr "L'indirizzo XMPP verrà propagato ai tuoi contatti così che possano seguirti."
-
-#: src/Module/Settings/Profile/Index.php:262
-msgid "Homepage URL:"
-msgstr "Homepage:"
-
-#: src/Module/Settings/Profile/Index.php:263
-msgid "Public Keywords:"
-msgstr "Parole chiave visibili a tutti:"
-
-#: src/Module/Settings/Profile/Index.php:263
-msgid "(Used for suggesting potential friends, can be seen by others)"
-msgstr "(E' utilizzato per suggerire potenziali amici, può essere visto da altri)"
-
-#: src/Module/Settings/Profile/Index.php:264
-msgid "Private Keywords:"
-msgstr "Parole chiave private:"
-
-#: src/Module/Settings/Profile/Index.php:264
-msgid "(Used for searching profiles, never shown to others)"
-msgstr "(Usato per cercare tra i profili, non è mai visibile agli altri)"
-
-#: src/Module/Settings/Profile/Index.php:265
-#, php-format
-msgid ""
-"<p>Custom fields appear on <a href=\"%s\">your profile page</a>.</p>\n"
-"\t\t\t\t<p>You can use BBCodes in the field values.</p>\n"
-"\t\t\t\t<p>Reorder by dragging the field title.</p>\n"
-"\t\t\t\t<p>Empty the label field to remove a custom field.</p>\n"
-"\t\t\t\t<p>Non-public fields can only be seen by the selected Friendica contacts or the Friendica contacts in the selected groups.</p>"
-msgstr ""
-
-#: src/Module/Settings/Profile/Photo/Crop.php:102
-#: src/Module/Settings/Profile/Photo/Crop.php:118
-#: src/Module/Settings/Profile/Photo/Crop.php:134
-#: src/Module/Settings/Profile/Photo/Index.php:103
-#, php-format
-msgid "Image size reduction [%s] failed."
-msgstr "Il ridimensionamento dell'immagine [%s] è fallito."
-
-#: src/Module/Settings/Profile/Photo/Crop.php:139
-msgid ""
-"Shift-reload the page or clear browser cache if the new photo does not "
-"display immediately."
-msgstr "Ricarica la pagina con shift+F5 o cancella la cache del browser se la nuova foto non viene mostrata immediatamente."
-
-#: src/Module/Settings/Profile/Photo/Crop.php:147
-msgid "Unable to process image"
-msgstr "Impossibile elaborare l'immagine"
-
-#: src/Module/Settings/Profile/Photo/Crop.php:166
-msgid "Photo not found."
-msgstr "Foto non trovata."
-
-#: src/Module/Settings/Profile/Photo/Crop.php:190
-msgid "Profile picture successfully updated."
-msgstr "Immagine di profilo aggiornata con successo."
-
-#: src/Module/Settings/Profile/Photo/Crop.php:213
-#: src/Module/Settings/Profile/Photo/Crop.php:217
-msgid "Crop Image"
-msgstr "Ritaglia immagine"
-
-#: src/Module/Settings/Profile/Photo/Crop.php:214
-msgid "Please adjust the image cropping for optimum viewing."
-msgstr "Ritaglia l'immagine per una visualizzazione migliore."
-
-#: src/Module/Settings/Profile/Photo/Crop.php:216
-msgid "Use Image As Is"
-msgstr "Usa immagine così com'è"
-
-#: src/Module/Settings/Profile/Photo/Index.php:47
-msgid "Missing uploaded image."
-msgstr "Immagine caricata mancante."
-
-#: src/Module/Settings/Profile/Photo/Index.php:126
-msgid "Profile Picture Settings"
-msgstr "Impostazioni Immagine di Profilo"
-
-#: src/Module/Settings/Profile/Photo/Index.php:127
-msgid "Current Profile Picture"
-msgstr "Immagine del profilo attuale"
-
-#: src/Module/Settings/Profile/Photo/Index.php:128
-msgid "Upload Profile Picture"
-msgstr "Carica la foto del profilo"
-
-#: src/Module/Settings/Profile/Photo/Index.php:129
-msgid "Upload Picture:"
-msgstr "Carica Foto:"
-
-#: src/Module/Settings/Profile/Photo/Index.php:134
-msgid "or"
-msgstr "o"
-
-#: src/Module/Settings/Profile/Photo/Index.php:136
-msgid "skip this step"
-msgstr "salta questo passaggio"
-
-#: src/Module/Settings/Profile/Photo/Index.php:138
-msgid "select a photo from your photo albums"
-msgstr "seleziona una foto dai tuoi album"
-
-#: src/Module/Settings/TwoFactor/AppSpecific.php:52
-#: src/Module/Settings/TwoFactor/Recovery.php:50
-#: src/Module/Settings/TwoFactor/Verify.php:56
-msgid "Please enter your password to access this page."
-msgstr ""
-
-#: src/Module/Settings/TwoFactor/AppSpecific.php:70
-msgid "App-specific password generation failed: The description is empty."
-msgstr ""
-
-#: src/Module/Settings/TwoFactor/AppSpecific.php:73
-msgid ""
-"App-specific password generation failed: This description already exists."
-msgstr ""
-
-#: src/Module/Settings/TwoFactor/AppSpecific.php:77
-msgid "New app-specific password generated."
-msgstr ""
-
-#: src/Module/Settings/TwoFactor/AppSpecific.php:83
-msgid "App-specific passwords successfully revoked."
-msgstr ""
-
-#: src/Module/Settings/TwoFactor/AppSpecific.php:93
-msgid "App-specific password successfully revoked."
-msgstr ""
-
-#: src/Module/Settings/TwoFactor/AppSpecific.php:114
-msgid "Two-factor app-specific passwords"
-msgstr ""
-
-#: src/Module/Settings/TwoFactor/AppSpecific.php:116
-msgid ""
-"<p>App-specific passwords are randomly generated passwords used instead your"
-" regular password to authenticate your account on third-party applications "
-"that don't support two-factor authentication.</p>"
-msgstr ""
-
-#: src/Module/Settings/TwoFactor/AppSpecific.php:117
-msgid ""
-"Make sure to copy your new app-specific password now. You won’t be able to "
-"see it again!"
-msgstr ""
-
-#: src/Module/Settings/TwoFactor/AppSpecific.php:120
-msgid "Description"
-msgstr "Descrizione"
-
-#: src/Module/Settings/TwoFactor/AppSpecific.php:121
-msgid "Last Used"
-msgstr "Ultimo Utilizzo"
-
-#: src/Module/Settings/TwoFactor/AppSpecific.php:122
-msgid "Revoke"
-msgstr "Revoca"
-
-#: src/Module/Settings/TwoFactor/AppSpecific.php:123
-msgid "Revoke All"
-msgstr "Revoca Tutti"
-
-#: src/Module/Settings/TwoFactor/AppSpecific.php:126
-msgid ""
-"When you generate a new app-specific password, you must use it right away, "
-"it will be shown to you once after you generate it."
-msgstr "Quando generi una nuova password specifica per l'app, devi utilizzarla immediatamente, ti sarà mostrata una volta generata."
-
-#: src/Module/Settings/TwoFactor/AppSpecific.php:127
-msgid "Generate new app-specific password"
-msgstr "Genera nuova password specifica per app"
-
-#: src/Module/Settings/TwoFactor/AppSpecific.php:128
-msgid "Friendiqa on my Fairphone 2..."
-msgstr "Friendiqa sul mio Fairphone 2..."
-
-#: src/Module/Settings/TwoFactor/AppSpecific.php:129
-msgid "Generate"
-msgstr "Genera"
-
-#: src/Module/Settings/TwoFactor/Index.php:67
-msgid "Two-factor authentication successfully disabled."
-msgstr "Autenticazione a due fattori disabilitata con successo."
-
-#: src/Module/Settings/TwoFactor/Index.php:88
-msgid "Wrong Password"
-msgstr "Password Sbagliata"
-
-=======
-#: mod/uimport.php:66
-msgid ""
-"This feature is experimental. We can't import contacts from the OStatus "
-"network (GNU Social/Statusnet) or from Diaspora"
-msgstr "Questa funzione è sperimentale. Non possiamo importare i contatti dalla rete OStatus (GNU Social/Statusnet) o da Diaspora"
-
-#: mod/uimport.php:67
-msgid "Account file"
-msgstr "File account"
-
-#: mod/uimport.php:67
-msgid ""
-"To export your account, go to \"Settings->Export your personal data\" and "
-"select \"Export account\""
-msgstr "Per esportare il tuo account, vai su \"Impostazioni -> Esporta i tuoi dati personali\" e seleziona \"Esporta account\""
-
-#: mod/cal.php:74 src/Module/Profile/Common.php:41
-#: src/Module/Profile/Common.php:53 src/Module/Profile/Status.php:54
-#: src/Module/Profile/Contacts.php:40 src/Module/Profile/Contacts.php:51
-#: src/Module/Register.php:260 src/Module/HoverCard.php:53
-msgid "User not found."
-msgstr "Utente non trovato."
-
-#: mod/cal.php:274 mod/events.php:415
-msgid "View"
-msgstr "Mostra"
-
-#: mod/cal.php:275 mod/events.php:417
-msgid "Previous"
-msgstr "Precedente"
-
-#: mod/cal.php:276 mod/events.php:418 src/Module/Install.php:192
-msgid "Next"
-msgstr "Successivo"
-
-#: mod/cal.php:279 mod/events.php:423 src/Model/Event.php:445
-msgid "today"
-msgstr "oggi"
-
-#: mod/cal.php:280 mod/events.php:424 src/Util/Temporal.php:330
-#: src/Model/Event.php:446
-msgid "month"
-msgstr "mese"
-
-#: mod/cal.php:281 mod/events.php:425 src/Util/Temporal.php:331
-#: src/Model/Event.php:447
-msgid "week"
-msgstr "settimana"
-
-#: mod/cal.php:282 mod/events.php:426 src/Util/Temporal.php:332
-#: src/Model/Event.php:448
-msgid "day"
-msgstr "giorno"
-
-#: mod/cal.php:283 mod/events.php:427
-msgid "list"
-msgstr "lista"
-
-#: mod/cal.php:296 src/Console/User.php:152 src/Console/User.php:250
-#: src/Console/User.php:283 src/Console/User.php:309
-#: src/Module/Api/Twitter/ContactEndpoint.php:73
-#: src/Module/Admin/Users.php:110 src/Model/User.php:561
-msgid "User not found"
-msgstr "Utente non trovato"
-
-#: mod/cal.php:305
-msgid "This calendar format is not supported"
-msgstr "Questo formato di calendario non è supportato"
-
-#: mod/cal.php:307
-msgid "No exportable data found"
-msgstr "Nessun dato esportabile trovato"
-
-#: mod/cal.php:324
-msgid "calendar"
-msgstr "calendario"
-
-#: mod/editpost.php:45 mod/editpost.php:55
-msgid "Item not found"
-msgstr "Oggetto non trovato"
-
-#: mod/editpost.php:62
-msgid "Edit post"
-msgstr "Modifica messaggio"
-
-#: mod/editpost.php:88 mod/notes.php:62 src/Module/Filer/SaveTag.php:66
-#: src/Content/Text/HTML.php:896
-msgid "Save"
-msgstr "Salva"
-
-#: mod/editpost.php:95
-msgid "web link"
-msgstr "collegamento web"
-
-#: mod/editpost.php:96
-msgid "Insert video link"
-msgstr "Inserire collegamento video"
-
-#: mod/editpost.php:97
-msgid "video link"
-msgstr "collegamento video"
-
-#: mod/editpost.php:98
-msgid "Insert audio link"
-msgstr "Inserisci collegamento audio"
-
-#: mod/editpost.php:99
-msgid "audio link"
-msgstr "collegamento audio"
-
-#: mod/editpost.php:113 src/Core/ACL.php:312
-msgid "CC: email addresses"
-msgstr "CC: indirizzi email"
-
-#: mod/editpost.php:120 src/Core/ACL.php:313
-msgid "Example: bob@example.com, mary@example.com"
-msgstr "Esempio: bob@example.com, mary@example.com"
-
-#: mod/events.php:135 mod/events.php:137
-msgid "Event can not end before it has started."
-msgstr "Un evento non può finire prima di iniziare."
-
-#: mod/events.php:144 mod/events.php:146
-msgid "Event title and start time are required."
-msgstr "Titolo e ora di inizio dell'evento sono richiesti."
-
-#: mod/events.php:416
-msgid "Create New Event"
-msgstr "Crea un nuovo evento"
-
-#: mod/events.php:528
-msgid "Event details"
-msgstr "Dettagli dell'evento"
-
-#: mod/events.php:529
-msgid "Starting date and Title are required."
-msgstr "La data di inizio e il titolo sono richiesti."
-
-#: mod/events.php:530 mod/events.php:535
-msgid "Event Starts:"
-msgstr "L'evento inizia:"
-
-#: mod/events.php:530 mod/events.php:562
-msgid "Required"
-msgstr "Richiesto"
-
-#: mod/events.php:543 mod/events.php:568
-msgid "Finish date/time is not known or not relevant"
-msgstr "La data/ora di fine non è definita"
-
-#: mod/events.php:545 mod/events.php:550
-msgid "Event Finishes:"
-msgstr "L'evento finisce:"
-
-#: mod/events.php:556 mod/events.php:569
-msgid "Adjust for viewer timezone"
-msgstr "Visualizza con il fuso orario di chi legge"
-
-#: mod/events.php:558 src/Module/Profile/Profile.php:172
-#: src/Module/Settings/Profile/Index.php:253
-msgid "Description:"
-msgstr "Descrizione:"
-
-#: mod/events.php:560 src/Module/Notifications/Introductions.php:166
-#: src/Module/Profile/Profile.php:190 src/Module/Contact.php:614
-#: src/Module/Directory.php:156 src/Model/Event.php:84 src/Model/Event.php:111
-#: src/Model/Event.php:454 src/Model/Event.php:948 src/Model/Profile.php:358
-msgid "Location:"
-msgstr "Posizione:"
-
-#: mod/events.php:562 mod/events.php:564
-msgid "Title:"
-msgstr "Titolo:"
-
-#: mod/events.php:565 mod/events.php:566
-msgid "Share this event"
-msgstr "Condividi questo evento"
-
-#: mod/events.php:573 src/Module/Profile/Profile.php:242
-msgid "Basic"
-msgstr "Base"
-
-#: mod/events.php:574 src/Module/Profile/Profile.php:243
-#: src/Module/Contact.php:909 src/Module/Admin/Site.php:594
-msgid "Advanced"
-msgstr "Avanzate"
-
-#: mod/events.php:591
-msgid "Failed to remove event"
-msgstr "Rimozione evento fallita."
-
-#: mod/follow.php:65
-msgid "The contact could not be added."
-msgstr "Il contatto non può essere aggiunto."
-
-#: mod/follow.php:105
-msgid "You already added this contact."
-msgstr "Hai già aggiunto questo contatto."
-
-#: mod/follow.php:121
-msgid "The network type couldn't be detected. Contact can't be added."
-msgstr "Non è possibile rilevare il tipo di rete. Il contatto non può essere aggiunto."
-
-#: mod/follow.php:129
-msgid "Diaspora support isn't enabled. Contact can't be added."
-msgstr "Il supporto Diaspora non è abilitato. Il contatto non può essere aggiunto."
-
-#: mod/follow.php:134
-msgid "OStatus support is disabled. Contact can't be added."
-msgstr "Il supporto OStatus non è abilitato. Il contatto non può essere aggiunto."
-
-#: mod/follow.php:167 src/Module/Notifications/Introductions.php:170
-#: src/Module/Profile/Profile.php:202 src/Module/Contact.php:620
-msgid "Tags:"
-msgstr "Tag:"
-
-#: mod/fbrowser.php:107 mod/fbrowser.php:136
-#: src/Module/Settings/Profile/Photo/Index.php:130
-msgid "Upload"
-msgstr "Carica"
-
-#: mod/fbrowser.php:131
-msgid "Files"
-msgstr "File"
-
-#: mod/notes.php:50 src/Module/BaseProfile.php:110
-msgid "Personal Notes"
-msgstr "Note personali"
-
-#: mod/notes.php:58
-msgid "Personal notes are visible only by yourself."
-msgstr "Le note personali sono visibili solo da te."
-
-#: mod/photos.php:128 src/Module/BaseProfile.php:71
-msgid "Photo Albums"
-msgstr "Album foto"
-
-#: mod/photos.php:129 mod/photos.php:1634
-msgid "Recent Photos"
-msgstr "Foto recenti"
-
-#: mod/photos.php:131 mod/photos.php:1113 mod/photos.php:1636
-msgid "Upload New Photos"
-msgstr "Carica nuove foto"
-
-#: mod/photos.php:149 src/Module/BaseSettings.php:37
-msgid "everybody"
-msgstr "tutti"
-
-#: mod/photos.php:186
-msgid "Contact information unavailable"
-msgstr "I dati di questo contatto non sono disponibili"
-
-#: mod/photos.php:208
-msgid "Album not found."
-msgstr "Album non trovato."
-
-#: mod/photos.php:266
-msgid "Album successfully deleted"
-msgstr "Album eliminato con successo"
-
-#: mod/photos.php:268
-msgid "Album was empty."
-msgstr "L'album era vuoto."
-
-#: mod/photos.php:300
-msgid "Failed to delete the photo."
-msgstr "Eliminazione della foto non riuscita."
-
-#: mod/photos.php:584
-msgid "a photo"
-msgstr "una foto"
-
-#: mod/photos.php:584
-#, php-format
-msgid "%1$s was tagged in %2$s by %3$s"
-msgstr "%1$s è stato taggato in %2$s da %3$s"
-
-#: mod/photos.php:685
-msgid "Image upload didn't complete, please try again"
-msgstr "Caricamento dell'immagine non completato. Prova di nuovo."
-
-#: mod/photos.php:688
-msgid "Image file is missing"
-msgstr "Il file dell'immagine è mancante"
-
-#: mod/photos.php:693
-msgid ""
-"Server can't accept new file upload at this time, please contact your "
-"administrator"
-msgstr "Il server non può accettare il caricamento di un nuovo file in questo momento, contattare l'amministratore"
-
-#: mod/photos.php:717
-msgid "Image file is empty."
-msgstr "Il file dell'immagine è vuoto."
-
-#: mod/photos.php:849
-msgid "No photos selected"
-msgstr "Nessuna foto selezionata"
-
-#: mod/photos.php:969
-msgid "Upload Photos"
-msgstr "Carica foto"
-
-#: mod/photos.php:973 mod/photos.php:1058
-msgid "New album name: "
-msgstr "Nome nuovo album: "
-
-#: mod/photos.php:974
-msgid "or select existing album:"
-msgstr "o seleziona un album esistente:"
-
-#: mod/photos.php:975
-msgid "Do not show a status post for this upload"
-msgstr "Non creare un messaggio per questo upload"
-
-#: mod/photos.php:1041
-msgid "Do you really want to delete this photo album and all its photos?"
-msgstr "Vuoi davvero cancellare questo album e tutte le sue foto?"
-
-#: mod/photos.php:1042 mod/photos.php:1063
-msgid "Delete Album"
-msgstr "Rimuovi album"
-
-#: mod/photos.php:1069
-msgid "Edit Album"
-msgstr "Modifica album"
-
-#: mod/photos.php:1070
-msgid "Drop Album"
-msgstr "Elimina Album"
-
-#: mod/photos.php:1075
-msgid "Show Newest First"
-msgstr "Mostra nuove foto per prime"
-
-#: mod/photos.php:1077
-msgid "Show Oldest First"
-msgstr "Mostra vecchie foto per prime"
-
-#: mod/photos.php:1098 mod/photos.php:1619
-msgid "View Photo"
-msgstr "Vedi foto"
-
-#: mod/photos.php:1135
-msgid "Permission denied. Access to this item may be restricted."
-msgstr "Permesso negato. L'accesso a questo elemento può essere limitato."
-
-#: mod/photos.php:1137
-msgid "Photo not available"
-msgstr "Foto non disponibile"
-
-#: mod/photos.php:1147
-msgid "Do you really want to delete this photo?"
-msgstr "Vuoi veramente cancellare questa foto?"
-
-#: mod/photos.php:1148 mod/photos.php:1349
-msgid "Delete Photo"
-msgstr "Rimuovi foto"
-
-#: mod/photos.php:1239
-msgid "View photo"
-msgstr "Vedi foto"
-
-#: mod/photos.php:1241
-msgid "Edit photo"
-msgstr "Modifica foto"
-
-#: mod/photos.php:1242
-msgid "Delete photo"
-msgstr "Elimina foto"
-
-#: mod/photos.php:1243
-msgid "Use as profile photo"
-msgstr "Usa come foto del profilo"
-
-#: mod/photos.php:1250
-msgid "Private Photo"
-msgstr "Foto privata"
-
-#: mod/photos.php:1256
-msgid "View Full Size"
-msgstr "Vedi dimensione intera"
-
-#: mod/photos.php:1317
-msgid "Tags: "
-msgstr "Tag: "
-
-#: mod/photos.php:1320
-msgid "[Select tags to remove]"
-msgstr "[Seleziona tag da rimuovere]"
-
-#: mod/photos.php:1335
-msgid "New album name"
-msgstr "Nuovo nome dell'album"
-
-#: mod/photos.php:1336
-msgid "Caption"
-msgstr "Titolo"
-
-#: mod/photos.php:1337
-msgid "Add a Tag"
-msgstr "Aggiungi tag"
-
-#: mod/photos.php:1337
-msgid ""
-"Example: @bob, @Barbara_Jensen, @jim@example.com, #California, #camping"
-msgstr "Esempio: @bob, @Barbara_Jensen, @jim@example.com, #California, #camping"
-
-#: mod/photos.php:1338
-msgid "Do not rotate"
-msgstr "Non ruotare"
-
-#: mod/photos.php:1339
-msgid "Rotate CW (right)"
-msgstr "Ruota a destra"
-
-#: mod/photos.php:1340
-msgid "Rotate CCW (left)"
-msgstr "Ruota a sinistra"
-
-#: mod/photos.php:1371 src/Object/Post.php:345
-msgid "I like this (toggle)"
-msgstr "Mi piace (clic per cambiare)"
-
-#: mod/photos.php:1372 src/Object/Post.php:346
-msgid "I don't like this (toggle)"
-msgstr "Non mi piace (clic per cambiare)"
-
-#: mod/photos.php:1397 mod/photos.php:1454 mod/photos.php:1527
-#: src/Object/Post.php:942 src/Module/Contact.php:1051
-#: src/Module/Item/Compose.php:142
-msgid "This is you"
-msgstr "Questo sei tu"
-
-#: mod/photos.php:1399 mod/photos.php:1456 mod/photos.php:1529
-#: src/Object/Post.php:482 src/Object/Post.php:944
-msgid "Comment"
-msgstr "Commento"
-
-#: mod/photos.php:1555
-msgid "Map"
-msgstr "Mappa"
-
-#: src/App/Module.php:240
-msgid "You must be logged in to use addons. "
-msgstr "Devi aver effettuato il login per usare i componenti aggiuntivi."
-
-#: src/App/Page.php:249
-msgid "Delete this item?"
-msgstr "Cancellare questo elemento?"
-
-#: src/App/Page.php:297
-msgid "toggle mobile"
-msgstr "commuta tema mobile"
-
-#: src/App/Authentication.php:210 src/App/Authentication.php:262
-msgid "Login failed."
-msgstr "Accesso fallito."
-
-#: src/App/Authentication.php:224 src/Model/User.php:797
-msgid ""
-"We encountered a problem while logging in with the OpenID you provided. "
-"Please check the correct spelling of the ID."
-msgstr "Abbiamo incontrato un problema mentre contattavamo il server OpenID che ci hai fornito. Controlla di averlo scritto giusto."
-
-#: src/App/Authentication.php:224 src/Model/User.php:797
-msgid "The error message was:"
-msgstr "Il messaggio riportato era:"
-
-#: src/App/Authentication.php:273
-msgid "Login failed. Please check your credentials."
-msgstr "Accesso non riuscito. Per favore controlla le tue credenziali."
-
-#: src/App/Authentication.php:389
-#, php-format
-msgid "Welcome %s"
-msgstr "Benvenuto %s"
-
-#: src/App/Authentication.php:390
-msgid "Please upload a profile photo."
-msgstr "Carica una foto per il profilo."
-
-#: src/App/Router.php:224
-#, php-format
-msgid "Method not allowed for this module. Allowed method(s): %s"
-msgstr "Metodo non consentito per questo modulo. Metodo(i) consentiti: %s"
-
-#: src/App/Router.php:226 src/Module/HTTPException/PageNotFound.php:32
-msgid "Page not found."
-msgstr "Pagina non trovata."
-
-#: src/Database/DBStructure.php:64
-#, php-format
-msgid "The database version had been set to %s."
-msgstr "La versione del database è stata impostata come %s."
-
-#: src/Database/DBStructure.php:85
-msgid "There are no tables on MyISAM or InnoDB with the Antelope file format."
-msgstr "Non ci sono tabelle su MyISAM o InnoDB con il formato file Antelope"
-
-#: src/Database/DBStructure.php:109
-#, php-format
-msgid ""
-"\n"
-"Error %d occurred during database update:\n"
-"%s\n"
-msgstr "\nErrore %d durante l'aggiornamento del database:\n%s\n"
-
-#: src/Database/DBStructure.php:112
-msgid "Errors encountered performing database changes: "
-msgstr "Errori riscontrati eseguendo le modifiche al database:"
-
-#: src/Database/DBStructure.php:312
-msgid "Another database update is currently running."
-msgstr "Un altro aggiornamento del database è attualmente in corso."
-
-#: src/Database/DBStructure.php:316
-#, php-format
-msgid "%s: Database update"
-msgstr "%s: Aggiornamento database"
-
-#: src/Database/DBStructure.php:616
-#, php-format
-msgid "%s: updating %s table."
-msgstr "%s: aggiornando la tabella %s."
-
-#: src/Database/Database.php:661 src/Database/Database.php:764
-#, php-format
-msgid "Database error %d \"%s\" at \"%s\""
-msgstr "Errore database %d \"%s\" su \"%s\""
-
-#: src/Core/Renderer.php:91 src/Core/Renderer.php:120
-#: src/Core/Renderer.php:147 src/Core/Renderer.php:181
-#: src/Render/FriendicaSmartyEngine.php:56
-msgid ""
-"Friendica can't display this page at the moment, please contact the "
-"administrator."
-msgstr "Friendica non piò mostrare questa pagina al momento, per favore contatta l'amministratore."
-
-#: src/Core/Renderer.php:143
-msgid "template engine cannot be registered without a name."
-msgstr "il motore di modelli non può essere registrato senza un nome."
-
-#: src/Core/Renderer.php:177
-msgid "template engine is not registered!"
-msgstr "il motore di modelli non è registrato!"
-
-#: src/Core/Update.php:219
-#, php-format
-msgid "Update %s failed. See error logs."
-msgstr "aggiornamento %s fallito. Guarda i log di errore."
-
-#: src/Core/Update.php:286
-#, php-format
-msgid ""
-"\n"
-"\t\t\t\tThe friendica developers released update %s recently,\n"
-"\t\t\t\tbut when I tried to install it, something went terribly wrong.\n"
-"\t\t\t\tThis needs to be fixed soon and I can't do it alone. Please contact a\n"
-"\t\t\t\tfriendica developer if you can not help me on your own. My database might be invalid."
-msgstr "\nGli sviluppatori di Friendica hanno rilasciato l'aggiornamento %s\nrecentemente, ma quando ho provato a installarlo, qualcosa è \nandato terribilmente storto.\nBisogna sistemare le cose e non posso farlo da solo.\nContatta uno sviluppatore se non sei in grado di aiutarmi. Il mio database potrebbe essere invalido."
-
-#: src/Core/Update.php:292
-#, php-format
-msgid ""
-"The error message is\n"
-"[pre]%s[/pre]"
-msgstr "Il messaggio di errore è\n[pre]%s[/pre]"
-
-#: src/Core/Update.php:296 src/Core/Update.php:332
-msgid "[Friendica Notify] Database update"
-msgstr "[Notifica di Friendica] Aggiornamento database"
-
-#: src/Core/Update.php:326
-#, php-format
-msgid ""
-"\n"
-"\t\t\t\t\tThe friendica database was successfully updated from %s to %s."
-msgstr "\n\t\t\t\t\tIl database di friendica è stato aggiornato con succeso da %s a %s."
-
-#: src/Core/ACL.php:153
-msgid "Yourself"
-msgstr "Te stesso"
-
-#: src/Core/ACL.php:182 src/Module/PermissionTooltip.php:76
-#: src/Module/PermissionTooltip.php:98 src/Module/Contact.php:808
-#: src/Content/Widget.php:241 src/BaseModule.php:184
-msgid "Followers"
-msgstr "Seguaci"
-
-#: src/Core/ACL.php:189 src/Module/PermissionTooltip.php:82
-#: src/Module/PermissionTooltip.php:104
-msgid "Mutuals"
-msgstr "Amici reciproci"
-
-#: src/Core/ACL.php:279
-msgid "Post to Email"
-msgstr "Invia a email"
-
-#: src/Core/ACL.php:306
-msgid "Public"
-msgstr "Pubblico"
-
-#: src/Core/ACL.php:307
-msgid ""
-"This content will be shown to all your followers and can be seen in the "
-"community pages and by anyone with its link."
-msgstr "Questo contenuto sarà mostrato a tutti i tuoi seguaci e può essere visto nelle pagine della communità e da chiunque con questo collegamento."
-
-#: src/Core/ACL.php:308
-msgid "Limited/Private"
-msgstr "Limitato/Privato"
-
-#: src/Core/ACL.php:309
-msgid ""
-"This content will be shown only to the people in the first box, to the "
-"exception of the people mentioned in the second box. It won't appear "
-"anywhere public."
-msgstr "Questo contenuto sarà mostrato solo alle persone nel primo campo, ad eccezione delle persone menzionate nel secondo campo. Non apparirà da qualsiasi parte in pubblico."
-
-#: src/Core/ACL.php:310
-msgid "Show to:"
-msgstr "Mostra a:"
-
-#: src/Core/ACL.php:311
-msgid "Except to:"
-msgstr "Ad eccezione di:"
-
-#: src/Core/ACL.php:314
-msgid "Connectors"
-msgstr "Connettori"
-
-#: src/Core/Installer.php:179
-msgid ""
-"The database configuration file \"config/local.config.php\" could not be "
-"written. Please use the enclosed text to create a configuration file in your"
-" web server root."
-msgstr "Il file di configurazione del database \"config/local.config.php\" non può essere scritto. Usa il testo allegato per creare un file di configurazione nell tuo server web."
-
-#: src/Core/Installer.php:198
-msgid ""
-"You may need to import the file \"database.sql\" manually using phpmyadmin "
-"or mysql."
-msgstr "Potresti dover importare il file \"database.sql\" manualmente con phpmyadmin o mysql"
-
-#: src/Core/Installer.php:199 src/Module/Install.php:191
-msgid "Please see the file \"doc/INSTALL.md\"."
-msgstr "Per favore leggi il file \"doc/INSTALL.md\"."
-
-#: src/Core/Installer.php:260
-msgid "Could not find a command line version of PHP in the web server PATH."
-msgstr "Non riesco a trovare la versione di PHP da riga di comando nel PATH del server web"
-
-#: src/Core/Installer.php:261
-msgid ""
-"If you don't have a command line version of PHP installed on your server, "
-"you will not be able to run the background processing. See <a "
-"href='https://github.com/friendica/friendica/blob/stable/doc/Install.md#set-"
-"up-the-worker'>'Setup the worker'</a>"
-msgstr "Se non hai una versione a riga di comando di PHP installata sul tuo server, non sarai in grado di eseguire i processi in background. Vedi <a href='https://github.com/friendica/friendica/blob/stable/doc/Install.md#set-up-the-worker'>'Imposta i worker'</a>"
-
-#: src/Core/Installer.php:266
-msgid "PHP executable path"
-msgstr "Percorso eseguibile PHP"
-
-#: src/Core/Installer.php:266
-msgid ""
-"Enter full path to php executable. You can leave this blank to continue the "
-"installation."
-msgstr "Inserisci il percorso completo all'eseguibile di php. Puoi lasciare bianco questo campo per continuare l'installazione."
-
-#: src/Core/Installer.php:271
-msgid "Command line PHP"
-msgstr "PHP da riga di comando"
-
-#: src/Core/Installer.php:280
-msgid "PHP executable is not the php cli binary (could be cgi-fgci version)"
-msgstr "L'eseguibile PHP non è il binario php cli (potrebbe essere la versione cgi-fcgi)"
-
-#: src/Core/Installer.php:281
-msgid "Found PHP version: "
-msgstr "Versione PHP:"
-
-#: src/Core/Installer.php:283
-msgid "PHP cli binary"
-msgstr "Binario PHP cli"
-
-#: src/Core/Installer.php:296
-msgid ""
-"The command line version of PHP on your system does not have "
-"\"register_argc_argv\" enabled."
-msgstr "La versione da riga di comando di PHP nel sistema non ha abilitato \"register_argc_argv\"."
-
-#: src/Core/Installer.php:297
-msgid "This is required for message delivery to work."
-msgstr "E' obbligatorio per far funzionare la consegna dei messaggi."
-
-#: src/Core/Installer.php:302
-msgid "PHP register_argc_argv"
-msgstr "PHP register_argc_argv"
-
-#: src/Core/Installer.php:334
-msgid ""
-"Error: the \"openssl_pkey_new\" function on this system is not able to "
-"generate encryption keys"
-msgstr "Errore: la funzione \"openssl_pkey_new\" in questo sistema non è in grado di generare le chiavi di criptazione"
-
-#: src/Core/Installer.php:335
-msgid ""
-"If running under Windows, please see "
-"\"http://www.php.net/manual/en/openssl.installation.php\"."
-msgstr "Se stai eseguendo friendika su windows, guarda \"http://www.php.net/manual/en/openssl.installation.php\"."
-
-#: src/Core/Installer.php:338
-msgid "Generate encryption keys"
-msgstr "Genera chiavi di criptazione"
-
-#: src/Core/Installer.php:390
-msgid ""
-"Error: Apache webserver mod-rewrite module is required but not installed."
-msgstr "Errore: E' il modulo mod-rewrite di Apache è richiesto, ma non risulta installato"
-
-#: src/Core/Installer.php:395
-msgid "Apache mod_rewrite module"
-msgstr "Modulo mod_rewrite di Apache"
-
-#: src/Core/Installer.php:401
-msgid "Error: PDO or MySQLi PHP module required but not installed."
-msgstr "Errore: uno dei due moduli PHP PDO o MySQLi è richiesto ma non installato."
-
-#: src/Core/Installer.php:406
-msgid "Error: The MySQL driver for PDO is not installed."
-msgstr "Errore: il driver MySQL per PDO non è installato."
-
-#: src/Core/Installer.php:410
-msgid "PDO or MySQLi PHP module"
-msgstr "modulo PHP PDO o MySQLi"
-
-#: src/Core/Installer.php:418
-msgid "Error, XML PHP module required but not installed."
-msgstr "Errore, il modulo PHP XML è richiesto ma non installato."
-
-#: src/Core/Installer.php:422
-msgid "XML PHP module"
-msgstr "Modulo PHP XML"
-
-#: src/Core/Installer.php:425
-msgid "libCurl PHP module"
-msgstr "modulo PHP libCurl"
-
-#: src/Core/Installer.php:426
-msgid "Error: libCURL PHP module required but not installed."
-msgstr "Errore: il modulo libCURL di PHP è richiesto, ma non risulta installato."
-
-#: src/Core/Installer.php:432
-msgid "GD graphics PHP module"
-msgstr "modulo PHP GD graphics"
-
-#: src/Core/Installer.php:433
-msgid ""
-"Error: GD graphics PHP module with JPEG support required but not installed."
-msgstr "Errore: Il modulo GD graphics di PHP con supporto a JPEG è richiesto, ma non risulta installato."
-
-#: src/Core/Installer.php:439
-msgid "OpenSSL PHP module"
-msgstr "modulo PHP OpenSSL"
-
-#: src/Core/Installer.php:440
-msgid "Error: openssl PHP module required but not installed."
-msgstr "Errore: il modulo openssl di PHP è richiesto, ma non risulta installato."
-
-#: src/Core/Installer.php:446
-msgid "mb_string PHP module"
-msgstr "modulo PHP mb_string"
-
-#: src/Core/Installer.php:447
-msgid "Error: mb_string PHP module required but not installed."
-msgstr "Errore: il modulo PHP mb_string è richiesto, ma non risulta installato."
-
-#: src/Core/Installer.php:453
-msgid "iconv PHP module"
-msgstr "modulo PHP iconv"
-
-#: src/Core/Installer.php:454
-msgid "Error: iconv PHP module required but not installed."
-msgstr "Errore: il modulo PHP iconv è richiesto ma non installato."
-
-#: src/Core/Installer.php:460
-msgid "POSIX PHP module"
-msgstr "mooduo PHP POSIX"
-
-#: src/Core/Installer.php:461
-msgid "Error: POSIX PHP module required but not installed."
-msgstr "Errore, il modulo PHP POSIX è richiesto ma non installato."
-
-#: src/Core/Installer.php:467
-msgid "JSON PHP module"
-msgstr "modulo PHP JSON"
-
-#: src/Core/Installer.php:468
-msgid "Error: JSON PHP module required but not installed."
-msgstr "Errore: il modulo PHP JSON è richiesto ma non installato."
-
-#: src/Core/Installer.php:474
-msgid "File Information PHP module"
-msgstr "Modulo PHP File Information"
-
-#: src/Core/Installer.php:475
-msgid "Error: File Information PHP module required but not installed."
-msgstr "Errore: il modulo PHP File Information è richiesto ma non è installato."
-
-#: src/Core/Installer.php:498
-msgid ""
-"The web installer needs to be able to create a file called "
-"\"local.config.php\" in the \"config\" folder of your web server and it is "
-"unable to do so."
-msgstr "L'installer web deve essere in grado di creare un file chiamato \"local.config.php\" nella cartella \"config\" del tuo server web, ma non è in grado di farlo."
-
-#: src/Core/Installer.php:499
-msgid ""
-"This is most often a permission setting, as the web server may not be able "
-"to write files in your folder - even if you can."
-msgstr "Ciò è dovuto spesso a impostazioni di permessi, dato che il web server può non essere in grado di scrivere il file nella tua cartella, anche se tu puoi."
-
-#: src/Core/Installer.php:500
-msgid ""
-"At the end of this procedure, we will give you a text to save in a file "
-"named local.config.php in your Friendica \"config\" folder."
-msgstr "Alla fine di questa procedura, ti daremo un testo da salvare in un file chiamato \"local.config.php\" nella cartella \"config\" della tua installazione di Friendica."
-
-#: src/Core/Installer.php:501
-msgid ""
-"You can alternatively skip this procedure and perform a manual installation."
-" Please see the file \"INSTALL.txt\" for instructions."
-msgstr "Puoi in alternativa saltare questa procedura ed eseguire l'installazione manualmente. Vedi il file \"INSTALL.txt\" per le istruzioni."
-
-#: src/Core/Installer.php:504
-msgid "config/local.config.php is writable"
-msgstr "config/local.config.php è scrivibile"
-
-#: src/Core/Installer.php:524
-msgid ""
-"Friendica uses the Smarty3 template engine to render its web views. Smarty3 "
-"compiles templates to PHP to speed up rendering."
-msgstr "Friendica usa il motore di template Smarty3 per renderizzare le sue pagine web. Smarty3 compila i template in PHP per velocizzare il rendering."
-
-#: src/Core/Installer.php:525
-msgid ""
-"In order to store these compiled templates, the web server needs to have "
-"write access to the directory view/smarty3/ under the Friendica top level "
-"folder."
-msgstr "Per salvare questi template compilati, il server werb ha bisogno dell'accesso in scrittura alla cartella view/smarty3/ nella cartella principale dei Friendica."
-
-#: src/Core/Installer.php:526
-msgid ""
-"Please ensure that the user that your web server runs as (e.g. www-data) has"
-" write access to this folder."
-msgstr "Per favore, controlla che l'utente con cui il tuo server web gira (es www-data) ha accesso in scrittura a questa cartella."
-
-#: src/Core/Installer.php:527
-msgid ""
-"Note: as a security measure, you should give the web server write access to "
-"view/smarty3/ only--not the template files (.tpl) that it contains."
-msgstr "Nota: come misura di sicurezza, dovresti dare accesso in scrittura solo alla cartella view/smarty3, non ai template (.tpl) che contiene."
-
-#: src/Core/Installer.php:530
-msgid "view/smarty3 is writable"
-msgstr "view/smarty3 è scrivibile"
-
-#: src/Core/Installer.php:559
-msgid ""
-"Url rewrite in .htaccess is not working. Make sure you copied .htaccess-dist"
-" to .htaccess."
-msgstr "La riscrittura degli url in .htaccess non funziona. Controlla di aver copiato .htaccess-dist in .htaccess."
-
-#: src/Core/Installer.php:561
-msgid "Error message from Curl when fetching"
-msgstr "Messaggio di errore da Curl durante la richiesta"
-
-#: src/Core/Installer.php:566
-msgid "Url rewrite is working"
-msgstr "La riscrittura degli url funziona"
-
-#: src/Core/Installer.php:595
-msgid "ImageMagick PHP extension is not installed"
-msgstr "L'estensione PHP ImageMagick non è installata"
-
-#: src/Core/Installer.php:597
-msgid "ImageMagick PHP extension is installed"
-msgstr "L'estensione PHP ImageMagick è installata"
-
-#: src/Core/Installer.php:599
-msgid "ImageMagick supports GIF"
-msgstr "ImageMagick supporta i GIF"
-
-#: src/Core/Installer.php:621
-msgid "Database already in use."
-msgstr "Database già in uso."
-
-#: src/Core/Installer.php:626
-msgid "Could not connect to database."
-msgstr " Impossibile collegarsi con il database."
-
-#: src/Core/L10n.php:371 src/Module/Settings/Display.php:174
-#: src/Model/Event.php:413
-msgid "Monday"
-msgstr "Lunedì"
-
-#: src/Core/L10n.php:371 src/Model/Event.php:414
-msgid "Tuesday"
-msgstr "Martedì"
-
-#: src/Core/L10n.php:371 src/Model/Event.php:415
-msgid "Wednesday"
-msgstr "Mercoledì"
-
-#: src/Core/L10n.php:371 src/Model/Event.php:416
-msgid "Thursday"
-msgstr "Giovedì"
-
-#: src/Core/L10n.php:371 src/Model/Event.php:417
-msgid "Friday"
-msgstr "Venerdì"
-
-#: src/Core/L10n.php:371 src/Model/Event.php:418
-msgid "Saturday"
-msgstr "Sabato"
-
-#: src/Core/L10n.php:371 src/Module/Settings/Display.php:174
-#: src/Model/Event.php:412
-msgid "Sunday"
-msgstr "Domenica"
-
-#: src/Core/L10n.php:375 src/Model/Event.php:433
-msgid "January"
-msgstr "Gennaio"
-
-#: src/Core/L10n.php:375 src/Model/Event.php:434
-msgid "February"
-msgstr "Febbraio"
-
-#: src/Core/L10n.php:375 src/Model/Event.php:435
-msgid "March"
-msgstr "Marzo"
-
-#: src/Core/L10n.php:375 src/Model/Event.php:436
-msgid "April"
-msgstr "Aprile"
-
-#: src/Core/L10n.php:375 src/Core/L10n.php:395 src/Model/Event.php:424
-msgid "May"
-msgstr "Maggio"
-
-#: src/Core/L10n.php:375 src/Model/Event.php:437
-msgid "June"
-msgstr "Giugno"
-
-#: src/Core/L10n.php:375 src/Model/Event.php:438
-msgid "July"
-msgstr "Luglio"
-
-#: src/Core/L10n.php:375 src/Model/Event.php:439
-msgid "August"
-msgstr "Agosto"
-
-#: src/Core/L10n.php:375 src/Model/Event.php:440
-msgid "September"
-msgstr "Settembre"
-
-#: src/Core/L10n.php:375 src/Model/Event.php:441
-msgid "October"
-msgstr "Ottobre"
-
-#: src/Core/L10n.php:375 src/Model/Event.php:442
-msgid "November"
-msgstr "Novembre"
-
-#: src/Core/L10n.php:375 src/Model/Event.php:443
-msgid "December"
-msgstr "Dicembre"
-
-#: src/Core/L10n.php:391 src/Model/Event.php:405
-msgid "Mon"
-msgstr "Lun"
-
-#: src/Core/L10n.php:391 src/Model/Event.php:406
-msgid "Tue"
-msgstr "Mar"
-
-#: src/Core/L10n.php:391 src/Model/Event.php:407
-msgid "Wed"
-msgstr "Mer"
-
-#: src/Core/L10n.php:391 src/Model/Event.php:408
-msgid "Thu"
-msgstr "Gio"
-
-#: src/Core/L10n.php:391 src/Model/Event.php:409
-msgid "Fri"
-msgstr "Ven"
-
-#: src/Core/L10n.php:391 src/Model/Event.php:410
-msgid "Sat"
-msgstr "Sab"
-
-#: src/Core/L10n.php:391 src/Model/Event.php:404
-msgid "Sun"
-msgstr "Dom"
-
-#: src/Core/L10n.php:395 src/Model/Event.php:420
-msgid "Jan"
-msgstr "Gen"
-
-#: src/Core/L10n.php:395 src/Model/Event.php:421
-msgid "Feb"
-msgstr "Feb"
-
-#: src/Core/L10n.php:395 src/Model/Event.php:422
-msgid "Mar"
-msgstr "Mar"
-
-#: src/Core/L10n.php:395 src/Model/Event.php:423
-msgid "Apr"
-msgstr "Apr"
-
-#: src/Core/L10n.php:395 src/Model/Event.php:425
-msgid "Jun"
-msgstr "Giu"
-
-#: src/Core/L10n.php:395 src/Model/Event.php:426
-msgid "Jul"
-msgstr "Lug"
-
-#: src/Core/L10n.php:395 src/Model/Event.php:427
-msgid "Aug"
-msgstr "Ago"
-
-#: src/Core/L10n.php:395
-msgid "Sep"
-msgstr "Set"
-
-#: src/Core/L10n.php:395 src/Model/Event.php:429
-msgid "Oct"
-msgstr "Ott"
-
-#: src/Core/L10n.php:395 src/Model/Event.php:430
-msgid "Nov"
-msgstr "Nov"
-
-#: src/Core/L10n.php:395 src/Model/Event.php:431
-msgid "Dec"
-msgstr "Dic"
-
-#: src/Core/L10n.php:414
-msgid "poke"
-msgstr "stuzzica"
-
-#: src/Core/L10n.php:414
-msgid "poked"
-msgstr "ha stuzzicato"
-
-#: src/Core/L10n.php:415
-msgid "ping"
-msgstr "invia un ping"
-
-#: src/Core/L10n.php:415
-msgid "pinged"
-msgstr "ha inviato un ping"
-
-#: src/Core/L10n.php:416
-msgid "prod"
-msgstr "pungola"
-
-#: src/Core/L10n.php:416
-msgid "prodded"
-msgstr "ha pungolato"
-
-#: src/Core/L10n.php:417
-msgid "slap"
-msgstr "schiaffeggia"
-
-#: src/Core/L10n.php:417
-msgid "slapped"
-msgstr "ha schiaffeggiato"
-
-#: src/Core/L10n.php:418
-msgid "finger"
-msgstr "tocca"
-
-#: src/Core/L10n.php:418
-msgid "fingered"
-msgstr "ha toccato"
-
-#: src/Core/L10n.php:419
-msgid "rebuff"
-msgstr "respingi"
-
-#: src/Core/L10n.php:419
-msgid "rebuffed"
-msgstr "ha respinto"
-
-#: src/Core/UserImport.php:126
-msgid "Error decoding account file"
-msgstr "Errore decodificando il file account"
-
-#: src/Core/UserImport.php:132
-msgid "Error! No version data in file! This is not a Friendica account file?"
-msgstr "Errore! Nessuna informazione di versione nel file! Potrebbe non essere un file account di Friendica?"
-
-#: src/Core/UserImport.php:140
-#, php-format
-msgid "User '%s' already exists on this server!"
-msgstr "L'utente '%s' esiste già su questo server!"
-
-#: src/Core/UserImport.php:176
-msgid "User creation error"
-msgstr "Errore creando l'utente"
-
-#: src/Core/UserImport.php:221
-#, php-format
-msgid "%d contact not imported"
-msgid_plural "%d contacts not imported"
-msgstr[0] "%d contatto non importato"
-msgstr[1] "%d contatti non importati"
-
-#: src/Core/UserImport.php:274
-msgid "User profile creation error"
-msgstr "Errore durante la creazione del profilo dell'utente"
-
-#: src/Core/UserImport.php:330
-msgid "Done. You can now login with your username and password"
-msgstr "Fatto. Ora puoi entrare con il tuo nome utente e la tua password"
-
-#: src/LegacyModule.php:49
-#, php-format
-msgid "Legacy module file not found: %s"
-msgstr "File del modulo legacy non trovato: %s"
-
-#: src/Worker/Delivery.php:556
-msgid "(no subject)"
-msgstr "(nessun oggetto)"
-
-#: src/Object/EMail/ItemCCEMail.php:39
-#, php-format
-msgid ""
-"This message was sent to you by %s, a member of the Friendica social "
-"network."
-msgstr "Questo messaggio ti è stato inviato da %s, un membro del social network Friendica."
-
-#: src/Object/EMail/ItemCCEMail.php:41
-#, php-format
-msgid "You may visit them online at %s"
-msgstr "Puoi visitarli online su %s"
-
-#: src/Object/EMail/ItemCCEMail.php:42
-msgid ""
-"Please contact the sender by replying to this post if you do not wish to "
-"receive these messages."
-msgstr "Contatta il mittente rispondendo a questo messaggio se non vuoi ricevere questi messaggi."
-
-#: src/Object/EMail/ItemCCEMail.php:46
-#, php-format
-msgid "%s posted an update."
-msgstr "%s ha inviato un aggiornamento."
-
-#: src/Object/Post.php:147
-msgid "This entry was edited"
-msgstr "Questa voce è stata modificata"
-
-#: src/Object/Post.php:174
-msgid "Private Message"
-msgstr "Messaggio privato"
-
-#: src/Object/Post.php:213
-msgid "pinned item"
-msgstr "oggetto fissato"
-
-#: src/Object/Post.php:218
-msgid "Delete locally"
-msgstr "Elimina localmente"
-
-#: src/Object/Post.php:221
-msgid "Delete globally"
-msgstr "Rimuovi globalmente"
-
-#: src/Object/Post.php:221
-msgid "Remove locally"
-msgstr "Rimuovi localmente"
-
-#: src/Object/Post.php:235
-msgid "save to folder"
-msgstr "salva nella cartella"
-
-#: src/Object/Post.php:270
-msgid "I will attend"
-msgstr "Parteciperò"
-
-#: src/Object/Post.php:270
-msgid "I will not attend"
-msgstr "Non parteciperò"
-
-#: src/Object/Post.php:270
-msgid "I might attend"
-msgstr "Forse parteciperò"
-
-#: src/Object/Post.php:300
-msgid "ignore thread"
-msgstr "ignora la discussione"
-
-#: src/Object/Post.php:301
-msgid "unignore thread"
-msgstr "non ignorare la discussione"
-
-#: src/Object/Post.php:302
-msgid "toggle ignore status"
-msgstr "inverti stato \"Ignora\""
-
-#: src/Object/Post.php:314
-msgid "pin"
-msgstr "fissa in alto"
-
-#: src/Object/Post.php:315
-msgid "unpin"
-msgstr "non fissare più"
-
-#: src/Object/Post.php:316
-msgid "toggle pin status"
-msgstr "inverti stato fissato"
-
-#: src/Object/Post.php:319
-msgid "pinned"
-msgstr "fissato in alto"
-
-#: src/Object/Post.php:326
-msgid "add star"
-msgstr "aggiungi a speciali"
-
-#: src/Object/Post.php:327
-msgid "remove star"
-msgstr "rimuovi da speciali"
-
-#: src/Object/Post.php:328
-msgid "toggle star status"
-msgstr "Inverti stato preferito"
-
-#: src/Object/Post.php:331
-msgid "starred"
-msgstr "preferito"
-
-#: src/Object/Post.php:335
-msgid "add tag"
-msgstr "aggiungi tag"
-
-#: src/Object/Post.php:345
-msgid "like"
-msgstr "mi piace"
-
-#: src/Object/Post.php:346
-msgid "dislike"
-msgstr "non mi piace"
-
-#: src/Object/Post.php:348
-msgid "Share this"
-msgstr "Condividi questo"
-
-#: src/Object/Post.php:348
-msgid "share"
-msgstr "condividi"
-
-#: src/Object/Post.php:400
-#, php-format
-msgid "%s (Received %s)"
-msgstr "%s (Ricevuto %s)"
-
-#: src/Object/Post.php:405
-msgid "Comment this item on your system"
-msgstr "Commenta questo oggetto sul tuo sistema"
-
-#: src/Object/Post.php:405
-msgid "remote comment"
-msgstr "commento remoto"
-
-#: src/Object/Post.php:417
-msgid "Pushed"
-msgstr "Inviato"
-
-#: src/Object/Post.php:417
-msgid "Pulled"
-msgstr "Recuperato"
-
-#: src/Object/Post.php:444
-msgid "to"
-msgstr "a"
-
-#: src/Object/Post.php:445
-msgid "via"
-msgstr "via"
-
-#: src/Object/Post.php:446
-msgid "Wall-to-Wall"
-msgstr "Da bacheca a bacheca"
-
-#: src/Object/Post.php:447
-msgid "via Wall-To-Wall:"
-msgstr "da bacheca a bacheca"
-
-#: src/Object/Post.php:483
-#, php-format
-msgid "Reply to %s"
-msgstr "Rispondi a %s"
-
-#: src/Object/Post.php:486
-msgid "More"
-msgstr "Mostra altro"
-
-#: src/Object/Post.php:504
-msgid "Notifier task is pending"
-msgstr "L'attività di notifica è in attesa"
-
-#: src/Object/Post.php:505
-msgid "Delivery to remote servers is pending"
-msgstr "La consegna ai server remoti è in attesa"
-
-#: src/Object/Post.php:506
-msgid "Delivery to remote servers is underway"
-msgstr "La consegna ai server remoti è in corso"
-
-#: src/Object/Post.php:507
-msgid "Delivery to remote servers is mostly done"
-msgstr "La consegna ai server remoti è quasi completata"
-
-#: src/Object/Post.php:508
-msgid "Delivery to remote servers is done"
-msgstr "La consegna ai server remoti è completata"
-
-#: src/Object/Post.php:528
-#, php-format
-msgid "%d comment"
-msgid_plural "%d comments"
-msgstr[0] "%d commento"
-msgstr[1] "%d commenti"
-
-#: src/Object/Post.php:529
-msgid "Show more"
-msgstr "Mostra di più"
-
-#: src/Object/Post.php:530
-msgid "Show fewer"
-msgstr "Mostra di meno"
-
-#: src/Object/Post.php:541 src/Model/Item.php:3390
-msgid "comment"
-msgid_plural "comments"
-msgstr[0] "commento "
-msgstr[1] "commenti"
-
-#: src/Console/ArchiveContact.php:105
-#, php-format
-msgid "Could not find any unarchived contact entry for this URL (%s)"
-msgstr "Impossibile trovare contatti non archiviati a questo URL (%s)"
-
-#: src/Console/ArchiveContact.php:108
-msgid "The contact entries have been archived"
-msgstr "Il contatto è stato archiviato"
-
-#: src/Console/GlobalCommunityBlock.php:96
-#: src/Module/Admin/Blocklist/Contact.php:49
-#, php-format
-msgid "Could not find any contact entry for this URL (%s)"
-msgstr "Impossibile trovare contatti a questo URL (%s)"
-
-#: src/Console/GlobalCommunityBlock.php:101
-#: src/Module/Admin/Blocklist/Contact.php:47
-msgid "The contact has been blocked from the node"
-msgstr "Il contatto è stato bloccato dal nodo"
-
-#: src/Console/User.php:158
-msgid "Enter new password: "
-msgstr "Inserisci la nuova password:"
-
-#: src/Console/User.php:193
-msgid "Enter user name: "
-msgstr "Inserisci nome utente:"
-
-#: src/Console/User.php:201 src/Console/User.php:241 src/Console/User.php:274
-#: src/Console/User.php:300
-msgid "Enter user nickname: "
-msgstr "Inserisci soprannome utente:"
-
-#: src/Console/User.php:209
-msgid "Enter user email address: "
-msgstr "Inserisci l'indirizzo email dell'utente:"
-
-#: src/Console/User.php:217
-msgid "Enter a language (optional): "
-msgstr "Inserisci lingua (facoltativo):"
-
-#: src/Console/User.php:255
-msgid "User is not pending."
-msgstr "L'utente non è in sospeso."
-
-#: src/Console/User.php:313
-msgid "User has already been marked for deletion."
-msgstr "L'utente è già stato selezionato per l'eliminazione."
-
-#: src/Console/User.php:318
-#, php-format
-msgid "Type \"yes\" to delete %s"
-msgstr "Digita \"yes\" per eliminare %s"
-
-#: src/Console/User.php:320
-msgid "Deletion aborted."
-msgstr "Eliminazione interrotta."
-
-#: src/Console/PostUpdate.php:87
-#, php-format
-msgid "Post update version number has been set to %s."
-msgstr "Il numero di versione post-aggiornamento è stato impostato a %s."
-
-#: src/Console/PostUpdate.php:95
-msgid "Check for pending update actions."
-msgstr "Controlla le azioni di aggiornamento in sospeso."
-
-#: src/Console/PostUpdate.php:97
-msgid "Done."
-msgstr "Fatto."
-
-#: src/Console/PostUpdate.php:99
-msgid "Execute pending post updates."
-msgstr "Esegui le azioni post-aggiornamento in sospeso."
-
-#: src/Console/PostUpdate.php:105
-msgid "All pending post updates are done."
-msgstr "Tutte le azioni post-aggiornamento sono state eseguite."
-
-#: src/Render/FriendicaSmartyEngine.php:52
-msgid "The folder view/smarty3/ must be writable by webserver."
-msgstr "La cartella view/smarty3/ deve essere scrivibile dal webserver."
-
-#: src/Repository/ProfileField.php:275
-msgid "Hometown:"
-msgstr "Paese natale:"
-
-#: src/Repository/ProfileField.php:276
-msgid "Marital Status:"
-msgstr "Stato Coniugale:"
-
-#: src/Repository/ProfileField.php:277
-msgid "With:"
-msgstr "Con:"
-
-#: src/Repository/ProfileField.php:278
-msgid "Since:"
-msgstr "Dal:"
-
-#: src/Repository/ProfileField.php:279
-msgid "Sexual Preference:"
-msgstr "Preferenze sessuali:"
-
-#: src/Repository/ProfileField.php:280
-msgid "Political Views:"
-msgstr "Orientamento politico:"
-
-#: src/Repository/ProfileField.php:281
-msgid "Religious Views:"
-msgstr "Orientamento religioso:"
-
-#: src/Repository/ProfileField.php:282
-msgid "Likes:"
-msgstr "Mi piace:"
-
-#: src/Repository/ProfileField.php:283
-msgid "Dislikes:"
-msgstr "Non mi piace:"
-
-#: src/Repository/ProfileField.php:284
-msgid "Title/Description:"
-msgstr "Breve descrizione (es. titolo, posizione, altro):"
-
-#: src/Repository/ProfileField.php:285 src/Module/Admin/Summary.php:231
-msgid "Summary"
-msgstr "Sommario"
-
-#: src/Repository/ProfileField.php:286
-msgid "Musical interests"
-msgstr "Interessi musicali"
-
-#: src/Repository/ProfileField.php:287
-msgid "Books, literature"
-msgstr "Libri, letteratura"
-
-#: src/Repository/ProfileField.php:288
-msgid "Television"
-msgstr "Televisione"
-
-#: src/Repository/ProfileField.php:289
-msgid "Film/dance/culture/entertainment"
-msgstr "Film/danza/cultura/intrattenimento"
-
-#: src/Repository/ProfileField.php:290
-msgid "Hobbies/Interests"
-msgstr "Hobby/interessi"
-
-#: src/Repository/ProfileField.php:291
-msgid "Love/romance"
-msgstr "Amore"
-
-#: src/Repository/ProfileField.php:292
-msgid "Work/employment"
-msgstr "Lavoro/impiego"
-
-#: src/Repository/ProfileField.php:293
-msgid "School/education"
-msgstr "Scuola/educazione"
-
-#: src/Repository/ProfileField.php:294
-msgid "Contact information and Social Networks"
-msgstr "Informazioni su contatti e social network"
-
-#: src/App.php:310
-msgid "No system theme config value set."
-msgstr "Nessun tema di sistema impostato."
-
-#: src/Factory/Notification/Introduction.php:128
-msgid "Friend Suggestion"
-msgstr "Amico suggerito"
-
-#: src/Factory/Notification/Introduction.php:158
-msgid "Friend/Connect Request"
-msgstr "Richiesta amicizia/connessione"
-
-#: src/Factory/Notification/Introduction.php:158
-msgid "New Follower"
-msgstr "Qualcuno inizia a seguirti"
-
-#: src/Factory/Notification/Notification.php:103
-#, php-format
-msgid "%s created a new post"
-msgstr "%s a creato un nuovo messaggio"
-
-#: src/Factory/Notification/Notification.php:104
-#: src/Factory/Notification/Notification.php:366
-#, php-format
-msgid "%s commented on %s's post"
-msgstr "%s ha commentato il messaggio di %s"
-
-#: src/Factory/Notification/Notification.php:130
-#, php-format
-msgid "%s liked %s's post"
-msgstr "a %s è piaciuto il messaggio di %s"
-
-#: src/Factory/Notification/Notification.php:141
-#, php-format
-msgid "%s disliked %s's post"
-msgstr "a %s non è piaciuto il messaggio di %s"
-
-#: src/Factory/Notification/Notification.php:152
-#, php-format
-msgid "%s is attending %s's event"
-msgstr "%s partecipa all'evento di %s"
-
-#: src/Factory/Notification/Notification.php:163
-#, php-format
-msgid "%s is not attending %s's event"
-msgstr "%s non partecipa all'evento di %s"
-
-#: src/Factory/Notification/Notification.php:174
-#, php-format
-msgid "%s may attending %s's event"
-msgstr "%s potrebbe partecipare all'evento di %s"
-
-#: src/Factory/Notification/Notification.php:201
-#, php-format
-msgid "%s is now friends with %s"
-msgstr "%s è ora amico di %s"
-
-#: src/Module/Notifications/Notifications.php:50
-msgid "Network Notifications"
-msgstr "Notifiche dalla rete"
-
-#: src/Module/Notifications/Notifications.php:58
-msgid "System Notifications"
-msgstr "Notifiche di sistema"
-
-#: src/Module/Notifications/Notifications.php:66
-msgid "Personal Notifications"
-msgstr "Notifiche personali"
-
-#: src/Module/Notifications/Notifications.php:74
-msgid "Home Notifications"
-msgstr "Notifiche bacheca"
-
-#: src/Module/Notifications/Notifications.php:133
-#: src/Module/Notifications/Introductions.php:195
-#, php-format
-msgid "No more %s notifications."
-msgstr "Nessun'altra notifica %s."
-
-#: src/Module/Notifications/Notifications.php:138
-msgid "Show unread"
-msgstr "Mostra non letti"
-
-#: src/Module/Notifications/Notifications.php:138
-msgid "Show all"
-msgstr "Mostra tutti"
-
-#: src/Module/Notifications/Notification.php:103
-msgid "You must be logged in to show this page."
-msgstr "Devi essere autenticato per vedere questa pagina."
-
-#: src/Module/Notifications/Introductions.php:52
-#: src/Module/BaseNotifications.php:139 src/Content/Nav.php:268
-msgid "Notifications"
-msgstr "Notifiche"
-
-#: src/Module/Notifications/Introductions.php:76
-msgid "Show Ignored Requests"
-msgstr "Mostra richieste ignorate"
-
-#: src/Module/Notifications/Introductions.php:76
-msgid "Hide Ignored Requests"
-msgstr "Nascondi richieste ignorate"
-
-#: src/Module/Notifications/Introductions.php:90
-#: src/Module/Notifications/Introductions.php:157
-msgid "Notification type:"
-msgstr "Tipo di notifica:"
-
-#: src/Module/Notifications/Introductions.php:93
-msgid "Suggested by:"
-msgstr "Suggerito da:"
-
-#: src/Module/Notifications/Introductions.php:105
-#: src/Module/Notifications/Introductions.php:171 src/Module/Contact.php:602
-msgid "Hide this contact from others"
-msgstr "Nascondi questo contatto agli altri"
-
-#: src/Module/Notifications/Introductions.php:107
-#: src/Module/Notifications/Introductions.php:183
-#: src/Module/Admin/Users.php:246 src/Model/Contact.php:980
-msgid "Approve"
-msgstr "Approva"
-
-#: src/Module/Notifications/Introductions.php:118
-msgid "Claims to be known to you: "
-msgstr "Dice di conoscerti: "
-
-#: src/Module/Notifications/Introductions.php:125
-msgid "Shall your connection be bidirectional or not?"
-msgstr "La connessione dovrà essere bidirezionale o no?"
-
-#: src/Module/Notifications/Introductions.php:126
-#, php-format
-msgid ""
-"Accepting %s as a friend allows %s to subscribe to your posts, and you will "
-"also receive updates from them in your news feed."
-msgstr "Accettando %s come amico permette a %s di seguire i tuoi messaggi, e a te di riceverne gli aggiornamenti."
-
-#: src/Module/Notifications/Introductions.php:127
-#, php-format
-msgid ""
-"Accepting %s as a subscriber allows them to subscribe to your posts, but you"
-" will not receive updates from them in your news feed."
-msgstr "Accentrando %s come  abbonato gli permette di abbonarsi ai tuoi messaggi, ma tu non riceverai aggiornamenti da lui."
-
-#: src/Module/Notifications/Introductions.php:129
-msgid "Friend"
-msgstr "Amico"
-
-#: src/Module/Notifications/Introductions.php:130
-msgid "Subscriber"
-msgstr "Abbonato"
-
-#: src/Module/Notifications/Introductions.php:168 src/Module/Contact.php:618
-#: src/Model/Profile.php:362
-msgid "About:"
-msgstr "Informazioni:"
-
-#: src/Module/Notifications/Introductions.php:180 src/Module/Contact.php:330
-#: src/Model/Profile.php:450
-msgid "Network:"
-msgstr "Rete:"
-
-#: src/Module/Notifications/Introductions.php:194
-msgid "No introductions."
-msgstr "Nessuna presentazione."
-
-#: src/Module/Manifest.php:42
-msgid "A Decentralized Social Network"
-msgstr "Un Social Network Decentralizzato"
-
-#: src/Module/Security/Logout.php:53
-msgid "Logged out."
-msgstr "Uscita effettuata."
-
-#: src/Module/Security/TwoFactor/Verify.php:61
-#: src/Module/Security/TwoFactor/Recovery.php:64
-#: src/Module/Settings/TwoFactor/Verify.php:82
-msgid "Invalid code, please retry."
-msgstr "Codice non valido, per favore riprova."
-
-#: src/Module/Security/TwoFactor/Verify.php:80 src/Module/BaseSettings.php:50
-#: src/Module/Settings/TwoFactor/Index.php:105
-msgid "Two-factor authentication"
-msgstr "Autenticazione a due fattori"
-
-#: src/Module/Security/TwoFactor/Verify.php:81
-msgid ""
-"<p>Open the two-factor authentication app on your device to get an "
-"authentication code and verify your identity.</p>"
-msgstr "<p>Apri l'app di autenticazione a due fattori sul tuo dispositivo per ottenere un codice di autenticazione e verificare la tua identità.</p> "
-
-#: src/Module/Security/TwoFactor/Verify.php:84
-#: src/Module/Security/TwoFactor/Recovery.php:85
-#, php-format
-msgid "Don’t have your phone? <a href=\"%s\">Enter a two-factor recovery code</a>"
-msgstr "Non hai il tuo telefono? <a href=\"%s\">Inserisci il codice di recupero a due fattori</a>"
-
-#: src/Module/Security/TwoFactor/Verify.php:85
-#: src/Module/Settings/TwoFactor/Verify.php:141
-msgid "Please enter a code from your authentication app"
-msgstr "Per favore inserisci il codice dalla tua app di autenticazione"
-
-#: src/Module/Security/TwoFactor/Verify.php:86
-msgid "Verify code and complete login"
-msgstr "Verifica codice e completa l'accesso"
-
-#: src/Module/Security/TwoFactor/Recovery.php:60
-#, php-format
-msgid "Remaining recovery codes: %d"
-msgstr "Codici di recupero rimanenti: %d"
-
-#: src/Module/Security/TwoFactor/Recovery.php:83
-msgid "Two-factor recovery"
-msgstr "Recupero due fattori"
-
-#: src/Module/Security/TwoFactor/Recovery.php:84
-msgid ""
-"<p>You can enter one of your one-time recovery codes in case you lost access"
-" to your mobile device.</p>"
-msgstr "<p>Puoi inserire uno dei tuoi codici di recupero usa e getta nel caso tu perda l'accesso al tuo dispositivo mobile.</p>"
-
-#: src/Module/Security/TwoFactor/Recovery.php:86
-msgid "Please enter a recovery code"
-msgstr "Per favore inserisci un codice di recupero"
-
-#: src/Module/Security/TwoFactor/Recovery.php:87
-msgid "Submit recovery code and complete login"
-msgstr "Inserisci il codice di recupero e completa l'accesso"
-
-#: src/Module/Security/Login.php:101
-msgid "Create a New Account"
-msgstr "Crea un nuovo account"
-
-#: src/Module/Security/Login.php:102 src/Module/Register.php:155
-#: src/Content/Nav.php:206
-msgid "Register"
-msgstr "Registrati"
-
-#: src/Module/Security/Login.php:126
-msgid "Your OpenID: "
-msgstr "Il tuo OpenID:"
-
-#: src/Module/Security/Login.php:129
-msgid ""
-"Please enter your username and password to add the OpenID to your existing "
-"account."
-msgstr "Per favore inserisci il tuo nome utente e password per aggiungere OpenID al tuo account esistente."
-
-#: src/Module/Security/Login.php:131
-msgid "Or login using OpenID: "
-msgstr "O entra con OpenID:"
-
-#: src/Module/Security/Login.php:141 src/Content/Nav.php:169
-msgid "Logout"
-msgstr "Esci"
-
-#: src/Module/Security/Login.php:142 src/Module/Bookmarklet.php:46
-#: src/Content/Nav.php:171
-msgid "Login"
-msgstr "Accedi"
-
-#: src/Module/Security/Login.php:145
-msgid "Password: "
-msgstr "Password: "
-
-#: src/Module/Security/Login.php:146
-msgid "Remember me"
-msgstr "Ricordati di me"
-
-#: src/Module/Security/Login.php:155
-msgid "Forgot your password?"
-msgstr "Hai dimenticato la password?"
-
-#: src/Module/Security/Login.php:158
-msgid "Website Terms of Service"
-msgstr "Termini di Servizio del sito web "
-
-#: src/Module/Security/Login.php:159
-msgid "terms of service"
-msgstr "termini di servizio"
-
-#: src/Module/Security/Login.php:161
-msgid "Website Privacy Policy"
-msgstr "Politiche di privacy del sito"
-
-#: src/Module/Security/Login.php:162
-msgid "privacy policy"
-msgstr "politiche di privacy"
-
-#: src/Module/Security/OpenID.php:54
-msgid "OpenID protocol error. No ID returned"
-msgstr "Errore di protocollo OpenID. Nessun ID ricevuto"
-
-#: src/Module/Security/OpenID.php:92
-msgid ""
-"Account not found. Please login to your existing account to add the OpenID "
-"to it."
-msgstr "Account non trovato. Per favore accedi al tuo account esistente per aggiungere OpenID ad esso."
-
-#: src/Module/Security/OpenID.php:94
-msgid ""
-"Account not found. Please register a new account or login to your existing "
-"account to add the OpenID to it."
-msgstr "Account non trovato. Per favore registra un nuovo account o accedi al tuo account esistente per aggiungere OpenID ad esso."
-
-#: src/Module/Debug/Localtime.php:36 src/Model/Event.php:50
-#: src/Model/Event.php:862
-msgid "l F d, Y \\@ g:i A"
-msgstr "l d F Y \\@ G:i"
-
-#: src/Module/Debug/Localtime.php:49
-msgid "Time Conversion"
-msgstr "Conversione Ora"
-
-#: src/Module/Debug/Localtime.php:50
-msgid ""
-"Friendica provides this service for sharing events with other networks and "
-"friends in unknown timezones."
-msgstr "Friendica fornisce questo servizio per la condivisione di eventi con altre reti e amici in fusi orari sconosciuti."
-
-#: src/Module/Debug/Localtime.php:51
-#, php-format
-msgid "UTC time: %s"
-msgstr "Ora UTC: %s"
-
-#: src/Module/Debug/Localtime.php:54
-#, php-format
-msgid "Current timezone: %s"
-msgstr "Fuso orario corrente: %s"
-
-#: src/Module/Debug/Localtime.php:58
-#, php-format
-msgid "Converted localtime: %s"
-msgstr "Ora locale convertita: %s"
-
-#: src/Module/Debug/Localtime.php:62
-msgid "Please select your timezone:"
-msgstr "Selezionare il tuo fuso orario:"
-
-#: src/Module/Debug/Babel.php:54
-msgid "Source input"
-msgstr "Sorgente"
-
-#: src/Module/Debug/Babel.php:60
-msgid "BBCode::toPlaintext"
-msgstr "BBCode::toPlaintext"
-
-#: src/Module/Debug/Babel.php:66
-msgid "BBCode::convert (raw HTML)"
-msgstr "BBCode::convert (raw HTML)"
-
-#: src/Module/Debug/Babel.php:71
-msgid "BBCode::convert"
-msgstr "BBCode::convert"
-
-#: src/Module/Debug/Babel.php:77
-msgid "BBCode::convert => HTML::toBBCode"
-msgstr "BBCode::convert => HTML::toBBCode"
-
-#: src/Module/Debug/Babel.php:83
-msgid "BBCode::toMarkdown"
-msgstr "BBCode::toMarkdown"
-
-#: src/Module/Debug/Babel.php:89
-msgid "BBCode::toMarkdown => Markdown::convert (raw HTML)"
-msgstr "BBCode::toMarkdown => Markdown::convert (raw HTML)"
-
-#: src/Module/Debug/Babel.php:93
-msgid "BBCode::toMarkdown => Markdown::convert"
-msgstr "BBCode::toMarkdown => Markdown::convert"
-
-#: src/Module/Debug/Babel.php:99
-msgid "BBCode::toMarkdown => Markdown::toBBCode"
-msgstr "BBCode::toMarkdown => Markdown::toBBCode"
-
-#: src/Module/Debug/Babel.php:105
-msgid "BBCode::toMarkdown =>  Markdown::convert => HTML::toBBCode"
-msgstr "BBCode::toMarkdown =>  Markdown::convert => HTML::toBBCode"
-
-#: src/Module/Debug/Babel.php:113
-msgid "Item Body"
-msgstr "Item Body"
-
-#: src/Module/Debug/Babel.php:117
-msgid "Item Tags"
-msgstr "Item Tags"
-
-#: src/Module/Debug/Babel.php:123
-msgid "PageInfo::appendToBody"
-msgstr "PageInfo::appendToBody"
-
-#: src/Module/Debug/Babel.php:128
-msgid "PageInfo::appendToBody => BBCode::convert (raw HTML)"
-msgstr "PageInfo::appendToBody => BBCode::convert (raw HTML)"
-
-#: src/Module/Debug/Babel.php:132
-msgid "PageInfo::appendToBody => BBCode::convert"
-msgstr "PageInfo::appendToBody => BBCode::convert"
-
-#: src/Module/Debug/Babel.php:139
-msgid "Source input (Diaspora format)"
-msgstr "Source input (Diaspora format)"
-
-#: src/Module/Debug/Babel.php:148
-msgid "Source input (Markdown)"
-msgstr "Sorgente (Markdown)"
-
-#: src/Module/Debug/Babel.php:154
-msgid "Markdown::convert (raw HTML)"
-msgstr "Markdown::convert (raw HTML)"
-
-#: src/Module/Debug/Babel.php:159
-msgid "Markdown::convert"
-msgstr "Markdown::convert"
-
-#: src/Module/Debug/Babel.php:165
-msgid "Markdown::toBBCode"
-msgstr "Markdown::toBBCode"
-
-#: src/Module/Debug/Babel.php:172
-msgid "Raw HTML input"
-msgstr "Sorgente HTML grezzo"
-
-#: src/Module/Debug/Babel.php:177
-msgid "HTML Input"
-msgstr "Sorgente HTML"
-
-#: src/Module/Debug/Babel.php:183
-msgid "HTML::toBBCode"
-msgstr "HTML::toBBCode"
-
-#: src/Module/Debug/Babel.php:189
-msgid "HTML::toBBCode => BBCode::convert"
-msgstr "HTML::toBBCode => BBCode::convert"
-
-#: src/Module/Debug/Babel.php:194
-msgid "HTML::toBBCode => BBCode::convert (raw HTML)"
-msgstr "HTML::toBBCode => BBCode::convert (raw HTML)"
-
-#: src/Module/Debug/Babel.php:200
-msgid "HTML::toBBCode => BBCode::toPlaintext"
-msgstr "HTML::toBBCode => BBCode::toPlaintext"
-
-#: src/Module/Debug/Babel.php:206
-msgid "HTML::toMarkdown"
-msgstr "HTML::toMarkdown"
-
-#: src/Module/Debug/Babel.php:212
-msgid "HTML::toPlaintext"
-msgstr "HTML::toPlaintext"
-
-#: src/Module/Debug/Babel.php:218
-msgid "HTML::toPlaintext (compact)"
-msgstr "HTML::toPlaintext (compatto)"
-
-#: src/Module/Debug/Babel.php:228
-msgid "Decoded post"
-msgstr "Messaggio decodificato"
-
-#: src/Module/Debug/Babel.php:252
-msgid "Post array before expand entities"
-msgstr "Pubblica array prima di espandere le entità"
-
-#: src/Module/Debug/Babel.php:259
-msgid "Post converted"
-msgstr "Messaggio convertito"
-
-#: src/Module/Debug/Babel.php:264
-msgid "Converted body"
-msgstr "Corpo del testo convertito"
-
-#: src/Module/Debug/Babel.php:270
-msgid "Twitter addon is absent from the addon/ folder."
-msgstr "Il componente aggiuntivo Twitter è assente dalla cartella addon/ ."
-
-#: src/Module/Debug/Babel.php:280
-msgid "Source text"
-msgstr "Testo sorgente"
-
-#: src/Module/Debug/Babel.php:281
-msgid "BBCode"
-msgstr "BBCode"
-
-#: src/Module/Debug/Babel.php:282 src/Content/ContactSelector.php:103
-msgid "Diaspora"
-msgstr "Diaspora"
-
-#: src/Module/Debug/Babel.php:283
-msgid "Markdown"
-msgstr "Markdown"
-
-#: src/Module/Debug/Babel.php:284
-msgid "HTML"
-msgstr "HTML"
-
-#: src/Module/Debug/Babel.php:286
-msgid "Twitter Source"
-msgstr "Sorgente Twitter"
-
-#: src/Module/Debug/WebFinger.php:37 src/Module/Debug/Probe.php:38
-msgid "Only logged in users are permitted to perform a probing."
-msgstr "Solo agli utenti loggati è permesso effettuare un probe."
-
-#: src/Module/Debug/ActivityPubConversion.php:58
-msgid "Formatted"
-msgstr "Formattato"
-
-#: src/Module/Debug/ActivityPubConversion.php:62
-msgid "Source"
-msgstr "Sorgente"
-
-#: src/Module/Debug/ActivityPubConversion.php:70
-msgid "Activity"
-msgstr "Attività"
-
-#: src/Module/Debug/ActivityPubConversion.php:118
-msgid "Object data"
-msgstr "Dati dell'oggetto"
-
-#: src/Module/Debug/ActivityPubConversion.php:125
-msgid "Result Item"
-msgstr "Oggetto Ritornato"
-
-#: src/Module/Debug/ActivityPubConversion.php:138
-msgid "Source activity"
-msgstr "Sorgente attività"
-
-#: src/Module/Debug/Feed.php:38 src/Module/Filer/SaveTag.php:38
-#: src/Module/Settings/Profile/Index.php:158
-msgid "You must be logged in to use this module"
-msgstr "Devi aver essere autenticato per usare questo modulo"
-
-#: src/Module/Debug/Feed.php:63
-msgid "Source URL"
-msgstr "URL Sorgente"
-
-#: src/Module/Debug/Probe.php:54
-msgid "Lookup address"
-msgstr "Indirizzo di consultazione"
-
-#: src/Module/Profile/Common.php:87 src/Module/Contact/Contacts.php:92
-#, php-format
-msgid "Common contact (%s)"
-msgid_plural "Common contacts (%s)"
-msgstr[0] "Contatto in comune (%s)"
-msgstr[1] "Contatti in comune (%s)"
-
-#: src/Module/Profile/Common.php:89 src/Module/Contact/Contacts.php:94
-#, php-format
-msgid ""
-"Both <strong>%s</strong> and yourself have publicly interacted with these "
-"contacts (follow, comment or likes on public posts)."
-msgstr "Sia tu che <strong>%s</strong> avete pubblicamente interagito con questi contatti (seguendo, commentando o mettendo mi piace su messaggi pubblici)."
-
-#: src/Module/Profile/Common.php:99 src/Module/Contact/Contacts.php:64
-msgid "No common contacts."
-msgstr "Nessun contatto in comune."
-
-#: src/Module/Profile/Status.php:61 src/Module/Profile/Status.php:64
-#: src/Module/Profile/Profile.php:320 src/Module/Profile/Profile.php:323
-#: src/Protocol/OStatus.php:1269 src/Protocol/Feed.php:892
-#, php-format
-msgid "%s's timeline"
-msgstr "la timeline di %s"
-
-#: src/Module/Profile/Status.php:62 src/Module/Profile/Profile.php:321
-#: src/Protocol/OStatus.php:1273 src/Protocol/Feed.php:896
-#, php-format
-msgid "%s's posts"
-msgstr "il messaggio di %s"
-
-#: src/Module/Profile/Status.php:63 src/Module/Profile/Profile.php:322
-#: src/Protocol/OStatus.php:1276 src/Protocol/Feed.php:899
-#, php-format
-msgid "%s's comments"
-msgstr "il commento di %s"
-
-#: src/Module/Profile/Contacts.php:96 src/Module/Contact/Contacts.php:76
-#, php-format
-msgid "Follower (%s)"
-msgid_plural "Followers (%s)"
-msgstr[0] "Seguace (%s)"
-msgstr[1] "Seguaci (%s)"
-
-#: src/Module/Profile/Contacts.php:99 src/Module/Contact/Contacts.php:80
-#, php-format
-msgid "Following (%s)"
-msgid_plural "Following (%s)"
-msgstr[0] "Seguendo (%s)"
-msgstr[1] "Seguendo (%s)"
-
-#: src/Module/Profile/Contacts.php:102 src/Module/Contact/Contacts.php:84
-#, php-format
-msgid "Mutual friend (%s)"
-msgid_plural "Mutual friends (%s)"
-msgstr[0] "Amico reciproco (%s)"
-msgstr[1] "Amici reciproci (%s)"
-
-#: src/Module/Profile/Contacts.php:104 src/Module/Contact/Contacts.php:86
-#, php-format
-msgid "These contacts both follow and are followed by <strong>%s</strong>."
-msgstr "Questi contatti seguono e sono seguiti da <strong>%s</strong>."
-
-#: src/Module/Profile/Contacts.php:110 src/Module/Contact/Contacts.php:100
-#, php-format
-msgid "Contact (%s)"
-msgid_plural "Contacts (%s)"
-msgstr[0] "Contatto (%s)"
-msgstr[1] "Contatti (%s)"
-
-#: src/Module/Profile/Contacts.php:120
-msgid "No contacts."
-msgstr "Nessun contatto."
-
-#: src/Module/Profile/Profile.php:135
-#, php-format
-msgid ""
-"You're currently viewing your profile as <b>%s</b> <a href=\"%s\" "
-"class=\"btn btn-sm pull-right\">Cancel</a>"
-msgstr "Attualmente stai vedendo il tuo profilo come <b>%s</b> <a href=\"%s\" class=\"btn btn-sm pull-right\">Annulla</a>"
-
-#: src/Module/Profile/Profile.php:149
-msgid "Member since:"
-msgstr "Membro dal:"
-
-#: src/Module/Profile/Profile.php:155
-msgid "j F, Y"
-msgstr "j F Y"
-
-#: src/Module/Profile/Profile.php:156
-msgid "j F"
-msgstr "j F"
-
-#: src/Module/Profile/Profile.php:164 src/Util/Temporal.php:163
-msgid "Birthday:"
-msgstr "Compleanno:"
-
-#: src/Module/Profile/Profile.php:167
-#: src/Module/Settings/Profile/Index.php:260 src/Util/Temporal.php:165
-msgid "Age: "
-msgstr "Età : "
-
-#: src/Module/Profile/Profile.php:167
-#: src/Module/Settings/Profile/Index.php:260 src/Util/Temporal.php:165
-#, php-format
-msgid "%d year old"
-msgid_plural "%d years old"
-msgstr[0] "%d anno"
-msgstr[1] "%d anni"
-
-#: src/Module/Profile/Profile.php:176 src/Module/Contact.php:616
-#: src/Model/Profile.php:363
-msgid "XMPP:"
-msgstr "XMPP:"
-
-#: src/Module/Profile/Profile.php:180 src/Module/Directory.php:161
-#: src/Model/Profile.php:361
-msgid "Homepage:"
-msgstr "Homepage:"
-
-#: src/Module/Profile/Profile.php:229
-msgid "Forums:"
-msgstr "Forum:"
-
-#: src/Module/Profile/Profile.php:240
-msgid "View profile as:"
-msgstr "Vedi il tuo profilo come:"
-
-#: src/Module/Profile/Profile.php:250 src/Module/Profile/Profile.php:252
-#: src/Model/Profile.php:346
-msgid "Edit profile"
-msgstr "Modifica il profilo"
-
-#: src/Module/Profile/Profile.php:257
-msgid "View as"
-msgstr "Vedi come"
-
-#: src/Module/Register.php:69
-msgid "Only parent users can create additional accounts."
-msgstr "Solo gli utenti principali possono creare account aggiuntivi."
-
-#: src/Module/Register.php:101
-msgid ""
-"You may (optionally) fill in this form via OpenID by supplying your OpenID "
-"and clicking \"Register\"."
-msgstr "Se vuoi, puoi riempire questo modulo tramite OpenID, inserendo il tuo OpenID e cliccando \"Registra\"."
-
-#: src/Module/Register.php:102
-msgid ""
-"If you are not familiar with OpenID, please leave that field blank and fill "
-"in the rest of the items."
-msgstr "Se non hai familiarità con OpenID, lascia il campo vuoto e riempi il resto della maschera."
-
-#: src/Module/Register.php:103
-msgid "Your OpenID (optional): "
-msgstr "Il tuo OpenID (opzionale): "
-
-#: src/Module/Register.php:112
-msgid "Include your profile in member directory?"
-msgstr "Includi il tuo profilo nell'elenco pubblico?"
-
-#: src/Module/Register.php:135
-msgid "Note for the admin"
-msgstr "Nota per l'amministratore"
-
-#: src/Module/Register.php:135
-msgid "Leave a message for the admin, why you want to join this node"
-msgstr "Lascia un messaggio per l'amministratore, per esempio perché vuoi registrarti su questo nodo"
-
-#: src/Module/Register.php:136
-msgid "Membership on this site is by invitation only."
-msgstr "La registrazione su questo sito è solo su invito."
-
-#: src/Module/Register.php:137
-msgid "Your invitation code: "
-msgstr "Il tuo codice di invito:"
-
-#: src/Module/Register.php:139 src/Module/Admin/Site.php:591
-msgid "Registration"
-msgstr "Registrazione"
-
-#: src/Module/Register.php:145
-msgid "Your Full Name (e.g. Joe Smith, real or real-looking): "
-msgstr "Il tuo nome completo (es. Mario Rossi, vero o che sembri vero): "
-
-#: src/Module/Register.php:146
-msgid ""
-"Your Email Address: (Initial information will be send there, so this has to "
-"be an existing address.)"
-msgstr "Il tuo indirizzo email: (Le informazioni iniziali verranno inviate lì, quindi questo deve essere un indirizzo esistente.)"
-
-#: src/Module/Register.php:147
-msgid "Please repeat your e-mail address:"
-msgstr "Per favore ripeti il tuo indirizzo email:"
-
-#: src/Module/Register.php:149
-msgid "Leave empty for an auto generated password."
-msgstr "Lascia vuoto per generare automaticamente una password."
-
-#: src/Module/Register.php:151
-#, php-format
-msgid ""
-"Choose a profile nickname. This must begin with a text character. Your "
-"profile address on this site will then be \"<strong>nickname@%s</strong>\"."
-msgstr "Scegli un nome utente. Deve cominciare con una lettera. L'indirizzo del tuo profilo sarà \"<strong>nomeutente@%s</strong>\"."
-
-#: src/Module/Register.php:152
-msgid "Choose a nickname: "
-msgstr "Scegli un nome utente: "
-
-#: src/Module/Register.php:161
-msgid "Import your profile to this friendica instance"
-msgstr "Importa il tuo profilo in questo server friendica"
-
-#: src/Module/Register.php:163 src/Module/BaseAdmin.php:95
-#: src/Module/Tos.php:84 src/Module/Admin/Tos.php:59 src/Content/Nav.php:256
-msgid "Terms of Service"
-msgstr "Termini di Servizio"
-
-#: src/Module/Register.php:168
-msgid "Note: This node explicitly contains adult content"
-msgstr "Nota: Questo nodo contiene esplicitamente contenuti per adulti"
-
-#: src/Module/Register.php:170 src/Module/Settings/Delegation.php:155
-msgid "Parent Password:"
-msgstr "Password Principale:"
-
-#: src/Module/Register.php:170 src/Module/Settings/Delegation.php:155
-msgid ""
-"Please enter the password of the parent account to legitimize your request."
-msgstr "Inserisci la password dell'account principale per autorizzare la tua richiesta."
-
-#: src/Module/Register.php:201
-msgid "Password doesn't match."
-msgstr "Le password non corrispondono."
-
-#: src/Module/Register.php:207
-msgid "Please enter your password."
-msgstr "Per favore inserisci la tua password."
-
-#: src/Module/Register.php:249
-msgid "You have entered too much information."
-msgstr "Hai inserito troppe informazioni."
-
-#: src/Module/Register.php:273
-msgid "Please enter the identical mail address in the second field."
-msgstr "Per favore inserisci lo stesso indirizzo email nel secondo campo."
-
-#: src/Module/Register.php:300
-msgid "The additional account was created."
-msgstr "L'account aggiuntivo è stato creato."
-
-#: src/Module/Register.php:325
-msgid ""
-"Registration successful. Please check your email for further instructions."
-msgstr "Registrazione completata. Controlla la tua mail per ulteriori informazioni."
-
-#: src/Module/Register.php:329
-#, php-format
-msgid ""
-"Failed to send email message. Here your accout details:<br> login: %s<br> "
-"password: %s<br><br>You can change your password after login."
-msgstr "Si è verificato un errore inviando l'email. I dettagli del tuo account:<br> login: %s<br> password: %s<br><br>Puoi cambiare la password dopo il login."
-
-#: src/Module/Register.php:335
-msgid "Registration successful."
-msgstr "Registrazione completata."
-
-#: src/Module/Register.php:340 src/Module/Register.php:347
-msgid "Your registration can not be processed."
-msgstr "La tua registrazione non può essere elaborata."
-
-#: src/Module/Register.php:346
-msgid "You have to leave a request note for the admin."
-msgstr "Devi lasciare una nota di richiesta per l'amministratore."
-
-#: src/Module/Register.php:394
-msgid "Your registration is pending approval by the site owner."
-msgstr "La tua richiesta è in attesa di approvazione da parte del proprietario del sito."
-
-#: src/Module/Special/HTTPException.php:49
-msgid "Bad Request"
-msgstr "Bad Request"
-
-#: src/Module/Special/HTTPException.php:50
-msgid "Unauthorized"
-msgstr "Non autorizzato"
-
-#: src/Module/Special/HTTPException.php:51
-msgid "Forbidden"
-msgstr "Proibito"
-
-#: src/Module/Special/HTTPException.php:52
-msgid "Not Found"
-msgstr "Non trovato"
-
-#: src/Module/Special/HTTPException.php:53
-msgid "Internal Server Error"
-msgstr "Errore Interno del Server"
-
-#: src/Module/Special/HTTPException.php:54
-msgid "Service Unavailable"
-msgstr "Servizio non Disponibile"
-
-#: src/Module/Special/HTTPException.php:61
-msgid ""
-"The server cannot or will not process the request due to an apparent client "
-"error."
-msgstr "Il server non può processare la richiesta a causa di un apparente errore client."
-
-#: src/Module/Special/HTTPException.php:62
-msgid ""
-"Authentication is required and has failed or has not yet been provided."
-msgstr "L'autenticazione richiesta è fallita o non è ancora stata fornita."
-
-#: src/Module/Special/HTTPException.php:63
-msgid ""
-"The request was valid, but the server is refusing action. The user might not"
-" have the necessary permissions for a resource, or may need an account."
-msgstr "La richiesta era valida, ma il server rifiuta l'azione. L'utente potrebbe non avere i permessi necessari per la risorsa, o potrebbe aver bisogno di un account."
-
-#: src/Module/Special/HTTPException.php:64
-msgid ""
-"The requested resource could not be found but may be available in the "
-"future."
-msgstr "La risorsa richiesta non può' essere trovata ma potrebbe essere disponibile in futuro."
-
-#: src/Module/Special/HTTPException.php:65
-msgid ""
-"An unexpected condition was encountered and no more specific message is "
-"suitable."
-msgstr "Una condizione inattesa è stata riscontrata e nessun messaggio specifico è disponibile."
-
-#: src/Module/Special/HTTPException.php:66
-msgid ""
-"The server is currently unavailable (because it is overloaded or down for "
-"maintenance). Please try again later."
-msgstr "Il server è momentaneamente non disponibile (perchè è sovraccarico o in manutenzione). Per favore, riprova più tardi. "
-
-#: src/Module/Special/HTTPException.php:72 src/Content/Nav.php:94
-msgid "Go back"
-msgstr "Torna indietro"
-
-#: src/Module/Home.php:54
-#, php-format
-msgid "Welcome to %s"
-msgstr "Benvenuto su %s"
-
-#: src/Module/FriendSuggest.php:65
-msgid "Suggested contact not found."
-msgstr "Contatto suggerito non trovato."
-
-#: src/Module/FriendSuggest.php:84
-msgid "Friend suggestion sent."
-msgstr "Suggerimento di amicizia inviato."
-
-#: src/Module/FriendSuggest.php:121
-msgid "Suggest Friends"
-msgstr "Suggerisci amici"
-
-#: src/Module/FriendSuggest.php:124
-#, php-format
-msgid "Suggest a friend for %s"
-msgstr "Suggerisci un amico a %s"
-
-#: src/Module/Credits.php:44
-msgid "Credits"
-msgstr "Crediti"
-
-#: src/Module/Credits.php:45
-msgid ""
-"Friendica is a community project, that would not be possible without the "
-"help of many people. Here is a list of those who have contributed to the "
-"code or the translation of Friendica. Thank you all!"
-msgstr "Friendica è un progetto comunitario, che non sarebbe stato possibile realizzare senza l'aiuto di molte persone.\nQuesta è una lista di chi ha contribuito al codice o alle traduzioni di Friendica. Grazie a tutti!"
-
-#: src/Module/Install.php:177
-msgid "Friendica Communications Server - Setup"
-msgstr "Friendica Comunicazione Server - Installazione"
-
-#: src/Module/Install.php:188
-msgid "System check"
-msgstr "Controllo sistema"
-
-#: src/Module/Install.php:193
-msgid "Check again"
-msgstr "Controlla ancora"
-
-#: src/Module/Install.php:200 src/Module/Admin/Site.php:524
-msgid "No SSL policy, links will track page SSL state"
-msgstr "Nessuna gestione SSL, i collegamenti seguiranno lo stato SSL della pagina"
-
-#: src/Module/Install.php:201 src/Module/Admin/Site.php:525
-msgid "Force all links to use SSL"
-msgstr "Forza tutti i collegamenti ad usare SSL"
-
-#: src/Module/Install.php:202 src/Module/Admin/Site.php:526
-msgid "Self-signed certificate, use SSL for local links only (discouraged)"
-msgstr "Certificato auto-firmato, usa SSL solo per i collegamenti locali (sconsigliato)"
-
-#: src/Module/Install.php:208
-msgid "Base settings"
-msgstr "Impostazioni base"
-
-#: src/Module/Install.php:210 src/Module/Admin/Site.php:615
-msgid "SSL link policy"
-msgstr "Gestione collegamenti SSL"
-
-#: src/Module/Install.php:212 src/Module/Admin/Site.php:615
-msgid "Determines whether generated links should be forced to use SSL"
-msgstr "Determina se i collegamenti generati devono essere forzati a usare SSL"
-
-#: src/Module/Install.php:215
-msgid "Host name"
-msgstr "Nome host"
-
-#: src/Module/Install.php:217
-msgid ""
-"Overwrite this field in case the determinated hostname isn't right, "
-"otherweise leave it as is."
-msgstr "Sovrascrivi questo campo nel caso che l'hostname rilevato non sia correto, altrimenti lascialo com'è."
-
-#: src/Module/Install.php:220
-msgid "Base path to installation"
-msgstr "Percorso base all'installazione"
-
-#: src/Module/Install.php:222
-msgid ""
-"If the system cannot detect the correct path to your installation, enter the"
-" correct path here. This setting should only be set if you are using a "
-"restricted system and symbolic links to your webroot."
-msgstr "Se il sistema non è in grado di rilevare il percorso corretto per l'installazione, immettere il percorso corretto qui. Questa impostazione deve essere inserita solo se si utilizza un sistema limitato e/o collegamenti simbolici al tuo webroot."
-
-#: src/Module/Install.php:225
-msgid "Sub path of the URL"
-msgstr "Sottopercorso dell'URL"
-
-#: src/Module/Install.php:227
-msgid ""
-"Overwrite this field in case the sub path determination isn't right, "
-"otherwise leave it as is. Leaving this field blank means the installation is"
-" at the base URL without sub path."
-msgstr "Sovrascrivi questo campo nel caso il sottopercorso rilevato non sia corretto, altrimenti lascialo com'è. Lasciando questo campo vuoto significa che l'installazione si trova all'URL base senza sottopercorsi."
-
-#: src/Module/Install.php:238
-msgid "Database connection"
-msgstr "Connessione al database"
-
-#: src/Module/Install.php:239
-msgid ""
-"In order to install Friendica we need to know how to connect to your "
-"database."
-msgstr "Per installare Friendica dobbiamo sapere come collegarci al tuo database."
-
-#: src/Module/Install.php:240
-msgid ""
-"Please contact your hosting provider or site administrator if you have "
-"questions about these settings."
-msgstr "Contatta il tuo fornitore di hosting o l'amministratore del sito se hai domande su queste impostazioni."
-
-#: src/Module/Install.php:241
-msgid ""
-"The database you specify below should already exist. If it does not, please "
-"create it before continuing."
-msgstr "Il database dovrà già esistere. Se non esiste, crealo prima di continuare."
-
-#: src/Module/Install.php:248
-msgid "Database Server Name"
-msgstr "Nome del database server"
-
-#: src/Module/Install.php:253
-msgid "Database Login Name"
-msgstr "Nome utente database"
-
-#: src/Module/Install.php:259
-msgid "Database Login Password"
-msgstr "Password utente database"
-
-#: src/Module/Install.php:261
-msgid "For security reasons the password must not be empty"
-msgstr "Per motivi di sicurezza la password non può essere vuota."
-
-#: src/Module/Install.php:264
-msgid "Database Name"
-msgstr "Nome database"
-
-#: src/Module/Install.php:268 src/Module/Install.php:297
-msgid "Please select a default timezone for your website"
-msgstr "Seleziona il fuso orario predefinito per il tuo sito web"
-
-#: src/Module/Install.php:282
-msgid "Site settings"
-msgstr "Impostazioni sito"
-
-#: src/Module/Install.php:292
-msgid "Site administrator email address"
-msgstr "Indirizzo email dell'amministratore del sito"
-
-#: src/Module/Install.php:294
-msgid ""
-"Your account email address must match this in order to use the web admin "
-"panel."
-msgstr "Il tuo indirizzo email deve corrispondere a questo per poter usare il pannello di amministrazione web."
-
-#: src/Module/Install.php:301
-msgid "System Language:"
-msgstr "Lingua di Sistema:"
-
-#: src/Module/Install.php:303
-msgid ""
-"Set the default language for your Friendica installation interface and to "
-"send emails."
-msgstr "Imposta la lingua di default per l'interfaccia e l'invio delle email."
-
-#: src/Module/Install.php:315
-msgid "Your Friendica site database has been installed."
-msgstr "Il tuo Friendica è stato installato."
-
-#: src/Module/Install.php:323
-msgid "Installation finished"
-msgstr "Installazione completata"
-
-#: src/Module/Install.php:343
-msgid "<h1>What next</h1>"
-msgstr "<h1>Cosa fare ora</h1>"
-
-#: src/Module/Install.php:344
-msgid ""
-"IMPORTANT: You will need to [manually] setup a scheduled task for the "
-"worker."
-msgstr "IMPORTANTE: Devi impostare [manualmente] la pianificazione del worker."
-
-#: src/Module/Install.php:345
-msgid "Please see the file \"INSTALL.txt\"."
-msgstr "Leggi il file \"INSTALL.txt\"."
-
-#: src/Module/Install.php:347
-#, php-format
-msgid ""
-"Go to your new Friendica node <a href=\"%s/register\">registration page</a> "
-"and register as new user. Remember to use the same email you have entered as"
-" administrator email. This will allow you to enter the site admin panel."
-msgstr "Vai nella <a href=\"%s/register\">pagina di registrazione</a> del tuo nuovo nodo Friendica e registra un nuovo utente. Ricorda di usare la stessa email che hai inserito come email dell'utente amministratore. Questo ti permetterà di entrare nel pannello di amministrazione del sito."
-
-#: src/Module/Filer/SaveTag.php:65
-msgid "- select -"
-msgstr "- seleziona -"
-
-#: src/Module/Filer/RemoveTag.php:63
-msgid "Item was not removed"
-msgstr "L'oggetto non è stato rimosso"
-
-#: src/Module/Filer/RemoveTag.php:66
-msgid "Item was not deleted"
-msgstr "L'oggetto non è stato eliminato"
-
-#: src/Module/PermissionTooltip.php:24
-#, php-format
-msgid "Wrong type \"%s\", expected one of: %s"
-msgstr "Tipo \"%s\" errato, ci si aspettava uno di: %s"
-
-#: src/Module/PermissionTooltip.php:37
-msgid "Model not found"
-msgstr "Modello non trovato"
-
-#: src/Module/PermissionTooltip.php:59
-msgid "Remote privacy information not available."
-msgstr "Informazioni remote sulla privacy non disponibili."
-
-#: src/Module/PermissionTooltip.php:70
-msgid "Visible to:"
-msgstr "Visibile a:"
-
-#: src/Module/Delegation.php:147
-msgid "Manage Identities and/or Pages"
-msgstr "Gestisci identità e/o pagine"
-
-#: src/Module/Delegation.php:148
-msgid ""
-"Toggle between different identities or community/group pages which share "
-"your account details or which you have been granted \"manage\" permissions"
-msgstr "Cambia tra differenti identità o pagine comunità/gruppi che condividono il tuo account o per cui hai i permessi di gestione"
-
-#: src/Module/Delegation.php:149
-msgid "Select an identity to manage: "
-msgstr "Seleziona un'identità da gestire:"
-
-#: src/Module/Conversation/Community.php:56
-msgid "Local Community"
-msgstr "Comunità Locale"
-
-#: src/Module/Conversation/Community.php:59
-msgid "Posts from local users on this server"
-msgstr "Messaggi dagli utenti locali su questo sito"
-
-#: src/Module/Conversation/Community.php:67
-msgid "Global Community"
-msgstr "Comunità Globale"
-
-#: src/Module/Conversation/Community.php:70
-msgid "Posts from users of the whole federated network"
-msgstr "Messaggi dagli utenti della rete federata"
-
-#: src/Module/Conversation/Community.php:84 src/Module/Search/Index.php:179
-msgid "No results."
-msgstr "Nessun risultato."
-
-#: src/Module/Conversation/Community.php:125
-msgid ""
-"This community stream shows all public posts received by this node. They may"
-" not reflect the opinions of this node’s users."
-msgstr "Questa pagina comunità mostra tutti i messaggi pubblici ricevuti da questo nodo. Potrebbero non riflettere le opinioni degli utenti di questo nodo."
-
-#: src/Module/Conversation/Community.php:178
-msgid "Community option not available."
-msgstr "Opzione Comunità non disponibile"
-
-#: src/Module/Conversation/Community.php:194
-msgid "Not available."
-msgstr "Non disponibile."
-
-#: src/Module/Welcome.php:44
-msgid "Welcome to Friendica"
-msgstr "Benvenuto su Friendica"
-
-#: src/Module/Welcome.php:45
-msgid "New Member Checklist"
-msgstr "Cose da fare per i Nuovi Utenti"
-
-#: src/Module/Welcome.php:46
-msgid ""
-"We would like to offer some tips and links to help make your experience "
-"enjoyable. Click any item to visit the relevant page. A link to this page "
-"will be visible from your home page for two weeks after your initial "
-"registration and then will quietly disappear."
-msgstr "Vorremmo offrirti qualche trucco e dei collegamenti alla guida per aiutarti ad avere un'esperienza divertente. Clicca su un qualsiasi elemento per visitare la relativa pagina. Un collegamento a questa pagina sarà visibile nella tua home per due settimane dopo la tua registrazione."
-
-#: src/Module/Welcome.php:48
-msgid "Getting Started"
-msgstr "Come Iniziare"
-
-#: src/Module/Welcome.php:49
-msgid "Friendica Walk-Through"
-msgstr "Friendica Passo-Passo"
-
-#: src/Module/Welcome.php:50
-msgid ""
-"On your <em>Quick Start</em> page - find a brief introduction to your "
-"profile and network tabs, make some new connections, and find some groups to"
-" join."
-msgstr "Sulla tua pagina <em>Quick Start</em> - veloce introduzione alla tua pagina profilo e alla pagina Rete, fai qualche nuova amicizia, e trova qualche gruppo a cui unirti."
-
-#: src/Module/Welcome.php:53
-msgid "Go to Your Settings"
-msgstr "Vai alle tue Impostazioni"
-
-#: src/Module/Welcome.php:54
-msgid ""
-"On your <em>Settings</em> page -  change your initial password. Also make a "
-"note of your Identity Address. This looks just like an email address - and "
-"will be useful in making friends on the free social web."
-msgstr "Nella tua pagina <em>Impostazioni</em> - cambia la tua password iniziale. Prendi anche nota del tuo Indirizzo Identità. Assomiglia a un indirizzo email e sarà utile per stringere amicizie nel web sociale libero."
-
-#: src/Module/Welcome.php:55
-msgid ""
-"Review the other settings, particularly the privacy settings. An unpublished"
-" directory listing is like having an unlisted phone number. In general, you "
-"should probably publish your listing - unless all of your friends and "
-"potential friends know exactly how to find you."
-msgstr "Guarda le altre impostazioni, in particolare le impostazioni della privacy. Un profilo non pubblicato è come un numero di telefono non in elenco. In genere, dovresti pubblicare il tuo profilo - a meno che tutti i tuoi amici e potenziali tali sappiano esattamente come trovarti."
-
-#: src/Module/Welcome.php:58 src/Module/Settings/Profile/Index.php:248
-msgid "Upload Profile Photo"
-msgstr "Carica la foto del profilo"
-
-#: src/Module/Welcome.php:59
-msgid ""
-"Upload a profile photo if you have not done so already. Studies have shown "
-"that people with real photos of themselves are ten times more likely to make"
-" friends than people who do not."
-msgstr "Carica una foto del profilo se non l'hai ancora fatto. Studi hanno mostrato che persone che hanno vere foto di se stessi hanno dieci volte più probabilità di fare amicizie rispetto alle persone che non ce l'hanno."
-
-#: src/Module/Welcome.php:60
-msgid "Edit Your Profile"
-msgstr "Modifica il tuo Profilo"
-
-#: src/Module/Welcome.php:61
-msgid ""
-"Edit your <strong>default</strong> profile to your liking. Review the "
-"settings for hiding your list of friends and hiding the profile from unknown"
-" visitors."
-msgstr "Modifica il tuo profilo <strong>predefinito</strong> a piacimento. Rivedi le impostazioni per nascondere la tua lista di amici e nascondere il profilo ai visitatori sconosciuti."
-
-#: src/Module/Welcome.php:62
-msgid "Profile Keywords"
-msgstr "Parole chiave del profilo"
-
-#: src/Module/Welcome.php:63
-msgid ""
-"Set some public keywords for your profile which describe your interests. We "
-"may be able to find other people with similar interests and suggest "
-"friendships."
-msgstr "Inserisci qualche parola chiave pubblica nel tuo profilo che descriva i tuoi interessi. Potremmo essere in grado di trovare altre persone con interessi similari e suggerirti delle amicizie."
-
-#: src/Module/Welcome.php:65
-msgid "Connecting"
-msgstr "Collegarsi"
-
-#: src/Module/Welcome.php:67
-msgid "Importing Emails"
-msgstr "Importare le Email"
-
-#: src/Module/Welcome.php:68
-msgid ""
-"Enter your email access information on your Connector Settings page if you "
-"wish to import and interact with friends or mailing lists from your email "
-"INBOX"
-msgstr "Inserisci i tuoi dati di accesso all'email nella tua pagina Impostazioni Connettori se vuoi importare e interagire con amici o mailing list dalla tua casella di posta in arrivo"
-
-#: src/Module/Welcome.php:69
-msgid "Go to Your Contacts Page"
-msgstr "Vai alla tua pagina Contatti"
-
-#: src/Module/Welcome.php:70
-msgid ""
-"Your Contacts page is your gateway to managing friendships and connecting "
-"with friends on other networks. Typically you enter their address or site "
-"URL in the <em>Add New Contact</em> dialog."
-msgstr "La tua pagina Contatti è il mezzo per gestire le amicizie e collegarsi con amici su altre reti. Di solito, basta inserire l'indirizzo nel campo <em>Aggiungi Nuovo Contatto</em>"
-
-#: src/Module/Welcome.php:71
-msgid "Go to Your Site's Directory"
-msgstr "Vai all'Elenco del tuo sito"
-
-#: src/Module/Welcome.php:72
-msgid ""
-"The Directory page lets you find other people in this network or other "
-"federated sites. Look for a <em>Connect</em> or <em>Follow</em> link on "
-"their profile page. Provide your own Identity Address if requested."
-msgstr "La pagina Elenco ti permette di trovare altre persone in questa rete o in altri siti. Cerca un collegamento <em>Connetti</em> o <em>Segui</em> nella loro pagina del profilo. Inserisci il tuo Indirizzo Identità, se richiesto."
-
-#: src/Module/Welcome.php:73
-msgid "Finding New People"
-msgstr "Trova nuove persone"
-
-#: src/Module/Welcome.php:74
-msgid ""
-"On the side panel of the Contacts page are several tools to find new "
-"friends. We can match people by interest, look up people by name or "
-"interest, and provide suggestions based on network relationships. On a brand"
-" new site, friend suggestions will usually begin to be populated within 24 "
-"hours."
-msgstr "Nel pannello laterale nella pagina \"Contatti\", ci sono diversi strumenti per trovare nuovi amici. Possiamo confrontare le persone per interessi, cercare le persone per nome e fornire suggerimenti basati sui tuoi contatti esistenti. Su un sito nuovo, i suggerimenti sono di solito presenti dopo 24 ore."
-
-#: src/Module/Welcome.php:76 src/Module/Contact.php:795
-#: src/Model/Group.php:528 src/Content/Widget.php:217
-msgid "Groups"
-msgstr "Gruppi"
-
-#: src/Module/Welcome.php:77
-msgid "Group Your Contacts"
-msgstr "Raggruppa i tuoi contatti"
-
-#: src/Module/Welcome.php:78
-msgid ""
-"Once you have made some friends, organize them into private conversation "
-"groups from the sidebar of your Contacts page and then you can interact with"
-" each group privately on your Network page."
-msgstr "Quando avrai alcuni amici, organizzali in gruppi di conversazioni private dalla barra laterale della tua pagina Contatti. Potrai interagire privatamente con ogni gruppo nella tua pagina Rete"
-
-#: src/Module/Welcome.php:80
-msgid "Why Aren't My Posts Public?"
-msgstr "Perchè i miei messaggi non sono pubblici?"
-
-#: src/Module/Welcome.php:81
-msgid ""
-"Friendica respects your privacy. By default, your posts will only show up to"
-" people you've added as friends. For more information, see the help section "
-"from the link above."
-msgstr "Friendica rispetta la tua privacy. Per impostazione predefinita, i tuoi messaggi sono mostrati solo alle persone che hai aggiunto come amici. Per maggiori informazioni guarda la sezione della guida dal collegamento qui sopra."
-
-#: src/Module/Welcome.php:83
-msgid "Getting Help"
-msgstr "Ottenere Aiuto"
-
-#: src/Module/Welcome.php:84
-msgid "Go to the Help Section"
-msgstr "Vai alla sezione Guida"
-
-#: src/Module/Welcome.php:85
-msgid ""
-"Our <strong>help</strong> pages may be consulted for detail on other program"
-" features and resources."
-msgstr "Le nostre pagine della <strong>guida</strong> possono essere consultate per avere dettagli su altre caratteristiche del programma e altre risorse."
-
-#: src/Module/Bookmarklet.php:56
-msgid "This page is missing a url parameter."
-msgstr "A questa pagina manca il parametro url."
-
-#: src/Module/Bookmarklet.php:78
-msgid "The post was created"
-msgstr "Il messaggio è stato creato"
-
-#: src/Module/BaseAdmin.php:63
-msgid "You don't have access to administration pages."
-msgstr "Non hai accesso alle pagine di amministrazione."
-
-#: src/Module/BaseAdmin.php:67
-msgid ""
-"Submanaged account can't access the administration pages. Please log back in"
-" as the main account."
-msgstr "Account sottogestiti non possono accedere alle pagine di amministrazione. Per favore autenticati con l'account principale."
-
-#: src/Module/BaseAdmin.php:85 src/Content/Nav.php:253
-msgid "Information"
-msgstr "Informazioni"
-
-#: src/Module/BaseAdmin.php:86
-msgid "Overview"
-msgstr "Panoramica"
-
-#: src/Module/BaseAdmin.php:87 src/Module/Admin/Federation.php:141
-msgid "Federation Statistics"
-msgstr "Statistiche sulla Federazione"
-
-#: src/Module/BaseAdmin.php:89
-msgid "Configuration"
-msgstr "Configurazione"
-
-#: src/Module/BaseAdmin.php:90 src/Module/Admin/Site.php:588
-msgid "Site"
-msgstr "Sito"
-
-#: src/Module/BaseAdmin.php:91 src/Module/Admin/Users.php:238
-#: src/Module/Admin/Users.php:255
-msgid "Users"
-msgstr "Utenti"
-
-#: src/Module/BaseAdmin.php:92 src/Module/Admin/Addons/Details.php:112
-#: src/Module/Admin/Addons/Index.php:68 src/Module/BaseSettings.php:87
-msgid "Addons"
-msgstr "Addons"
-
-#: src/Module/BaseAdmin.php:93 src/Module/Admin/Themes/Details.php:91
-#: src/Module/Admin/Themes/Index.php:112
-msgid "Themes"
-msgstr "Temi"
-
-#: src/Module/BaseAdmin.php:94 src/Module/BaseSettings.php:65
-msgid "Additional features"
-msgstr "Funzionalità aggiuntive"
-
-#: src/Module/BaseAdmin.php:97
-msgid "Database"
-msgstr "Database"
-
-#: src/Module/BaseAdmin.php:98
-msgid "DB updates"
-msgstr "Aggiornamenti Database"
-
-#: src/Module/BaseAdmin.php:99
-msgid "Inspect Deferred Workers"
-msgstr "Analizza i lavori rinviati"
-
-#: src/Module/BaseAdmin.php:100
-msgid "Inspect worker Queue"
-msgstr "Analizza coda lavori"
-
-#: src/Module/BaseAdmin.php:102
-msgid "Tools"
-msgstr "Strumenti"
-
-#: src/Module/BaseAdmin.php:103
-msgid "Contact Blocklist"
-msgstr "Blocklist Contatti"
-
-#: src/Module/BaseAdmin.php:104
-msgid "Server Blocklist"
-msgstr "Server Blocklist"
-
-#: src/Module/BaseAdmin.php:105 src/Module/Admin/Item/Delete.php:66
-msgid "Delete Item"
-msgstr "Rimuovi elemento"
-
-#: src/Module/BaseAdmin.php:107 src/Module/BaseAdmin.php:108
-#: src/Module/Admin/Logs/Settings.php:81
-msgid "Logs"
-msgstr "Log"
-
-#: src/Module/BaseAdmin.php:109 src/Module/Admin/Logs/View.php:65
-msgid "View Logs"
-msgstr "Vedi i log"
-
-#: src/Module/BaseAdmin.php:111
-msgid "Diagnostics"
-msgstr "Diagnostiche"
-
-#: src/Module/BaseAdmin.php:112
-msgid "PHP Info"
-msgstr "Info PHP"
-
-#: src/Module/BaseAdmin.php:113
-msgid "probe address"
-msgstr "controlla indirizzo"
-
-#: src/Module/BaseAdmin.php:114
-msgid "check webfinger"
-msgstr "verifica webfinger"
-
-#: src/Module/BaseAdmin.php:115
-msgid "Item Source"
-msgstr "Sorgente Oggetto"
-
-#: src/Module/BaseAdmin.php:116
-msgid "Babel"
-msgstr "Babel"
-
-#: src/Module/BaseAdmin.php:117
-msgid "ActivityPub Conversion"
-msgstr "Conversione ActivityPub"
-
-#: src/Module/BaseAdmin.php:125 src/Content/Nav.php:289
-msgid "Admin"
-msgstr "Amministrazione"
-
-#: src/Module/BaseAdmin.php:126
-msgid "Addon Features"
-msgstr "Funzioni Addon"
-
-#: src/Module/BaseAdmin.php:127
-msgid "User registrations waiting for confirmation"
-msgstr "Utenti registrati in attesa di conferma"
-
-#: src/Module/Contact.php:94
-#, php-format
-msgid "%d contact edited."
-msgid_plural "%d contacts edited."
-msgstr[0] "%d contatto modificato."
-msgstr[1] "%d contatti modificati"
-
-#: src/Module/Contact.php:121
-msgid "Could not access contact record."
-msgstr "Non è possibile accedere al contatto."
-
-#: src/Module/Contact.php:332 src/Model/Profile.php:438
-#: src/Content/Text/HTML.php:896
-msgid "Follow"
-msgstr "Segui"
-
-#: src/Module/Contact.php:334 src/Model/Profile.php:440
-msgid "Unfollow"
-msgstr "Smetti di seguire"
-
-#: src/Module/Contact.php:390 src/Module/Api/Twitter/ContactEndpoint.php:65
-msgid "Contact not found"
-msgstr "Contatto non trovato"
-
-#: src/Module/Contact.php:409
-msgid "Contact has been blocked"
-msgstr "Il contatto è stato bloccato"
-
-#: src/Module/Contact.php:409
-msgid "Contact has been unblocked"
-msgstr "Il contatto è stato sbloccato"
-
-#: src/Module/Contact.php:419
-msgid "Contact has been ignored"
-msgstr "Il contatto è ignorato"
-
-#: src/Module/Contact.php:419
-msgid "Contact has been unignored"
-msgstr "Il contatto non è più ignorato"
-
-#: src/Module/Contact.php:429
-msgid "Contact has been archived"
-msgstr "Il contatto è stato archiviato"
-
-#: src/Module/Contact.php:429
-msgid "Contact has been unarchived"
-msgstr "Il contatto è stato dearchiviato"
-
-#: src/Module/Contact.php:442
-msgid "Drop contact"
-msgstr "Cancella contatto"
-
-#: src/Module/Contact.php:445 src/Module/Contact.php:835
-msgid "Do you really want to delete this contact?"
-msgstr "Vuoi veramente cancellare questo contatto?"
-
-#: src/Module/Contact.php:458
-msgid "Contact has been removed."
-msgstr "Il contatto è stato rimosso."
-
-#: src/Module/Contact.php:486
-#, php-format
-msgid "You are mutual friends with %s"
-msgstr "Sei amico reciproco con %s"
-
-#: src/Module/Contact.php:490
-#, php-format
-msgid "You are sharing with %s"
-msgstr "Stai condividendo con %s"
-
-#: src/Module/Contact.php:494
-#, php-format
-msgid "%s is sharing with you"
-msgstr "%s sta condividendo con te"
-
-#: src/Module/Contact.php:518
-msgid "Private communications are not available for this contact."
-msgstr "Le comunicazioni private non sono disponibili per questo contatto."
-
-#: src/Module/Contact.php:520
-msgid "Never"
-msgstr "Mai"
-
-#: src/Module/Contact.php:523
-msgid "(Update was successful)"
-msgstr "(L'aggiornamento è stato completato)"
-
-#: src/Module/Contact.php:523
-msgid "(Update was not successful)"
-msgstr "(L'aggiornamento non è stato completato)"
-
-#: src/Module/Contact.php:525 src/Module/Contact.php:1091
-msgid "Suggest friends"
-msgstr "Suggerisci amici"
-
-#: src/Module/Contact.php:529
-#, php-format
-msgid "Network type: %s"
-msgstr "Tipo di rete: %s"
-
-#: src/Module/Contact.php:534
-msgid "Communications lost with this contact!"
-msgstr "Comunicazione con questo contatto persa!"
-
-#: src/Module/Contact.php:540
-msgid "Fetch further information for feeds"
-msgstr "Recupera maggiori informazioni per i feed"
-
-#: src/Module/Contact.php:542
-msgid ""
-"Fetch information like preview pictures, title and teaser from the feed "
-"item. You can activate this if the feed doesn't contain much text. Keywords "
-"are taken from the meta header in the feed item and are posted as hash tags."
-msgstr "Recupera informazioni come immagini di anteprima, titolo e teaser dall'elemento del feed. Puoi attivare questa funzione se il feed non contiene molto testo. Le parole chiave sono recuperate dal tag meta nella pagina dell'elemento e inseriti come hashtag."
-
-#: src/Module/Contact.php:544 src/Module/Admin/Site.php:693
-#: src/Module/Admin/Site.php:703 src/Module/Settings/TwoFactor/Index.php:113
-msgid "Disabled"
-msgstr "Disabilitato"
-
-#: src/Module/Contact.php:545
-msgid "Fetch information"
-msgstr "Recupera informazioni"
-
-#: src/Module/Contact.php:546
-msgid "Fetch keywords"
-msgstr "Recupera parole chiave"
-
-#: src/Module/Contact.php:547
-msgid "Fetch information and keywords"
-msgstr "Recupera informazioni e parole chiave"
-
-#: src/Module/Contact.php:561
-msgid "Contact Information / Notes"
-msgstr "Informazioni / Note sul contatto"
-
-#: src/Module/Contact.php:562
-msgid "Contact Settings"
-msgstr "Impostazioni Contatto"
-
-#: src/Module/Contact.php:570
-msgid "Contact"
-msgstr "Contatto"
-
-#: src/Module/Contact.php:574
-msgid "Their personal note"
-msgstr "La loro nota personale"
-
-#: src/Module/Contact.php:576
-msgid "Edit contact notes"
-msgstr "Modifica note contatto"
-
-#: src/Module/Contact.php:579 src/Module/Contact.php:1059
-#, php-format
-msgid "Visit %s's profile [%s]"
-msgstr "Visita il profilo di %s [%s]"
-
-#: src/Module/Contact.php:580
-msgid "Block/Unblock contact"
-msgstr "Blocca/Sblocca contatto"
-
-#: src/Module/Contact.php:581
-msgid "Ignore contact"
-msgstr "Ignora il contatto"
-
-#: src/Module/Contact.php:582
-msgid "View conversations"
-msgstr "Vedi conversazioni"
-
-#: src/Module/Contact.php:587
-msgid "Last update:"
-msgstr "Ultimo aggiornamento:"
-
-#: src/Module/Contact.php:589
-msgid "Update public posts"
-msgstr "Aggiorna messaggi pubblici"
-
-#: src/Module/Contact.php:591 src/Module/Contact.php:1101
-msgid "Update now"
-msgstr "Aggiorna adesso"
-
-#: src/Module/Contact.php:593 src/Module/Contact.php:839
-#: src/Module/Contact.php:1120 src/Module/Admin/Users.php:251
-#: src/Module/Admin/Blocklist/Contact.php:85
-msgid "Unblock"
-msgstr "Sblocca"
-
-#: src/Module/Contact.php:594 src/Module/Contact.php:840
-#: src/Module/Contact.php:1128
-msgid "Unignore"
-msgstr "Non ignorare"
-
-#: src/Module/Contact.php:598
-msgid "Currently blocked"
-msgstr "Bloccato"
-
-#: src/Module/Contact.php:599
-msgid "Currently ignored"
-msgstr "Ignorato"
-
-#: src/Module/Contact.php:600
-msgid "Currently archived"
-msgstr "Al momento archiviato"
-
-#: src/Module/Contact.php:601
-msgid "Awaiting connection acknowledge"
-msgstr "In attesa di conferma della connessione"
-
-#: src/Module/Contact.php:602
-msgid ""
-"Replies/likes to your public posts <strong>may</strong> still be visible"
-msgstr "Risposte/Mi Piace ai tuoi messaggi pubblici <strong>possono</strong> essere comunque visibili"
-
-#: src/Module/Contact.php:603
-msgid "Notification for new posts"
-msgstr "Notifica per i nuovi messaggi"
-
-#: src/Module/Contact.php:603
-msgid "Send a notification of every new post of this contact"
-msgstr "Invia una notifica per ogni nuovo messaggio di questo contatto"
-
-#: src/Module/Contact.php:605
-msgid "Keyword Deny List"
-msgstr "Elenco di Parole Chiave Negate"
-
-#: src/Module/Contact.php:605
-msgid ""
-"Comma separated list of keywords that should not be converted to hashtags, "
-"when \"Fetch information and keywords\" is selected"
-msgstr "Lista separata da virgola di parole chiave che non dovranno essere convertite in hashtag, quando \"Recupera informazioni e parole chiave\" è selezionato"
-
-#: src/Module/Contact.php:621 src/Module/Settings/TwoFactor/Index.php:127
-msgid "Actions"
-msgstr "Azioni"
-
-#: src/Module/Contact.php:747 src/Module/Group.php:292
-#: src/Content/Widget.php:250
-msgid "All Contacts"
-msgstr "Tutti i contatti"
-
-#: src/Module/Contact.php:750
-msgid "Show all contacts"
-msgstr "Mostra tutti i contatti"
-
-#: src/Module/Contact.php:755 src/Module/Contact.php:815
-msgid "Pending"
-msgstr "In sospeso"
-
-#: src/Module/Contact.php:758
-msgid "Only show pending contacts"
-msgstr "Mostra solo contatti in sospeso"
-
-#: src/Module/Contact.php:763 src/Module/Contact.php:816
-msgid "Blocked"
-msgstr "Bloccato"
-
-#: src/Module/Contact.php:766
-msgid "Only show blocked contacts"
-msgstr "Mostra solo contatti bloccati"
-
-#: src/Module/Contact.php:771 src/Module/Contact.php:818
-msgid "Ignored"
-msgstr "Ignorato"
-
-#: src/Module/Contact.php:774
-msgid "Only show ignored contacts"
-msgstr "Mostra solo contatti ignorati"
-
-#: src/Module/Contact.php:779 src/Module/Contact.php:819
-msgid "Archived"
-msgstr "Archiviato"
-
-#: src/Module/Contact.php:782
-msgid "Only show archived contacts"
-msgstr "Mostra solo contatti archiviati"
-
-#: src/Module/Contact.php:787 src/Module/Contact.php:817
-msgid "Hidden"
-msgstr "Nascosto"
-
-#: src/Module/Contact.php:790
-msgid "Only show hidden contacts"
-msgstr "Mostra solo contatti nascosti"
-
-#: src/Module/Contact.php:798
-msgid "Organize your contact groups"
-msgstr "Organizza i tuoi gruppi di contatti"
-
-#: src/Module/Contact.php:809 src/Content/Widget.php:242
-#: src/BaseModule.php:189
-msgid "Following"
-msgstr "Seguendo"
-
-#: src/Module/Contact.php:810 src/Content/Widget.php:243
-#: src/BaseModule.php:194
-msgid "Mutual friends"
-msgstr "Amici reciproci"
-
-#: src/Module/Contact.php:830
-msgid "Search your contacts"
-msgstr "Cerca nei tuoi contatti"
-
-#: src/Module/Contact.php:831 src/Module/Search/Index.php:186
-#, php-format
-msgid "Results for: %s"
-msgstr "Risultati per: %s"
-
-#: src/Module/Contact.php:841 src/Module/Contact.php:1137
-msgid "Archive"
-msgstr "Archivia"
-
-#: src/Module/Contact.php:841 src/Module/Contact.php:1137
-msgid "Unarchive"
-msgstr "Dearchivia"
-
-#: src/Module/Contact.php:844
-msgid "Batch Actions"
-msgstr "Azioni Batch"
-
-#: src/Module/Contact.php:879
-msgid "Conversations started by this contact"
-msgstr "Conversazioni iniziate da questo contatto"
-
-#: src/Module/Contact.php:884
-msgid "Posts and Comments"
-msgstr "Messaggi e Commenti"
-
-#: src/Module/Contact.php:895 src/Module/BaseProfile.php:55
-msgid "Profile Details"
-msgstr "Dettagli del profilo"
-
-#: src/Module/Contact.php:902
-msgid "View all known contacts"
-msgstr "Vedi tutti i contatti conosciuti"
-
-#: src/Module/Contact.php:912
-msgid "Advanced Contact Settings"
-msgstr "Impostazioni avanzate Contatto"
-
-#: src/Module/Contact.php:1018
-msgid "Mutual Friendship"
-msgstr "Amicizia reciproca"
-
-#: src/Module/Contact.php:1022
-msgid "is a fan of yours"
-msgstr "è un tuo fan"
-
-#: src/Module/Contact.php:1026
-msgid "you are a fan of"
-msgstr "sei un fan di"
-
-#: src/Module/Contact.php:1044
-msgid "Pending outgoing contact request"
-msgstr "Richiesta di contatto in uscita in sospeso"
-
-#: src/Module/Contact.php:1046
-msgid "Pending incoming contact request"
-msgstr "Richiesta di contatto in arrivo in sospeso"
-
-#: src/Module/Contact.php:1111 src/Module/Contact/Advanced.php:138
-msgid "Refetch contact data"
-msgstr "Ricarica dati contatto"
-
-#: src/Module/Contact.php:1122
-msgid "Toggle Blocked status"
-msgstr "Inverti stato \"Blocca\""
-
-#: src/Module/Contact.php:1130
-msgid "Toggle Ignored status"
-msgstr "Inverti stato \"Ignora\""
-
-#: src/Module/Contact.php:1139
-msgid "Toggle Archive status"
-msgstr "Inverti stato \"Archiviato\""
-
-#: src/Module/Contact.php:1147
-msgid "Delete contact"
-msgstr "Rimuovi contatto"
-
-#: src/Module/Tos.php:46 src/Module/Tos.php:88
-msgid ""
-"At the time of registration, and for providing communications between the "
-"user account and their contacts, the user has to provide a display name (pen"
-" name), an username (nickname) and a working email address. The names will "
-"be accessible on the profile page of the account by any visitor of the page,"
-" even if other profile details are not displayed. The email address will "
-"only be used to send the user notifications about interactions, but wont be "
-"visibly displayed. The listing of an account in the node's user directory or"
-" the global user directory is optional and can be controlled in the user "
-"settings, it is not necessary for communication."
-msgstr "Al momento della registrazione, e per fornire le comunicazioni tra l'account dell'utente e i suoi contatti, l'utente deve fornire un nome da visualizzare (pseudonimo), un nome utente (soprannome) e un indirizzo email funzionante. I nomi saranno accessibili sulla pagina profilo dell'account da parte di qualsiasi visitatore, anche quando altri dettagli del profilo non sono mostrati. L'indirizzo email sarà usato solo per inviare notifiche riguardo l'interazione coi contatti, ma non sarà mostrato. L'inserimento dell'account nella rubrica degli utenti del nodo o nella rubrica globale è opzionale, può essere impostato nelle impostazioni dell'utente, e  non è necessario ai fini delle comunicazioni."
-
-#: src/Module/Tos.php:47 src/Module/Tos.php:89
-msgid ""
-"This data is required for communication and is passed on to the nodes of the"
-" communication partners and is stored there. Users can enter additional "
-"private data that may be transmitted to the communication partners accounts."
-msgstr "Queste informazioni sono richiesta per la comunicazione e sono inviate ai nodi che partecipano alla comunicazione dove sono salvati. Gli utenti possono inserire aggiuntive informazioni private che potrebbero essere trasmesse agli account che partecipano alla comunicazione."
-
-#: src/Module/Tos.php:48 src/Module/Tos.php:90
-#, php-format
-msgid ""
-"At any point in time a logged in user can export their account data from the"
-" <a href=\"%1$s/settings/userexport\">account settings</a>. If the user "
-"wants to delete their account they can do so at <a "
-"href=\"%1$s/removeme\">%1$s/removeme</a>. The deletion of the account will "
-"be permanent. Deletion of the data will also be requested from the nodes of "
-"the communication partners."
-msgstr "In qualsiasi momento un utente autenticato può esportare i dati del suo account dalle <a href=\"%1$s/settings/userexport\">impostazioni dell'account</a>. Se l'utente vuole cancellare il suo account lo può fare da <a href=\"%1$s/removeme\">%1$s/removeme</a>. L'eliminazione dell'account sarà permanente. L'eliminazione dei dati sarà altresì richiesta ai nodi che partecipano alle comunicazioni."
-
-#: src/Module/Tos.php:51 src/Module/Tos.php:87
-msgid "Privacy Statement"
-msgstr "Note sulla Privacy"
-
-#: src/Module/Help.php:62
-msgid "Help:"
-msgstr "Guida:"
-
-#: src/Module/HTTPException/MethodNotAllowed.php:32
-msgid "Method Not Allowed."
-msgstr "Metodo Non Consentito."
-
-#: src/Module/Api/Twitter/ContactEndpoint.php:135
-msgid "Profile not found"
-msgstr "Profilo non trovato"
-
-#: src/Module/Invite.php:55
-msgid "Total invitation limit exceeded."
-msgstr "Limite totale degli inviti superato."
-
-#: src/Module/Invite.php:78
-#, php-format
-msgid "%s : Not a valid email address."
-msgstr "%s: non è un indirizzo email valido."
-
-#: src/Module/Invite.php:105
-msgid "Please join us on Friendica"
-msgstr "Unisciti a noi su Friendica"
-
-#: src/Module/Invite.php:114
-msgid "Invitation limit exceeded. Please contact your site administrator."
-msgstr "Limite degli inviti superato. Contatta l'amministratore del tuo sito."
-
-#: src/Module/Invite.php:118
-#, php-format
-msgid "%s : Message delivery failed."
-msgstr "%s: la consegna del messaggio fallita."
-
-#: src/Module/Invite.php:122
-#, php-format
-msgid "%d message sent."
-msgid_plural "%d messages sent."
-msgstr[0] "%d messaggio inviato."
-msgstr[1] "%d messaggi inviati."
-
-#: src/Module/Invite.php:140
-msgid "You have no more invitations available"
-msgstr "Non hai altri inviti disponibili"
-
-#: src/Module/Invite.php:147
-#, php-format
-msgid ""
-"Visit %s for a list of public sites that you can join. Friendica members on "
-"other sites can all connect with each other, as well as with members of many"
-" other social networks."
-msgstr "Visita %s per una lista di siti pubblici a cui puoi iscriverti. I membri Friendica su altri siti possono collegarsi uno con l'altro, come con membri di molti altri social network."
-
-#: src/Module/Invite.php:149
-#, php-format
-msgid ""
-"To accept this invitation, please visit and register at %s or any other "
-"public Friendica website."
-msgstr "Per accettare questo invito, visita e registrati su %s o su un'altro sito web Friendica aperto al pubblico."
-
-#: src/Module/Invite.php:150
-#, php-format
-msgid ""
-"Friendica sites all inter-connect to create a huge privacy-enhanced social "
-"web that is owned and controlled by its members. They can also connect with "
-"many traditional social networks. See %s for a list of alternate Friendica "
-"sites you can join."
-msgstr "I siti Friendica son tutti collegati tra loro per creare una grossa rete sociale rispettosa della privacy, posseduta e controllata dai suoi membri. I siti Friendica possono anche collegarsi a molti altri social network tradizionali. Vai su %s per una lista di siti Friendica alternativi a cui puoi iscriverti."
-
-#: src/Module/Invite.php:154
-msgid ""
-"Our apologies. This system is not currently configured to connect with other"
-" public sites or invite members."
-msgstr "Ci scusiamo, questo sistema non è configurato per collegarsi con altri siti pubblici o per invitare membri."
-
-#: src/Module/Invite.php:157
-msgid ""
-"Friendica sites all inter-connect to create a huge privacy-enhanced social "
-"web that is owned and controlled by its members. They can also connect with "
-"many traditional social networks."
-msgstr "I siti Friendica son tutti collegati tra loro per creare una grossa rete sociale rispettosa della privacy, posseduta e controllata dai suoi membri. I siti Friendica possono anche collegarsi a molti altri social network tradizionali."
-
-#: src/Module/Invite.php:156
-#, php-format
-msgid "To accept this invitation, please visit and register at %s."
-msgstr "Per accettare questo invito, visita e registrati su %s"
-
-#: src/Module/Invite.php:164
-msgid "Send invitations"
-msgstr "Invia inviti"
-
-#: src/Module/Invite.php:165
-msgid "Enter email addresses, one per line:"
-msgstr "Inserisci gli indirizzi email, uno per riga:"
-
-#: src/Module/Invite.php:169
-msgid ""
-"You are cordially invited to join me and other close friends on Friendica - "
-"and help us to create a better social web."
-msgstr "Sei cordialmente invitato/a ad unirti a me e ad altri amici su Friendica, e ad aiutarci a creare una rete sociale migliore."
-
-#: src/Module/Invite.php:171
-msgid "You will need to supply this invitation code: $invite_code"
-msgstr "Sarà necessario fornire questo codice invito: $invite_code"
-
-#: src/Module/Invite.php:171
-msgid ""
-"Once you have registered, please connect with me via my profile page at:"
-msgstr "Una volta registrato, connettiti con me dal mio profilo:"
-
-#: src/Module/Invite.php:173
-msgid ""
-"For more information about the Friendica project and why we feel it is "
-"important, please visit http://friendi.ca"
-msgstr "Per maggiori informazioni sul progetto Friendica e perchè pensiamo sia importante, visita http://friendi.ca "
-
-#: src/Module/BaseSearch.php:69
-#, php-format
-msgid "People Search - %s"
-msgstr "Cerca persone - %s"
-
-#: src/Module/BaseSearch.php:79
-#, php-format
-msgid "Forum Search - %s"
-msgstr "Ricerca Forum  - %s"
-
-#: src/Module/Admin/Themes/Details.php:46
-#: src/Module/Admin/Addons/Details.php:88
-msgid "Disable"
-msgstr "Disabilita"
-
-#: src/Module/Admin/Themes/Details.php:49
-#: src/Module/Admin/Addons/Details.php:91
-msgid "Enable"
-msgstr "Abilita"
-
-#: src/Module/Admin/Themes/Details.php:57 src/Module/Admin/Themes/Index.php:65
-#, php-format
-msgid "Theme %s disabled."
-msgstr "Tema %s disabilitato."
-
-#: src/Module/Admin/Themes/Details.php:59 src/Module/Admin/Themes/Index.php:67
-#, php-format
-msgid "Theme %s successfully enabled."
-msgstr "Tema %s abilitato con successo."
-
-#: src/Module/Admin/Themes/Details.php:61 src/Module/Admin/Themes/Index.php:69
-#, php-format
-msgid "Theme %s failed to install."
-msgstr "Installazione del tema %s non riuscita."
-
-#: src/Module/Admin/Themes/Details.php:83
-msgid "Screenshot"
-msgstr "Anteprima"
-
-#: src/Module/Admin/Themes/Details.php:90
-#: src/Module/Admin/Themes/Index.php:111 src/Module/Admin/Users.php:237
-#: src/Module/Admin/Queue.php:72 src/Module/Admin/Federation.php:140
-#: src/Module/Admin/Logs/View.php:64 src/Module/Admin/Logs/Settings.php:80
-#: src/Module/Admin/Site.php:587 src/Module/Admin/Summary.php:230
-#: src/Module/Admin/Tos.php:58 src/Module/Admin/Blocklist/Server.php:88
-#: src/Module/Admin/Blocklist/Contact.php:78
-#: src/Module/Admin/Item/Delete.php:65 src/Module/Admin/Addons/Details.php:111
-#: src/Module/Admin/Addons/Index.php:67
-msgid "Administration"
-msgstr "Amministrazione"
-
-#: src/Module/Admin/Themes/Details.php:92
-#: src/Module/Admin/Addons/Details.php:113
-msgid "Toggle"
-msgstr "Inverti"
-
-#: src/Module/Admin/Themes/Details.php:101
-#: src/Module/Admin/Addons/Details.php:121
-msgid "Author: "
-msgstr "Autore: "
-
-#: src/Module/Admin/Themes/Details.php:102
-#: src/Module/Admin/Addons/Details.php:122
-msgid "Maintainer: "
-msgstr "Manutentore: "
-
-#: src/Module/Admin/Themes/Embed.php:65
-msgid "Unknown theme."
-msgstr "Tema sconosciuto."
-
-#: src/Module/Admin/Themes/Index.php:51
-msgid "Themes reloaded"
-msgstr "Temi ricaricati"
-
-#: src/Module/Admin/Themes/Index.php:114
-msgid "Reload active themes"
-msgstr "Ricarica i temi attivi"
-
-#: src/Module/Admin/Themes/Index.php:119
-#, php-format
-msgid "No themes found on the system. They should be placed in %1$s"
-msgstr "Non sono stati trovati temi sul tuo sistema. Dovrebbero essere in %1$s"
-
-#: src/Module/Admin/Themes/Index.php:120
-msgid "[Experimental]"
-msgstr "[Sperimentale]"
-
-#: src/Module/Admin/Themes/Index.php:121
-msgid "[Unsupported]"
-msgstr "[Non supportato]"
-
-#: src/Module/Admin/Features.php:76
-#, php-format
-msgid "Lock feature %s"
-msgstr "Blocca funzionalità %s"
-
-#: src/Module/Admin/Features.php:85
-msgid "Manage Additional Features"
-msgstr "Gestisci Funzionalità Aggiuntive"
-
-#: src/Module/Admin/Users.php:61
-#, php-format
-msgid "%s user blocked"
-msgid_plural "%s users blocked"
-msgstr[0] "%s utente bloccato"
-msgstr[1] "%s utenti bloccati"
-
-#: src/Module/Admin/Users.php:68
-#, php-format
-msgid "%s user unblocked"
-msgid_plural "%s users unblocked"
-msgstr[0] "%s utente sbloccato"
-msgstr[1] "%s utenti sbloccati"
-
-#: src/Module/Admin/Users.php:76 src/Module/Admin/Users.php:125
-msgid "You can't remove yourself"
-msgstr "Non puoi rimuovere te stesso"
-
-#: src/Module/Admin/Users.php:80
-#, php-format
-msgid "%s user deleted"
-msgid_plural "%s users deleted"
-msgstr[0] "%s utente cancellato"
-msgstr[1] "%s utenti cancellati"
-
-#: src/Module/Admin/Users.php:87
-#, php-format
-msgid "%s user approved"
-msgid_plural "%s users approved"
-msgstr[0] "%s utente approvato"
-msgstr[1] "%s utenti approvati"
-
-#: src/Module/Admin/Users.php:94
-#, php-format
-msgid "%s registration revoked"
-msgid_plural "%s registrations revoked"
-msgstr[0] "%s registrazione revocata"
-msgstr[1] "%s registrazioni revocate"
-
-#: src/Module/Admin/Users.php:123
-#, php-format
-msgid "User \"%s\" deleted"
-msgstr "Utente \"%s\" eliminato"
-
-#: src/Module/Admin/Users.php:131
-#, php-format
-msgid "User \"%s\" blocked"
-msgstr "Utente \"%s\" bloccato"
-
-#: src/Module/Admin/Users.php:136
-#, php-format
-msgid "User \"%s\" unblocked"
-msgstr "Utente \"%s\" sbloccato"
-
-#: src/Module/Admin/Users.php:141
-msgid "Account approved."
-msgstr "Account approvato."
-
-#: src/Module/Admin/Users.php:146
-msgid "Registration revoked"
-msgstr "Registrazione revocata"
-
-#: src/Module/Admin/Users.php:186
-msgid "Private Forum"
-msgstr "Forum Privato"
-
-#: src/Module/Admin/Users.php:193
-msgid "Relay"
-msgstr "Relay"
-
-#: src/Module/Admin/Users.php:232 src/Module/Admin/Users.php:243
-#: src/Module/Admin/Users.php:257 src/Module/Admin/Users.php:275
-#: src/Content/ContactSelector.php:102
-msgid "Email"
-msgstr "Email"
-
-#: src/Module/Admin/Users.php:232 src/Module/Admin/Users.php:257
-msgid "Register date"
-msgstr "Data registrazione"
-
-#: src/Module/Admin/Users.php:232 src/Module/Admin/Users.php:257
-msgid "Last login"
-msgstr "Ultimo accesso"
-
-#: src/Module/Admin/Users.php:232 src/Module/Admin/Users.php:257
-msgid "Last public item"
-msgstr "Ultimo elemento pubblico"
-
-#: src/Module/Admin/Users.php:232
-msgid "Type"
-msgstr "Tipo"
-
-#: src/Module/Admin/Users.php:239
-msgid "Add User"
-msgstr "Aggiungi utente"
-
-#: src/Module/Admin/Users.php:240 src/Module/Admin/Blocklist/Contact.php:82
-msgid "select all"
-msgstr "seleziona tutti"
-
-#: src/Module/Admin/Users.php:241
-msgid "User registrations waiting for confirm"
-msgstr "Richieste di registrazione in attesa di conferma"
-
-#: src/Module/Admin/Users.php:242
-msgid "User waiting for permanent deletion"
-msgstr "Utente in attesa di cancellazione definitiva"
-
-#: src/Module/Admin/Users.php:243
-msgid "Request date"
-msgstr "Data richiesta"
-
-#: src/Module/Admin/Users.php:244
-msgid "No registrations."
-msgstr "Nessuna registrazione."
-
-#: src/Module/Admin/Users.php:245
-msgid "Note from the user"
-msgstr "Nota dall'utente"
-
-#: src/Module/Admin/Users.php:247
-msgid "Deny"
-msgstr "Nega"
-
-#: src/Module/Admin/Users.php:250
-msgid "User blocked"
-msgstr "Utente bloccato"
-
-#: src/Module/Admin/Users.php:252
-msgid "Site admin"
-msgstr "Amministrazione sito"
-
-#: src/Module/Admin/Users.php:253
-msgid "Account expired"
-msgstr "Account scaduto"
-
-#: src/Module/Admin/Users.php:256
-msgid "New User"
-msgstr "Nuovo Utente"
-
-#: src/Module/Admin/Users.php:257
-msgid "Permanent deletion"
-msgstr "Cancellazione permanente"
-
-#: src/Module/Admin/Users.php:262
-msgid ""
-"Selected users will be deleted!\\n\\nEverything these users had posted on "
-"this site will be permanently deleted!\\n\\nAre you sure?"
-msgstr "Gli utenti selezionati saranno cancellati!\\n\\nTutto quello che gli utenti hanno inviato su questo sito sarà permanentemente canellato!\\n\\nSei sicuro?"
-
-#: src/Module/Admin/Users.php:263
-msgid ""
-"The user {0} will be deleted!\\n\\nEverything this user has posted on this "
-"site will be permanently deleted!\\n\\nAre you sure?"
-msgstr "L'utente {0} sarà cancellato!\\n\\nTutto quello che ha inviato su questo sito sarà permanentemente cancellato!\\n\\nSei sicuro?"
-
-#: src/Module/Admin/Users.php:273
-msgid "Name of the new user."
-msgstr "Nome del nuovo utente."
-
-#: src/Module/Admin/Users.php:274
-msgid "Nickname"
-msgstr "Nome utente"
-
-#: src/Module/Admin/Users.php:274
-msgid "Nickname of the new user."
-msgstr "Nome utente del nuovo utente."
-
-#: src/Module/Admin/Users.php:275
-msgid "Email address of the new user."
-msgstr "Indirizzo Email del nuovo utente."
-
-#: src/Module/Admin/Queue.php:50
-msgid "Inspect Deferred Worker Queue"
-msgstr "Analizza la coda lavori rinviati"
-
-#: src/Module/Admin/Queue.php:51
-msgid ""
-"This page lists the deferred worker jobs. This are jobs that couldn't be "
-"executed at the first time."
-msgstr "Questa pagina elenca li lavori rinviati. Sono lavori che non è stato possibile eseguire al primo tentativo."
-
-#: src/Module/Admin/Queue.php:54
-msgid "Inspect Worker Queue"
-msgstr "Analizza coda lavori"
-
-#: src/Module/Admin/Queue.php:55
-msgid ""
-"This page lists the currently queued worker jobs. These jobs are handled by "
-"the worker cronjob you've set up during install."
-msgstr "Questa pagina elenca i lavori in coda. Questi lavori sono gestiti dal cron che hai impostato durante l'installazione."
-
-#: src/Module/Admin/Queue.php:75
-msgid "ID"
-msgstr "ID"
-
-#: src/Module/Admin/Queue.php:76
-msgid "Job Parameters"
-msgstr "Parametri lavoro"
-
-#: src/Module/Admin/Queue.php:77
-msgid "Created"
-msgstr "Creato"
-
-#: src/Module/Admin/Queue.php:78
-msgid "Priority"
-msgstr "Priorità"
-
-#: src/Module/Admin/DBSync.php:51
-msgid "Update has been marked successful"
-msgstr "L'aggiornamento è stato segnato come  di successo"
-
-#: src/Module/Admin/DBSync.php:59
-#, php-format
-msgid "Database structure update %s was successfully applied."
-msgstr "Aggiornamento struttura database %s applicata con successo."
-
-#: src/Module/Admin/DBSync.php:63
-#, php-format
-msgid "Executing of database structure update %s failed with error: %s"
-msgstr "Aggiornamento struttura database %s fallita con errore: %s"
-
-#: src/Module/Admin/DBSync.php:78
-#, php-format
-msgid "Executing %s failed with error: %s"
-msgstr "Esecuzione di %s fallita con errore: %s"
-
-#: src/Module/Admin/DBSync.php:80
-#, php-format
-msgid "Update %s was successfully applied."
-msgstr "L'aggiornamento %s è stato applicato con successo"
-
-#: src/Module/Admin/DBSync.php:83
-#, php-format
-msgid "Update %s did not return a status. Unknown if it succeeded."
-msgstr "L'aggiornamento %s non ha riportato uno stato. Non so se è andato a buon fine."
-
-#: src/Module/Admin/DBSync.php:86
-#, php-format
-msgid "There was no additional update function %s that needed to be called."
-msgstr "Non ci sono altre funzioni di aggiornamento %s da richiamare."
-
-#: src/Module/Admin/DBSync.php:108
-msgid "No failed updates."
-msgstr "Nessun aggiornamento fallito."
-
-#: src/Module/Admin/DBSync.php:109
-msgid "Check database structure"
-msgstr "Controlla struttura database"
-
-#: src/Module/Admin/DBSync.php:114
-msgid "Failed Updates"
-msgstr "Aggiornamenti falliti"
-
-#: src/Module/Admin/DBSync.php:115
-msgid ""
-"This does not include updates prior to 1139, which did not return a status."
-msgstr "Questo non include gli aggiornamenti prima del 1139, che non ritornano lo stato."
-
-#: src/Module/Admin/DBSync.php:116
-msgid "Mark success (if update was manually applied)"
-msgstr "Segna completato (se l'update è stato applicato manualmente)"
-
-#: src/Module/Admin/DBSync.php:117
-msgid "Attempt to execute this update step automatically"
-msgstr "Cerco di eseguire questo aggiornamento in automatico"
-
-#: src/Module/Admin/Federation.php:53
-msgid "Other"
-msgstr "Altro"
-
-#: src/Module/Admin/Federation.php:107 src/Module/Admin/Federation.php:266
-msgid "unknown"
-msgstr "sconosciuto"
-
-#: src/Module/Admin/Federation.php:135
-msgid ""
-"This page offers you some numbers to the known part of the federated social "
-"network your Friendica node is part of. These numbers are not complete but "
-"only reflect the part of the network your node is aware of."
-msgstr "Questa pagina offre alcuni numeri riguardo la porzione del social network federato di cui il tuo nodo Friendica fa parte. Questi numeri non sono completi ma riflettono esclusivamente la porzione di rete di cui il tuo nodo e' a conoscenza."
-
-#: src/Module/Admin/Federation.php:145
-#, php-format
-msgid ""
-"Currently this node is aware of %d nodes with %d registered users from the "
-"following platforms:"
-msgstr "Attualmente questo nodo conosce %d nodi con %d utenti registrati dalle seguenti piattaforme:"
-
-#: src/Module/Admin/Logs/View.php:40
-#, php-format
-msgid ""
-"Error trying to open <strong>%1$s</strong> log file.\\r\\n<br/>Check to see "
-"if file %1$s exist and is readable."
-msgstr "Errore aprendo il file di log <strong>%1$s</strong>. Controlla che il file %1$s esista e sia leggibile."
-
-#: src/Module/Admin/Logs/View.php:44
-#, php-format
-msgid ""
-"Couldn't open <strong>%1$s</strong> log file.\\r\\n<br/>Check to see if file"
-" %1$s is readable."
-msgstr "Non posso aprire il file di log <strong>%1$s</strong> . Controlla che il file %1$s esista e sia leggibile."
-
-#: src/Module/Admin/Logs/Settings.php:48
-#, php-format
-msgid "The logfile '%s' is not writable. No logging possible"
-msgstr "Il file di registro '%s' non è scrivibile. Nessuna registrazione possibile"
-
-#: src/Module/Admin/Logs/Settings.php:72
-msgid "PHP log currently enabled."
-msgstr "Log PHP abilitato."
-
-#: src/Module/Admin/Logs/Settings.php:74
-msgid "PHP log currently disabled."
-msgstr "Log PHP disabilitato"
-
-#: src/Module/Admin/Logs/Settings.php:83
-msgid "Clear"
-msgstr "Pulisci"
-
-#: src/Module/Admin/Logs/Settings.php:87
-msgid "Enable Debugging"
-msgstr "Abilita Debugging"
-
-#: src/Module/Admin/Logs/Settings.php:88
-msgid "Log file"
-msgstr "File di Log"
-
-#: src/Module/Admin/Logs/Settings.php:88
-msgid ""
-"Must be writable by web server. Relative to your Friendica top-level "
-"directory."
-msgstr "Il server web deve avere i permessi di scrittura. Relativo alla cartella di livello superiore di Friendica."
-
-#: src/Module/Admin/Logs/Settings.php:89
-msgid "Log level"
-msgstr "Livello di Log"
-
-#: src/Module/Admin/Logs/Settings.php:91
-msgid "PHP logging"
-msgstr "Log PHP"
-
-#: src/Module/Admin/Logs/Settings.php:92
-msgid ""
-"To temporarily enable logging of PHP errors and warnings you can prepend the"
-" following to the index.php file of your installation. The filename set in "
-"the 'error_log' line is relative to the friendica top-level directory and "
-"must be writeable by the web server. The option '1' for 'log_errors' and "
-"'display_errors' is to enable these options, set to '0' to disable them."
-msgstr "Per abilitare temporaneamente il logging di errori e avvisi di PHP, puoi aggiungere le seguenti linee al file index.php della tua installazione. Il nome del file impostato in 'error_log' è relativo alla directory principale della tua installazione di Freidnica e deve essere scrivibile dal server web. L'opzione '1' di 'log_errors' e 'display_errors' server ad abilitare queste impostazioni. Metti '0' per disabilitarle."
-
-#: src/Module/Admin/Site.php:69
-msgid "Can not parse base url. Must have at least <scheme>://<domain>"
-msgstr "Impossibile analizzare l'url base. Deve avere almeno [schema]://[dominio]"
-
-#: src/Module/Admin/Site.php:123
-msgid "Relocation started. Could take a while to complete."
-msgstr "Riallocazione iniziata. Potrebbe volerci un po'."
-
-#: src/Module/Admin/Site.php:250
-msgid "Invalid storage backend setting value."
-msgstr "Valore dell'impostazione del backend di archiviazione non valido"
-
-#: src/Module/Admin/Site.php:451 src/Module/Settings/Display.php:132
-msgid "No special theme for mobile devices"
-msgstr "Nessun tema speciale per i dispositivi mobili"
-
-#: src/Module/Admin/Site.php:468 src/Module/Settings/Display.php:142
-#, php-format
-msgid "%s - (Experimental)"
-msgstr "%s - (Sperimentale)"
-
-#: src/Module/Admin/Site.php:480
-msgid "No community page for local users"
-msgstr "Nessuna pagina di comunità per gli utenti locali"
-
-#: src/Module/Admin/Site.php:481
-msgid "No community page"
-msgstr "Nessuna pagina Comunità"
-
-#: src/Module/Admin/Site.php:482
-msgid "Public postings from users of this site"
-msgstr "Messaggi pubblici dagli utenti di questo sito"
-
-#: src/Module/Admin/Site.php:483
-msgid "Public postings from the federated network"
-msgstr "Messaggi pubblici dalla rete federata"
-
-#: src/Module/Admin/Site.php:484
-msgid "Public postings from local users and the federated network"
-msgstr "Messaggi pubblici dagli utenti di questo sito e dalla rete federata"
-
-#: src/Module/Admin/Site.php:490
-msgid "Multi user instance"
-msgstr "Istanza multi utente"
-
-#: src/Module/Admin/Site.php:518
-msgid "Closed"
-msgstr "Chiusa"
-
-#: src/Module/Admin/Site.php:519
-msgid "Requires approval"
-msgstr "Richiede l'approvazione"
-
-#: src/Module/Admin/Site.php:520
-msgid "Open"
-msgstr "Aperta"
-
-#: src/Module/Admin/Site.php:530
-msgid "Don't check"
-msgstr "Non controllare"
-
-#: src/Module/Admin/Site.php:531
-msgid "check the stable version"
-msgstr "controlla la versione stabile"
-
-#: src/Module/Admin/Site.php:532
-msgid "check the development version"
-msgstr "controlla la versione di sviluppo"
-
-#: src/Module/Admin/Site.php:536
-msgid "none"
-msgstr "niente"
-
-#: src/Module/Admin/Site.php:537
-msgid "Local contacts"
-msgstr "Contatti locali"
-
-#: src/Module/Admin/Site.php:538
-msgid "Interactors"
-msgstr "Interlocutori"
-
-#: src/Module/Admin/Site.php:557
-msgid "Database (legacy)"
-msgstr "Database (legacy)"
-
-#: src/Module/Admin/Site.php:590
-msgid "Republish users to directory"
-msgstr "Ripubblica gli utenti sulla directory"
-
-#: src/Module/Admin/Site.php:592
-msgid "File upload"
-msgstr "Caricamento file"
-
-#: src/Module/Admin/Site.php:593
-msgid "Policies"
-msgstr "Politiche"
-
-#: src/Module/Admin/Site.php:595
-msgid "Auto Discovered Contact Directory"
-msgstr "Elenco Contatti Scoperto Automaticamente"
-
-#: src/Module/Admin/Site.php:596
-msgid "Performance"
-msgstr "Performance"
-
-#: src/Module/Admin/Site.php:597
-msgid "Worker"
-msgstr "Worker"
-
-#: src/Module/Admin/Site.php:598
-msgid "Message Relay"
-msgstr "Relay Messaggio"
-
-#: src/Module/Admin/Site.php:599
-msgid "Relocate Instance"
-msgstr "Trasloca Istanza"
-
-#: src/Module/Admin/Site.php:600
-msgid ""
-"<strong>Warning!</strong> Advanced function. Could make this server "
-"unreachable."
-msgstr "<strong>Attenzione!</strong> Funzione avanzata. Può rendere questo server irraggiungibile."
-
-#: src/Module/Admin/Site.php:604
-msgid "Site name"
-msgstr "Nome del sito"
-
-#: src/Module/Admin/Site.php:605
-msgid "Sender Email"
-msgstr "Mittente email"
-
-#: src/Module/Admin/Site.php:605
-msgid ""
-"The email address your server shall use to send notification emails from."
-msgstr "L'indirizzo email che il tuo server dovrà usare per inviare notifiche via email."
-
-#: src/Module/Admin/Site.php:606
-msgid "Name of the system actor"
-msgstr "Nome dell'attore di sistema"
-
-#: src/Module/Admin/Site.php:606
-msgid ""
-"Name of the internal system account that is used to perform ActivityPub "
-"requests. This must be an unused username. If set, this can't be changed "
-"again."
-msgstr "Nomina un account interno del sistema che venga utilizzato per le richieste ActivityPub. Questo dev'essere un nome utente non utilizzato. Una volta impostato, non potrà essere cambiato."
-
-#: src/Module/Admin/Site.php:607
-msgid "Banner/Logo"
-msgstr "Banner/Logo"
-
-#: src/Module/Admin/Site.php:608
-msgid "Email Banner/Logo"
-msgstr "Intestazione/Logo Email"
-
-#: src/Module/Admin/Site.php:609
-msgid "Shortcut icon"
-msgstr "Icona shortcut"
-
-#: src/Module/Admin/Site.php:609
-msgid "Link to an icon that will be used for browsers."
-msgstr "Collegamento ad un'icona che verrà usata dai browser."
-
-#: src/Module/Admin/Site.php:610
-msgid "Touch icon"
-msgstr "Icona touch"
-
-#: src/Module/Admin/Site.php:610
-msgid "Link to an icon that will be used for tablets and mobiles."
-msgstr "Collegamento ad un'icona che verrà usata dai tablet e i telefonini."
-
-#: src/Module/Admin/Site.php:611
-msgid "Additional Info"
-msgstr "Informazioni aggiuntive"
-
-#: src/Module/Admin/Site.php:611
-#, php-format
-msgid ""
-"For public servers: you can add additional information here that will be "
-"listed at %s/servers."
-msgstr "Per server pubblici: puoi aggiungere informazioni extra che verranno mostrate su %s/servers."
-
-#: src/Module/Admin/Site.php:612
-msgid "System language"
-msgstr "Lingua di sistema"
-
-#: src/Module/Admin/Site.php:613
-msgid "System theme"
-msgstr "Tema di sistema"
-
-#: src/Module/Admin/Site.php:613
-msgid ""
-"Default system theme - may be over-ridden by user profiles - <a "
-"href=\"/admin/themes\" id=\"cnftheme\">Change default theme settings</a>"
-msgstr "Tema predefinito di sistema - può essere sovrascritto dai profili utente - <a href=\"/admin/themes\" id=\"cnftheme\">Cambia impostazioni del tema predefinito</a>"
-
-#: src/Module/Admin/Site.php:614
-msgid "Mobile system theme"
-msgstr "Tema mobile di sistema"
-
-#: src/Module/Admin/Site.php:614
-msgid "Theme for mobile devices"
-msgstr "Tema per dispositivi mobili"
-
-#: src/Module/Admin/Site.php:616
-msgid "Force SSL"
-msgstr "Forza SSL"
-
-#: src/Module/Admin/Site.php:616
-msgid ""
-"Force all Non-SSL requests to SSL - Attention: on some systems it could lead"
-" to endless loops."
-msgstr "Forza tutte le richieste non SSL su SSL - Attenzione: su alcuni sistemi può portare a loop senza fine"
-
-#: src/Module/Admin/Site.php:617
-msgid "Hide help entry from navigation menu"
-msgstr "Nascondi la voce 'Guida' dal menu di navigazione"
-
-#: src/Module/Admin/Site.php:617
-msgid ""
-"Hides the menu entry for the Help pages from the navigation menu. You can "
-"still access it calling /help directly."
-msgstr "Nasconde la voce per le pagine della guida dal menu di navigazione. E' comunque possibile accedervi richiamando /help direttamente."
-
-#: src/Module/Admin/Site.php:618
-msgid "Single user instance"
-msgstr "Istanza a singolo utente"
-
-#: src/Module/Admin/Site.php:618
-msgid "Make this instance multi-user or single-user for the named user"
-msgstr "Rendi questa istanza multi utente o a singolo utente per l'utente selezionato"
-
-#: src/Module/Admin/Site.php:620
-msgid "File storage backend"
-msgstr "File storage backend"
-
-#: src/Module/Admin/Site.php:620
-msgid ""
-"The backend used to store uploaded data. If you change the storage backend, "
-"you can manually move the existing files. If you do not do so, the files "
-"uploaded before the change will still be available at the old backend. "
-"Please see <a href=\"/help/Settings#1_2_3_1\">the settings documentation</a>"
-" for more information about the choices and the moving procedure."
-msgstr "Il backend utilizzato per memorizzare i file caricati. Se cambi il backend, puoi muovere i file esistenti. Se non lo fai, i file caricati prima della modifica rimarranno memorizzati nel vecchio backend. Vedi  <a href=\"/help/Settings#1_2_3_1\">la documentazione sulle impostazioni</a> per maggiori informazioni riguardo le scelte e la procedura per spostare i file."
-
-#: src/Module/Admin/Site.php:622
-msgid "Maximum image size"
-msgstr "Massima dimensione immagini"
-
-#: src/Module/Admin/Site.php:622
-msgid ""
-"Maximum size in bytes of uploaded images. Default is 0, which means no "
-"limits."
-msgstr "Massima dimensione in byte delle immagini caricate. Il default è 0, cioè nessun limite."
-
-#: src/Module/Admin/Site.php:623
-msgid "Maximum image length"
-msgstr "Massima lunghezza immagine"
-
-#: src/Module/Admin/Site.php:623
-msgid ""
-"Maximum length in pixels of the longest side of uploaded images. Default is "
-"-1, which means no limits."
-msgstr "Massima lunghezza in pixel del lato più lungo delle immagini caricate. Predefinito a -1, ovvero nessun limite."
-
-#: src/Module/Admin/Site.php:624
-msgid "JPEG image quality"
-msgstr "Qualità immagini JPEG"
-
-#: src/Module/Admin/Site.php:624
-msgid ""
-"Uploaded JPEGS will be saved at this quality setting [0-100]. Default is "
-"100, which is full quality."
-msgstr "Le immagini JPEG caricate verranno salvate con questa qualità [0-100]. Predefinito è 100, ovvero qualità piena."
-
-#: src/Module/Admin/Site.php:626
-msgid "Register policy"
-msgstr "Politica di registrazione"
-
-#: src/Module/Admin/Site.php:627
-msgid "Maximum Daily Registrations"
-msgstr "Massime registrazioni giornaliere"
-
-#: src/Module/Admin/Site.php:627
-msgid ""
-"If registration is permitted above, this sets the maximum number of new user"
-" registrations to accept per day.  If register is set to closed, this "
-"setting has no effect."
-msgstr "Se la registrazione è permessa, qui si definisce il massimo numero di nuovi utenti registrati da accettare giornalmente. Se la registrazione è chiusa, questa impostazione non ha effetto."
-
-#: src/Module/Admin/Site.php:628
-msgid "Register text"
-msgstr "Testo registrazione"
-
-#: src/Module/Admin/Site.php:628
-msgid ""
-"Will be displayed prominently on the registration page. You can use BBCode "
-"here."
-msgstr "Sarà mostrato ben visibile nella pagina di registrazione. Puoi usare BBCode."
-
-#: src/Module/Admin/Site.php:629
-msgid "Forbidden Nicknames"
-msgstr "Nomi utente Vietati"
-
-#: src/Module/Admin/Site.php:629
-msgid ""
-"Comma separated list of nicknames that are forbidden from registration. "
-"Preset is a list of role names according RFC 2142."
-msgstr "Lista separata da virgola di nomi utente che sono vietati nella registrazione. Il valore preimpostato è una lista di nomi di ruoli secondo RFC 2142."
-
-#: src/Module/Admin/Site.php:630
-msgid "Accounts abandoned after x days"
-msgstr "Account abbandonati dopo x giorni"
-
-#: src/Module/Admin/Site.php:630
-msgid ""
-"Will not waste system resources polling external sites for abandonded "
-"accounts. Enter 0 for no time limit."
-msgstr "Non spreca risorse di sistema controllando siti esterni per gli account abbandonati. Immettere 0 per nessun limite di tempo."
-
-#: src/Module/Admin/Site.php:631
-msgid "Allowed friend domains"
-msgstr "Domini amici consentiti"
-
-#: src/Module/Admin/Site.php:631
-msgid ""
-"Comma separated list of domains which are allowed to establish friendships "
-"with this site. Wildcards are accepted. Empty to allow any domains"
-msgstr "Elenco separato da virgola dei domini che possono stabilire amicizie con questo sito. Sono accettati caratteri jolly. Vuoto per accettare qualsiasi dominio."
-
-#: src/Module/Admin/Site.php:632
-msgid "Allowed email domains"
-msgstr "Domini email consentiti"
-
-#: src/Module/Admin/Site.php:632
-msgid ""
-"Comma separated list of domains which are allowed in email addresses for "
-"registrations to this site. Wildcards are accepted. Empty to allow any "
-"domains"
-msgstr "Elenco separato da virgola dei domini permessi come indirizzi email in fase di registrazione a questo sito. Sono accettati caratteri jolly. Lascalo vuoto per accettare qualsiasi dominio."
-
-#: src/Module/Admin/Site.php:633
-msgid "No OEmbed rich content"
-msgstr "Nessun contenuto ricco da OEmbed"
-
-#: src/Module/Admin/Site.php:633
-msgid ""
-"Don't show the rich content (e.g. embedded PDF), except from the domains "
-"listed below."
-msgstr "Non mostrare il contenuto ricco (p.e. PDF), tranne che dai domini elencati di seguito."
-
-#: src/Module/Admin/Site.php:634
-msgid "Allowed OEmbed domains"
-msgstr "Domini OEmbed consentiti"
-
-#: src/Module/Admin/Site.php:634
-msgid ""
-"Comma separated list of domains which oembed content is allowed to be "
-"displayed. Wildcards are accepted."
-msgstr "Elenco separato da virgola di domini il cui contenuto OEmbed verrà visualizzato. Sono permesse wildcard."
-
-#: src/Module/Admin/Site.php:635
-msgid "Block public"
-msgstr "Blocca pagine pubbliche"
-
-#: src/Module/Admin/Site.php:635
-msgid ""
-"Check to block public access to all otherwise public personal pages on this "
-"site unless you are currently logged in."
-msgstr "Seleziona per bloccare l'accesso pubblico a tutte le pagine personali di questo sito, a meno di essere loggato."
-
-#: src/Module/Admin/Site.php:636
-msgid "Force publish"
-msgstr "Forza pubblicazione"
-
-#: src/Module/Admin/Site.php:636
-msgid ""
-"Check to force all profiles on this site to be listed in the site directory."
-msgstr "Seleziona per forzare tutti i profili di questo sito ad essere compresi  nell'elenco di questo sito."
-
-#: src/Module/Admin/Site.php:636
-msgid "Enabling this may violate privacy laws like the GDPR"
-msgstr "Abilitare questo potrebbe violare leggi sulla privacy come il GDPR"
-
-#: src/Module/Admin/Site.php:637
-msgid "Global directory URL"
-msgstr "URL della directory globale"
-
-#: src/Module/Admin/Site.php:637
-msgid ""
-"URL to the global directory. If this is not set, the global directory is "
-"completely unavailable to the application."
-msgstr "URL dell'elenco globale. Se vuoto, l'elenco globale sarà completamente disabilitato."
-
-#: src/Module/Admin/Site.php:638
-msgid "Private posts by default for new users"
-msgstr "Messaggi privati come impostazioni predefinita per i nuovi utenti"
-
-#: src/Module/Admin/Site.php:638
-msgid ""
-"Set default post permissions for all new members to the default privacy "
-"group rather than public."
-msgstr "Imposta i permessi predefiniti dei post per tutti i nuovi utenti come privati per il gruppo predefinito, invece che pubblici."
-
-#: src/Module/Admin/Site.php:639
-msgid "Don't include post content in email notifications"
-msgstr "Non includere il contenuto dei messaggi nelle notifiche via email"
-
-#: src/Module/Admin/Site.php:639
-msgid ""
-"Don't include the content of a post/comment/private message/etc. in the "
-"email notifications that are sent out from this site, as a privacy measure."
-msgstr "Non include il contenuti del messaggio/commento/messaggio privato/etc. nelle notifiche email che sono inviate da questo sito, per privacy"
-
-#: src/Module/Admin/Site.php:640
-msgid "Disallow public access to addons listed in the apps menu."
-msgstr "Disabilita l'accesso pubblico ai plugin raccolti nel menu apps."
-
-#: src/Module/Admin/Site.php:640
-msgid ""
-"Checking this box will restrict addons listed in the apps menu to members "
-"only."
-msgstr "Selezionando questo box si limiterà ai soli membri l'accesso ai componenti aggiuntivi nel menu applicazioni"
-
-#: src/Module/Admin/Site.php:641
-msgid "Don't embed private images in posts"
-msgstr "Non inglobare immagini private nei messaggi"
-
-#: src/Module/Admin/Site.php:641
-msgid ""
-"Don't replace locally-hosted private photos in posts with an embedded copy "
-"of the image. This means that contacts who receive posts containing private "
-"photos will have to authenticate and load each image, which may take a "
-"while."
-msgstr "Non sostituire le foto locali nei messaggi con una copia incorporata dell'immagine. Questo significa che i contatti che riceveranno i messaggi contenenti foto private dovranno autenticarsi e caricare ogni immagine, cosa che può richiedere un po' di tempo."
-
-#: src/Module/Admin/Site.php:642
-msgid "Explicit Content"
-msgstr "Contenuto Esplicito"
-
-#: src/Module/Admin/Site.php:642
-msgid ""
-"Set this to announce that your node is used mostly for explicit content that"
-" might not be suited for minors. This information will be published in the "
-"node information and might be used, e.g. by the global directory, to filter "
-"your node from listings of nodes to join. Additionally a note about this "
-"will be shown at the user registration page."
-msgstr "Imposta questo per avvisare che il tuo noto è usato principalmente per contenuto esplicito che potrebbe non essere adatto a minori. Questa informazione sarà pubblicata nella pagina di informazioni sul noto e potrà essere usata, per esempio nella directory globale, per filtrare il tuo nodo dalla lista di nodi su cui registrarsi. In più, una nota sarà mostrata nella pagina di registrazione."
-
-#: src/Module/Admin/Site.php:643
-msgid "Allow Users to set remote_self"
-msgstr "Permetti agli utenti di impostare 'io remoto'"
-
-#: src/Module/Admin/Site.php:643
-msgid ""
-"With checking this, every user is allowed to mark every contact as a "
-"remote_self in the repair contact dialog. Setting this flag on a contact "
-"causes mirroring every posting of that contact in the users stream."
-msgstr "Selezionando questo, a tutti gli utenti sarà permesso di impostare qualsiasi contatto come 'io remoto' nella pagina di modifica del contatto. Impostare questa opzione fa si che tutti i messaggi di quel contatto vengano ripetuti nello stream dell'utente."
-
-#: src/Module/Admin/Site.php:644
-msgid "Block multiple registrations"
-msgstr "Blocca registrazioni multiple"
-
-#: src/Module/Admin/Site.php:644
-msgid "Disallow users to register additional accounts for use as pages."
-msgstr "Non permette all'utente di registrare account extra da usare come pagine."
-
-#: src/Module/Admin/Site.php:645
-msgid "Disable OpenID"
-msgstr "Disabilita OpenID"
-
-#: src/Module/Admin/Site.php:645
-msgid "Disable OpenID support for registration and logins."
-msgstr "Disabilita supporto OpenID per la registrazione e i login."
-
-#: src/Module/Admin/Site.php:646
-msgid "No Fullname check"
-msgstr "No controllo nome completo"
-
-#: src/Module/Admin/Site.php:646
-msgid ""
-"Allow users to register without a space between the first name and the last "
-"name in their full name."
-msgstr "Permetti agli utenti di registrarsi senza uno spazio tra il nome e il cognome nel loro nome completo."
-
-#: src/Module/Admin/Site.php:647
-msgid "Community pages for visitors"
-msgstr "Pagina comunità per i visitatori"
-
-#: src/Module/Admin/Site.php:647
-msgid ""
-"Which community pages should be available for visitors. Local users always "
-"see both pages."
-msgstr "Quale pagina comunità verrà mostrata ai visitatori. Gli utenti locali vedranno sempre entrambe le pagine."
-
-#: src/Module/Admin/Site.php:648
-msgid "Posts per user on community page"
-msgstr "Messaggi per utente nella pagina Comunità"
-
-#: src/Module/Admin/Site.php:648
-msgid ""
-"The maximum number of posts per user on the community page. (Not valid for "
-"\"Global Community\")"
-msgstr "Il numero massimo di messaggi per utente sulla pagina della comunità. (Non valido per \"Comunità Globale\")"
-
-#: src/Module/Admin/Site.php:649
-msgid "Disable OStatus support"
-msgstr "Disabilità supporto OStatus"
-
-#: src/Module/Admin/Site.php:649
-msgid ""
-"Disable built-in OStatus (StatusNet, GNU Social etc.) compatibility. All "
-"communications in OStatus are public, so privacy warnings will be "
-"occasionally displayed."
-msgstr "Disabilita la compatibilità integrata a OStatus (StatusNet, GNU Social etc.). Tutte le comunicazioni OStatus sono pubbliche, quindi se abilitato, occasionalmente verranno mostrati degli avvisi riguardanti la privacy dei messaggi."
-
-#: src/Module/Admin/Site.php:650
-msgid "OStatus support can only be enabled if threading is enabled."
-msgstr "Il supporto OStatus può essere abilitato solo se è abilitato il threading."
-
-#: src/Module/Admin/Site.php:652
-msgid ""
-"Diaspora support can't be enabled because Friendica was installed into a sub"
-" directory."
-msgstr "Il supporto a Diaspora non può essere abilitato perché Friendica è stato installato in una sottocartella."
-
-#: src/Module/Admin/Site.php:653
-msgid "Enable Diaspora support"
-msgstr "Abilita il supporto a Diaspora"
-
-#: src/Module/Admin/Site.php:653
-msgid "Provide built-in Diaspora network compatibility."
-msgstr "Fornisce compatibilità con il network Diaspora."
-
-#: src/Module/Admin/Site.php:654
-msgid "Only allow Friendica contacts"
-msgstr "Permetti solo contatti Friendica"
-
-#: src/Module/Admin/Site.php:654
-msgid ""
-"All contacts must use Friendica protocols. All other built-in communication "
-"protocols disabled."
-msgstr "Tutti i contatti devono usare il protocollo di Friendica. Tutti gli altri protocolli sono disabilitati."
-
-#: src/Module/Admin/Site.php:655
-msgid "Verify SSL"
-msgstr "Verifica SSL"
-
-#: src/Module/Admin/Site.php:655
-msgid ""
-"If you wish, you can turn on strict certificate checking. This will mean you"
-" cannot connect (at all) to self-signed SSL sites."
-msgstr "Se vuoi, puoi abilitare il controllo rigoroso dei certificati.Questo significa che non potrai collegarti (del tutto) con siti con certificati SSL auto-firmati."
-
-#: src/Module/Admin/Site.php:656
-msgid "Proxy user"
-msgstr "Utente Proxy"
-
-#: src/Module/Admin/Site.php:657
-msgid "Proxy URL"
-msgstr "URL Proxy"
-
-#: src/Module/Admin/Site.php:658
-msgid "Network timeout"
-msgstr "Timeout rete"
-
-#: src/Module/Admin/Site.php:658
-msgid "Value is in seconds. Set to 0 for unlimited (not recommended)."
-msgstr "Valore in secondi. Imposta a 0 per illimitato (non raccomandato)."
-
-#: src/Module/Admin/Site.php:659
-msgid "Maximum Load Average"
-msgstr "Massimo carico medio"
-
-#: src/Module/Admin/Site.php:659
-#, php-format
-msgid ""
-"Maximum system load before delivery and poll processes are deferred - "
-"default %d."
-msgstr "Carico massimo del sistema prima che i processi di invio e richiesta siano rinviati - predefinito %d."
-
-#: src/Module/Admin/Site.php:660
-msgid "Maximum Load Average (Frontend)"
-msgstr "Media Massimo Carico (Frontend)"
-
-#: src/Module/Admin/Site.php:660
-msgid "Maximum system load before the frontend quits service - default 50."
-msgstr "Massimo carico di sistema prima che il frontend fermi il servizio - default 50."
-
-#: src/Module/Admin/Site.php:661
-msgid "Minimal Memory"
-msgstr "Memoria Minima"
-
-#: src/Module/Admin/Site.php:661
-msgid ""
-"Minimal free memory in MB for the worker. Needs access to /proc/meminfo - "
-"default 0 (deactivated)."
-msgstr "Minima memoria libera in MB per il worker. Necessita di avere accesso a /proc/meminfo - default 0 (disabilitato)."
-
-#: src/Module/Admin/Site.php:662
-msgid "Periodically optimize tables"
-msgstr "Ottimizza le tabelle periodicamente"
-
-#: src/Module/Admin/Site.php:662
-msgid "Periodically optimize tables like the cache and the workerqueue"
-msgstr "Ottimizza periodicamente le tabelle come la cache e la coda dei worker"
-
-#: src/Module/Admin/Site.php:664
-msgid "Discover followers/followings from contacts"
-msgstr "Scopri seguiti/seguaci dai contatti"
-
-#: src/Module/Admin/Site.php:664
-msgid ""
-"If enabled, contacts are checked for their followers and following contacts."
-msgstr "Se abilitato, ad ogni contatto saranno controllati i propri seguaci e le persone seguite."
-
-#: src/Module/Admin/Site.php:665
-msgid "None - deactivated"
-msgstr "Nessuno - disattivato"
-
-#: src/Module/Admin/Site.php:666
-msgid ""
-"Local contacts - contacts of our local contacts are discovered for their "
-"followers/followings."
-msgstr "Contatti locali - contatti che i nostri contatti locali hanno scoperto con i loro seguaci/persone seguite."
-
-#: src/Module/Admin/Site.php:667
-msgid ""
-"Interactors - contacts of our local contacts and contacts who interacted on "
-"locally visible postings are discovered for their followers/followings."
-msgstr "Interlocutori - contatti dei tuoi contatti locali e contatti che hanno interagito sui messaggi visibili localmente saranno analizzati per i loro seguaci/seguiti"
-
-#: src/Module/Admin/Site.php:669
-msgid "Synchronize the contacts with the directory server"
-msgstr "Sincronizza i contatti con il server directory"
-
-#: src/Module/Admin/Site.php:669
-msgid ""
-"if enabled, the system will check periodically for new contacts on the "
-"defined directory server."
-msgstr "Se abilitato, il sistema controllerà periodicamente nuovi contatti sulle directory server indicate."
-
-#: src/Module/Admin/Site.php:671
-msgid "Days between requery"
-msgstr "Giorni tra le richieste"
-
-#: src/Module/Admin/Site.php:671
-msgid "Number of days after which a server is requeried for his contacts."
-msgstr "Numero di giorni dopo i quali al server vengono richiesti i suoi contatti."
-
-#: src/Module/Admin/Site.php:672
-msgid "Discover contacts from other servers"
-msgstr "Trova contatti dagli altri server"
-
-#: src/Module/Admin/Site.php:672
-msgid ""
-"Periodically query other servers for contacts. The system queries Friendica,"
-" Mastodon and Hubzilla servers."
-msgstr "Periodicamente interroga gli altri server per i contatti. Il sistema interroga server Friendica, Mastodon e Hubzilla."
-
-#: src/Module/Admin/Site.php:673
-msgid "Search the local directory"
-msgstr "Cerca la directory locale"
-
-#: src/Module/Admin/Site.php:673
-msgid ""
-"Search the local directory instead of the global directory. When searching "
-"locally, every search will be executed on the global directory in the "
-"background. This improves the search results when the search is repeated."
-msgstr "Cerca nella directory locale invece che nella directory globale. Durante la ricerca a livello locale, ogni ricerca verrà eseguita sulla directory globale in background. Ciò migliora i risultati della ricerca quando la ricerca viene ripetuta."
-
-#: src/Module/Admin/Site.php:675
-msgid "Publish server information"
-msgstr "Pubblica informazioni server"
-
-#: src/Module/Admin/Site.php:675
-msgid ""
-"If enabled, general server and usage data will be published. The data "
-"contains the name and version of the server, number of users with public "
-"profiles, number of posts and the activated protocols and connectors. See <a"
-" href=\"http://the-federation.info/\">the-federation.info</a> for details."
-msgstr "Se abilitato, saranno pubblicate le informazioni sul server e i dati di utilizzo. Le informazioni contengono nome e versione del server, numero di utenti con profilo pubblico, numero di messaggi e quali protocolli e connettori sono stati attivati.\nVedi <a href=\"http://the-federation.info/\">the-federation.info</a> per dettagli."
-
-#: src/Module/Admin/Site.php:677
-msgid "Check upstream version"
-msgstr "Controlla versione upstream"
-
-#: src/Module/Admin/Site.php:677
-msgid ""
-"Enables checking for new Friendica versions at github. If there is a new "
-"version, you will be informed in the admin panel overview."
-msgstr "Abilita il controllo di nuove versioni di Friendica su Github. Se sono disponibili nuove versioni, ne sarai informato nel pannello Panoramica dell'amministrazione."
-
-#: src/Module/Admin/Site.php:678
-msgid "Suppress Tags"
-msgstr "Sopprimi Tags"
-
-#: src/Module/Admin/Site.php:678
-msgid "Suppress showing a list of hashtags at the end of the posting."
-msgstr "Non mostra la lista di hashtag in coda al messaggio"
-
-#: src/Module/Admin/Site.php:679
-msgid "Clean database"
-msgstr "Pulisci database"
-
-#: src/Module/Admin/Site.php:679
-msgid ""
-"Remove old remote items, orphaned database records and old content from some"
-" other helper tables."
-msgstr "Rimuove i i vecchi elementi remoti, i record del database orfani e il vecchio contenuto da alcune tabelle di supporto."
-
-#: src/Module/Admin/Site.php:680
-msgid "Lifespan of remote items"
-msgstr "Durata della vita di oggetti remoti"
-
-#: src/Module/Admin/Site.php:680
-msgid ""
-"When the database cleanup is enabled, this defines the days after which "
-"remote items will be deleted. Own items, and marked or filed items are "
-"always kept. 0 disables this behaviour."
-msgstr "Quando la pulizia del database è abilitata, questa impostazione definisce quali elementi remoti saranno cancellati. I propri elementi e quelli marcati preferiti o salvati in cartelle saranno sempre mantenuti. Il valore 0 disabilita questa funzionalità."
-
-#: src/Module/Admin/Site.php:681
-msgid "Lifespan of unclaimed items"
-msgstr "Durata della vita di oggetti non reclamati"
-
-#: src/Module/Admin/Site.php:681
-msgid ""
-"When the database cleanup is enabled, this defines the days after which "
-"unclaimed remote items (mostly content from the relay) will be deleted. "
-"Default value is 90 days. Defaults to the general lifespan value of remote "
-"items if set to 0."
-msgstr "Quando la pulizia del database è abilitata, questa impostazione definisce dopo quanti giorni gli elementi remoti non reclamanti (principalmente il contenuto dai relay) sarà cancellato. Il valore di default è 90 giorni. Se impostato a 0, verrà utilizzato il valore della durata della vita degli elementi remoti."
-
-#: src/Module/Admin/Site.php:682
-msgid "Lifespan of raw conversation data"
-msgstr "Durata della vita di dati di conversazione grezzi"
-
-#: src/Module/Admin/Site.php:682
-msgid ""
-"The conversation data is used for ActivityPub and OStatus, as well as for "
-"debug purposes. It should be safe to remove it after 14 days, default is 90 "
-"days."
-msgstr "I dati di conversazione sono usati per ActivityPub e OStatus, come anche per necessità di debug. Dovrebbe essere sicuro rimuoverli dopo 14 giorni. Il default è 90 giorni."
-
-#: src/Module/Admin/Site.php:683
-msgid "Path to item cache"
-msgstr "Percorso cache elementi"
-
-#: src/Module/Admin/Site.php:683
-msgid "The item caches buffers generated bbcode and external images."
-msgstr "La cache degli elementi memorizza il bbcode generato e le immagini esterne."
-
-#: src/Module/Admin/Site.php:684
-msgid "Cache duration in seconds"
-msgstr "Durata della cache in secondi"
-
-#: src/Module/Admin/Site.php:684
-msgid ""
-"How long should the cache files be hold? Default value is 86400 seconds (One"
-" day). To disable the item cache, set the value to -1."
-msgstr "Quanto a lungo devono essere mantenuti i file di cache? Il valore predefinito è 86400 secondi (un giorno). Per disabilitare la cache, imposta il valore a -1."
-
-#: src/Module/Admin/Site.php:685
-msgid "Maximum numbers of comments per post"
-msgstr "Numero massimo di commenti per messaggio"
-
-#: src/Module/Admin/Site.php:685
-msgid "How much comments should be shown for each post? Default value is 100."
-msgstr "Quanti commenti devono essere mostrati per ogni messaggio? Default : 100."
-
-#: src/Module/Admin/Site.php:686
-msgid "Maximum numbers of comments per post on the display page"
-msgstr "Numero massimo di commenti per messaggio sulla pagina di visualizzazione"
-
-#: src/Module/Admin/Site.php:686
-msgid ""
-"How many comments should be shown on the single view for each post? Default "
-"value is 1000."
-msgstr "Quanti commenti devono essere mostrati sulla pagina dedicata per ogni messaggio? Il valore predefinito è 1000."
-
-#: src/Module/Admin/Site.php:687
-msgid "Temp path"
-msgstr "Percorso file temporanei"
-
-#: src/Module/Admin/Site.php:687
-msgid ""
-"If you have a restricted system where the webserver can't access the system "
-"temp path, enter another path here."
-msgstr "Se si dispone di un sistema ristretto in cui il server web non può accedere al percorso temporaneo di sistema, inserire un altro percorso qui."
-
-#: src/Module/Admin/Site.php:688
-msgid "Disable picture proxy"
-msgstr "Disabilita il proxy immagini"
-
-#: src/Module/Admin/Site.php:688
-msgid ""
-"The picture proxy increases performance and privacy. It shouldn't be used on"
-" systems with very low bandwidth."
-msgstr "Il proxy immagini aumenta le performance e la privacy. Non dovrebbe essere usato su server con poca banda disponibile."
-
-#: src/Module/Admin/Site.php:689
-msgid "Only search in tags"
-msgstr "Cerca solo nei tag"
-
-#: src/Module/Admin/Site.php:689
-msgid "On large systems the text search can slow down the system extremely."
-msgstr "Su server con molti dati, la ricerca nel testo può estremamente rallentare il sistema."
-
-#: src/Module/Admin/Site.php:691
-msgid "New base url"
-msgstr "Nuovo url base"
-
-#: src/Module/Admin/Site.php:691
-msgid ""
-"Change base url for this server. Sends relocate message to all Friendica and"
-" Diaspora* contacts of all users."
-msgstr "Cambia l'URL base di questo server. Invia il messaggio di trasloco a tutti i contatti Friendica e Diaspora* di tutti gli utenti."
-
-#: src/Module/Admin/Site.php:693
-msgid "RINO Encryption"
-msgstr "Crittografia RINO"
-
-#: src/Module/Admin/Site.php:693
-msgid "Encryption layer between nodes."
-msgstr "Crittografia delle comunicazioni tra nodi."
-
-#: src/Module/Admin/Site.php:693
-msgid "Enabled"
-msgstr "Abilitato"
-
-#: src/Module/Admin/Site.php:695
-msgid "Maximum number of parallel workers"
-msgstr "Massimo numero di lavori in parallelo"
-
-#: src/Module/Admin/Site.php:695
-#, php-format
-msgid ""
-"On shared hosters set this to %d. On larger systems, values of %d are great."
-" Default value is %d."
-msgstr "Con hosting condiviso, imposta a %d. Su sistemi più grandi, vanno bene valori come %d. Il valore di default è %d."
-
-#: src/Module/Admin/Site.php:696
-msgid "Don't use \"proc_open\" with the worker"
-msgstr "Non usare \"proc_open\" con il worker"
-
-#: src/Module/Admin/Site.php:696
-msgid ""
-"Enable this if your system doesn't allow the use of \"proc_open\". This can "
-"happen on shared hosters. If this is enabled you should increase the "
-"frequency of worker calls in your crontab."
-msgstr "Abilita questo se il tuo sistema non consente l'utilizzo di \"proc_open\". Questo può succedere su hosting condiviso. Se questo è attivato dovresti aumentare la frequenza dell'esecuzione dei worker nel tuo crontab."
-
-#: src/Module/Admin/Site.php:697
-msgid "Enable fastlane"
-msgstr "Abilita fastlane"
-
-#: src/Module/Admin/Site.php:697
-msgid ""
-"When enabed, the fastlane mechanism starts an additional worker if processes"
-" with higher priority are blocked by processes of lower priority."
-msgstr "Quando abilitato, il meccanismo di fastlane avvia processi aggiuntivi se processi con priorità più alta sono bloccati da processi con priorità più bassa."
-
-#: src/Module/Admin/Site.php:698
-msgid "Enable frontend worker"
-msgstr "Abilita worker da frontend"
-
-#: src/Module/Admin/Site.php:698
-#, php-format
-msgid ""
-"When enabled the Worker process is triggered when backend access is "
-"performed (e.g. messages being delivered). On smaller sites you might want "
-"to call %s/worker on a regular basis via an external cron job. You should "
-"only enable this option if you cannot utilize cron/scheduled jobs on your "
-"server."
-msgstr "Quando abilitato il processo del Worker scatta quando avviene l'accesso al backend (es. messaggi che vengono spediti). Su piccole istanze potresti voler chiamare %s/worker ogni tot minuti attraverso una pianificazione cron esterna. Dovresti abilitare quest'opzione solo se non puoi utilizzare cron/operazioni pianificate sul tuo server."
-
-#: src/Module/Admin/Site.php:700
-msgid "Subscribe to relay"
-msgstr "Inscrivi a un relay"
-
-#: src/Module/Admin/Site.php:700
-msgid ""
-"Enables the receiving of public posts from the relay. They will be included "
-"in the search, subscribed tags and on the global community page."
-msgstr "Abilita la ricezione dei messaggi pubblici dal relay. Saranno inclusi nelle ricerche, nei tag sottoscritti e nella pagina comunità globale."
-
-#: src/Module/Admin/Site.php:701
-msgid "Relay server"
-msgstr "Server relay"
-
-#: src/Module/Admin/Site.php:701
-#, php-format
-msgid ""
-"Address of the relay server where public posts should be send to. For "
-"example %s"
-msgstr "Indirizzo del server relay verso il quale i messaggi pubblici dovranno essere inviati. Per esempio %s"
-
-#: src/Module/Admin/Site.php:702
-msgid "Direct relay transfer"
-msgstr "Trasferimento relay diretto"
-
-#: src/Module/Admin/Site.php:702
-msgid ""
-"Enables the direct transfer to other servers without using the relay servers"
-msgstr "Abilita il trasferimento diretto agli altri server senza utilizzare i server relay."
-
-#: src/Module/Admin/Site.php:703
-msgid "Relay scope"
-msgstr "Ambito del relay"
-
-#: src/Module/Admin/Site.php:703
-msgid ""
-"Can be \"all\" or \"tags\". \"all\" means that every public post should be "
-"received. \"tags\" means that only posts with selected tags should be "
-"received."
-msgstr "Può essere \"tutto\" o \"etichette\". \"tutto\" significa che ogni messaggio pubblico può essere ricevuto. \"etichette\" significa che solo i messaggi con le etichette selezionate saranno ricevuti."
-
-#: src/Module/Admin/Site.php:703
-msgid "all"
-msgstr "tutti"
-
-#: src/Module/Admin/Site.php:703
-msgid "tags"
-msgstr "tags"
-
-#: src/Module/Admin/Site.php:704
-msgid "Server tags"
-msgstr "Tags server"
-
-#: src/Module/Admin/Site.php:704
-msgid "Comma separated list of tags for the \"tags\" subscription."
-msgstr "Lista separata da virgola di etichette per la sottoscrizione \"etichette\"."
-
-#: src/Module/Admin/Site.php:705
-msgid "Allow user tags"
-msgstr "Permetti tag utente"
-
-#: src/Module/Admin/Site.php:705
-msgid ""
-"If enabled, the tags from the saved searches will used for the \"tags\" "
-"subscription in addition to the \"relay_server_tags\"."
-msgstr "Se abilitato, le etichette delle ricerche salvate saranno usate per la sottoscrizione \"etichette\" in aggiunta ai \"server_etichette\"."
-
-#: src/Module/Admin/Site.php:708
-msgid "Start Relocation"
-msgstr "Inizia il Trasloco"
-
-#: src/Module/Admin/Summary.php:53
-#, php-format
-msgid "Template engine (%s) error: %s"
-msgstr "Errore del motore di modelli (%s): %s"
-
-#: src/Module/Admin/Summary.php:57
-#, php-format
-msgid ""
-"Your DB still runs with MyISAM tables. You should change the engine type to "
-"InnoDB. As Friendica will use InnoDB only features in the future, you should"
-" change this! See <a href=\"%s\">here</a> for a guide that may be helpful "
-"converting the table engines. You may also use the command <tt>php "
-"bin/console.php dbstructure toinnodb</tt> of your Friendica installation for"
-" an automatic conversion.<br />"
-msgstr "Stai ancora usando tabelle MyISAM. Dovresti cambiare il tipo motore a InnoDB. Siccome Friendica userà funzionalità specifiche di InnoDB nel futuro, dovresti modificarlo. Vedi <a href=\"%s\">qui</a>nel per una guida che può esserti utile nel convertire il motore delle tabelle. Puoi anche usare il comando <tt>php bin/console.php dbstructure toinnodb</tt> della tua installazione di Friendica per eseguire una conversione automatica. <br />"
-
-#: src/Module/Admin/Summary.php:62
-#, php-format
-msgid ""
-"Your DB still runs with InnoDB tables in the Antelope file format. You "
-"should change the file format to Barracuda. Friendica is using features that"
-" are not provided by the Antelope format. See <a href=\"%s\">here</a> for a "
-"guide that may be helpful converting the table engines. You may also use the"
-" command <tt>php bin/console.php dbstructure toinnodb</tt> of your Friendica"
-" installation for an automatic conversion.<br />"
-msgstr "Il tuo DB sta ancora eseguendo tabelle InnoDB con il formato file Antelope. Dovresti cambiare il formato file in Barracuda. Friendica utilizza funzionalità che non sono fornite dal formato Antelope. Guarda <a href=\"%s\">qui</a> per una guida che potrebbe esserti utile per convertire il motore delle tabelle. Potresti anche utilizzare il comando <tt>php bin/console.php dbstructure toinnodb</tt> della tua installazione Friendica per una conversione automatica.<br />"
-
-#: src/Module/Admin/Summary.php:71
-#, php-format
-msgid ""
-"Your table_definition_cache is too low (%d). This can lead to the database "
-"error \"Prepared statement needs to be re-prepared\". Please set it at least"
-" to %d (or -1 for autosizing). See <a href=\"%s\">here</a> for more "
-"information.<br />"
-msgstr "La tua table_definition_cache è troppo piccola (%d). Questo può portare all'errore del database \"Prepared statement needs to be re-prepared\". Per favore impostala almeno a %d (o -1 per il dimensionamento automatico). Guarda <a href=\"%s\">qui</a> per avere più informazioni.<br />"
-
-#: src/Module/Admin/Summary.php:80
-#, php-format
-msgid ""
-"There is a new version of Friendica available for download. Your current "
-"version is %1$s, upstream version is %2$s"
-msgstr "È disponibile per il download una nuova versione di Friendica. La tua versione è %1$s, la versione upstream è %2$s"
-
-#: src/Module/Admin/Summary.php:89
-msgid ""
-"The database update failed. Please run \"php bin/console.php dbstructure "
-"update\" from the command line and have a look at the errors that might "
-"appear."
-msgstr "L'aggiornamento del database è fallito. Esegui \"php bin/console.php dbstructure update\" dalla riga di comando per poter vedere gli eventuali errori che potrebbero apparire."
-
-#: src/Module/Admin/Summary.php:93
-msgid ""
-"The last update failed. Please run \"php bin/console.php dbstructure "
-"update\" from the command line and have a look at the errors that might "
-"appear. (Some of the errors are possibly inside the logfile.)"
-msgstr "L'ultimo aggiornamento non è riuscito. Per favore esegui \"php bin/console.php dbstructure update\" dal terminale e dai un'occhiata agli errori che potrebbe mostrare. (Alcuni di questi errori potrebbero essere nei file di log.)"
-
-#: src/Module/Admin/Summary.php:98
-msgid "The worker was never executed. Please check your database structure!"
-msgstr "Il worker non è mai stato eseguito. Controlla la struttura del tuo database!"
-
-#: src/Module/Admin/Summary.php:100
-#, php-format
-msgid ""
-"The last worker execution was on %s UTC. This is older than one hour. Please"
-" check your crontab settings."
-msgstr "L'ultima esecuzione del worker è stata alle %sUTC, ovvero più di un'ora fa. Controlla le impostazioni del tuo crontab."
-
-#: src/Module/Admin/Summary.php:105
-#, php-format
-msgid ""
-"Friendica's configuration now is stored in config/local.config.php, please "
-"copy config/local-sample.config.php and move your config from "
-"<code>.htconfig.php</code>. See <a href=\"%s\">the Config help page</a> for "
-"help with the transition."
-msgstr "La configurazione di Friendica è adesso salvata in config/local.config.php: copia config/local-sample.config.php e sposta la tua configurazione da <code>.htconfig.php</code>. Vedi <a href=\"%s\">la pagina della guida sulla Configurazione</a> per avere aiuto con la transizione."
-
-#: src/Module/Admin/Summary.php:109
-#, php-format
-msgid ""
-"Friendica's configuration now is stored in config/local.config.php, please "
-"copy config/local-sample.config.php and move your config from "
-"<code>config/local.ini.php</code>. See <a href=\"%s\">the Config help "
-"page</a> for help with the transition."
-msgstr "La configurazione di Friendica è adesso salvata in config/local.config.php: copia config/local-sample.config.php e sposta la tua configurazione da <code>config/local.ini.php</code>. Vedi <a href=\"%s\">la pagina della guida sulla Configurazione</a> per avere aiuto con la transizione."
-
-#: src/Module/Admin/Summary.php:115
-#, php-format
-msgid ""
-"<a href=\"%s\">%s</a> is not reachable on your system. This is a severe "
-"configuration issue that prevents server to server communication. See <a "
-"href=\"%s\">the installation page</a> for help."
-msgstr "<a href=\"%s\">%s</a> non è raggiungibile sul tuo sistema. È un grave problema di configurazione che impedisce la comunicazione da server a server. Vedi <a href=\"%s\">la pagina sull'installazione</a> per un aiuto."
-
-#: src/Module/Admin/Summary.php:133
-#, php-format
-msgid "The logfile '%s' is not usable. No logging possible (error: '%s')"
-msgstr "Il file di registro '%s' non è utilizzabile. Nessuna registrazione possibile (errore: '%s')"
-
-#: src/Module/Admin/Summary.php:147
-#, php-format
-msgid ""
-"The debug logfile '%s' is not usable. No logging possible (error: '%s')"
-msgstr "Il file di debug '%s' non è utilizzabile. Nessuna registrazione possibile (errore: '%s')"
-
-#: src/Module/Admin/Summary.php:163
-#, php-format
-msgid ""
-"Friendica's system.basepath was updated from '%s' to '%s'. Please remove the"
-" system.basepath from your db to avoid differences."
-msgstr "La system.basepath di Friendica è stata aggiornata da '%s' a '%s'. Per favore rimuovi la system.basepath dal tuo db per evitare differenze."
-
-#: src/Module/Admin/Summary.php:171
-#, php-format
-msgid ""
-"Friendica's current system.basepath '%s' is wrong and the config file '%s' "
-"isn't used."
-msgstr "L'attuale system.basepath di Friendica '%s' è errata e il file di configurazione '%s' non è utilizzato."
-
-#: src/Module/Admin/Summary.php:179
-#, php-format
-msgid ""
-"Friendica's current system.basepath '%s' is not equal to the config file "
-"'%s'. Please fix your configuration."
-msgstr "L'attuale system.basepath di Friendica '%s' non è uguale a quella del file di configurazione '%s'. Per favore correggi la tua configurazione."
-
-#: src/Module/Admin/Summary.php:186
-msgid "Normal Account"
-msgstr "Account normale"
-
-#: src/Module/Admin/Summary.php:187
-msgid "Automatic Follower Account"
-msgstr "Account Follower Automatico"
-
-#: src/Module/Admin/Summary.php:188
-msgid "Public Forum Account"
-msgstr "Account Forum Publico"
-
-#: src/Module/Admin/Summary.php:189
-msgid "Automatic Friend Account"
-msgstr "Account per amicizia automatizzato"
-
-#: src/Module/Admin/Summary.php:190
-msgid "Blog Account"
-msgstr "Account Blog"
-
-#: src/Module/Admin/Summary.php:191
-msgid "Private Forum Account"
-msgstr "Account Forum Privato"
-
-#: src/Module/Admin/Summary.php:211
-msgid "Message queues"
-msgstr "Code messaggi"
-
-#: src/Module/Admin/Summary.php:217
-msgid "Server Settings"
-msgstr "Impostazioni Server"
-
-#: src/Module/Admin/Summary.php:233
-msgid "Registered users"
-msgstr "Utenti registrati"
-
-#: src/Module/Admin/Summary.php:235
-msgid "Pending registrations"
-msgstr "Registrazioni in attesa"
-
-#: src/Module/Admin/Summary.php:236
-msgid "Version"
-msgstr "Versione"
-
-#: src/Module/Admin/Summary.php:240
-msgid "Active addons"
-msgstr "Addon attivi"
-
-#: src/Module/Admin/Tos.php:60
-msgid "Display Terms of Service"
-msgstr "Mostra i Termini di Servizio"
-
-#: src/Module/Admin/Tos.php:60
-msgid ""
-"Enable the Terms of Service page. If this is enabled a link to the terms "
-"will be added to the registration form and the general information page."
-msgstr "Abilita la pagina dei Termini di Servizio. Se abilitato, un collegamento ai termini sarà aggiunto alla pagina di registrazione e nella pagina delle informazioni generali."
-
-#: src/Module/Admin/Tos.php:61
-msgid "Display Privacy Statement"
-msgstr "Visualizza l'Informativa sulla Privacy"
-
-#: src/Module/Admin/Tos.php:61
-#, php-format
-msgid ""
-"Show some informations regarding the needed information to operate the node "
-"according e.g. to <a href=\"%s\" target=\"_blank\" rel=\"noopener noreferrer"
-"\">EU-GDPR</a>."
-msgstr "Mostra alcune informazioni richieste per gestire il nodo in accordo, per esempio, al <a href=\"%s\" target=\"_blank\" rel=\"noopener noreferrer\">GDPR</a>."
-
-#: src/Module/Admin/Tos.php:62
-msgid "Privacy Statement Preview"
-msgstr "Anteprima Informativa sulla Privacy"
-
-#: src/Module/Admin/Tos.php:64
-msgid "The Terms of Service"
-msgstr "I Termini di Servizio"
-
-#: src/Module/Admin/Tos.php:64
-msgid ""
-"Enter the Terms of Service for your node here. You can use BBCode. Headers "
-"of sections should be [h2] and below."
-msgstr "Inserisci i Termini di Servizio del tuo nodo qui. Puoi usare BBCode. Le intestazioni delle sezioni dovrebbero partire da [h2]."
-
-#: src/Module/Admin/Blocklist/Server.php:49
-msgid "Server domain pattern added to blocklist."
-msgstr "Schema di dominio del server aggiunto alla blocklist."
-
-#: src/Module/Admin/Blocklist/Server.php:79
-#: src/Module/Admin/Blocklist/Server.php:104
-msgid "Blocked server domain pattern"
-msgstr "Schema di dominio del server bloccato"
-
-#: src/Module/Admin/Blocklist/Server.php:80
-#: src/Module/Admin/Blocklist/Server.php:105 src/Module/Friendica.php:80
-msgid "Reason for the block"
-msgstr "Motivazione del blocco"
-
-#: src/Module/Admin/Blocklist/Server.php:81
-msgid "Delete server domain pattern"
-msgstr "Elimina schema di dominio server"
-
-#: src/Module/Admin/Blocklist/Server.php:81
-msgid "Check to delete this entry from the blocklist"
-msgstr "Seleziona per eliminare questa voce dalla blocklist"
-
-#: src/Module/Admin/Blocklist/Server.php:89
-msgid "Server Domain Pattern Blocklist"
-msgstr "Blocklist degli Schemi di Dominio di Server"
-
-#: src/Module/Admin/Blocklist/Server.php:90
-msgid ""
-"This page can be used to define a blocklist of server domain patterns from "
-"the federated network that are not allowed to interact with your node. For "
-"each domain pattern you should also provide the reason why you block it."
-msgstr "Questa pagina può essere utilizzata per definire una blocklist di schemi di server di dominio della rete federata ai quali non è consentito interagire con questo nodo. Per ogni schema di dominio dovresti anche fornire la motivazione per la quale lo hai bloccato."
-
-#: src/Module/Admin/Blocklist/Server.php:91
-msgid ""
-"The list of blocked server domain patterns will be made publically available"
-" on the <a href=\"/friendica\">/friendica</a> page so that your users and "
-"people investigating communication problems can find the reason easily."
-msgstr "La lista degli schemi di dominio di server bloccati sarà resa pubblicamente disponibile sulla pagina <a href=\"/friendica\">/friendica</a> in modo che i tuoi utenti e persone che cercano soluzioni ai problemi di comunicazione possano trovare la motivazione facilmente."
-
-#: src/Module/Admin/Blocklist/Server.php:92
-msgid ""
-"<p>The server domain pattern syntax is case-insensitive shell wildcard, comprising the following special characters:</p>\n"
-"<ul>\n"
-"\t<li><code>*</code>: Any number of characters</li>\n"
-"\t<li><code>?</code>: Any single character</li>\n"
-"\t<li><code>[&lt;char1&gt;&lt;char2&gt;...]</code>: char1 or char2</li>\n"
-"</ul>"
-msgstr "<p>La sintassi dello schema di dominio server usa i caratteri jolly e non tiene conto di maiuscole e minuscole, e comprende i seguenti caratteri speciali:</p>\n<ul>\n\t<li><code>*</code>: Qualsiasi numero di caratteri</li>\n\t<li><code>?</code>: Qualsiasi singolo carattere</li>\n\t<li><code>[&lt;char1&gt;&lt;char2&gt;...]</code>: char1 o char2</li>\n</ul>"
-
-#: src/Module/Admin/Blocklist/Server.php:98
-msgid "Add new entry to block list"
-msgstr "Aggiungi una nuova voce alla blocklist"
-
-#: src/Module/Admin/Blocklist/Server.php:99
-msgid "Server Domain Pattern"
-msgstr "Schema di Dominio di Server"
-
-#: src/Module/Admin/Blocklist/Server.php:99
-msgid ""
-"The domain pattern of the new server to add to the block list. Do not "
-"include the protocol."
-msgstr "Lo schema di dominio del nuovo server da aggiungere alla blocklist. Non includere il protocollo."
-
-#: src/Module/Admin/Blocklist/Server.php:100
-msgid "Block reason"
-msgstr "Ragione blocco"
-
-#: src/Module/Admin/Blocklist/Server.php:100
-msgid "The reason why you blocked this server domain pattern."
-msgstr "La motivazione con la quale hai bloccato questo schema del dominio del server."
-
-#: src/Module/Admin/Blocklist/Server.php:101
-msgid "Add Entry"
-msgstr "Aggiungi Voce"
-
-#: src/Module/Admin/Blocklist/Server.php:102
-msgid "Save changes to the blocklist"
-msgstr "Salva modifiche alla blocklist"
-
-#: src/Module/Admin/Blocklist/Server.php:103
-msgid "Current Entries in the Blocklist"
-msgstr "Voci correnti nella blocklist"
-
-#: src/Module/Admin/Blocklist/Server.php:106
-msgid "Delete entry from blocklist"
-msgstr "Elimina voce dalla blocklist"
-
-#: src/Module/Admin/Blocklist/Server.php:109
-msgid "Delete entry from blocklist?"
-msgstr "Eliminare la voce dalla blocklist?"
-
-#: src/Module/Admin/Blocklist/Contact.php:57
-#, php-format
-msgid "%s contact unblocked"
-msgid_plural "%s contacts unblocked"
-msgstr[0] "%s contatto sbloccato"
-msgstr[1] "%s contatti sbloccati"
-
-#: src/Module/Admin/Blocklist/Contact.php:79
-msgid "Remote Contact Blocklist"
-msgstr "Blocklist Contatti Remoti"
-
-#: src/Module/Admin/Blocklist/Contact.php:80
-msgid ""
-"This page allows you to prevent any message from a remote contact to reach "
-"your node."
-msgstr "Questa pagina ti permette di impedire che qualsiasi messaggio da un contatto remoto raggiunga il tuo nodo."
-
-#: src/Module/Admin/Blocklist/Contact.php:81
-msgid "Block Remote Contact"
-msgstr "Blocca Contatto Remoto"
-
-#: src/Module/Admin/Blocklist/Contact.php:83
-msgid "select none"
-msgstr "seleziona niente"
-
-#: src/Module/Admin/Blocklist/Contact.php:86
-msgid "No remote contact is blocked from this node."
-msgstr "Nessun contatto remoto è bloccato da questo nodo."
-
-#: src/Module/Admin/Blocklist/Contact.php:88
-msgid "Blocked Remote Contacts"
-msgstr "Contatti Remoti Bloccati"
-
-#: src/Module/Admin/Blocklist/Contact.php:89
-msgid "Block New Remote Contact"
-msgstr "Blocca Nuovo Contatto Remoto"
-
-#: src/Module/Admin/Blocklist/Contact.php:90
-msgid "Photo"
-msgstr "Foto"
-
-#: src/Module/Admin/Blocklist/Contact.php:90
-msgid "Reason"
-msgstr "Motivazione"
-
-#: src/Module/Admin/Blocklist/Contact.php:98
-#, php-format
-msgid "%s total blocked contact"
-msgid_plural "%s total blocked contacts"
-msgstr[0] "%scontatto bloccato totale"
-msgstr[1] "%scontatti bloccati totali"
-
-#: src/Module/Admin/Blocklist/Contact.php:100
-msgid "URL of the remote contact to block."
-msgstr "URL del contatto remoto da bloccare."
-
-#: src/Module/Admin/Blocklist/Contact.php:101
-msgid "Block Reason"
-msgstr "Motivazione del Blocco"
-
-#: src/Module/Admin/Item/Source.php:57
-msgid "Item Guid"
-msgstr "Item Guid"
-
-#: src/Module/Admin/Item/Delete.php:54
-msgid "Item marked for deletion."
-msgstr "Elemento selezionato per l'eliminazione."
-
-#: src/Module/Admin/Item/Delete.php:67
-msgid "Delete this Item"
-msgstr "Rimuovi questo elemento"
-
-#: src/Module/Admin/Item/Delete.php:68
-msgid ""
-"On this page you can delete an item from your node. If the item is a top "
-"level posting, the entire thread will be deleted."
-msgstr "Su questa pagina puoi cancellare un qualsiasi elemento dal tuo nodo. Se l'elemento è un messaggio di primo livello, l'intera discussione sarà cancellata."
-
-#: src/Module/Admin/Item/Delete.php:69
-msgid ""
-"You need to know the GUID of the item. You can find it e.g. by looking at "
-"the display URL. The last part of http://example.com/display/123456 is the "
-"GUID, here 123456."
-msgstr "Serve il GUID dell'elemento. Lo puoi trovare, per esempio, guardando l'URL display: l'ultima parte di http://example.com/display/123456 è il GUID, qui 123456."
-
-#: src/Module/Admin/Item/Delete.php:70
-msgid "GUID"
-msgstr "GUID"
-
-#: src/Module/Admin/Item/Delete.php:70
-msgid "The GUID of the item you want to delete."
-msgstr "Il GUID dell'elemento che vuoi cancellare."
-
-#: src/Module/Admin/Addons/Details.php:65
-msgid "Addon not found."
-msgstr "Componente aggiuntivo non trovato."
-
-#: src/Module/Admin/Addons/Details.php:76 src/Module/Admin/Addons/Index.php:49
-#, php-format
-msgid "Addon %s disabled."
-msgstr "Addon %s disabilitato."
-
-#: src/Module/Admin/Addons/Details.php:79 src/Module/Admin/Addons/Index.php:51
-#, php-format
-msgid "Addon %s enabled."
-msgstr "Addon %s abilitato."
-
-#: src/Module/Admin/Addons/Index.php:42
-msgid "Addons reloaded"
-msgstr "Componenti aggiuntivi ricaricati"
-
-#: src/Module/Admin/Addons/Index.php:53
-#, php-format
-msgid "Addon %s failed to install."
-msgstr "Installazione del componente aggiuntivo %s non riuscita."
-
-#: src/Module/Admin/Addons/Index.php:70
-msgid "Reload active addons"
-msgstr "Ricarica addon attivi."
-
-#: src/Module/Admin/Addons/Index.php:75
-#, php-format
-msgid ""
-"There are currently no addons available on your node. You can find the "
-"official addon repository at %1$s and might find other interesting addons in"
-" the open addon registry at %2$s"
-msgstr "Non sono disponibili componenti aggiuntivi sul tuo nodo. Puoi trovare il repository ufficiale degli addon su %1$s e potresti trovare altri addon interessanti nell'open addon repository su %2$s"
-
-#: src/Module/Directory.php:77
-msgid "No entries (some entries may be hidden)."
-msgstr "Nessuna voce (qualche voce potrebbe essere nascosta)."
-
-#: src/Module/Directory.php:99
-msgid "Find on this site"
-msgstr "Cerca nel sito"
-
-#: src/Module/Directory.php:101
-msgid "Results for:"
-msgstr "Risultati per:"
-
-#: src/Module/Directory.php:103
-msgid "Site Directory"
-msgstr "Elenco del sito"
-
-#: src/Module/Attach.php:50 src/Module/Attach.php:62
-msgid "Item was not found."
-msgstr "Oggetto non trovato."
-
-#: src/Module/Item/Compose.php:46
-msgid "Please enter a post body."
-msgstr "Per favore inserisci il corpo del messaggio."
-
-#: src/Module/Item/Compose.php:59
-msgid "This feature is only available with the frio theme."
-msgstr "Questa caratteristica è disponibile solo con il tema frio."
-
-#: src/Module/Item/Compose.php:86
-msgid "Compose new personal note"
-msgstr "Componi una nuova nota personale"
-
-#: src/Module/Item/Compose.php:95
-msgid "Compose new post"
-msgstr "Componi un nuovo messaggio"
-
-#: src/Module/Item/Compose.php:135
-msgid "Visibility"
-msgstr "Visibilità"
-
-#: src/Module/Item/Compose.php:156
-msgid "Clear the location"
-msgstr "Rimuovi la posizione"
-
-#: src/Module/Item/Compose.php:157
-msgid "Location services are unavailable on your device"
-msgstr "I servizi di localizzazione non sono disponibili sul tuo dispositivo"
-
-#: src/Module/Item/Compose.php:158
-msgid ""
-"Location services are disabled. Please check the website's permissions on "
-"your device"
-msgstr "I servizi di localizzazione sono disabilitati. Per favore controlla i permessi del sito web sul tuo dispositivo"
-
-#: src/Module/Friendica.php:60
-msgid "Installed addons/apps:"
-msgstr "Addon/applicazioni installate"
-
-#: src/Module/Friendica.php:65
-msgid "No installed addons/apps"
-msgstr "Nessun addons/applicazione installata"
-
-#: src/Module/Friendica.php:70
-#, php-format
-msgid "Read about the <a href=\"%1$s/tos\">Terms of Service</a> of this node."
-msgstr "Leggi i <a href=\"%1$s/tos\">Termini di Servizio</a> di questo nodo."
-
-#: src/Module/Friendica.php:77
-msgid "On this server the following remote servers are blocked."
-msgstr "In questo server i seguenti server remoti sono bloccati."
-
-#: src/Module/Friendica.php:95
-#, php-format
-msgid ""
-"This is Friendica, version %s that is running at the web location %s. The "
-"database version is %s, the post update version is %s."
-msgstr "Questo è Friendica, versione %s in esecuzione all'indirizzo web %s. La versione del database è %s, la versione post-aggiornamento è %s."
-
-#: src/Module/Friendica.php:100
-msgid ""
-"Please visit <a href=\"https://friendi.ca\">Friendi.ca</a> to learn more "
-"about the Friendica project."
-msgstr "Visita <a href=\"https://friendi.ca\">Friendi.ca</a> per saperne di più sul progetto Friendica."
-
-#: src/Module/Friendica.php:101
-msgid "Bug reports and issues: please visit"
-msgstr "Segnalazioni di bug e problemi: visita"
-
-#: src/Module/Friendica.php:101
-msgid "the bugtracker at github"
-msgstr "il bugtracker su github"
-
-#: src/Module/Friendica.php:102
-msgid "Suggestions, praise, etc. - please email \"info\" at \"friendi - dot - ca"
-msgstr "Per suggerimenti, lodi, ecc., invia una mail a info chiocciola friendi punto ca"
-
-#: src/Module/BaseProfile.php:113
-msgid "Only You Can See This"
-msgstr "Solo tu puoi vedere questo"
-
-#: src/Module/BaseProfile.php:132 src/Module/BaseProfile.php:135
-msgid "Tips for New Members"
-msgstr "Consigli per i Nuovi Utenti"
-
-#: src/Module/Photo.php:87
-#, php-format
-msgid "The Photo with id %s is not available."
-msgstr "La Foto con id %s non è disponibile."
-
-#: src/Module/Photo.php:102
-#, php-format
-msgid "Invalid photo with id %s."
-msgstr "Foto con id %s non valida."
-
-#: src/Module/RemoteFollow.php:67
-msgid "The provided profile link doesn't seem to be valid"
-msgstr "Il collegamento al profilo fornito non sembra essere valido"
-
-#: src/Module/RemoteFollow.php:105
-#, php-format
-msgid ""
-"Enter your Webfinger address (user@domain.tld) or profile URL here. If this "
-"isn't supported by your system, you have to subscribe to <strong>%s</strong>"
-" or <strong>%s</strong> directly on your system."
-msgstr "Inserisci il tuo indirizzo Webfinger (utente@dominio.tld) o l'URL del profilo qui. Se non è supportato dal tuo sistema, devi abbonarti a <strong>%s</strong> o <strong>%s</strong> direttamente sul tuo sistema."
-
-#: src/Module/BaseSettings.php:43
-msgid "Account"
-msgstr "Account"
-
-#: src/Module/BaseSettings.php:73
-msgid "Display"
-msgstr "Visualizzazione"
-
-#: src/Module/BaseSettings.php:94 src/Module/Settings/Delegation.php:171
-msgid "Manage Accounts"
-msgstr "Gestisci Account"
-
-#: src/Module/BaseSettings.php:101
-msgid "Connected apps"
-msgstr "Applicazioni collegate"
-
-#: src/Module/BaseSettings.php:108 src/Module/Settings/UserExport.php:65
-msgid "Export personal data"
-msgstr "Esporta dati personali"
-
-#: src/Module/BaseSettings.php:115
-msgid "Remove account"
-msgstr "Rimuovi account"
-
-#: src/Module/Group.php:61
-msgid "Could not create group."
-msgstr "Impossibile creare il gruppo."
-
-#: src/Module/Group.php:72 src/Module/Group.php:214 src/Module/Group.php:238
-msgid "Group not found."
-msgstr "Gruppo non trovato."
-
-#: src/Module/Group.php:78
-msgid "Group name was not changed."
-msgstr "Il nome del gruppo non è stato cambiato."
-
-#: src/Module/Group.php:100
-msgid "Unknown group."
-msgstr "Gruppo sconosciuto."
-
-#: src/Module/Group.php:109
-msgid "Contact is deleted."
-msgstr "Contatto eliminato."
-
-#: src/Module/Group.php:115
-msgid "Unable to add the contact to the group."
-msgstr "Impossibile aggiungere il contatto al gruppo."
-
-#: src/Module/Group.php:118
-msgid "Contact successfully added to group."
-msgstr "Contatto aggiunto con successo al gruppo."
-
-#: src/Module/Group.php:122
-msgid "Unable to remove the contact from the group."
-msgstr "Impossibile rimuovere il contatto dal gruppo."
-
-#: src/Module/Group.php:125
-msgid "Contact successfully removed from group."
-msgstr "Contatto rimosso con successo dal gruppo."
-
-#: src/Module/Group.php:128
-msgid "Unknown group command."
-msgstr "Comando gruppo sconosciuto."
-
-#: src/Module/Group.php:131
-msgid "Bad request."
-msgstr "Richiesta sbagliata."
-
-#: src/Module/Group.php:170
-msgid "Save Group"
-msgstr "Salva gruppo"
-
-#: src/Module/Group.php:171
-msgid "Filter"
-msgstr "Filtro"
-
-#: src/Module/Group.php:177
-msgid "Create a group of contacts/friends."
-msgstr "Crea un gruppo di amici/contatti."
-
-#: src/Module/Group.php:178 src/Module/Group.php:201 src/Module/Group.php:276
-#: src/Model/Group.php:536
-msgid "Group Name: "
-msgstr "Nome del gruppo:"
-
-#: src/Module/Group.php:193 src/Model/Group.php:533
-msgid "Contacts not in any group"
-msgstr "Contatti in nessun gruppo."
-
-#: src/Module/Group.php:219
-msgid "Unable to remove group."
-msgstr "Impossibile rimuovere il gruppo."
-
-#: src/Module/Group.php:270
-msgid "Delete Group"
-msgstr "Elimina Gruppo"
-
-#: src/Module/Group.php:280
-msgid "Edit Group Name"
-msgstr "Modifica Nome Gruppo"
-
-#: src/Module/Group.php:290
-msgid "Members"
-msgstr "Membri"
-
-#: src/Module/Group.php:293
-msgid "Group is empty"
-msgstr "Il gruppo è vuoto"
-
-#: src/Module/Group.php:306
-msgid "Remove contact from group"
-msgstr "Rimuovi il contatto dal gruppo"
-
-#: src/Module/Group.php:326
-msgid "Click on a contact to add or remove."
-msgstr "Clicca su un contatto per aggiungerlo o rimuoverlo."
-
-#: src/Module/Group.php:340
-msgid "Add contact to group"
-msgstr "Aggiungi il contatto al gruppo"
-
-#: src/Module/Search/Index.php:53
-msgid "Only logged in users are permitted to perform a search."
-msgstr "Solo agli utenti autenticati è permesso eseguire ricerche."
-
-#: src/Module/Search/Index.php:75
-msgid "Only one search per minute is permitted for not logged in users."
-msgstr "Solo una ricerca al minuto è permessa agli utenti non autenticati."
-
-#: src/Module/Search/Index.php:98 src/Content/Nav.php:220
-#: src/Content/Text/HTML.php:902
-msgid "Search"
-msgstr "Cerca"
-
-#: src/Module/Search/Index.php:184
-#, php-format
-msgid "Items tagged with: %s"
-msgstr "Elementi taggati con: %s"
-
-#: src/Module/Search/Acl.php:55 src/Module/Contact/Poke.php:127
-msgid "You must be logged in to use this module."
-msgstr "Devi aver essere autenticato per usare questo modulo."
-
-#: src/Module/Search/Saved.php:45
-msgid "Search term was not saved."
-msgstr "Il termine di ricerca non è stato salvato."
-
-#: src/Module/Search/Saved.php:48
-msgid "Search term already saved."
-msgstr "Termine di ricerca già salvato."
-
-#: src/Module/Search/Saved.php:54
-msgid "Search term was not removed."
-msgstr "Il termine di ricerca non è stato rimosso."
-
-#: src/Module/HoverCard.php:47
-msgid "No profile"
-msgstr "Nessun profilo"
-
-#: src/Module/Contact/Poke.php:114
-msgid "Error while sending poke, please retry."
-msgstr "Errore durante l'invio dello stuzzicamento, per favore riprova."
-
-#: src/Module/Contact/Poke.php:150
-msgid "Poke/Prod"
-msgstr "Tocca/Pungola"
-
-#: src/Module/Contact/Poke.php:151
-msgid "poke, prod or do other things to somebody"
-msgstr "tocca, pungola o fai altre cose a qualcuno"
-
-#: src/Module/Contact/Poke.php:153
-msgid "Choose what you wish to do to recipient"
-msgstr "Scegli cosa vuoi fare al destinatario"
-
-#: src/Module/Contact/Poke.php:154
-msgid "Make this post private"
-msgstr "Rendi questo messaggio privato"
-
-#: src/Module/Contact/Advanced.php:94
-msgid "Contact update failed."
-msgstr "Le modifiche al contatto non sono state salvate."
-
-#: src/Module/Contact/Advanced.php:111
-msgid ""
-"<strong>WARNING: This is highly advanced</strong> and if you enter incorrect"
-" information your communications with this contact may stop working."
-msgstr "<strong>ATTENZIONE: Queste sono impostazioni avanzate</strong> e se inserisci informazioni errate le tue comunicazioni con questo contatto potrebbero non funzionare più"
-
-#: src/Module/Contact/Advanced.php:112
-msgid ""
-"Please use your browser 'Back' button <strong>now</strong> if you are "
-"uncertain what to do on this page."
-msgstr "Usa <strong>ora</strong> il tasto 'Indietro' del tuo browser se non sei sicuro di cosa fare in questa pagina."
-
-#: src/Module/Contact/Advanced.php:123 src/Module/Contact/Advanced.php:125
-msgid "No mirroring"
-msgstr "Non duplicare"
-
-#: src/Module/Contact/Advanced.php:123
-msgid "Mirror as forwarded posting"
-msgstr "Duplica come messaggi ricondivisi"
-
-#: src/Module/Contact/Advanced.php:123 src/Module/Contact/Advanced.php:125
-msgid "Mirror as my own posting"
-msgstr "Duplica come miei messaggi"
-
-#: src/Module/Contact/Advanced.php:136
-msgid "Return to contact editor"
-msgstr "Ritorna alla modifica contatto"
-
-#: src/Module/Contact/Advanced.php:141
-msgid "Remote Self"
-msgstr "Io remoto"
-
-#: src/Module/Contact/Advanced.php:144
-msgid "Mirror postings from this contact"
-msgstr "Ripeti i messaggi di questo contatto"
-
-#: src/Module/Contact/Advanced.php:146
-msgid ""
-"Mark this contact as remote_self, this will cause friendica to repost new "
-"entries from this contact."
-msgstr "Imposta questo contatto come 'io remoto', questo farà si che friendica re invii i nuovi messaggi da questo contatto."
-
-#: src/Module/Contact/Advanced.php:151
-msgid "Account Nickname"
-msgstr "Nome utente"
-
-#: src/Module/Contact/Advanced.php:152
-msgid "@Tagname - overrides Name/Nickname"
-msgstr "@TagName - al posto del nome utente"
-
-#: src/Module/Contact/Advanced.php:153
-msgid "Account URL"
-msgstr "URL dell'utente"
-
-#: src/Module/Contact/Advanced.php:154
-msgid "Account URL Alias"
-msgstr "Alias URL Account"
-
-#: src/Module/Contact/Advanced.php:155
-msgid "Friend Request URL"
-msgstr "URL Richiesta Amicizia"
-
-#: src/Module/Contact/Advanced.php:156
-msgid "Friend Confirm URL"
-msgstr "URL Conferma Amicizia"
-
-#: src/Module/Contact/Advanced.php:157
-msgid "Notification Endpoint URL"
-msgstr "URL Notifiche"
-
-#: src/Module/Contact/Advanced.php:158
-msgid "Poll/Feed URL"
-msgstr "URL Feed"
-
-#: src/Module/Contact/Advanced.php:159
-msgid "New photo from this URL"
-msgstr "Nuova foto da questo URL"
-
-#: src/Module/Contact/Contacts.php:46
-msgid "No known contacts."
-msgstr "Nessun contatto conosciuto."
-
-#: src/Module/Apps.php:47
-msgid "No installed applications."
-msgstr "Nessuna applicazione installata."
-
-#: src/Module/Apps.php:52
-msgid "Applications"
-msgstr "Applicazioni"
-
-#: src/Module/Settings/Profile/Index.php:85
-msgid "Profile Name is required."
-msgstr "Il nome profilo è obbligatorio ."
-
-#: src/Module/Settings/Profile/Index.php:137
-msgid "Profile couldn't be updated."
-msgstr "Il Profilo non può essere aggiornato."
-
-#: src/Module/Settings/Profile/Index.php:187
-#: src/Module/Settings/Profile/Index.php:207
-msgid "Label:"
-msgstr "Etichetta:"
-
-#: src/Module/Settings/Profile/Index.php:188
-#: src/Module/Settings/Profile/Index.php:208
-msgid "Value:"
-msgstr "Valore:"
-
-#: src/Module/Settings/Profile/Index.php:198
-#: src/Module/Settings/Profile/Index.php:218
-msgid "Field Permissions"
-msgstr "Permessi del campo"
-
-#: src/Module/Settings/Profile/Index.php:199
-#: src/Module/Settings/Profile/Index.php:219
-msgid "(click to open/close)"
-msgstr "(clicca per aprire/chiudere)"
-
-#: src/Module/Settings/Profile/Index.php:205
-msgid "Add a new profile field"
-msgstr "Aggiungi nuovo campo del profilo"
-
-#: src/Module/Settings/Profile/Index.php:235
-msgid "Profile Actions"
-msgstr "Azioni Profilo"
-
-#: src/Module/Settings/Profile/Index.php:236
-msgid "Edit Profile Details"
-msgstr "Modifica i dettagli del profilo"
-
-#: src/Module/Settings/Profile/Index.php:238
-msgid "Change Profile Photo"
-msgstr "Cambia la foto del profilo"
-
-#: src/Module/Settings/Profile/Index.php:243
-msgid "Profile picture"
-msgstr "Immagine del profilo"
-
-#: src/Module/Settings/Profile/Index.php:244
-msgid "Location"
-msgstr "Posizione"
-
-#: src/Module/Settings/Profile/Index.php:245 src/Util/Temporal.php:93
-#: src/Util/Temporal.php:95
-msgid "Miscellaneous"
-msgstr "Varie"
-
-#: src/Module/Settings/Profile/Index.php:246
-msgid "Custom Profile Fields"
-msgstr "Campi Profilo Personalizzati"
-
-#: src/Module/Settings/Profile/Index.php:252
-msgid "Display name:"
-msgstr "Nome visualizzato:"
-
-#: src/Module/Settings/Profile/Index.php:255
-msgid "Street Address:"
-msgstr "Indirizzo (via/piazza):"
-
-#: src/Module/Settings/Profile/Index.php:256
-msgid "Locality/City:"
-msgstr "Località:"
-
-#: src/Module/Settings/Profile/Index.php:257
-msgid "Region/State:"
-msgstr "Regione/Stato:"
-
-#: src/Module/Settings/Profile/Index.php:258
-msgid "Postal/Zip Code:"
-msgstr "CAP:"
-
-#: src/Module/Settings/Profile/Index.php:259
-msgid "Country:"
-msgstr "Nazione:"
-
-#: src/Module/Settings/Profile/Index.php:261
-msgid "XMPP (Jabber) address:"
-msgstr "Indirizzo XMPP (Jabber):"
-
-#: src/Module/Settings/Profile/Index.php:261
-msgid ""
-"The XMPP address will be propagated to your contacts so that they can follow"
-" you."
-msgstr "L'indirizzo XMPP verrà propagato ai tuoi contatti così che possano seguirti."
-
-#: src/Module/Settings/Profile/Index.php:262
-msgid "Homepage URL:"
-msgstr "Homepage:"
-
-#: src/Module/Settings/Profile/Index.php:263
-msgid "Public Keywords:"
-msgstr "Parole chiave visibili a tutti:"
-
-#: src/Module/Settings/Profile/Index.php:263
-msgid "(Used for suggesting potential friends, can be seen by others)"
-msgstr "(E' utilizzato per suggerire potenziali amici, può essere visto da altri)"
-
-#: src/Module/Settings/Profile/Index.php:264
-msgid "Private Keywords:"
-msgstr "Parole chiave private:"
-
-#: src/Module/Settings/Profile/Index.php:264
-msgid "(Used for searching profiles, never shown to others)"
-msgstr "(Usato per cercare tra i profili, non è mai visibile agli altri)"
-
-#: src/Module/Settings/Profile/Index.php:265
-#, php-format
-msgid ""
-"<p>Custom fields appear on <a href=\"%s\">your profile page</a>.</p>\n"
-"\t\t\t\t<p>You can use BBCodes in the field values.</p>\n"
-"\t\t\t\t<p>Reorder by dragging the field title.</p>\n"
-"\t\t\t\t<p>Empty the label field to remove a custom field.</p>\n"
-"\t\t\t\t<p>Non-public fields can only be seen by the selected Friendica contacts or the Friendica contacts in the selected groups.</p>"
-msgstr "<p>I campi personalizzati appaiono sulla <a href=\"%s\">tua pagina del profilo</a>.</p>\n\t\t\t\t<p>Puoi utilizzare i BBCode nei campi personalizzati.</p>\n\t\t\t\t<p>Riordina trascinando i titoli dei campi.</p>\n\t\t\t\t<p>Svuota le etichette dei campi per rimuovere il campo personalizzato.</p>\n\t\t\t\t<p>Campi personalizzati non pubblici possono essere visti solo da contatti Friendica selezionati o da contatti Friendica nei gruppi selezionati.</p>"
-
-#: src/Module/Settings/Profile/Photo/Crop.php:102
-#: src/Module/Settings/Profile/Photo/Crop.php:118
-#: src/Module/Settings/Profile/Photo/Crop.php:134
-#: src/Module/Settings/Profile/Photo/Index.php:103
-#, php-format
-msgid "Image size reduction [%s] failed."
-msgstr "Il ridimensionamento dell'immagine [%s] è fallito."
-
-#: src/Module/Settings/Profile/Photo/Crop.php:139
-msgid ""
-"Shift-reload the page or clear browser cache if the new photo does not "
-"display immediately."
-msgstr "Ricarica la pagina con shift+F5 o cancella la cache del browser se la nuova foto non viene mostrata immediatamente."
-
-#: src/Module/Settings/Profile/Photo/Crop.php:147
-msgid "Unable to process image"
-msgstr "Impossibile elaborare l'immagine"
-
-#: src/Module/Settings/Profile/Photo/Crop.php:166
-msgid "Photo not found."
-msgstr "Foto non trovata."
-
-#: src/Module/Settings/Profile/Photo/Crop.php:190
-msgid "Profile picture successfully updated."
-msgstr "Immagine di profilo aggiornata con successo."
-
-#: src/Module/Settings/Profile/Photo/Crop.php:213
-#: src/Module/Settings/Profile/Photo/Crop.php:217
-msgid "Crop Image"
-msgstr "Ritaglia immagine"
-
-#: src/Module/Settings/Profile/Photo/Crop.php:214
-msgid "Please adjust the image cropping for optimum viewing."
-msgstr "Ritaglia l'immagine per una visualizzazione migliore."
-
-#: src/Module/Settings/Profile/Photo/Crop.php:216
-msgid "Use Image As Is"
-msgstr "Usa immagine così com'è"
-
-#: src/Module/Settings/Profile/Photo/Index.php:47
-msgid "Missing uploaded image."
-msgstr "Immagine caricata mancante."
-
-#: src/Module/Settings/Profile/Photo/Index.php:126
-msgid "Profile Picture Settings"
-msgstr "Impostazioni Immagine di Profilo"
-
-#: src/Module/Settings/Profile/Photo/Index.php:127
-msgid "Current Profile Picture"
-msgstr "Immagine del profilo attuale"
-
-#: src/Module/Settings/Profile/Photo/Index.php:128
-msgid "Upload Profile Picture"
-msgstr "Carica la foto del profilo"
-
-#: src/Module/Settings/Profile/Photo/Index.php:129
-msgid "Upload Picture:"
-msgstr "Carica Foto:"
-
-#: src/Module/Settings/Profile/Photo/Index.php:134
-msgid "or"
-msgstr "o"
-
-#: src/Module/Settings/Profile/Photo/Index.php:136
-msgid "skip this step"
-msgstr "salta questo passaggio"
-
-#: src/Module/Settings/Profile/Photo/Index.php:138
-msgid "select a photo from your photo albums"
-msgstr "seleziona una foto dai tuoi album"
-
-#: src/Module/Settings/Delegation.php:53
-msgid "Delegation successfully granted."
-msgstr "Delega concessa con successo."
-
-#: src/Module/Settings/Delegation.php:55
-msgid "Parent user not found, unavailable or password doesn't match."
-msgstr "Utente principale non trovato, non disponibile o la password non corrisponde."
-
-#: src/Module/Settings/Delegation.php:59
-msgid "Delegation successfully revoked."
-msgstr "Delega revocata con successo."
-
-#: src/Module/Settings/Delegation.php:81
-#: src/Module/Settings/Delegation.php:103
-msgid ""
-"Delegated administrators can view but not change delegation permissions."
-msgstr "Amministratori delegati possono vedere ma non cambiare i permessi di delega."
-
-#: src/Module/Settings/Delegation.php:95
-msgid "Delegate user not found."
-msgstr "Utente delegato non trovato."
-
-#: src/Module/Settings/Delegation.php:143
-msgid "No parent user"
-msgstr "Nessun utente principale"
-
-#: src/Module/Settings/Delegation.php:154
-#: src/Module/Settings/Delegation.php:165
-msgid "Parent User"
-msgstr "Utente Principale"
-
-#: src/Module/Settings/Delegation.php:162
-msgid "Additional Accounts"
-msgstr "Account Aggiuntivi"
-
-#: src/Module/Settings/Delegation.php:163
-msgid ""
-"Register additional accounts that are automatically connected to your "
-"existing account so you can manage them from this account."
-msgstr "Registra account aggiuntivi che saranno automaticamente connessi al tuo account esistente così potrai gestirli da questo account."
-
-#: src/Module/Settings/Delegation.php:164
-msgid "Register an additional account"
-msgstr "Registra un account aggiuntivo"
-
-#: src/Module/Settings/Delegation.php:168
-msgid ""
-"Parent users have total control about this account, including the account "
-"settings. Please double check whom you give this access."
-msgstr "Gli utenti principali hanno il controllo totale su questo account, comprese le impostazioni. Assicurati di controllare due volte a chi stai fornendo questo accesso."
-
-#: src/Module/Settings/Delegation.php:172
-msgid "Delegates"
-msgstr "Delegati"
-
-#: src/Module/Settings/Delegation.php:174
-msgid ""
-"Delegates are able to manage all aspects of this account/page except for "
-"basic account settings. Please do not delegate your personal account to "
-"anybody that you do not trust completely."
-msgstr "I Delegati sono in grado di gestire tutti gli aspetti di questa pagina, tranne per le impostazioni di base dell'account. Non delegare il tuo account personale a nessuno di cui non ti fidi ciecamente."
-
-#: src/Module/Settings/Delegation.php:175
-msgid "Existing Page Delegates"
-msgstr "Delegati Pagina Esistenti"
-
-#: src/Module/Settings/Delegation.php:177
-msgid "Potential Delegates"
-msgstr "Delegati Potenziali"
-
-#: src/Module/Settings/Delegation.php:180
-msgid "Add"
-msgstr "Aggiungi"
-
-#: src/Module/Settings/Delegation.php:181
-msgid "No entries."
-msgstr "Nessuna voce."
-
-#: src/Module/Settings/TwoFactor/Index.php:67
-msgid "Two-factor authentication successfully disabled."
-msgstr "Autenticazione a due fattori disabilitata con successo."
-
-#: src/Module/Settings/TwoFactor/Index.php:88
-msgid "Wrong Password"
-msgstr "Password Sbagliata"
-
->>>>>>> 6804cda5
-#: src/Module/Settings/TwoFactor/Index.php:108
-msgid ""
-"<p>Use an application on a mobile device to get two-factor authentication "
-"codes when prompted on login.</p>"
-msgstr "<p>Usa un'applicazione su un dispositivo mobile per generare codici di autenticazione a due fattori quando richiesto all'accesso.</p>"
-
-#: src/Module/Settings/TwoFactor/Index.php:112
-msgid "Authenticator app"
-msgstr "App di autenticazione"
-
-#: src/Module/Settings/TwoFactor/Index.php:113
-msgid "Configured"
-msgstr "Configurata"
-
-#: src/Module/Settings/TwoFactor/Index.php:113
-msgid "Not Configured"
-msgstr "Non Configurata"
-
-#: src/Module/Settings/TwoFactor/Index.php:114
-msgid "<p>You haven't finished configuring your authenticator app.</p>"
-msgstr "<p>Non hai terminato la configurazione della tua app di autenticazione.</p>"
-
-#: src/Module/Settings/TwoFactor/Index.php:115
-msgid "<p>Your authenticator app is correctly configured.</p>"
-msgstr "<p>La tua app di autenticazione è correttamente configurata.</p>"
-
-#: src/Module/Settings/TwoFactor/Index.php:117
-msgid "Recovery codes"
-msgstr "Codici di recupero"
-
-#: src/Module/Settings/TwoFactor/Index.php:118
-msgid "Remaining valid codes"
-msgstr "Codici validi rimanenti"
-
-#: src/Module/Settings/TwoFactor/Index.php:120
-msgid ""
-"<p>These one-use codes can replace an authenticator app code in case you "
-"have lost access to it.</p>"
-msgstr "<p>Questi codici monouso possono sostituire l'app di autenticazione nel caso avessi perso il suo accesso.</p>"
-<<<<<<< HEAD
-
-#: src/Module/Settings/TwoFactor/Index.php:122
-msgid "App-specific passwords"
-msgstr "Password specifiche per app"
-
-#: src/Module/Settings/TwoFactor/Index.php:123
-msgid "Generated app-specific passwords"
-msgstr "Genera password specifiche per app"
-
-#: src/Module/Settings/TwoFactor/Index.php:125
-msgid ""
-"<p>These randomly generated passwords allow you to authenticate on apps not "
-"supporting two-factor authentication.</p>"
-msgstr "<p>Queste password generate casualmente ti consentono di autenticarti con app che non supportano l'autenticazione a due fattori.</p>"
-
-#: src/Module/Settings/TwoFactor/Index.php:128
-msgid "Current password:"
-msgstr "Password attuale:"
-
-#: src/Module/Settings/TwoFactor/Index.php:128
-msgid ""
-"You need to provide your current password to change two-factor "
-"authentication settings."
-msgstr "Devi inserire la tua password attuale per cambiare le impostazioni di autenticazione a due fattori."
-
-#: src/Module/Settings/TwoFactor/Index.php:129
-msgid "Enable two-factor authentication"
-msgstr "Abilita autenticazione a due fattori"
-
-#: src/Module/Settings/TwoFactor/Index.php:130
-msgid "Disable two-factor authentication"
-msgstr "Disabilita autenticazione a due fattori"
-
-#: src/Module/Settings/TwoFactor/Index.php:131
-msgid "Show recovery codes"
-msgstr "Mostra codici di recupero"
-
-#: src/Module/Settings/TwoFactor/Index.php:132
-msgid "Manage app-specific passwords"
-msgstr "Gestisci password specifiche per app"
-
-#: src/Module/Settings/TwoFactor/Index.php:133
-msgid "Finish app configuration"
-msgstr "Completa configurazione dell'app"
-
-#: src/Module/Settings/TwoFactor/Recovery.php:66
-msgid "New recovery codes successfully generated."
-msgstr "Nuovi codici di recupero generati con successo."
-
-#: src/Module/Settings/TwoFactor/Recovery.php:92
-msgid "Two-factor recovery codes"
-msgstr "Codici di recupero a due fattori"
-
-#: src/Module/Settings/TwoFactor/Recovery.php:94
-msgid ""
-"<p>Recovery codes can be used to access your account in the event you lose "
-"access to your device and cannot receive two-factor authentication "
-"codes.</p><p><strong>Put these in a safe spot!</strong> If you lose your "
-"device and don’t have the recovery codes you will lose access to your "
-"account.</p>"
-msgstr ""
-
-#: src/Module/Settings/TwoFactor/Recovery.php:96
-msgid ""
-"When you generate new recovery codes, you must copy the new codes. Your old "
-"codes won’t work anymore."
-msgstr ""
-
-#: src/Module/Settings/TwoFactor/Recovery.php:97
-msgid "Generate new recovery codes"
-msgstr ""
-
-#: src/Module/Settings/TwoFactor/Recovery.php:99
-msgid "Next: Verification"
-msgstr ""
-
-#: src/Module/Settings/TwoFactor/Verify.php:78
-msgid "Two-factor authentication successfully activated."
-msgstr ""
-
-#: src/Module/Settings/TwoFactor/Verify.php:111
-#, php-format
-msgid ""
-"<p>Or you can submit the authentication settings manually:</p>\n"
-"<dl>\n"
-"\t<dt>Issuer</dt>\n"
-"\t<dd>%s</dd>\n"
-"\t<dt>Account Name</dt>\n"
-"\t<dd>%s</dd>\n"
-"\t<dt>Secret Key</dt>\n"
-"\t<dd>%s</dd>\n"
-"\t<dt>Type</dt>\n"
-"\t<dd>Time-based</dd>\n"
-"\t<dt>Number of digits</dt>\n"
-"\t<dd>6</dd>\n"
-"\t<dt>Hashing algorithm</dt>\n"
-"\t<dd>SHA-1</dd>\n"
-"</dl>"
-msgstr ""
-
-#: src/Module/Settings/TwoFactor/Verify.php:131
-msgid "Two-factor code verification"
-msgstr "Verifica codice a due fattori"
-
-#: src/Module/Settings/TwoFactor/Verify.php:133
-msgid ""
-"<p>Please scan this QR Code with your authenticator app and submit the "
-"provided code.</p>"
-msgstr "<p>Per favore scansione questo Codice QR con la tua app di autenticazione e invia il codice fornito.</p>"
-
-#: src/Module/Settings/TwoFactor/Verify.php:135
-#, php-format
-msgid ""
-"<p>Or you can open the following URL in your mobile devicde:</p><p><a "
-"href=\"%s\">%s</a></p>"
-msgstr "<p>Oppure puoi aprire il seguente URL sul tuo dispositivo mobile:</p><p><a href=\"%s\">%s</a></p>"
-
-#: src/Module/Settings/TwoFactor/Verify.php:142
-msgid "Verify code and enable two-factor authentication"
-msgstr "Verifica codice e abilita l'autenticazione a due fattori"
-
-#: src/Module/Settings/UserExport.php:57
-msgid "Export account"
-msgstr "Esporta account"
-
-#: src/Module/Settings/UserExport.php:57
-msgid ""
-"Export your account info and contacts. Use this to make a backup of your "
-"account and/or to move it to another server."
-msgstr "Esporta le informazioni del tuo account e dei contatti. Usa questa funzione per fare un backup del tuo account o per spostarlo in un altro server."
-
-#: src/Module/Settings/UserExport.php:58
-msgid "Export all"
-msgstr "Esporta tutto"
-
-#: src/Module/Settings/UserExport.php:58
-msgid ""
-"Export your account info, contacts and all your items as json. Could be a "
-"very big file, and could take a lot of time. Use this to make a full backup "
-"of your account (photos are not exported)"
-msgstr "Esporta le informazioni del tuo account, i tuoi contatti e tutti i tuoi elementi in json. Può diventare un file veramente molto grosso e metterci un sacco di tempo. Usa questa funzione per fare un backup completo del tuo account (le foto non sono esportate)"
-
-#: src/Module/Settings/UserExport.php:59
-msgid "Export Contacts to CSV"
-msgstr "Esporta Contatti come CSV"
-
-#: src/Module/Settings/UserExport.php:59
-msgid ""
-"Export the list of the accounts you are following as CSV file. Compatible to"
-" e.g. Mastodon."
-msgstr "Esporta la lista degli account che segui come file CSV. Compatibile per esempio con Mastodon."
-
-#: src/Module/Special/HTTPException.php:49
-msgid "Bad Request"
-msgstr "Bad Request"
-
-#: src/Module/Special/HTTPException.php:50
-msgid "Unauthorized"
-msgstr "Non autorizzato"
-
-#: src/Module/Special/HTTPException.php:51
-msgid "Forbidden"
-msgstr "Proibito"
-
-#: src/Module/Special/HTTPException.php:52
-msgid "Not Found"
-msgstr "Non trovato"
-
-#: src/Module/Special/HTTPException.php:53
-msgid "Internal Server Error"
-msgstr "Errore Interno del Server"
-
-#: src/Module/Special/HTTPException.php:54
-msgid "Service Unavailable"
-msgstr "Servizio non Disponibile"
-
-#: src/Module/Special/HTTPException.php:61
-msgid ""
-"The server cannot or will not process the request due to an apparent client "
-"error."
-msgstr "Il server non puo' processare la richiesta a causa di un apparente errore client."
-
-#: src/Module/Special/HTTPException.php:62
-msgid ""
-"Authentication is required and has failed or has not yet been provided."
-msgstr "L'autenticazione richiesta è fallita o non è ancora stata fornita."
-
-#: src/Module/Special/HTTPException.php:63
-msgid ""
-"The request was valid, but the server is refusing action. The user might not"
-" have the necessary permissions for a resource, or may need an account."
-msgstr "La richiesta era valida, ma il server rifiuta l'azione. L'utente potrebbe non avere i permessi necessari per la risorsa, o potrebbe aver bisogno di un account."
-
-#: src/Module/Special/HTTPException.php:64
-msgid ""
-"The requested resource could not be found but may be available in the "
-"future."
-msgstr "La risorsa richiesta non può' essere trovata ma potrebbe essere disponibile in futuro."
-
-#: src/Module/Special/HTTPException.php:65
-msgid ""
-"An unexpected condition was encountered and no more specific message is "
-"suitable."
-msgstr "Una condizione inattesa è stata riscontrata e nessun messaggio specifico è disponibile."
-
-#: src/Module/Special/HTTPException.php:66
-msgid ""
-"The server is currently unavailable (because it is overloaded or down for "
-"maintenance). Please try again later."
-msgstr "Il server è momentaneamente non disponibile (perchè è sovraccarico o in manutenzione). Per favore, riprova più tardi. "
-
-#: src/Module/Tos.php:46 src/Module/Tos.php:88
-msgid ""
-"At the time of registration, and for providing communications between the "
-"user account and their contacts, the user has to provide a display name (pen"
-" name), an username (nickname) and a working email address. The names will "
-"be accessible on the profile page of the account by any visitor of the page,"
-" even if other profile details are not displayed. The email address will "
-"only be used to send the user notifications about interactions, but wont be "
-"visibly displayed. The listing of an account in the node's user directory or"
-" the global user directory is optional and can be controlled in the user "
-"settings, it is not necessary for communication."
-msgstr "Al momento della registrazione, e per fornire le comunicazioni tra l'account dell'utente e i suoi contatti, l'utente deve fornire un nome da visualizzare (pseudonimo), un nome utente (soprannome) e un indirizzo email funzionante. I nomi saranno accessibili sulla pagina profilo dell'account da parte di qualsiasi visitatore, anche quando altri dettagli del profilo non sono mostrati. L'indirizzo email sarà usato solo per inviare notifiche riguardo l'interazione coi contatti, ma non sarà mostrato. L'inserimento dell'account nella rubrica degli utenti del nodo o nella rubrica globale è opzionale, può essere impostato nelle impostazioni dell'utente, e  non è necessario ai fini delle comunicazioni."
-
-#: src/Module/Tos.php:47 src/Module/Tos.php:89
-msgid ""
-"This data is required for communication and is passed on to the nodes of the"
-" communication partners and is stored there. Users can enter additional "
-"private data that may be transmitted to the communication partners accounts."
-msgstr "Queste informazioni sono richiesta per la comunicazione e sono inviate ai nodi che partecipano alla comunicazione dove sono salvati. Gli utenti possono inserire aggiuntive informazioni private che potrebbero essere trasmesse agli account che partecipano alla comunicazione."
-
-#: src/Module/Tos.php:48 src/Module/Tos.php:90
-#, php-format
-msgid ""
-"At any point in time a logged in user can export their account data from the"
-" <a href=\"%1$s/settings/userexport\">account settings</a>. If the user "
-"wants to delete their account they can do so at <a "
-"href=\"%1$s/removeme\">%1$s/removeme</a>. The deletion of the account will "
-"be permanent. Deletion of the data will also be requested from the nodes of "
-"the communication partners."
-msgstr "In qualsiasi momento un utente autenticato può esportare i dati del suo account dalle <a href=\"%1$s/settings/userexport\">impostazioni dell'account</a>. Se l'utente vuole cancellare il suo account lo può fare da <a href=\"%1$s/removeme\">%1$s/removeme</a>. L'eliminazione dell'account sarà permanente. L'eliminazione dei dati sarà altresì richiesta ai nodi che partecipano alle comunicazioni."
-
-#: src/Module/Tos.php:51 src/Module/Tos.php:87
-msgid "Privacy Statement"
-msgstr "Note sulla Privacy"
-
-#: src/Module/Welcome.php:44
-msgid "Welcome to Friendica"
-msgstr "Benvenuto su Friendica"
-
-#: src/Module/Welcome.php:45
-msgid "New Member Checklist"
-msgstr "Cose da fare per i Nuovi Utenti"
-
-#: src/Module/Welcome.php:46
-msgid ""
-"We would like to offer some tips and links to help make your experience "
-"enjoyable. Click any item to visit the relevant page. A link to this page "
-"will be visible from your home page for two weeks after your initial "
-"registration and then will quietly disappear."
-msgstr "Vorremmo offrirti qualche trucco e dei link alla guida per aiutarti ad avere un'esperienza divertente. Clicca su un qualsiasi elemento per visitare la relativa pagina. Un link a questa pagina sarà visibile nella tua home per due settimane dopo la tua registrazione."
-
-#: src/Module/Welcome.php:48
-msgid "Getting Started"
-msgstr "Come Iniziare"
-
-#: src/Module/Welcome.php:49
-msgid "Friendica Walk-Through"
-msgstr "Friendica Passo-Passo"
-
-#: src/Module/Welcome.php:50
-msgid ""
-"On your <em>Quick Start</em> page - find a brief introduction to your "
-"profile and network tabs, make some new connections, and find some groups to"
-" join."
-msgstr "Sulla tua pagina <em>Quick Start</em> - veloce introduzione alla tua pagina profilo e alla pagina Rete, fai qualche nuova amicizia, e trova qualche gruppo a cui unirti."
-
-#: src/Module/Welcome.php:53
-msgid "Go to Your Settings"
-msgstr "Vai alle tue Impostazioni"
-
-#: src/Module/Welcome.php:54
-msgid ""
-"On your <em>Settings</em> page -  change your initial password. Also make a "
-"note of your Identity Address. This looks just like an email address - and "
-"will be useful in making friends on the free social web."
-msgstr "Nella tua pagina <em>Impostazioni</em> - cambia la tua password iniziale. Prendi anche nota del tuo Indirizzo Identità. Assomiglia a un indirizzo email e sarà utile per stringere amicizie nel web sociale libero."
-
-#: src/Module/Welcome.php:55
-msgid ""
-"Review the other settings, particularly the privacy settings. An unpublished"
-" directory listing is like having an unlisted phone number. In general, you "
-"should probably publish your listing - unless all of your friends and "
-"potential friends know exactly how to find you."
-msgstr "Guarda le altre impostazioni, in particolare le impostazioni della privacy. Un profilo non pubblicato è come un numero di telefono non in elenco. In genere, dovresti pubblicare il tuo profilo - a meno che tutti i tuoi amici e potenziali tali sappiano esattamente come trovarti."
-
-#: src/Module/Welcome.php:59
-msgid ""
-"Upload a profile photo if you have not done so already. Studies have shown "
-"that people with real photos of themselves are ten times more likely to make"
-" friends than people who do not."
-msgstr "Carica una foto del profilo se non l'hai ancora fatto. Studi hanno mostrato che persone che hanno vere foto di se stessi hanno dieci volte più probabilità di fare amicizie rispetto alle persone che non ce l'hanno."
-
-#: src/Module/Welcome.php:60
-msgid "Edit Your Profile"
-msgstr "Modifica il tuo Profilo"
-
-#: src/Module/Welcome.php:61
-msgid ""
-"Edit your <strong>default</strong> profile to your liking. Review the "
-"settings for hiding your list of friends and hiding the profile from unknown"
-" visitors."
-msgstr "Modifica il tuo profilo <strong>predefinito</strong> a piacimento. Rivedi le impostazioni per nascondere la tua lista di amici e nascondere il profilo ai visitatori sconosciuti."
-
-#: src/Module/Welcome.php:62
-msgid "Profile Keywords"
-msgstr "Parole chiave del profilo"
-
-#: src/Module/Welcome.php:63
-msgid ""
-"Set some public keywords for your profile which describe your interests. We "
-"may be able to find other people with similar interests and suggest "
-"friendships."
-msgstr "Inserisci qualche parola chiave pubblica nel tuo profilo che descriva i tuoi interessi. Potremmo essere in grado di trovare altre persone con interessi similari e suggerirti delle amicizie."
-
-#: src/Module/Welcome.php:65
-msgid "Connecting"
-msgstr "Collegarsi"
-
-#: src/Module/Welcome.php:67
-msgid "Importing Emails"
-msgstr "Importare le Email"
-
-#: src/Module/Welcome.php:68
-msgid ""
-"Enter your email access information on your Connector Settings page if you "
-"wish to import and interact with friends or mailing lists from your email "
-"INBOX"
-msgstr "Inserisci i tuoi dati di accesso all'email nella tua pagina Impostazioni Connettori se vuoi importare e interagire con amici o mailing list dalla tua casella di posta in arrivo"
-
-#: src/Module/Welcome.php:69
-msgid "Go to Your Contacts Page"
-msgstr "Vai alla tua pagina Contatti"
-
-#: src/Module/Welcome.php:70
-msgid ""
-"Your Contacts page is your gateway to managing friendships and connecting "
-"with friends on other networks. Typically you enter their address or site "
-"URL in the <em>Add New Contact</em> dialog."
-msgstr "La tua pagina Contatti è il mezzo per gestire le amicizie e collegarsi con amici su altre reti. Di solito, basta inserire l'indirizzo nel campo <em>Aggiungi Nuovo Contatto</em>"
-
-#: src/Module/Welcome.php:71
-msgid "Go to Your Site's Directory"
-msgstr "Vai all'Elenco del tuo sito"
-
-#: src/Module/Welcome.php:72
-msgid ""
-"The Directory page lets you find other people in this network or other "
-"federated sites. Look for a <em>Connect</em> or <em>Follow</em> link on "
-"their profile page. Provide your own Identity Address if requested."
-msgstr "La pagina Elenco ti permette di trovare altre persone in questa rete o in altri siti. Cerca un link <em>Connetti</em> o <em>Segui</em> nella loro pagina del profilo. Inserisci il tuo Indirizzo Identità, se richiesto."
-
-#: src/Module/Welcome.php:73
-msgid "Finding New People"
-msgstr "Trova nuove persone"
-
-#: src/Module/Welcome.php:74
-msgid ""
-"On the side panel of the Contacts page are several tools to find new "
-"friends. We can match people by interest, look up people by name or "
-"interest, and provide suggestions based on network relationships. On a brand"
-" new site, friend suggestions will usually begin to be populated within 24 "
-"hours."
-msgstr "Nel pannello laterale nella pagina \"Contatti\", ci sono diversi strumenti per trovare nuovi amici. Possiamo confrontare le persone per interessi, cercare le persone per nome e fornire suggerimenti basati sui tuoi contatti esistenti. Su un sito nuovo, i suggerimenti sono di solito presenti dopo 24 ore."
-
-#: src/Module/Welcome.php:77
-msgid "Group Your Contacts"
-msgstr "Raggruppa i tuoi contatti"
-
-#: src/Module/Welcome.php:78
-msgid ""
-"Once you have made some friends, organize them into private conversation "
-"groups from the sidebar of your Contacts page and then you can interact with"
-" each group privately on your Network page."
-msgstr "Quando avrai alcuni amici, organizzali in gruppi di conversazioni private dalla barra laterale della tua pagina Contatti. Potrai interagire privatamente con ogni gruppo nella tua pagina Rete"
-
-#: src/Module/Welcome.php:80
-msgid "Why Aren't My Posts Public?"
-msgstr "Perché i miei post non sono pubblici?"
-
-#: src/Module/Welcome.php:81
-msgid ""
-"Friendica respects your privacy. By default, your posts will only show up to"
-" people you've added as friends. For more information, see the help section "
-"from the link above."
-msgstr "Friendica rispetta la tua privacy. Per impostazione predefinita, i tuoi post sono mostrati solo alle persone che hai aggiunto come amici. Per maggiori informazioni guarda la sezione della guida dal link qui sopra."
-
-#: src/Module/Welcome.php:83
-msgid "Getting Help"
-msgstr "Ottenere Aiuto"
-
-#: src/Module/Welcome.php:84
-msgid "Go to the Help Section"
-msgstr "Vai alla sezione Guida"
-
-#: src/Module/Welcome.php:85
-msgid ""
-"Our <strong>help</strong> pages may be consulted for detail on other program"
-" features and resources."
-msgstr "Le nostre pagine della <strong>guida</strong> possono essere consultate per avere dettagli su altre caratteristiche del programma e altre risorse."
-
-#: src/Object/EMail/ItemCCEMail.php:39
-#, php-format
-msgid ""
-"This message was sent to you by %s, a member of the Friendica social "
-"network."
-msgstr "Questo messaggio ti è stato inviato da %s, un membro del social network Friendica."
-
-#: src/Object/EMail/ItemCCEMail.php:41
-=======
-
-#: src/Module/Settings/TwoFactor/Index.php:122
-msgid "App-specific passwords"
-msgstr "Password specifiche per app"
-
-#: src/Module/Settings/TwoFactor/Index.php:123
-msgid "Generated app-specific passwords"
-msgstr "Genera password specifiche per app"
-
-#: src/Module/Settings/TwoFactor/Index.php:125
-msgid ""
-"<p>These randomly generated passwords allow you to authenticate on apps not "
-"supporting two-factor authentication.</p>"
-msgstr "<p>Queste password generate casualmente ti consentono di autenticarti con app che non supportano l'autenticazione a due fattori.</p>"
-
-#: src/Module/Settings/TwoFactor/Index.php:128
-msgid "Current password:"
-msgstr "Password attuale:"
-
-#: src/Module/Settings/TwoFactor/Index.php:128
-msgid ""
-"You need to provide your current password to change two-factor "
-"authentication settings."
-msgstr "Devi inserire la tua password attuale per cambiare le impostazioni di autenticazione a due fattori."
-
-#: src/Module/Settings/TwoFactor/Index.php:129
-msgid "Enable two-factor authentication"
-msgstr "Abilita autenticazione a due fattori"
-
-#: src/Module/Settings/TwoFactor/Index.php:130
-msgid "Disable two-factor authentication"
-msgstr "Disabilita autenticazione a due fattori"
-
-#: src/Module/Settings/TwoFactor/Index.php:131
-msgid "Show recovery codes"
-msgstr "Mostra codici di recupero"
-
-#: src/Module/Settings/TwoFactor/Index.php:132
-msgid "Manage app-specific passwords"
-msgstr "Gestisci password specifiche per app"
-
-#: src/Module/Settings/TwoFactor/Index.php:133
-msgid "Finish app configuration"
-msgstr "Completa configurazione dell'app"
-
-#: src/Module/Settings/TwoFactor/Verify.php:56
-#: src/Module/Settings/TwoFactor/Recovery.php:50
-#: src/Module/Settings/TwoFactor/AppSpecific.php:52
-msgid "Please enter your password to access this page."
-msgstr "Per favore inserisci la tua password per accedere a questa pagina."
-
-#: src/Module/Settings/TwoFactor/Verify.php:78
-msgid "Two-factor authentication successfully activated."
-msgstr "Autenticazione a due fattori abilitata con successo."
-
-#: src/Module/Settings/TwoFactor/Verify.php:111
-#, php-format
-msgid ""
-"<p>Or you can submit the authentication settings manually:</p>\n"
-"<dl>\n"
-"\t<dt>Issuer</dt>\n"
-"\t<dd>%s</dd>\n"
-"\t<dt>Account Name</dt>\n"
-"\t<dd>%s</dd>\n"
-"\t<dt>Secret Key</dt>\n"
-"\t<dd>%s</dd>\n"
-"\t<dt>Type</dt>\n"
-"\t<dd>Time-based</dd>\n"
-"\t<dt>Number of digits</dt>\n"
-"\t<dd>6</dd>\n"
-"\t<dt>Hashing algorithm</dt>\n"
-"\t<dd>SHA-1</dd>\n"
-"</dl>"
-msgstr "<p>Oppure puoi inserire le impostazioni di autenticazione manualmente:</p>\n<dl>\n\t<dt>Soggetto</dt>\n\t<dd>%s</dd>\n\t<dt>Nome Account</dt>\n\t<dd>%s</dd>\n\t<dt>Chiave Segreta</dt>\n\t<dd>%s</dd>\n\t<dt>Tipo</dt>\n\t<dd>Basato sul tempo</dd>\n\t<dt>Numero di cifre</dt>\n\t<dd>6</dd>\n\t<dt>Algoritmo di crittografia</dt>\n\t<dd>SHA-1</dd>\n</dl>"
-
-#: src/Module/Settings/TwoFactor/Verify.php:131
-msgid "Two-factor code verification"
-msgstr "Verifica codice a due fattori"
-
-#: src/Module/Settings/TwoFactor/Verify.php:133
-msgid ""
-"<p>Please scan this QR Code with your authenticator app and submit the "
-"provided code.</p>"
-msgstr "<p>Per favore scansione questo Codice QR con la tua app di autenticazione e invia il codice fornito.</p>"
-
-#: src/Module/Settings/TwoFactor/Verify.php:135
-#, php-format
-msgid ""
-"<p>Or you can open the following URL in your mobile device:</p><p><a "
-"href=\"%s\">%s</a></p>"
-msgstr "<p>O puoi aprire il seguente indiririzzo sul tuo dispositivo mobile:</p><p><a href=\"%s\">%s</a></p>"
-
-#: src/Module/Settings/TwoFactor/Verify.php:142
-msgid "Verify code and enable two-factor authentication"
-msgstr "Verifica codice e abilita l'autenticazione a due fattori"
-
-#: src/Module/Settings/TwoFactor/Recovery.php:66
-msgid "New recovery codes successfully generated."
-msgstr "Nuovi codici di recupero generati con successo."
-
-#: src/Module/Settings/TwoFactor/Recovery.php:92
-msgid "Two-factor recovery codes"
-msgstr "Codici di recupero a due fattori"
-
-#: src/Module/Settings/TwoFactor/Recovery.php:94
-msgid ""
-"<p>Recovery codes can be used to access your account in the event you lose "
-"access to your device and cannot receive two-factor authentication "
-"codes.</p><p><strong>Put these in a safe spot!</strong> If you lose your "
-"device and don’t have the recovery codes you will lose access to your "
-"account.</p>"
-msgstr "<p>I codici di recupero possono essere utilizzati per accedere al tuo account nel caso tu perda l'accesso al tuo dispositivo e non possa ricevere i codici di autenticazione a due fattori.</p><p><strong>Salvali in un posto sicuro!</strong> Se dovessi perdere il tuo dispositivo e non hai i codici di recupero perderai l'accesso al tuo account.</p>"
-
-#: src/Module/Settings/TwoFactor/Recovery.php:96
-msgid ""
-"When you generate new recovery codes, you must copy the new codes. Your old "
-"codes won’t work anymore."
-msgstr "Quando generi nuovi codici di recupero, dovrai copiare i nuovi codici. I codici precedenti non funzioneranno più."
-
-#: src/Module/Settings/TwoFactor/Recovery.php:97
-msgid "Generate new recovery codes"
-msgstr "Genera nuovi codici di recupero"
-
-#: src/Module/Settings/TwoFactor/Recovery.php:99
-msgid "Next: Verification"
-msgstr "Successivo: Verifica"
-
-#: src/Module/Settings/TwoFactor/AppSpecific.php:70
-msgid "App-specific password generation failed: The description is empty."
-msgstr "Generazione della password specifica per l'app non riuscita: La descrizione è vuota."
-
-#: src/Module/Settings/TwoFactor/AppSpecific.php:73
-msgid ""
-"App-specific password generation failed: This description already exists."
-msgstr "Generazione della password specifica per l'app non riuscita: La descrizione esiste già."
-
-#: src/Module/Settings/TwoFactor/AppSpecific.php:77
-msgid "New app-specific password generated."
-msgstr "Nuova password specifica per app generata."
-
-#: src/Module/Settings/TwoFactor/AppSpecific.php:83
-msgid "App-specific passwords successfully revoked."
-msgstr "Password specifiche per le app revocate con successo."
-
-#: src/Module/Settings/TwoFactor/AppSpecific.php:93
-msgid "App-specific password successfully revoked."
-msgstr "Password specifica per l'app revocata con successo."
-
-#: src/Module/Settings/TwoFactor/AppSpecific.php:114
-msgid "Two-factor app-specific passwords"
-msgstr "Password specifiche per app a due fattori"
-
-#: src/Module/Settings/TwoFactor/AppSpecific.php:116
-msgid ""
-"<p>App-specific passwords are randomly generated passwords used instead your"
-" regular password to authenticate your account on third-party applications "
-"that don't support two-factor authentication.</p>"
-msgstr "<p>Password specifiche per le app sono generate casualmente e vengono usate al posto della tua password dell'account per autenticarti con applicazioni di terze parti che non supportano l'autenticazione a due fattori.</p>"
-
-#: src/Module/Settings/TwoFactor/AppSpecific.php:117
-msgid ""
-"Make sure to copy your new app-specific password now. You won’t be able to "
-"see it again!"
-msgstr "Assicurati di copiare la tua nuova password specifica per l'app ora. Non sarai in grado di vederla un'altra volta!"
-
-#: src/Module/Settings/TwoFactor/AppSpecific.php:120
-msgid "Description"
-msgstr "Descrizione"
-
-#: src/Module/Settings/TwoFactor/AppSpecific.php:121
-msgid "Last Used"
-msgstr "Ultimo Utilizzo"
-
-#: src/Module/Settings/TwoFactor/AppSpecific.php:122
-msgid "Revoke"
-msgstr "Revoca"
-
-#: src/Module/Settings/TwoFactor/AppSpecific.php:123
-msgid "Revoke All"
-msgstr "Revoca Tutti"
-
-#: src/Module/Settings/TwoFactor/AppSpecific.php:126
-msgid ""
-"When you generate a new app-specific password, you must use it right away, "
-"it will be shown to you once after you generate it."
-msgstr "Quando generi una nuova password specifica per l'app, devi utilizzarla immediatamente, ti sarà mostrata una volta generata."
-
-#: src/Module/Settings/TwoFactor/AppSpecific.php:127
-msgid "Generate new app-specific password"
-msgstr "Genera nuova password specifica per app"
-
-#: src/Module/Settings/TwoFactor/AppSpecific.php:128
-msgid "Friendiqa on my Fairphone 2..."
-msgstr "Friendiqa sul mio Fairphone 2..."
-
-#: src/Module/Settings/TwoFactor/AppSpecific.php:129
-msgid "Generate"
-msgstr "Genera"
-
-#: src/Module/Settings/Display.php:103
-msgid "The theme you chose isn't available."
-msgstr "Il tema che hai scelto non è disponibile."
-
-#: src/Module/Settings/Display.php:140
-#, php-format
-msgid "%s - (Unsupported)"
-msgstr "%s - (Non supportato)"
-
-#: src/Module/Settings/Display.php:184
-msgid "Display Settings"
-msgstr "Impostazioni Grafiche"
-
-#: src/Module/Settings/Display.php:186
-msgid "General Theme Settings"
-msgstr "Opzioni Generali Tema"
-
-#: src/Module/Settings/Display.php:187
-msgid "Custom Theme Settings"
-msgstr "Opzioni Personalizzate Tema"
-
-#: src/Module/Settings/Display.php:188
-msgid "Content Settings"
-msgstr "Opzioni Contenuto"
-
-#: src/Module/Settings/Display.php:190
-msgid "Calendar"
-msgstr "Calendario"
-
-#: src/Module/Settings/Display.php:196
-msgid "Display Theme:"
-msgstr "Tema:"
-
-#: src/Module/Settings/Display.php:197
-msgid "Mobile Theme:"
-msgstr "Tema mobile:"
-
-#: src/Module/Settings/Display.php:200
-msgid "Number of items to display per page:"
-msgstr "Numero di elementi da mostrare per pagina:"
-
-#: src/Module/Settings/Display.php:200 src/Module/Settings/Display.php:201
-msgid "Maximum of 100 items"
-msgstr "Massimo 100 voci"
-
-#: src/Module/Settings/Display.php:201
-msgid "Number of items to display per page when viewed from mobile device:"
-msgstr "Numero di voci da visualizzare per pagina quando si utilizza un dispositivo mobile:"
-
-#: src/Module/Settings/Display.php:202
-msgid "Update browser every xx seconds"
-msgstr "Aggiorna il browser ogni x secondi"
-
-#: src/Module/Settings/Display.php:202
-msgid "Minimum of 10 seconds. Enter -1 to disable it."
-msgstr "Minimo 10 secondi. Inserisci -1 per disabilitarlo"
-
-#: src/Module/Settings/Display.php:203
-msgid "Automatic updates only at the top of the post stream pages"
-msgstr "Aggiornamenti automatici solo in cima alle pagine dei flussi"
-
-#: src/Module/Settings/Display.php:203
-msgid ""
-"Auto update may add new posts at the top of the post stream pages, which can"
-" affect the scroll position and perturb normal reading if it happens "
-"anywhere else the top of the page."
-msgstr "L'aggiornamento automatico potrebbe aggiungere nuovi messaggi in alto alle pagine dei flussi, e può influenzare la posizione del contenuto e quindi disturbare la lettura se avviene da qualsiasi parte che non sia in cima alla pagina."
-
-#: src/Module/Settings/Display.php:204
-msgid "Don't show emoticons"
-msgstr "Non mostrare le emoticons"
-
-#: src/Module/Settings/Display.php:204
-msgid ""
-"Normally emoticons are replaced with matching symbols. This setting disables"
-" this behaviour."
-msgstr "Normalmente le emoticons sono sostituite con i simboli corrispondenti. Questa impostazione disabilita questo comportamento."
-
-#: src/Module/Settings/Display.php:205
-msgid "Infinite scroll"
-msgstr "Scroll infinito"
-
-#: src/Module/Settings/Display.php:205
-msgid "Automatic fetch new items when reaching the page end."
-msgstr "Recupero automatico di nuovi oggetti quando viene raggiunta la fine della pagina."
-
-#: src/Module/Settings/Display.php:206
-msgid "Disable Smart Threading"
-msgstr "Disabilita Smart Threading"
-
-#: src/Module/Settings/Display.php:206
-msgid "Disable the automatic suppression of extraneous thread indentation."
-msgstr "Disabilita la soppressione automatica delle indentazioni estranee del thread."
-
-#: src/Module/Settings/Display.php:207
-msgid "Hide the Dislike feature"
-msgstr "Nascondi la caratteristica Non mi piace"
-
-#: src/Module/Settings/Display.php:207
-msgid "Hides the Dislike button and dislike reactions on posts and comments."
-msgstr "Nascondi il pulsante Non mi piace e le sue reazioni dai messaggi e commenti."
-
-#: src/Module/Settings/Display.php:208
-msgid "Display the resharer"
-msgstr "Mostra chi ha condiviso"
-
-#: src/Module/Settings/Display.php:208
-msgid "Display the first resharer as icon and text on a reshared item."
-msgstr "Mostra chi ha condiviso per primo come icona e testo su un oggetto ricondiviso."
-
-#: src/Module/Settings/Display.php:210
-msgid "Beginning of week:"
-msgstr "Inizio della settimana:"
-
-#: src/Module/Settings/UserExport.php:57
-msgid "Export account"
-msgstr "Esporta account"
-
-#: src/Module/Settings/UserExport.php:57
-msgid ""
-"Export your account info and contacts. Use this to make a backup of your "
-"account and/or to move it to another server."
-msgstr "Esporta le informazioni del tuo account e dei contatti. Usa questa funzione per fare un backup del tuo account o per spostarlo in un altro server."
-
-#: src/Module/Settings/UserExport.php:58
-msgid "Export all"
-msgstr "Esporta tutto"
-
-#: src/Module/Settings/UserExport.php:58
-msgid ""
-"Export your account info, contacts and all your items as json. Could be a "
-"very big file, and could take a lot of time. Use this to make a full backup "
-"of your account (photos are not exported)"
-msgstr "Esporta le informazioni del tuo account, i tuoi contatti e tutti i tuoi elementi in json. Può diventare un file veramente molto grosso e metterci un sacco di tempo. Usa questa funzione per fare un backup completo del tuo account (le foto non sono esportate)"
-
-#: src/Module/Settings/UserExport.php:59
-msgid "Export Contacts to CSV"
-msgstr "Esporta Contatti come CSV"
-
-#: src/Module/Settings/UserExport.php:59
-msgid ""
-"Export the list of the accounts you are following as CSV file. Compatible to"
-" e.g. Mastodon."
-msgstr "Esporta la lista degli account che segui come file CSV. Compatibile per esempio con Mastodon."
-
-#: src/Module/Maintenance.php:46
-msgid "System down for maintenance"
-msgstr "Sistema in manutenzione"
-
-#: src/Protocol/OStatus.php:1777
-#, php-format
-msgid "%s is now following %s."
-msgstr "%s sta seguendo %s"
-
-#: src/Protocol/OStatus.php:1778
-msgid "following"
-msgstr "segue"
-
-#: src/Protocol/OStatus.php:1781
-#, php-format
-msgid "%s stopped following %s."
-msgstr "%s ha smesso di seguire %s"
-
-#: src/Protocol/OStatus.php:1782
-msgid "stopped following"
-msgstr "tolto dai seguiti"
-
-#: src/Protocol/Diaspora.php:3523
-msgid "Attachments:"
-msgstr "Allegati:"
-
-#: src/Util/EMailer/NotifyMailBuilder.php:78
-#: src/Util/EMailer/SystemMailBuilder.php:54
-#, php-format
-msgid "%1$s, %2$s Administrator"
-msgstr "%1$s,  amministratore di %2$s"
-
-#: src/Util/EMailer/NotifyMailBuilder.php:80
-#: src/Util/EMailer/SystemMailBuilder.php:56
-#, php-format
-msgid "%s Administrator"
-msgstr "Amministratore %s"
-
-#: src/Util/EMailer/NotifyMailBuilder.php:193
-#: src/Util/EMailer/NotifyMailBuilder.php:217
-#: src/Util/EMailer/SystemMailBuilder.php:101
-#: src/Util/EMailer/SystemMailBuilder.php:118
-msgid "thanks"
-msgstr "grazie"
-
-#: src/Util/EMailer/MailBuilder.php:212
-msgid "Friendica Notification"
-msgstr "Notifica Friendica"
-
-#: src/Util/Temporal.php:167
-msgid "YYYY-MM-DD or MM-DD"
-msgstr "AAAA-MM-GG o MM-GG"
-
-#: src/Util/Temporal.php:314
-msgid "never"
-msgstr "mai"
-
-#: src/Util/Temporal.php:321
-msgid "less than a second ago"
-msgstr "meno di un secondo fa"
-
-#: src/Util/Temporal.php:329
-msgid "year"
-msgstr "anno"
-
-#: src/Util/Temporal.php:329
-msgid "years"
-msgstr "anni"
-
-#: src/Util/Temporal.php:330
-msgid "months"
-msgstr "mesi"
-
-#: src/Util/Temporal.php:331
-msgid "weeks"
-msgstr "settimane"
-
-#: src/Util/Temporal.php:332
-msgid "days"
-msgstr "giorni"
-
-#: src/Util/Temporal.php:333
-msgid "hour"
-msgstr "ora"
-
-#: src/Util/Temporal.php:333
-msgid "hours"
-msgstr "ore"
-
-#: src/Util/Temporal.php:334
-msgid "minute"
-msgstr "minuto"
-
-#: src/Util/Temporal.php:334
-msgid "minutes"
-msgstr "minuti"
-
-#: src/Util/Temporal.php:335
-msgid "second"
-msgstr "secondo"
-
-#: src/Util/Temporal.php:335
-msgid "seconds"
-msgstr "secondi"
-
-#: src/Util/Temporal.php:345
-#, php-format
-msgid "in %1$d %2$s"
-msgstr "in %1$d%2$s"
-
-#: src/Util/Temporal.php:348
-#, php-format
-msgid "%1$d %2$s ago"
-msgstr "%1$d %2$s fa"
-
-#: src/Model/Storage/Database.php:74
-#, php-format
-msgid "Database storage failed to update %s"
-msgstr "Lo storage Database ha fallito l'aggiornamento %s"
-
-#: src/Model/Storage/Database.php:82
-msgid "Database storage failed to insert data"
-msgstr "Lo storage Database ha fallito l'inserimento dei dati"
-
-#: src/Model/Storage/Filesystem.php:100
-#, php-format
-msgid "Filesystem storage failed to create \"%s\". Check you write permissions."
-msgstr "Lo storage Filesystem ha fallito la creazione di \"%s\". Controlla i permessi di scrittura."
-
-#: src/Model/Storage/Filesystem.php:148
->>>>>>> 6804cda5
-#, php-format
-msgid "You may visit them online at %s"
-msgstr "Puoi visitarli online su %s"
-
-#: src/Object/EMail/ItemCCEMail.php:42
-msgid ""
-<<<<<<< HEAD
-"Please contact the sender by replying to this post if you do not wish to "
-"receive these messages."
-msgstr "Contatta il mittente rispondendo a questo post se non vuoi ricevere questi messaggi."
-
-#: src/Object/EMail/ItemCCEMail.php:46
-#, php-format
-msgid "%s posted an update."
-msgstr "%s ha inviato un aggiornamento."
-
-#: src/Object/Post.php:147
-msgid "This entry was edited"
-msgstr "Questa voce è stata modificata"
-
-#: src/Object/Post.php:174
-msgid "Private Message"
-msgstr "Messaggio privato"
-
-#: src/Object/Post.php:213
-msgid "pinned item"
-msgstr "oggetto fissato"
-
-#: src/Object/Post.php:218
-msgid "Delete locally"
-msgstr "Elimina localmente"
-
-#: src/Object/Post.php:221
-msgid "Delete globally"
-msgstr "Rimuovi globalmente"
-
-#: src/Object/Post.php:221
-msgid "Remove locally"
-msgstr "Rimuovi localmente"
-
-#: src/Object/Post.php:235
-msgid "save to folder"
-msgstr "salva nella cartella"
-
-#: src/Object/Post.php:270
-msgid "I will attend"
-msgstr "Parteciperò"
-
-#: src/Object/Post.php:270
-msgid "I will not attend"
-msgstr "Non parteciperò"
-
-#: src/Object/Post.php:270
-msgid "I might attend"
-msgstr "Forse parteciperò"
-
-#: src/Object/Post.php:300
-msgid "ignore thread"
-msgstr "ignora la discussione"
-
-#: src/Object/Post.php:301
-msgid "unignore thread"
-msgstr "non ignorare la discussione"
-
-#: src/Object/Post.php:302
-msgid "toggle ignore status"
-msgstr "inverti stato \"Ignora\""
-
-#: src/Object/Post.php:314
-msgid "pin"
-msgstr "fissa in alto"
-
-#: src/Object/Post.php:315
-msgid "unpin"
-msgstr "non fissare più"
-
-#: src/Object/Post.php:316
-msgid "toggle pin status"
-msgstr "inverti stato fissato"
-
-#: src/Object/Post.php:319
-msgid "pinned"
-msgstr "fissato in alto"
-
-#: src/Object/Post.php:326
-msgid "add star"
-msgstr "aggiungi a speciali"
-
-#: src/Object/Post.php:327
-msgid "remove star"
-msgstr "rimuovi da speciali"
-
-#: src/Object/Post.php:328
-msgid "toggle star status"
-msgstr "Inverti stato preferito"
-
-#: src/Object/Post.php:331
-msgid "starred"
-msgstr "preferito"
-
-#: src/Object/Post.php:335
-msgid "add tag"
-msgstr "aggiungi tag"
-
-#: src/Object/Post.php:345
-msgid "like"
-msgstr "mi piace"
-
-#: src/Object/Post.php:346
-msgid "dislike"
-msgstr "non mi piace"
-
-#: src/Object/Post.php:348
-msgid "Share this"
-msgstr "Condividi questo"
-
-#: src/Object/Post.php:348
-msgid "share"
-msgstr "condividi"
-
-#: src/Object/Post.php:400
-#, php-format
-msgid "%s (Received %s)"
-msgstr "%s (Ricevuto %s)"
-
-#: src/Object/Post.php:405
-msgid "Comment this item on your system"
-msgstr "Commenta questo oggetto sul tuo sistema"
-
-#: src/Object/Post.php:405
-msgid "remote comment"
-msgstr "commento remoto"
-
-#: src/Object/Post.php:417
-msgid "Pushed"
-msgstr "Inviato"
-
-#: src/Object/Post.php:417
-msgid "Pulled"
-msgstr "Recuperato"
-
-#: src/Object/Post.php:444
-msgid "to"
-msgstr "a"
-
-#: src/Object/Post.php:445
-msgid "via"
-msgstr "via"
-
-#: src/Object/Post.php:446
-msgid "Wall-to-Wall"
-msgstr "Da bacheca a bacheca"
-
-#: src/Object/Post.php:447
-msgid "via Wall-To-Wall:"
-msgstr "da bacheca a bacheca"
-
-#: src/Object/Post.php:483
-#, php-format
-msgid "Reply to %s"
-msgstr "Rispondi a %s"
-
-#: src/Object/Post.php:486
-msgid "More"
-msgstr "Mostra altro"
-
-#: src/Object/Post.php:503
-msgid "Notifier task is pending"
-msgstr "L'attività di notifica è in attesa"
-
-#: src/Object/Post.php:504
-msgid "Delivery to remote servers is pending"
-msgstr "La consegna ai server remoti è in attesa"
-
-#: src/Object/Post.php:505
-msgid "Delivery to remote servers is underway"
-msgstr "La consegna ai server remoti è in corso"
-
-#: src/Object/Post.php:506
-msgid "Delivery to remote servers is mostly done"
-msgstr "La consegna ai server remoti è quasi completata"
-
-#: src/Object/Post.php:507
-msgid "Delivery to remote servers is done"
-msgstr "La consegna ai server remoti è completata"
-
-#: src/Object/Post.php:527
-#, php-format
-msgid "%d comment"
-msgid_plural "%d comments"
-msgstr[0] "%d commento"
-msgstr[1] "%d commenti"
-
-#: src/Object/Post.php:528
-msgid "Show more"
-msgstr "Mostra di più"
-
-#: src/Object/Post.php:529
-msgid "Show fewer"
-msgstr "Mostra di meno"
-
-#: src/Protocol/Diaspora.php:3516
-msgid "Attachments:"
-msgstr "Allegati:"
-
-#: src/Protocol/OStatus.php:1777
-#, php-format
-msgid "%s is now following %s."
-msgstr "%s sta seguendo %s"
-
-#: src/Protocol/OStatus.php:1778
-msgid "following"
-msgstr "segue"
-
-#: src/Protocol/OStatus.php:1781
-#, php-format
-msgid "%s stopped following %s."
-msgstr "%s ha smesso di seguire %s"
-
-#: src/Protocol/OStatus.php:1782
-msgid "stopped following"
-msgstr "tolto dai seguiti"
-
-#: src/Render/FriendicaSmartyEngine.php:52
-msgid "The folder view/smarty3/ must be writable by webserver."
-msgstr "La cartella view/smarty3/ deve essere scrivibile dal webserver."
-
-#: src/Repository/ProfileField.php:275
-msgid "Hometown:"
-msgstr "Paese natale:"
-
-#: src/Repository/ProfileField.php:276
-msgid "Marital Status:"
-msgstr "Stato Coniugale:"
-
-#: src/Repository/ProfileField.php:277
-msgid "With:"
-msgstr "Con:"
-
-#: src/Repository/ProfileField.php:278
-msgid "Since:"
-msgstr "Dal:"
-
-#: src/Repository/ProfileField.php:279
-msgid "Sexual Preference:"
-msgstr "Preferenze sessuali:"
-
-#: src/Repository/ProfileField.php:280
-msgid "Political Views:"
-msgstr "Orientamento politico:"
-
-#: src/Repository/ProfileField.php:281
-msgid "Religious Views:"
-msgstr "Orientamento religioso:"
-
-#: src/Repository/ProfileField.php:282
-msgid "Likes:"
-msgstr "Mi piace:"
-
-#: src/Repository/ProfileField.php:283
-msgid "Dislikes:"
-msgstr "Non mi piace:"
-
-#: src/Repository/ProfileField.php:284
-msgid "Title/Description:"
-msgstr "Breve descrizione (es. titolo, posizione, altro):"
-
-#: src/Repository/ProfileField.php:286
-msgid "Musical interests"
-msgstr "Interessi musicali"
-
-#: src/Repository/ProfileField.php:287
-msgid "Books, literature"
-msgstr "Libri, letteratura"
-
-#: src/Repository/ProfileField.php:288
-msgid "Television"
-msgstr "Televisione"
-
-#: src/Repository/ProfileField.php:289
-msgid "Film/dance/culture/entertainment"
-msgstr "Film/danza/cultura/intrattenimento"
-
-#: src/Repository/ProfileField.php:290
-msgid "Hobbies/Interests"
-msgstr "Hobby/interessi"
-
-#: src/Repository/ProfileField.php:291
-msgid "Love/romance"
-msgstr "Amore"
-
-#: src/Repository/ProfileField.php:292
-msgid "Work/employment"
-msgstr "Lavoro/impiego"
-
-#: src/Repository/ProfileField.php:293
-msgid "School/education"
-msgstr "Scuola/educazione"
-
-#: src/Repository/ProfileField.php:294
-msgid "Contact information and Social Networks"
-msgstr "Informazioni su contatti e social network"
-
-#: src/Util/EMailer/MailBuilder.php:212
-msgid "Friendica Notification"
-msgstr "Notifica Friendica"
-
-#: src/Util/EMailer/NotifyMailBuilder.php:78
-#: src/Util/EMailer/SystemMailBuilder.php:54
-#, php-format
-msgid "%1$s, %2$s Administrator"
-msgstr "%1$s,  amministratore di %2$s"
-
-#: src/Util/EMailer/NotifyMailBuilder.php:80
-#: src/Util/EMailer/SystemMailBuilder.php:56
-#, php-format
-msgid "%s Administrator"
-msgstr "Amministratore %s"
-
-#: src/Util/EMailer/NotifyMailBuilder.php:193
-#: src/Util/EMailer/NotifyMailBuilder.php:217
-#: src/Util/EMailer/SystemMailBuilder.php:101
-#: src/Util/EMailer/SystemMailBuilder.php:118
-msgid "thanks"
-msgstr ""
-
-#: src/Util/Temporal.php:167
-msgid "YYYY-MM-DD or MM-DD"
-msgstr "AAAA-MM-GG o MM-GG"
-
-#: src/Util/Temporal.php:314
-msgid "never"
-msgstr "mai"
-
-#: src/Util/Temporal.php:321
-msgid "less than a second ago"
-msgstr "meno di un secondo fa"
-
-#: src/Util/Temporal.php:329
-msgid "year"
-msgstr "anno"
-
-#: src/Util/Temporal.php:329
-msgid "years"
-msgstr "anni"
-
-#: src/Util/Temporal.php:330
-msgid "months"
-msgstr "mesi"
-
-#: src/Util/Temporal.php:331
-msgid "weeks"
-msgstr "settimane"
-
-#: src/Util/Temporal.php:332
-msgid "days"
-msgstr "giorni"
-
-#: src/Util/Temporal.php:333
-msgid "hour"
-msgstr "ora"
-
-#: src/Util/Temporal.php:333
-msgid "hours"
-msgstr "ore"
-
-#: src/Util/Temporal.php:334
-msgid "minute"
-msgstr "minuto"
-
-#: src/Util/Temporal.php:334
-msgid "minutes"
-msgstr "minuti"
-
-#: src/Util/Temporal.php:335
-msgid "second"
-msgstr "secondo"
-
-#: src/Util/Temporal.php:335
-msgid "seconds"
-msgstr "secondi"
-
-#: src/Util/Temporal.php:345
-#, php-format
-msgid "in %1$d %2$s"
-msgstr "in %1$d%2$s"
-
-#: src/Util/Temporal.php:348
-#, php-format
-msgid "%1$d %2$s ago"
-msgstr "%1$d %2$s fa"
-
-#: src/Worker/Delivery.php:556
-msgid "(no subject)"
-msgstr "(nessun oggetto)"
-
-#: update.php:196
-#, php-format
-msgid "%s: Updating author-id and owner-id in item and thread table. "
-msgstr "%s: Aggiornamento author-id e owner-id nelle tabelle item e thread"
-
-#: update.php:251
-#, php-format
-msgid "%s: Updating post-type."
-msgstr "%s: Aggiorno tipo messaggio."
-
-#: view/theme/duepuntozero/config.php:52
-msgid "default"
-msgstr "default"
-
-#: view/theme/duepuntozero/config.php:53
-msgid "greenzero"
-msgstr "greenzero"
-
-#: view/theme/duepuntozero/config.php:54
-msgid "purplezero"
-msgstr "purplezero"
-
-#: view/theme/duepuntozero/config.php:55
-msgid "easterbunny"
-msgstr "easterbunny"
-
-#: view/theme/duepuntozero/config.php:56
-msgid "darkzero"
-msgstr "darkzero"
-
-#: view/theme/duepuntozero/config.php:57
-msgid "comix"
-msgstr "comix"
-
-#: view/theme/duepuntozero/config.php:58
-msgid "slackr"
-msgstr "slackr"
-
-#: view/theme/duepuntozero/config.php:71
-msgid "Variations"
-msgstr "Varianti"
-
-#: view/theme/frio/config.php:142
-msgid "Light (Accented)"
-msgstr "Chiaro (Con accenti)"
-
-#: view/theme/frio/config.php:143
-msgid "Dark (Accented)"
-msgstr "Scuro (Con accenti)"
-
-#: view/theme/frio/config.php:144
-msgid "Black (Accented)"
-msgstr "Nero (Con accenti)"
-
-#: view/theme/frio/config.php:156
-msgid "Note"
-msgstr "Note"
-
-#: view/theme/frio/config.php:156
-msgid "Check image permissions if all users are allowed to see the image"
-msgstr "Controlla i permessi dell'immagine che tutti gli utenti possano vederla"
-
-#: view/theme/frio/config.php:162
-msgid "Custom"
-msgstr "Personalizzato"
-
-#: view/theme/frio/config.php:163
-msgid "Legacy"
-msgstr "Precedente"
-
-#: view/theme/frio/config.php:164
-msgid "Accented"
-msgstr "Con accenti"
-
-#: view/theme/frio/config.php:165
-msgid "Select color scheme"
-msgstr "Seleziona lo schema colori"
-
-#: view/theme/frio/config.php:166
-msgid "Select scheme accent"
-msgstr "Seleziona accento schema"
-
-#: view/theme/frio/config.php:166
-msgid "Blue"
-msgstr "Blu"
-
-#: view/theme/frio/config.php:166
-msgid "Red"
-msgstr "Rosso"
-
-#: view/theme/frio/config.php:166
-msgid "Purple"
-msgstr "Viola"
-
-#: view/theme/frio/config.php:166
-msgid "Green"
-msgstr "Verde"
-
-#: view/theme/frio/config.php:166
-msgid "Pink"
-msgstr "Rosa"
-
-#: view/theme/frio/config.php:167
-msgid "Copy or paste schemestring"
-msgstr "Copia o incolla stringa di schema"
-
-#: view/theme/frio/config.php:167
-msgid ""
-"You can copy this string to share your theme with others. Pasting here "
-"applies the schemestring"
-msgstr "Puoi copiare questa stringa per condividere il tuo tema con altri. Incollarla qui applica la stringa di schema"
-
-#: view/theme/frio/config.php:168
-msgid "Navigation bar background color"
-msgstr "Colore di sfondo barra di navigazione"
-
-#: view/theme/frio/config.php:169
-msgid "Navigation bar icon color "
-msgstr "Colore icona barra di navigazione"
-
-#: view/theme/frio/config.php:170
-msgid "Link color"
-msgstr "Colore link"
-
-#: view/theme/frio/config.php:171
-msgid "Set the background color"
-msgstr "Imposta il colore di sfondo"
-
-#: view/theme/frio/config.php:172
-msgid "Content background opacity"
-msgstr "Trasparenza sfondo contenuto"
-
-#: view/theme/frio/config.php:173
-msgid "Set the background image"
-msgstr "Imposta l'immagine di sfondo"
-
-#: view/theme/frio/config.php:174
-msgid "Background image style"
-msgstr "Stile immagine di sfondo"
-
-#: view/theme/frio/config.php:179
-msgid "Login page background image"
-msgstr "Immagine di sfondo della pagina di login"
-
-#: view/theme/frio/config.php:183
-msgid "Login page background color"
-msgstr "Colore di sfondo della pagina di login"
-
-#: view/theme/frio/config.php:183
-msgid "Leave background image and color empty for theme defaults"
-msgstr "Lascia l'immagine e il colore di sfondo vuoti per usare le impostazioni predefinite del tema"
-
-#: view/theme/frio/php/default.php:81 view/theme/frio/php/standard.php:38
-msgid "Skip to main content"
-msgstr "Salta e vai al contenuto principale"
-
-#: view/theme/frio/php/Image.php:40
-msgid "Top Banner"
-msgstr "Top Banner"
-
-#: view/theme/frio/php/Image.php:40
-msgid ""
-"Resize image to the width of the screen and show background color below on "
-"long pages."
-msgstr "Scala l'immagine alla larghezza dello schermo e mostra un colore di sfondo sulle pagine lunghe."
-
-#: view/theme/frio/php/Image.php:41
-msgid "Full screen"
-msgstr "Pieno schermo"
-
-#: view/theme/frio/php/Image.php:41
-msgid ""
-"Resize image to fill entire screen, clipping either the right or the bottom."
-msgstr "Scala l'immagine a schermo intero, tagliando a destra o sotto."
-
-#: view/theme/frio/php/Image.php:42
-msgid "Single row mosaic"
-msgstr "Mosaico a riga singola"
-
-#: view/theme/frio/php/Image.php:42
-msgid ""
-"Resize image to repeat it on a single row, either vertical or horizontal."
-msgstr "Ridimensiona l'immagine per ripeterla in una singola riga, verticale o orizzontale."
-
-#: view/theme/frio/php/Image.php:43
-msgid "Mosaic"
-msgstr "Mosaico"
-
-#: view/theme/frio/php/Image.php:43
-msgid "Repeat image to fill the screen."
-msgstr "Ripete l'immagine per riempire lo schermo."
-
-#: view/theme/frio/theme.php:207
-msgid "Guest"
-msgstr "Ospite"
-
-#: view/theme/frio/theme.php:210
-msgid "Visitor"
-msgstr "Visitatore"
-
-#: view/theme/quattro/config.php:73
-msgid "Alignment"
-msgstr "Allineamento"
-
-#: view/theme/quattro/config.php:73
-msgid "Left"
-msgstr "Sinistra"
-
-#: view/theme/quattro/config.php:73
-msgid "Center"
-msgstr "Centrato"
-
-#: view/theme/quattro/config.php:74
-msgid "Color scheme"
-msgstr "Schema colori"
-
-#: view/theme/quattro/config.php:75
-msgid "Posts font size"
-msgstr "Dimensione caratteri post"
-
-#: view/theme/quattro/config.php:76
-msgid "Textareas font size"
-msgstr "Dimensione caratteri nelle aree di testo"
-
-#: view/theme/vier/config.php:75
-msgid "Comma separated list of helper forums"
-msgstr "Lista separata da virgola di forum di aiuto"
-
-#: view/theme/vier/config.php:115
-msgid "don't show"
-msgstr "non mostrare"
-
-#: view/theme/vier/config.php:115
-msgid "show"
-msgstr "mostra"
-
-#: view/theme/vier/config.php:121
-msgid "Set style"
-msgstr "Imposta stile"
-
-#: view/theme/vier/config.php:122
-msgid "Community Pages"
-msgstr "Pagine Comunitarie"
-
-#: view/theme/vier/config.php:123 view/theme/vier/theme.php:124
-msgid "Community Profiles"
-msgstr "Profili Comunità"
-
-#: view/theme/vier/config.php:124
-msgid "Help or @NewHere ?"
-msgstr "Serve aiuto? Sei nuovo?"
-
-#: view/theme/vier/config.php:125 view/theme/vier/theme.php:337
-msgid "Connect Services"
-msgstr "Servizi connessi"
-
-#: view/theme/vier/config.php:126
-msgid "Find Friends"
-msgstr "Trova Amici"
-
-#: view/theme/vier/config.php:127 view/theme/vier/theme.php:151
-msgid "Last users"
-msgstr "Ultimi utenti"
-
-#: view/theme/vier/theme.php:252
-msgid "Quick Start"
-msgstr "Quick Start"
-=======
-"Filesystem storage failed to save data to \"%s\". Check your write "
-"permissions"
-msgstr "Lo storage Filesystem ha fallito i salvataggio dei dati in \"%s\". Controlla i permessi di scrittura."
-
-#: src/Model/Storage/Filesystem.php:176
-msgid "Storage base path"
-msgstr "Percorso base per lo storage"
-
-#: src/Model/Storage/Filesystem.php:178
-msgid ""
-"Folder where uploaded files are saved. For maximum security, This should be "
-"a path outside web server folder tree"
-msgstr "Cartella dove i file caricati vengono salvati. Per una maggiore sicurezza, questo dovrebbe essere un percorso separato dall'albero di cartelle servito dal server web."
-
-#: src/Model/Storage/Filesystem.php:191
-msgid "Enter a valid existing folder"
-msgstr "Inserisci una cartella valida ed esistente"
-
-#: src/Model/Item.php:3388
-msgid "activity"
-msgstr "attività"
-
-#: src/Model/Item.php:3393
-msgid "post"
-msgstr "messaggio"
-
-#: src/Model/Item.php:3516
-#, php-format
-msgid "Content warning: %s"
-msgstr "Avviso contenuto: %s"
-
-#: src/Model/Item.php:3593
-msgid "bytes"
-msgstr "bytes"
-
-#: src/Model/Item.php:3638
-msgid "View on separate page"
-msgstr "Vedi in una pagina separata"
-
-#: src/Model/Item.php:3639
-msgid "view on separate page"
-msgstr "vedi in una pagina separata"
-
-#: src/Model/Item.php:3644 src/Model/Item.php:3650
-#: src/Content/Text/BBCode.php:1071
-msgid "link to source"
-msgstr "Collegamento all'originale"
-
-#: src/Model/Mail.php:128 src/Model/Mail.php:263
-msgid "[no subject]"
-msgstr "[nessun oggetto]"
-
-#: src/Model/Contact.php:961 src/Model/Contact.php:974
-msgid "UnFollow"
-msgstr "Smetti di seguire"
-
-#: src/Model/Contact.php:970
-msgid "Drop Contact"
-msgstr "Rimuovi contatto"
-
-#: src/Model/Contact.php:1367
-msgid "Organisation"
-msgstr "Organizzazione"
-
-#: src/Model/Contact.php:1371
-msgid "News"
-msgstr "Notizie"
-
-#: src/Model/Contact.php:1375
-msgid "Forum"
-msgstr "Forum"
-
-#: src/Model/Contact.php:2027
-msgid "Connect URL missing."
-msgstr "URL di connessione mancante."
-
-#: src/Model/Contact.php:2036
-msgid ""
-"The contact could not be added. Please check the relevant network "
-"credentials in your Settings -> Social Networks page."
-msgstr "Il contatto non può essere aggiunto. Controlla le credenziali della rete nella tua pagina Impostazioni -> Reti Sociali"
-
-#: src/Model/Contact.php:2077
-msgid ""
-"This site is not configured to allow communications with other networks."
-msgstr "Questo sito non è configurato per permettere la comunicazione con altri network."
-
-#: src/Model/Contact.php:2078 src/Model/Contact.php:2091
-msgid "No compatible communication protocols or feeds were discovered."
-msgstr "Non sono stati trovati protocolli di comunicazione o feed compatibili."
-
-#: src/Model/Contact.php:2089
-msgid "The profile address specified does not provide adequate information."
-msgstr "L'indirizzo del profilo specificato non fornisce adeguate informazioni."
-
-#: src/Model/Contact.php:2094
-msgid "An author or name was not found."
-msgstr "Non è stato trovato un nome o un autore"
-
-#: src/Model/Contact.php:2097
-msgid "No browser URL could be matched to this address."
-msgstr "Nessun URL può essere associato a questo indirizzo."
-
-#: src/Model/Contact.php:2100
-msgid ""
-"Unable to match @-style Identity Address with a known protocol or email "
-"contact."
-msgstr "Impossibile l'indirizzo identità con un protocollo conosciuto o con un contatto email."
-
-#: src/Model/Contact.php:2101
-msgid "Use mailto: in front of address to force email check."
-msgstr "Usa \"mailto:\" davanti all'indirizzo per forzare un controllo nelle email."
-
-#: src/Model/Contact.php:2107
-msgid ""
-"The profile address specified belongs to a network which has been disabled "
-"on this site."
-msgstr "L'indirizzo del profilo specificato appartiene a un network che è stato disabilitato su questo sito."
-
-#: src/Model/Contact.php:2112
-msgid ""
-"Limited profile. This person will be unable to receive direct/personal "
-"notifications from you."
-msgstr "Profilo limitato. Questa persona non sarà in grado di ricevere notifiche personali da te."
-
-#: src/Model/Contact.php:2171
-msgid "Unable to retrieve contact information."
-msgstr "Impossibile recuperare informazioni sul contatto."
-
-#: src/Model/Event.php:77 src/Model/Event.php:94 src/Model/Event.php:452
-#: src/Model/Event.php:930
-msgid "Starts:"
-msgstr "Inizia:"
-
-#: src/Model/Event.php:80 src/Model/Event.php:100 src/Model/Event.php:453
-#: src/Model/Event.php:934
-msgid "Finishes:"
-msgstr "Finisce:"
-
-#: src/Model/Event.php:402
-msgid "all-day"
-msgstr "tutto il giorno"
-
-#: src/Model/Event.php:428
-msgid "Sept"
-msgstr "Set"
-
-#: src/Model/Event.php:450
-msgid "No events to display"
-msgstr "Nessun evento da mostrare"
-
-#: src/Model/Event.php:578
-msgid "l, F j"
-msgstr "l j F"
-
-#: src/Model/Event.php:609
-msgid "Edit event"
-msgstr "Modifica evento"
-
-#: src/Model/Event.php:610
-msgid "Duplicate event"
-msgstr "Duplica evento"
-
-#: src/Model/Event.php:611
-msgid "Delete event"
-msgstr "Elimina evento"
-
-#: src/Model/Event.php:863
-msgid "D g:i A"
-msgstr "D G:i"
-
-#: src/Model/Event.php:864
-msgid "g:i A"
-msgstr "G:i"
-
-#: src/Model/Event.php:949 src/Model/Event.php:951
-msgid "Show map"
-msgstr "Mostra mappa"
-
-#: src/Model/Event.php:950
-msgid "Hide map"
-msgstr "Nascondi mappa"
-
-#: src/Model/Event.php:1042
-#, php-format
-msgid "%s's birthday"
-msgstr "Compleanno di %s"
-
-#: src/Model/Event.php:1043
-#, php-format
-msgid "Happy Birthday %s"
-msgstr "Buon compleanno %s"
-
-#: src/Model/User.php:141 src/Model/User.php:885
-msgid "SERIOUS ERROR: Generation of security keys failed."
-msgstr "ERRORE GRAVE: La generazione delle chiavi di sicurezza è fallita."
-
-#: src/Model/User.php:503
-msgid "Login failed"
-msgstr "Accesso fallito."
-
-#: src/Model/User.php:535
-msgid "Not enough information to authenticate"
-msgstr "Informazioni insufficienti per l'autenticazione"
-
-#: src/Model/User.php:630
-msgid "Password can't be empty"
-msgstr "La password non può essere vuota"
-
-#: src/Model/User.php:649
-msgid "Empty passwords are not allowed."
-msgstr "Password vuote non sono consentite."
-
-#: src/Model/User.php:653
-msgid ""
-"The new password has been exposed in a public data dump, please choose "
-"another."
-msgstr "La nuova password è stata esposta in un dump di dati pubblici, per favore scegline un'altra."
-
-#: src/Model/User.php:659
-msgid ""
-"The password can't contain accentuated letters, white spaces or colons (:)"
-msgstr "La password non può contenere lettere accentate, spazi o due punti (:)"
-
-#: src/Model/User.php:765
-msgid "Passwords do not match. Password unchanged."
-msgstr "Le password non corrispondono. Password non cambiata."
-
-#: src/Model/User.php:772
-msgid "An invitation is required."
-msgstr "E' richiesto un invito."
-
-#: src/Model/User.php:776
-msgid "Invitation could not be verified."
-msgstr "L'invito non può essere verificato."
-
-#: src/Model/User.php:784
-msgid "Invalid OpenID url"
-msgstr "Url OpenID non valido"
-
-#: src/Model/User.php:803
-msgid "Please enter the required information."
-msgstr "Inserisci le informazioni richieste."
-
-#: src/Model/User.php:817
-#, php-format
-msgid ""
-"system.username_min_length (%s) and system.username_max_length (%s) are "
-"excluding each other, swapping values."
-msgstr "system.username_min_length (%s) and system.username_max_length (%s) are excluding each other, swapping values."
-
-#: src/Model/User.php:824
-#, php-format
-msgid "Username should be at least %s character."
-msgid_plural "Username should be at least %s characters."
-msgstr[0] "Il nome utente dovrebbe essere lungo almeno %s carattere."
-msgstr[1] "Il nome utente dovrebbe essere lungo almeno %s caratteri."
-
-#: src/Model/User.php:828
-#, php-format
-msgid "Username should be at most %s character."
-msgid_plural "Username should be at most %s characters."
-msgstr[0] "Il nome utente dovrebbe essere lungo al massimo %s carattere."
-msgstr[1] "Il nome utente dovrebbe essere lungo al massimo %s caratteri."
-
-#: src/Model/User.php:836
-msgid "That doesn't appear to be your full (First Last) name."
-msgstr "Questo non sembra essere il tuo nome completo (Nome Cognome)."
-
-#: src/Model/User.php:841
-msgid "Your email domain is not among those allowed on this site."
-msgstr "Il dominio della tua email non è tra quelli autorizzati su questo sito."
-
-#: src/Model/User.php:845
-msgid "Not a valid email address."
-msgstr "L'indirizzo email non è valido."
-
-#: src/Model/User.php:848
-msgid "The nickname was blocked from registration by the nodes admin."
-msgstr "Il nome utente non è utilizzabile in registrazione, per impostazione dell'amministratore del nodo."
-
-#: src/Model/User.php:852 src/Model/User.php:860
-msgid "Cannot use that email."
-msgstr "Non puoi usare quell'email."
-
-#: src/Model/User.php:867
-msgid "Your nickname can only contain a-z, 0-9 and _."
-msgstr "Il tuo nome utente può contenere solo a-z, 0-9 e _."
-
-#: src/Model/User.php:875 src/Model/User.php:932
-msgid "Nickname is already registered. Please choose another."
-msgstr "Nome utente già registrato. Scegline un altro."
-
-#: src/Model/User.php:919 src/Model/User.php:923
-msgid "An error occurred during registration. Please try again."
-msgstr "C'è stato un errore durante la registrazione. Prova ancora."
-
-#: src/Model/User.php:946
-msgid "An error occurred creating your default profile. Please try again."
-msgstr "C'è stato un errore nella creazione del tuo profilo. Prova ancora."
-
-#: src/Model/User.php:953
-msgid "An error occurred creating your self contact. Please try again."
-msgstr "C'è stato un errore nella creazione del tuo contatto. Prova ancora."
-
-#: src/Model/User.php:958
-msgid "Friends"
-msgstr "Amici"
-
-#: src/Model/User.php:962
-msgid ""
-"An error occurred creating your default contact group. Please try again."
-msgstr "C'è stato un errore nella creazione del tuo gruppo contatti di default. Prova ancora."
-
-#: src/Model/User.php:1150
-#, php-format
-msgid ""
-"\n"
-"\t\tDear %1$s,\n"
-"\t\t\tthe administrator of %2$s has set up an account for you."
-msgstr "\n\t\tCaro/a %1$s,\n\t\t\tl'amministratore di %2$s ha impostato un account per te."
-
-#: src/Model/User.php:1153
-#, php-format
-msgid ""
-"\n"
-"\t\tThe login details are as follows:\n"
-"\n"
-"\t\tSite Location:\t%1$s\n"
-"\t\tLogin Name:\t\t%2$s\n"
-"\t\tPassword:\t\t%3$s\n"
-"\n"
-"\t\tYou may change your password from your account \"Settings\" page after logging\n"
-"\t\tin.\n"
-"\n"
-"\t\tPlease take a few moments to review the other account settings on that page.\n"
-"\n"
-"\t\tYou may also wish to add some basic information to your default profile\n"
-"\t\t(on the \"Profiles\" page) so that other people can easily find you.\n"
-"\n"
-"\t\tWe recommend setting your full name, adding a profile photo,\n"
-"\t\tadding some profile \"keywords\" (very useful in making new friends) - and\n"
-"\t\tperhaps what country you live in; if you do not wish to be more specific\n"
-"\t\tthan that.\n"
-"\n"
-"\t\tWe fully respect your right to privacy, and none of these items are necessary.\n"
-"\t\tIf you are new and do not know anybody here, they may help\n"
-"\t\tyou to make some new and interesting friends.\n"
-"\n"
-"\t\tIf you ever want to delete your account, you can do so at %1$s/removeme\n"
-"\n"
-"\t\tThank you and welcome to %4$s."
-msgstr "\n\t\tI dettagli di accesso sono i seguenti:\n\n\t\tIndirizzo del Sito:\t%1$s\n\t\tNome Utente:\t\t%2$s\n\t\tPassword:\t\t%3$s\n\n\t\tPuoi cambiare la tua password dalla pagina \"Impostazioni\" del tuo account una volta effettuato l'accesso\n\n\t\tPrenditi qualche momento per rivedere le impostazioni del tuo account in quella pagina.\n\n\t\tPuoi anche aggiungere se vuoi alcune informazioni di base al tuo profilo predefinito\n\t\t(sulla pagina \"Profili\") così altre persone possono trovarti facilmente.\n\n\t\tTi consigliamo di impostare il tuo nome completo, aggiungendo una foto di profilo,\n\t\taggiungendo alcune \"parole chiave\" del profilo (molto utile per farti nuovi amici) - e\n\t\tmagari in quale nazione vivi; se non vuoi essere più specifico\n\t\tdi così.\n\n\t\tRispettiamo totalmente il tuo diritto alla privacy, e nessuno di questi campi è necessario.\n\t\tSe sei nuovo e non conosci nessuno qui, potrebbero aiutarti\n\t\ta farti nuovi e interessanti amici.\n\n\t\tSe volessi eliminare il tuo account, puoi farlo qui: %1$s/removeme\n\n\t\tGrazie e benvenuto/a su %4$s."
-
-#: src/Model/User.php:1186 src/Model/User.php:1293
-#, php-format
-msgid "Registration details for %s"
-msgstr "Dettagli della registrazione di %s"
-
-#: src/Model/User.php:1206
-#, php-format
-msgid ""
-"\n"
-"\t\t\tDear %1$s,\n"
-"\t\t\t\tThank you for registering at %2$s. Your account is pending for approval by the administrator.\n"
-"\n"
-"\t\t\tYour login details are as follows:\n"
-"\n"
-"\t\t\tSite Location:\t%3$s\n"
-"\t\t\tLogin Name:\t\t%4$s\n"
-"\t\t\tPassword:\t\t%5$s\n"
-"\t\t"
-msgstr "\n\t\t\tGentile %1$s,\n\t\t\t\tGrazie di esserti registrato/a su %2$s. Il tuo account è in attesa di approvazione dall'amministratore.\n\n\t\t\tI tuoi dettagli di login sono i seguenti:\n\n\t\t\tIndirizzo del Sito:\t%3$s\n\t\t\tNome Utente:\t\t%4$s\n\t\t\tPassword:\t\t%5$s\n\t\t"
-
-#: src/Model/User.php:1225
-#, php-format
-msgid "Registration at %s"
-msgstr "Registrazione su %s"
-
-#: src/Model/User.php:1249
-#, php-format
-msgid ""
-"\n"
-"\t\t\t\tDear %1$s,\n"
-"\t\t\t\tThank you for registering at %2$s. Your account has been created.\n"
-"\t\t\t"
-msgstr "\n\t\t\t\tCaro/a %1$s,\n\t\t\t\tGrazie per esserti registrato/a su %2$s. Il tuo account è stato creato.\n\t\t\t"
-
-#: src/Model/User.php:1257
-#, php-format
-msgid ""
-"\n"
-"\t\t\tThe login details are as follows:\n"
-"\n"
-"\t\t\tSite Location:\t%3$s\n"
-"\t\t\tLogin Name:\t\t%1$s\n"
-"\t\t\tPassword:\t\t%5$s\n"
-"\n"
-"\t\t\tYou may change your password from your account \"Settings\" page after logging\n"
-"\t\t\tin.\n"
-"\n"
-"\t\t\tPlease take a few moments to review the other account settings on that page.\n"
-"\n"
-"\t\t\tYou may also wish to add some basic information to your default profile\n"
-"\t\t\t(on the \"Profiles\" page) so that other people can easily find you.\n"
-"\n"
-"\t\t\tWe recommend setting your full name, adding a profile photo,\n"
-"\t\t\tadding some profile \"keywords\" (very useful in making new friends) - and\n"
-"\t\t\tperhaps what country you live in; if you do not wish to be more specific\n"
-"\t\t\tthan that.\n"
-"\n"
-"\t\t\tWe fully respect your right to privacy, and none of these items are necessary.\n"
-"\t\t\tIf you are new and do not know anybody here, they may help\n"
-"\t\t\tyou to make some new and interesting friends.\n"
-"\n"
-"\t\t\tIf you ever want to delete your account, you can do so at %3$s/removeme\n"
-"\n"
-"\t\t\tThank you and welcome to %2$s."
-msgstr "\nI dettagli del tuo utente sono:\n    Indirizzo del sito: %3$s\n    Nome utente:%1$s \n    Password:%5$s \n\nPuoi cambiare la tua password dalla pagina delle impostazioni del tuo account dopo esserti autenticato.\n\nPer favore, prenditi qualche momento per esaminare tutte le impostazioni presenti.\n\nPotresti voler aggiungere qualche informazione di base al tuo profilo predefinito (nella pagina \"Profili\"), così che le altre persone possano trovarti più facilmente.\n\nTi raccomandiamo di inserire il tuo nome completo, aggiungere una foto, aggiungere qualche parola chiave del profilo (molto utili per trovare nuovi contatti), e magari in quale nazione vivi, se non vuoi essere più specifico di così.\n\nNoi rispettiamo appieno la tua privacy, e nessuna di queste informazioni è necessaria o obbligatoria.\nSe sei nuovo e non conosci nessuno qui, possono aiutarti a trovare qualche nuovo e interessante contatto.\n\n\t\t\tSe mai vorrai cancellare il tuo account, lo potrai fare su %3$s/removeme\n\nGrazie e benvenuto su %2$s"
-
 #: src/Model/Group.php:92
 msgid ""
 "A deleted group with this name was revived. Existing item permissions "
@@ -20891,5 +10512,4 @@
 
 #: src/BaseModule.php:202
 msgid "Common"
-msgstr "Comune"
->>>>>>> 6804cda5
+msgstr "Comune"