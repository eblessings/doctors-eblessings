--- conflicted
+++ resolved
@@ -1,17 +1,9 @@
 		<div class="comment-$wwedit-wrapper" id="comment-edit-wrapper-$id" style="display: block;">
-<<<<<<< HEAD
-			<form class="comment-edit-form" id="comment-edit-form-$id" action="item" method="post" >
+			<form class="comment-edit-form" id="comment-edit-form-$id" action="item" method="post" onsubmit="post_comment($id); return false;">
 				<input type="hidden" name="type" value="$type" />
 				<input type="hidden" name="profile_uid" value="$profile_uid" />
 				<input type="hidden" name="parent" value="$parent" />
 				<input type="hidden" name="return" value="$return_path" />
-=======
-			<form class="comment-edit-form" id="comment-edit-form-$id" method="post" onsubmit="post_comment($id); return false;">
-				<input id="f-type-$id" type="hidden" name="type" value="$type" />
-				<input id="f-profile-uid-$id" type="hidden" name="profile_uid" value="$profile_uid" />
-				<input id="f-parent-$id" type="hidden" name="parent" value="$parent" />
-				<input id="f-return-path-$id" type="hidden" name="return" value="$return_path" />
->>>>>>> df209907
 
 				<div class="comment-edit-photo" id="comment-edit-photo-$id" >
 					<a class="comment-edit-photo-link" href="$mylink" title="$mytitle"><img class="my-comment-photo" src="$myphoto" alt="$mytitle" title="$mytitle" /></a>
