<header>
	{# $langselector #}

	<div id="site-location">$sitelocation</div>
	<div id="banner">$banner</div>
</header>
<nav>
	<ul>
		{{ if $userinfo }}
			<li id="nav-user-linkmenu" class="nav-menu-icon"><a href="#" rel="#nav-user-menu" title="$sitelocation"><img src="$userinfo.icon" alt="$userinfo.name"></a>
				<ul id="nav-user-menu" class="menu-popup">
					{{ for $nav.usermenu as $usermenu }}
						<li><a class="$usermenu.2" href="$usermenu.0" title="$usermenu.3">$usermenu.1</a></li>
					{{ endfor }}
					
					{{ if $nav.notifications }}<li><a class="$nav.notifications.2" href="$nav.notifications.0" title="$nav.notifications.3" >$nav.notifications.1</a></li>{{ endif }}
					{{ if $nav.messages }}<li><a class="$nav.messages.2" href="$nav.messages.0" title="$nav.messages.3" >$nav.messages.1</a></li>{{ endif }}
					{{ if $nav.contacts }}<li><a class="$nav.contacts.2" href="$nav.contacts.0" title="$nav.contacts.3" >$nav.contacts.1</a>{{ endif }}					
				</ul>
			</li>
		{{ endif }}
		
		{{ if $nav.community }}
			<li id="nav-community-link" class="nav-menu $sel.community">
				<a class="$nav.community.2" href="$nav.community.0" title="$nav.community.3" >$nav.community.1</a>
			</li>
		{{ endif }}
		
		{{ if $nav.network }}
			<li id="nav-network-link" class="nav-menu $sel.network">
				<a class="$nav.network.2" href="$nav.network.0" title="$nav.network.3" >$nav.network.1</a>
				<span id="net-update" class="nav-notify"></span>
			</li>
		{{ endif }}
		{{ if $nav.home }}
			<li id="nav-home-link" class="nav-menu $sel.home">
				<a class="$nav.home.2" href="$nav.home.0" title="$nav.home.3" >$nav.home.1</a>
				<span id="home-update" class="nav-notify"></span>
			</li>
		{{ endif }}
		
		{{ if $nav.notifications }}
			<li  id="nav-notifications-linkmenu" class="nav-menu-icon"><a href="$nav.notifications.0" rel="#nav-notifications-menu" title="$nav.notifications.1"><span class="icon s22 notify">$nav.notifications.1</span></a>
				<span id="notify-update" class="nav-notify"></span>
				<ul id="nav-notifications-menu" class="menu-popup">
					<li class="empty">$emptynotifications</li>
				</ul>
			</li>		
		{{ endif }}



		
	


		
		
		
		<li id="nav-site-linkmenu" class="nav-menu-icon"><a href="#" rel="#nav-site-menu"><span class="icon s22 gear">Site</span></a>
			<ul id="nav-site-menu" class="menu-popup">
				{{ if $nav.settings }}<li><a class="$nav.settings.2" href="$nav.settings.0" title="$nav.settings.3">$nav.settings.1</a></li>{{ endif }}
				{{ if $nav.admin }}<li><a class="$nav.admin.2" href="$nav.admin.0" title="$nav.admin.3" >$nav.admin.1</a></li>{{ endif }}

				{{ if $nav.logout }}<li><a class="menu-sep $nav.logout.2" href="$nav.logout.0" title="$nav.logout.3" >$nav.logout.1</a></li>{{ endif }}
				{{ if $nav.login }}<li><a class="$nav.login.2" href="$nav.login.0" title="$nav.login.3" >$nav.login.1</a><li>{{ endif }}
			</ul>		
		</li>
		
		
		<li id="nav-help-link" class="nav-menu $sel.help">
			<a class="$nav.help.2" target="friendika-help" href="$nav.help.0" title="$nav.help.3" >$nav.help.1</a>
		</li>

		<li id="nav-search-link" class="nav-menu $sel.search">
			<a class="$nav.search.2" href="$nav.search.0" title="$nav.search.3" >$nav.search.1</a>
		</li>
		<li id="nav-directory-link" class="nav-menu $sel.directory">
			<a class="$nav.directory.2" href="$nav.directory.0" title="$nav.directory.3" >$nav.directory.1</a>
		</li>
		
		{{ if $nav.apps }}
			<li id="nav-apps-link" class="nav-menu $sel.apps">
<<<<<<< HEAD
				<a class=" $nav.apps.2" href="$nav.apps.0" title="$nav.apps.3" >$nav.apps.1</a>
=======
				<a class=" $nav.apps.2" href="#" rel="#nav-apps-menu" title="$nav.apps.3" >$nav.apps.1</a>
				<ul id="nav-apps-menu" class="menu-popup">
					{{ for $apps as $ap }}
					<li><a href="$ap.url">$ap.name</a></li>
					{{ endfor }}
				</ul>
>>>>>>> 4114daac
			</li>
		{{ endif }}
	</ul>

</nav>
<ul id="nav-notifications-template" style="display:none;" rel="template">
	<li><a href="{0}"><img src="{1}">{2} <span class="notif-when">{3}</span></a></li>
</ul>

{#

{{ if $nav.logout }}<a id="nav-logout-link" class="nav-link $nav.logout.2" href="$nav.logout.0" title="$nav.logout.3" >$nav.logout.1</a> {{ endif }}
{{ if $nav.login }}<a id="nav-login-link" class="nav-login-link $nav.login.2" href="$nav.login.0" title="$nav.login.3" >$nav.login.1</a> {{ endif }}

<span id="nav-link-wrapper" >

{{ if $nav.register }}<a id="nav-register-link" class="nav-commlink $nav.register.2" href="$nav.register.0" title="$nav.register.3" >$nav.register.1</a>{{ endif }}
	
<a id="nav-help-link" class="nav-link $nav.help.2" target="friendika-help" href="$nav.help.0" title="$nav.help.3" >$nav.help.1</a>
	
{{ if $nav.apps }}<a id="nav-apps-link" class="nav-link $nav.apps.2" href="$nav.apps.0" title="$nav.apps.3" >$nav.apps.1</a>{{ endif }}

<a id="nav-search-link" class="nav-link $nav.search.2" href="$nav.search.0" title="$nav.search.3" >$nav.search.1</a>
<a id="nav-directory-link" class="nav-link $nav.directory.2" href="$nav.directory.0" title="$nav.directory.3" >$nav.directory.1</a>

{{ if $nav.admin }}<a id="nav-admin-link" class="nav-link $nav.admin.2" href="$nav.admin.0" title="$nav.admin.3" >$nav.admin.1</a>{{ endif }}

{{ if $nav.notifications }}
<a id="nav-notify-link" class="nav-commlink $nav.notifications.2" href="$nav.notifications.0" title="$nav.notifications.3" >$nav.notifications.1</a>
<span id="notify-update" class="nav-ajax-left"></span>
{{ endif }}
{{ if $nav.messages }}
<a id="nav-messages-link" class="nav-commlink $nav.messages.2" href="$nav.messages.0" title="$nav.messages.3" >$nav.messages.1</a>
<span id="mail-update" class="nav-ajax-left"></span>
{{ endif }}

{{ if $nav.manage }}<a id="nav-manage-link" class="nav-commlink $nav.manage.2" href="$nav.manage.0" title="$nav.manage.3">$nav.manage.1</a>{{ endif }}

{{ if $nav.settings }}<a id="nav-settings-link" class="nav-link $nav.settings.2" href="$nav.settings.0" title="$nav.settings.3">$nav.settings.1</a>{{ endif }}
{{ if $nav.profiles }}<a id="nav-profiles-link" class="nav-link $nav.profiles.2" href="$nav.profiles.0" title="$nav.profiles.3" >$nav.profiles.1</a>{{ endif }}


</span>
<span id="nav-end"></span>
<span id="banner">$banner</span>
#}<|MERGE_RESOLUTION|>--- conflicted
+++ resolved
@@ -81,16 +81,12 @@
 		
 		{{ if $nav.apps }}
 			<li id="nav-apps-link" class="nav-menu $sel.apps">
-<<<<<<< HEAD
-				<a class=" $nav.apps.2" href="$nav.apps.0" title="$nav.apps.3" >$nav.apps.1</a>
-=======
 				<a class=" $nav.apps.2" href="#" rel="#nav-apps-menu" title="$nav.apps.3" >$nav.apps.1</a>
 				<ul id="nav-apps-menu" class="menu-popup">
 					{{ for $apps as $ap }}
 					<li><a href="$ap.url">$ap.name</a></li>
 					{{ endfor }}
 				</ul>
->>>>>>> 4114daac
 			</li>
 		{{ endif }}
 	</ul>
