--- conflicted
+++ resolved
@@ -10,7 +10,7 @@
 		<input type="hidden" name="location" id="jot-location" value="$defloc" />
 		<input type="hidden" name="coord" id="jot-coord" value="" />
 		<input type="hidden" name="post_id" value="$post_id" />
-<<<<<<< HEAD
+		<input type="hidden" name="preview" id="jot-preview" value="0" />
 		
 		<textarea rows="5" cols="64" class="profile-jot-text" id="profile-jot-text" name="body" >{{ if $content }}$content{{ else }}$share{{ endif }}</textarea>		
 		{{ if $content }}<script>initEditor();</script>{{ endif }}
@@ -30,54 +30,6 @@
 			<li class="submit"><input type="submit" id="profile-jot-submit" name="submit" value="$share" /></li>
 			<li id="profile-rotator" class="loading" style="display: none"><img src="images/rotator.gif" alt="$wait" title="$wait"  /></li>
 		</ul>
-=======
-		<input type="hidden" name="preview" id="jot-preview" value="0" />
-		<div id="jot-title-wrapper">
-		<span id="jot-title-desc" style="display: none;">$addtitle</span>
-		<span id="jot-title-display" style="display: none;"></span>
-		<input type="text" name="title" id="jot-title" value="" style="display: none;" />
-		</div>
-
-		<img id="profile-jot-text-loading" src="images/rotator.gif" alt="$wait" title="$wait" style="display: none;" />
-		<textarea rows="5" cols="64" class="profile-jot-text" id="profile-jot-text" name="body" >{{ if $content }}$content{{ else }}$share{{ endif }}</textarea>
-
-		{{ if $content }}<script>initEditor();</script>{{ endif }}
-
-<div id="profile-jot-submit-wrapper" style="display:none">
-<input type="submit" id="profile-jot-submit" name="submit" value="$share" />
-	<div id="profile-upload-wrapper" style="display: $visitor;" >
-		<div id="wall-image-upload-div" ><a href="#" onclick="return false;" id="wall-image-upload" class="icon camera" title="$upload"></a></div>
-	</div> 
-	<div id="profile-attach-wrapper" style="display: $visitor;" >
-		<div id="wall-file-upload-div" ><a href="#" onclick="return false;" id="wall-file-upload" class="icon attach" title="$attach"></a></div>
-	</div> 
-
-	<div id="profile-link-wrapper" style="display: $visitor;" ondragenter="linkdropper(event);" ondragover="linkdropper(event);" ondrop="linkdrop(event);" >
-		<a id="profile-link" class="icon link" title="$weblink" ondragenter="return linkdropper(event);" ondragover="return linkdropper(event);" ondrop="linkdrop(event);" onclick="jotGetLink(); return false;"></a>
-	</div> 
-	<div id="profile-video-wrapper" style="display: $visitor;" >
-		<a id="profile-video" class="icon video" title="$video" onclick="jotVideoURL();return false;"></a>
-	</div> 
-	<div id="profile-audio-wrapper" style="display: $visitor;" >
-		<a id="profile-audio" class="icon audio" title="$audio" onclick="jotAudioURL();return false;"></a>
-	</div> 
-	<div id="profile-location-wrapper" style="display: $visitor;" >
-		<a id="profile-location" class="icon globe" title="$setloc" onclick="jotGetLocation();return false;"></a>
-	</div> 
-	<div id="profile-nolocation-wrapper" style="display: none;" >
-		<a id="profile-nolocation" class="icon noglobe" title="$noloc" onclick="jotClearLocation();return false;"></a>
-	</div> 
-
-	<div id="profile-jot-plugin-wrapper">
-  	$jotplugins
-	</div>
-
-	<div id="profile-rotator-wrapper" style="display: $visitor;" >
-		<img id="profile-rotator" src="images/rotator.gif" alt="$wait" title="$wait" style="display: none;" />
-	</div> 
-	<div id="profile-jot-perms" class="profile-jot-perms" style="display: $pvisit;" >
-		<a href="#profile-jot-acl-wrapper" id="jot-perms-icon" class="icon $lockstate"  title="$permset" ></a>$bang
->>>>>>> 7d4f2969
 	</div>
 	
 </form>
