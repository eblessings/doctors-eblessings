--- conflicted
+++ resolved
@@ -213,7 +213,6 @@
   border: 0;
 }
 
-<<<<<<< HEAD
 .itentity-match-wrapper {
   float: left;
   padding: 10px;
@@ -257,7 +256,7 @@
 
 .selected-identity img {
   border: 2px solid #ff0000;
-=======
+}
 /* poke */
 #poke-desc {
 	margin: 5px 0 10px;
@@ -273,5 +272,4 @@
 
 #poke-recip-label, #poke-action-label, #prvmail-message-label {
 	margin: 10px 0 10px;
->>>>>>> 7593572e
 }