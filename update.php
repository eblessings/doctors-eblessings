<?php

<<<<<<< HEAD
define( 'UPDATE_VERSION' , 1127 );
=======
define( 'UPDATE_VERSION' , 1128 );
>>>>>>> 89150e0a

/**
 *
 * update.php - automatic system update
 *
 * Automatically update database schemas and any other development changes such that
 * copying the latest files from the source code repository will always perform a clean
 * and painless upgrade.
 *
 * Each function in this file is named update_nnnn() where nnnn is an increasing number 
 * which began counting at 1000.
 * 
 * At the top of the file "boot.php" is a define for DB_UPDATE_VERSION. Any time there is a change
 * to the database schema or one which requires an upgrade path from the existing application,
 * the DB_UPDATE_VERSION and the UPDATE_VERSION at the top of this file are incremented.
 *
 * The current DB_UPDATE_VERSION is stored in the config area of the database. If the application starts up
 * and DB_UPDATE_VERSION is greater than the last stored build number, we will process every update function 
 * in order from the currently stored value to the new DB_UPDATE_VERSION. This is expected to bring the system 
 * up to current without requiring re-installation or manual intervention.
 *
 * Once the upgrade functions have completed, the current DB_UPDATE_VERSION is stored as the current value.
 * The DB_UPDATE_VERSION will always be one greater than the last numbered script in this file. 
 *
 * If you change the database schema, the following are required:
 *    1. Update the file database.sql to match the new schema.
 *    2. Update this file by adding a new function at the end with the number of the current DB_UPDATE_VERSION.
 *       This function should modify the current database schema and perform any other steps necessary
 *       to ensure that upgrade is silent and free from requiring interaction.
 *    3. Increment the DB_UPDATE_VERSION in boot.php *AND* the UPDATE_VERSION in this file to match it
 *    4. TEST the upgrade prior to checkin and filing a pull request.
 *
 */



function update_1000() {

	q("ALTER TABLE `item` DROP `like`, DROP `dislike` ");

	q("ALTER TABLE `item` ADD `verb` CHAR( 255 ) NOT NULL AFTER `body` ,
		ADD `object-type` CHAR( 255 ) NOT NULL AFTER `verb` ,
		ADD `object` TEXT NOT NULL AFTER `object-type` ");

	q("ALTER TABLE `intro` ADD `duplex` TINYINT( 1 ) NOT NULL DEFAULT '0' AFTER `knowyou` ");
	q("ALTER TABLE `contact` ADD `duplex` TINYINT( 1 ) NOT NULL DEFAULT '0' AFTER `rel` ");
 	q("ALTER TABLE `contact` CHANGE `issued-pubkey` `issued-pubkey` TEXT CHARACTER SET utf8 COLLATE utf8_general_ci NOT NULL");  
	q("ALTER TABLE `contact` ADD `term-date` DATETIME NOT NULL DEFAULT '0000-00-00 00:00:00' AFTER `avatar-date`");
}

function update_1001() {
	q("ALTER TABLE `item` ADD `wall` TINYINT( 1 ) NOT NULL DEFAULT '0' AFTER `type` ");
	q("ALTER TABLE `item` ADD INDEX ( `wall` )");  
}

function update_1002() {
	q("ALTER TABLE `item` ADD `gravity` TINYINT( 1 ) NOT NULL DEFAULT '0' AFTER `wall` ");
}

function update_1003() {
	q("ALTER TABLE `contact` DROP `issued-pubkey` , DROP `ret-id` , DROP `ret-pubkey` ");
	q("ALTER TABLE `contact` ADD `usehub` TINYINT( 1 ) NOT NULL DEFAULT '0' AFTER `ret-aes`");
	q("ALTER TABLE `contact` ADD `hub-verify` CHAR( 255 ) NOT NULL AFTER `usehub`");
	q("ALTER TABLE `contact` ADD INDEX ( `uid` ) ,  ADD INDEX ( `self` ),  ADD INDEX ( `issued-id` ),  ADD INDEX ( `dfrn-id` )"); 
	q("ALTER TABLE `contact` ADD INDEX ( `blocked` ),   ADD INDEX ( `readonly` )");
}

function update_1004() {
	q("ALTER TABLE `contact` ADD `subhub` TINYINT( 1 ) NOT NULL DEFAULT '0' AFTER `usehub`");
}

function update_1005() {

	q("ALTER TABLE `user` ADD `spubkey` TEXT NOT NULL AFTER `prvkey` ,
		ADD `sprvkey` TEXT NOT NULL AFTER `spubkey`");

}

function update_1006() {

	// create 's' keys for everybody that does not have one

	$r = q("SELECT * FROM `user` WHERE `spubkey` = '' ");
	if(count($r)) {
		foreach($r as $rr) {
			$sres=openssl_pkey_new(array('encrypt_key' => false ));
			$sprvkey = '';
			openssl_pkey_export($sres, $sprvkey);
			$spkey = openssl_pkey_get_details($sres);
			$spubkey = $spkey["key"];
			$r = q("UPDATE `user` SET `spubkey` = '%s', `sprvkey` = '%s'
				WHERE `uid` = %d LIMIT 1",
				dbesc($spubkey),
				dbesc($sprvkey),
				intval($rr['uid'])
			);
		}
	}
}

function update_1007() {
	q("ALTER TABLE `user` ADD `page-flags` INT NOT NULL DEFAULT '0' AFTER `notify-flags`");
	q("ALTER TABLE `user` ADD INDEX ( `nickname` )");  
}

function update_1008() {
	q("ALTER TABLE `profile` ADD `with` TEXT NOT NULL AFTER `marital` ");
}

function update_1009() {
	q("ALTER TABLE `user` ADD `allow_location` TINYINT( 1 ) NOT NULL DEFAULT '0' AFTER `default-location` ");
}

function update_1010() {
	q("ALTER TABLE `contact` ADD `lrdd` CHAR( 255 ) NOT NULL AFTER `url` ");
}

function update_1011() {
	q("ALTER TABLE `contact` ADD `nick` CHAR( 255 ) NOT NULL AFTER `name` ");
	$r = q("SELECT * FROM `contact` WHERE 1");
	if(count($r)) {
		foreach($r as $rr) {
				q("UPDATE `contact` SET `nick` = '%s' WHERE `id` = %d LIMIT 1",
					dbesc(basename($rr['url'])),
					intval($rr['id'])
				);
		}
	}
}

function update_1012() {
	q("ALTER TABLE `item` ADD `inform` MEDIUMTEXT NOT NULL AFTER `tag` ");
}

function update_1013() {
	q("ALTER TABLE `item` ADD `target-type` CHAR( 255 ) NOT NULL 
		AFTER `object` , ADD `target` TEXT NOT NULL AFTER `target-type`");
} 

function update_1014() {
	require_once('include/Photo.php');
	q("ALTER TABLE `contact` ADD `micro` TEXT NOT NULL AFTER `thumb` ");
	$r = q("SELECT * FROM `photo` WHERE `scale` = 4");
	if(count($r)) {
		foreach($r as $rr) {
			$ph = new Photo($rr['data']);
			if($ph->is_valid()) {
				$ph->scaleImage(48);
				$ph->store($rr['uid'],$rr['contact-id'],$rr['resource-id'],$rr['filename'],$rr['album'],6,(($rr['profile']) ? 1 : 0));
			}
		}
	}
	$r = q("SELECT * FROM `contact` WHERE 1");
	if(count($r)) {
		foreach($r as $rr) {		
			if(stristr($rr['thumb'],'avatar'))
				q("UPDATE `contact` SET `micro` = '%s' WHERE `id` = %d LIMIT 1",
					dbesc(str_replace('avatar','micro',$rr['thumb'])),
					intval($rr['id']));
			else
				q("UPDATE `contact` SET `micro` = '%s' WHERE `id` = %d LIMIT 1",
					dbesc(str_replace('5.jpg','6.jpg',$rr['thumb'])),
					intval($rr['id']));
		}
	}
}

function update_1015() {
	q("ALTER TABLE `item` CHANGE `body` `body` mediumtext NOT NULL");
}

function update_1016() {
	q("ALTER TABLE `user` ADD `openid` CHAR( 255 ) NOT NULL AFTER `email` ");
}

function update_1017() {

	q(" CREATE TABLE IF NOT EXISTS `clients` (
`client_id` VARCHAR( 20 ) NOT NULL ,
`pw` VARCHAR( 20 ) NOT NULL ,
`redirect_uri` VARCHAR( 200 ) NOT NULL ,
PRIMARY KEY ( `client_id` )
) ENGINE = MYISAM DEFAULT CHARSET=utf8 ");

	q(" CREATE TABLE IF NOT EXISTS `tokens` (
`id` VARCHAR( 40 ) NOT NULL ,
`client_id` VARCHAR( 20 ) NOT NULL ,
`expires` INT NOT NULL ,
`scope` VARCHAR( 200 ) NOT NULL ,
PRIMARY KEY ( `id` )
) ENGINE = MYISAM DEFAULT CHARSET=utf8 ");

	q("CREATE TABLE IF NOT EXISTS `auth_codes` (
`id` VARCHAR( 40 ) NOT NULL ,
`client_id` VARCHAR( 20 ) NOT NULL ,
`redirect_uri` VARCHAR( 200 ) NOT NULL ,
`expires` INT NOT NULL ,
`scope` VARCHAR( 250 ) NOT NULL ,
PRIMARY KEY ( `id` )
) ENGINE = MYISAM DEFAULT CHARSET=utf8 ");

}

function update_1018() {
	q("CREATE TABLE IF NOT EXISTS `queue` (
`id` INT NOT NULL AUTO_INCREMENT PRIMARY KEY ,
`cid` INT NOT NULL ,
`created` DATETIME NOT NULL ,
`last` DATETIME NOT NULL ,
`content` MEDIUMTEXT NOT NULL
) ENGINE = MYISAM DEFAULT CHARSET=utf8 ");
}

function update_1019() {
	q("ALTER TABLE `mail` DROP `delivered`");
	q("ALTER TABLE `profile` ADD `showwith` TINYINT(1) NOT NULL DEFAULT '0' AFTER `marital` ");
}

function update_1020() {
	q("ALTER TABLE `profile` DROP `showwith`");
	q("ALTER TABLE `item` ADD `thr-parent` CHAR( 255 ) NOT NULL AFTER `parent-uri` ");
}

function update_1021() {
	q("ALTER TABLE `profile_check` ADD `sec` CHAR( 255 ) NOT NULL AFTER `dfrn_id` ");
	q("ALTER TABLE `profile_check` ADD `cid` INT(10) unsigned  NOT NULL DEFAULT '0' AFTER `uid`");
	q("ALTER TABLE `item` ADD `private` TINYINT( 1 ) NOT NULL DEFAULT '0' AFTER `deny_gid` ");
}

function update_1022() {
	q("CREATE TABLE `pconfig` (
		`id` INT NOT NULL AUTO_INCREMENT PRIMARY KEY ,
		`uid` INT NOT NULL DEFAULT '0',
		`cat` CHAR( 255 ) NOT NULL ,
		`k` CHAR( 255 ) NOT NULL ,
		`v` MEDIUMTEXT NOT NULL
		) ENGINE = MYISAM CHARACTER SET utf8 COLLATE utf8_general_ci ");
}

function update_1023() {
	q("ALTER TABLE `user` ADD `register_date` DATETIME NOT NULL DEFAULT '0000-00-00 00:00:00' AFTER `timezone` ,
	ADD `login_date` DATETIME NOT NULL DEFAULT '0000-00-00 00:00:00' AFTER `register_date` ");
}

function update_1024() {
	q("ALTER TABLE `profile` ADD `keywords` TEXT NOT NULL AFTER `religion` ");
}

function update_1025() {
	q("ALTER TABLE `user` ADD `maxreq` int(11) NOT NULL DEFAULT '10' AFTER `pwdreset` ");
}

function update_1026() {
	q("CREATE TABLE IF NOT EXISTS `hook` (
	`id` INT NOT NULL AUTO_INCREMENT PRIMARY KEY ,
	`hook` CHAR( 255 ) NOT NULL ,
	`file` CHAR( 255 ) NOT NULL ,
	`function` CHAR( 255 ) NOT NULL
	) ENGINE = MYISAM DEFAULT CHARSET=utf8 ");
}


function update_1027() {
	q("CREATE TABLE IF NOT EXISTS `addon` (
	`id` INT NOT NULL AUTO_INCREMENT PRIMARY KEY ,
	`name` CHAR( 255 ) NOT NULL ,
	`version` CHAR( 255 ) NOT NULL ,
	`installed` TINYINT( 1 ) NOT NULL DEFAULT '0' 
	) ENGINE = MYISAM DEFAULT CHARSET=utf8 ");
}

function update_1028() {
	q("ALTER TABLE `user` ADD `openidserver` text NOT NULL AFTER `deny_gid` ");
}

function update_1029() {
	q("ALTER TABLE `contact` ADD `info` MEDIUMTEXT NOT NULL AFTER `reason` ");
}

function update_1030() {
	q("ALTER TABLE `contact` ADD `bdyear` CHAR( 4 ) NOT NULL COMMENT 'birthday notify flag' AFTER `profile-id` ");

	q("CREATE TABLE IF NOT EXISTS `event` (
	`id` INT NOT NULL AUTO_INCREMENT PRIMARY KEY ,
	`uid` INT NOT NULL ,
	`cid` INT NOT NULL ,
	`created` DATETIME NOT NULL ,
	`edited` DATETIME NOT NULL ,
	`start` DATETIME NOT NULL ,
	`finish` DATETIME NOT NULL ,
	`desc` TEXT NOT NULL ,
	`location` TEXT NOT NULL ,
	`type` CHAR( 255 ) NOT NULL ,
	`adjust` TINYINT( 1 ) NOT NULL DEFAULT '1',
	`allow_cid` MEDIUMTEXT NOT NULL ,
	`allow_gid` MEDIUMTEXT NOT NULL ,
	`deny_cid` MEDIUMTEXT NOT NULL ,
	`deny_gid` MEDIUMTEXT NOT NULL
	) ENGINE = MYISAM DEFAULT CHARSET=utf8 ");


}

function update_1031() {
	// Repair any bad links that slipped into the item table
	$r = q("SELECT `id`, `object` FROM `item` WHERE `object` != '' ");
	if($r && count($r)) {
		foreach($r as $rr) {
			if(strstr($rr['object'],'type=&quot;http')) {
				q("UPDATE `item` SET `object` = '%s' WHERE `id` = %d LIMIT 1",
					dbesc(str_replace('type=&quot;http','href=&quot;http',$rr['object'])),
					intval($rr['id'])
				);
			}
		}
	}
}
	
function update_1032() {
	q("ALTER TABLE `profile` ADD `pdesc` CHAR( 255 ) NOT NULL AFTER `name` ");
}

function update_1033() {
	q("CREATE TABLE IF NOT EXISTS `cache` (
 		`k` CHAR( 255 ) NOT NULL PRIMARY KEY ,
 		`v` TEXT NOT NULL,
 		`updated` DATETIME NOT NULL
		) ENGINE = MYISAM DEFAULT CHARSET=utf8 ");
}


function update_1034() {

	// If you have any of these parent-less posts they can cause problems, and 
	// we need to delete them. You can't see them anyway.
	// Legitimate items will usually get re-created on the next 
	// pull from the hub.
	// But don't get rid of a post that may have just come in 
	// and may not yet have the parent id set.

	q("DELETE FROM `item` WHERE `parent` = 0 AND `created` < UTC_TIMESTAMP() - INTERVAL 2 MINUTE");

}


function update_1035() {

	q("ALTER TABLE `contact` ADD `success_update` DATETIME NOT NULL DEFAULT '0000-00-00 00:00:00' AFTER `last-update` ");

}

function update_1036() {

	$r = dbq("SELECT * FROM `contact` WHERE `network` = 'dfrn' && `photo` LIKE '%include/photo%' ");
	if(count($r)) {
		foreach($r as $rr) {
			q("UPDATE `contact` SET `photo` = '%s', `thumb` = '%s', `micro` = '%s' WHERE `id` = %d LIMIT 1",
				dbesc(str_replace('include/photo','photo',$rr['photo'])),
				dbesc(str_replace('include/photo','photo',$rr['thumb'])),
				dbesc(str_replace('include/photo','photo',$rr['micro'])),
				intval($rr['id']));
		}
	}
}

function update_1037() {

	q("ALTER TABLE `contact` CHANGE `lrdd` `alias` CHAR( 255 ) CHARACTER SET utf8 COLLATE utf8_general_ci NOT NULL ");

}

function update_1038() {
 q("ALTER TABLE `item` ADD `plink` CHAR( 255 ) NOT NULL AFTER `target` ");
}

function update_1039() {
	q("ALTER TABLE `addon` ADD `timestamp` BIGINT NOT NULL DEFAULT '0'");
}


function update_1040() {

	q("CREATE TABLE IF NOT EXISTS `fcontact` (
	`id` INT UNSIGNED NOT NULL AUTO_INCREMENT PRIMARY KEY ,
	`url` CHAR( 255 ) NOT NULL ,
	`name` CHAR( 255 ) NOT NULL ,
	`photo` CHAR( 255 ) NOT NULL
	) ENGINE = MYISAM DEFAULT CHARSET=utf8 ");

	q("CREATE TABLE IF NOT EXISTS `ffinder` (
	`id` INT UNSIGNED NOT NULL AUTO_INCREMENT PRIMARY KEY ,
	`uid` INT UNSIGNED NOT NULL ,
	`cid` INT UNSIGNED NOT NULL ,
	`fid` INT UNSIGNED NOT NULL
	) ENGINE = MYISAM DEFAULT CHARSET=utf8 ");

}

function update_1041() {
	q("ALTER TABLE `profile` CHANGE `keywords` `prv_keywords` TEXT CHARACTER SET utf8 COLLATE utf8_general_ci NOT NULL ");
	q("ALTER TABLE `profile` ADD `pub_keywords` TEXT CHARACTER SET utf8 COLLATE utf8_general_ci NOT NULL AFTER `religion` ");
}

function update_1042() {
	q("ALTER TABLE `user` ADD `expire` INT UNSIGNED NOT NULL DEFAULT '0' AFTER `maxreq` ");
}


function update_1043() {
	q("ALTER TABLE `user` ADD `blockwall` TINYINT( 1 ) NOT NULL DEFAULT '0' AFTER `blocked` ");
}

function update_1044() {
	q("ALTER TABLE `profile` ADD FULLTEXT ( `pub_keywords` ) ");
	q("ALTER TABLE `profile` ADD FULLTEXT ( `prv_keywords` ) ");
}

function update_1045() {
	q("ALTER TABLE `user` ADD `language` CHAR( 16 ) NOT NULL DEFAULT 'en' AFTER `timezone` ");
}

function update_1046() {
	q("ALTER TABLE `item` ADD `attach` MEDIUMTEXT NOT NULL AFTER `tag` ");
}

function update_1047() {
	q("ALTER TABLE `contact` ADD `writable` TINYINT( 1 ) NOT NULL DEFAULT '0' AFTER `readonly` ");
}

function update_1048() {
	q("UPDATE `contact` SET `writable` = 1 WHERE `network` = 'stat' AND `notify` != '' ");
}

function update_1049() {
	q("CREATE TABLE `mailacct` (
	`id` INT NOT NULL AUTO_INCREMENT PRIMARY KEY ,
	`uid` INT NOT NULL,
	`server` CHAR( 255 ) NOT NULL ,
	`user` CHAR( 255 ) NOT NULL ,
	`pass` CHAR( 255 ) NOT NULL ,
	`reply_to` CHAR( 255 ) NOT NULL ,
	`last_check` DATETIME NOT NULL DEFAULT '0000-00-00 00:00:00'
	) ENGINE = MYISAM ");
}

function update_1050() {
	q("CREATE TABLE `attach` (
	`id` INT NOT NULL AUTO_INCREMENT PRIMARY KEY ,
	`uid` INT NOT NULL ,
	`filetype` CHAR( 64 ) NOT NULL ,
	`filesize` INT NOT NULL ,
	`data` LONGBLOB NOT NULL ,
	`created` DATETIME NOT NULL DEFAULT '0000-00-00 00:00:00',
	`edited` DATETIME NOT NULL DEFAULT '0000-00-00 00:00:00',
	`allow_cid` MEDIUMTEXT NOT NULL ,
	`allow_gid` MEDIUMTEXT NOT NULL ,
	`deny_cid` MEDIUMTEXT NOT NULL ,
	`deny_gid` MEDIUMTEXT NOT NULL
	) ENGINE = MYISAM ");

}

function update_1051() {
	q("ALTER TABLE `mailacct` ADD `port` INT NOT NULL AFTER `server` ,
		ADD `ssltype` CHAR( 16 ) NOT NULL AFTER `port` ,
		ADD `mailbox` CHAR( 255 ) NOT NULL AFTER `ssltype` ");

	q("ALTER TABLE `contact` ADD `addr` CHAR( 255 ) NOT NULL AFTER `url` ");
}

function update_1052() {
	q("ALTER TABLE `mailacct` CHANGE `pass` `pass` TEXT CHARACTER SET utf8 COLLATE utf8_general_ci NOT NULL");
	q("ALTER TABLE `mailacct` ADD `pubmail` TINYINT( 1 ) NOT NULL DEFAULT '0' AFTER `reply_to` ");
	q("ALTER TABLE `item` ADD `pubmail` TINYINT( 1 ) NOT NULL DEFAULT '0' AFTER `private` ");
}


function update_1053() {
	q("ALTER TABLE `item` ADD `extid` CHAR( 255 ) NOT NULL AFTER `parent-uri` , ADD INDEX ( `extid` ) ");
}

function update_1054() {
	q("ALTER TABLE `register` ADD `language` CHAR( 16 ) NOT NULL AFTER `password` ");
}

function update_1055() {
	q("ALTER TABLE `profile` ADD `hidewall` TINYINT( 1 ) NOT NULL DEFAULT '0' AFTER `hide-friends` ");
}

function update_1056() {
	q("ALTER TABLE `attach` ADD `hash` CHAR( 64 ) NOT NULL AFTER `uid` ");
}

function update_1057() {
	q("ALTER TABLE `attach` ADD `filename` CHAR( 255 ) NOT NULL AFTER `hash` ");
}

function update_1058() {
	q("ALTER TABLE `item` ADD `event-id` INT NOT NULL AFTER `resource-id` ");
}

function update_1059() {
	q("ALTER TABLE `queue` ADD `network` CHAR( 32 ) NOT NULL AFTER `cid` ");
}

function update_1060() {
	q("ALTER TABLE `event` ADD `uri` CHAR( 255 ) NOT NULL AFTER `cid` ");
}

function update_1061() {
	q("ALTER TABLE `event` ADD `nofinish` TINYINT( 1 ) NOT NULL DEFAULT '0' AFTER `type` ");
}

function update_1062() {
	q("ALTER TABLE `user` ADD `prvnets` TINYINT( 1 ) NOT NULL DEFAULT '0' AFTER `page-flags` ");
}
function update_1063() {
	q("ALTER TABLE `addon` ADD `plugin_admin` TINYINT( 1 ) NOT NULL DEFAULT '0' AFTER `timestamp` ");
}

function update_1064() {
	q("ALTER TABLE `item` ADD `app` CHAR( 255 ) NOT NULL AFTER `body` ");
}

function update_1065() {
	q("ALTER TABLE `intro` ADD `fid` INT NOT NULL DEFAULT '0' AFTER `uid`");
}

function update_1066() {
	$r = q("ALTER TABLE `item` ADD `received` DATETIME NOT NULL DEFAULT '0000-00-00 00:00:00' AFTER `edited` ");
	if($r)
		q("ALTER TABLE `item` ADD INDEX ( `received` ) ");

	$r = q("UPDATE `item` SET `received` = `edited` WHERE 1");
}

function update_1067() {
	q("ALTER TABLE `ffinder` ADD `type` CHAR( 16 ) NOT NULL AFTER `id` ,
	ADD `note` TEXT NOT NULL AFTER `type` ");
}

function update_1068() {
	// 1067 was short-sighted. Undo it.
	q("ALTER TABLE `ffinder` DROP `type` , DROP `note` ");

	// and do this instead.

	q("CREATE TABLE IF NOT EXISTS `fsuggest` (
	`id` INT NOT NULL AUTO_INCREMENT PRIMARY KEY ,
	`uid` INT NOT NULL ,
	`cid` INT NOT NULL ,
	`name` CHAR( 255 ) NOT NULL ,
	`url` CHAR( 255 ) NOT NULL ,
	`photo` CHAR( 255 ) NOT NULL ,
	`note` TEXT NOT NULL ,
	`created` DATETIME NOT NULL 
	) ENGINE = MYISAM DEFAULT CHARSET=utf8");

}

function update_1069() {
	q("ALTER TABLE `fsuggest` ADD `request` CHAR( 255 ) NOT NULL AFTER `url` ");
	q("ALTER TABLE `fcontact` ADD `request` CHAR( 255 ) NOT NULL AFTER `photo` ");
}

// mail body needs to accomodate private photos

function update_1070() {
	q("ALTER TABLE `mail` CHANGE `body` `body` MEDIUMTEXT CHARACTER SET utf8 COLLATE utf8_general_ci NOT NULL ");
}

function update_1071() {
	q("ALTER TABLE `photo` ADD INDEX ( `uid` ) ");
	q("ALTER TABLE `photo` ADD INDEX ( `resource-id` ) ");
	q("ALTER TABLE `photo` ADD INDEX ( `album` ) ");
	q("ALTER TABLE `photo` ADD INDEX ( `scale` ) ");
	q("ALTER TABLE `photo` ADD INDEX ( `profile` ) ");

}

function update_1072() {
	q("ALTER TABLE `item` ADD `starred` TINYINT( 1 ) NOT NULL DEFAULT '0' AFTER `visible` ");
	q("ALTER TABLE `item` ADD INDEX ( `starred` ) ");
}

function update_1073() {
	q("ALTER TABLE `contact` ADD `remote_self` TINYINT( 1 ) NOT NULL DEFAULT '0' AFTER `self` ");
}

function update_1074() {
	q("ALTER TABLE `user` ADD `hidewall` TINYINT( 1) NOT NULL DEFAULT '0' AFTER `blockwall` ");
	$r = q("SELECT `uid` FROM `profile` WHERE `is-default` = 1 AND `hidewall` = 1");
	if(count($r)) {
		foreach($r as $rr)
			q("UPDATE `user` SET `hidewall` = 1 WHERE `uid` = %d LIMIT 1",
				intval($rr['uid'])
			);
	}
	q("ALTER TABLE `profile` DROP `hidewall`");
}

function update_1075() {
	q("ALTER TABLE `user` ADD `guid` CHAR( 16 ) NOT NULL AFTER `uid` ");
	$r = q("SELECT `uid` FROM `user` WHERE 1");
	if(count($r)) {
		foreach($r as $rr) {
			$found = true;
			do {
				$guid = substr(random_string(),0,16);
				$x = q("SELECT `uid` FROM `user` WHERE `guid` = '%s' LIMIT 1",
					dbesc($guid)
				);
				if(! count($x))
					$found = false;
			} while ($found == true );

			q("UPDATE `user` SET `guid` = '%s' WHERE `uid` = %d LIMIT 1",
				dbesc($guid),
				intval($rr['uid'])
			);
		}
	}
}

function update_1076() {
	q("CREATE TABLE `guid` ( `id` INT UNSIGNED NOT NULL AUTO_INCREMENT PRIMARY KEY ,
		`guid` CHAR( 16 ) NOT NULL , INDEX ( `guid` ) ) ENGINE = MYISAM ");

}

// There was a typo in 1076 so we'll try again in 1077 to make sure
// We'll also make it big enough to allow for future growth, I seriously 
// doubt Diaspora will be able to leave guids at 16 bytes,
// and we can also use the same structure for our own larger guids

function update_1077() {
	q("CREATE TABLE IF NOT EXISTS `guid` ( `id` INT UNSIGNED NOT NULL AUTO_INCREMENT PRIMARY KEY ,
		`guid` CHAR( 16 ) NOT NULL , INDEX ( `guid` ) ) ENGINE = MYISAM ");

	q("ALTER TABLE `guid` CHANGE `guid` `guid` CHAR( 64 ) NOT NULL"); 
}

function update_1078() {
	q("ALTER TABLE `item` ADD `guid` CHAR( 64 ) NOT NULL AFTER `id` , ADD INDEX ( `guid` ) ");
}

function update_1079() {
	q("CREATE TABLE IF NOT EXISTS `sign` (
	`id` INT UNSIGNED NOT NULL AUTO_INCREMENT PRIMARY KEY ,
	`iid` INT UNSIGNED NOT NULL ,
	`signed_text` MEDIUMTEXT NOT NULL ,
	`signature` TEXT NOT NULL ,
	`signer` CHAR( 255 ) NOT NULL ,
	INDEX ( `iid` )
	) ENGINE = MYISAM ");

	q("ALTER TABLE `fcontact` ADD `nick` CHAR( 255 ) NOT NULL ,
	ADD `addr` CHAR( 255 ) NOT NULL ,
	ADD `notify` CHAR( 255 ) NOT NULL ,
	ADD `poll` CHAR( 255 ) NOT NULL ,
	ADD `confirm` CHAR( 255 ) NOT NULL ,
	ADD `priority` TINYINT( 1 ) NOT NULL ,
	ADD `network` CHAR( 32 ) NOT NULL ,
	ADD `alias` CHAR( 255 ) NOT NULL ,
	ADD `pubkey` TEXT NOT NULL ,
	ADD INDEX ( `addr` ) , 
	ADD INDEX ( `network` ) ");

}

function update_1080() {
	q("ALTER TABLE `fcontact` ADD `updated` DATETIME NOT NULL DEFAULT '0000-00-00 00:00:00'");
}

function update_1081() {
	// there was a typo in update 1081 so it was corrected and moved up to 1082
}

function update_1082() {
	q("ALTER TABLE `photo` ADD `guid` CHAR( 64 ) NOT NULL AFTER `contact-id`,
		ADD INDEX ( `guid` )  ");
	// make certain the following code is only executed once
	$r = q("select `id` from `photo` where `guid` != '' limit 1");
	if($r && count($r))
		return;
	$r = q("SELECT distinct(`resource-id`) FROM `photo` WHERE 1 group by `id`");
	if(count($r)) {
		foreach($r as $rr) {
			$guid = get_guid();
			q("update `photo` set `guid` = '%s' where `resource-id` = '%s'",
				dbesc($guid),
				dbesc($rr['resource-id'])
			);
		}
	}
}

function update_1083() {
	q("CREATE TABLE IF NOT EXISTS `deliverq` (
	`id` INT UNSIGNED NOT NULL AUTO_INCREMENT PRIMARY KEY ,
	`cmd` CHAR( 32 ) NOT NULL ,
	`item` INT NOT NULL ,
	`contact` INT NOT NULL
	) ENGINE = MYISAM ");

}

function update_1084() {
	q("ALTER TABLE `contact` ADD `attag` CHAR( 255 ) NOT NULL AFTER `nick` ");
}

function update_1085() {
	q("CREATE TABLE IF NOT EXISTS `search` (
	`id` INT NOT NULL AUTO_INCREMENT PRIMARY KEY ,
	`uid` INT NOT NULL ,
	`term` CHAR( 255 ) CHARACTER SET utf8 COLLATE utf8_general_ci NOT NULL,
	INDEX ( `uid` ),
	INDEX ( `term` )
	) ENGINE = MYISAM ");
}

function update_1086() {
	q("ALTER TABLE `item` ADD `bookmark` tinyint(1) NOT NULL DEFAULT '0' AFTER `starred` ");
}

function update_1087() {
	q("ALTER TABLE `item` ADD `commented` datetime NOT NULL DEFAULT '0000-00-00 00:00:00' AFTER `edited` ");

	$r = q("SELECT `id` FROM `item` WHERE `parent` = `id` ");
	if(count($r)) {
		foreach($r as $rr) {
			$x = q("SELECT max(`created`) AS `cdate` FROM `item` WHERE `parent` = %d LIMIT 1",
				intval($rr['id'])
			);
			if(count($x))
				q("UPDATE `item` SET `commented` = '%s' WHERE `id` = %d LIMIT 1",
					dbesc($x[0]['cdate']),
					intval($rr['id'])
				);
		}
	}
}

function update_1088() {
	q("ALTER TABLE `user` ADD `account_expired` TINYINT( 1 ) NOT NULL DEFAULT '0' AFTER `expire` ,
		ADD `account_expires_on` DATETIME NOT NULL DEFAULT '0000-00-00 00:00:00' AFTER `account_expired` ,
		ADD `expire_notification_sent` DATETIME NOT NULL DEFAULT '0000-00-00 00:00:00' AFTER `account_expires_on` ");
}

function update_1089() {
	q("ALTER TABLE `user` ADD `blocktags` TINYINT( 1 ) NOT NULL DEFAULT '0' AFTER `hidewall` ");
}

function update_1090() {
	q("ALTER TABLE `contact` ADD `batch` char(255) NOT NULL AFTER `prvkey` ");

	q("UPDATE `contact` SET `batch` = concat(substring_index(`url`,'/',3),'/receive/public') WHERE `network` = 'dspr' ");

}

function update_1091() {

	// catch a few stragglers that may have crept in before we added this on remote connects
	q("UPDATE `contact` SET `batch` = concat(substring_index(`url`,'/',3),'/receive/public') WHERE `network` = 'dspr' AND `batch` = '' ");
	q("ALTER TABLE `queue` ADD `batch` TINYINT( 1 ) NOT NULL DEFAULT '0' ");
	q("ALTER TABLE `fcontact` ADD `batch` char(255) NOT NULL AFTER `addr` ");

}

function update_1092() {
	q("ALTER TABLE `user` ADD INDEX ( `login_date` ) ");
	q("ALTER TABLE `user` ADD INDEX ( `account_expired` ) ");
}

function update_1093() {
	q("CREATE TABLE IF NOT EXISTS `fserver` (
	`id` INT NOT NULL AUTO_INCREMENT PRIMARY KEY ,
	`server` CHAR( 255 ) NOT NULL ,
	`posturl` CHAR( 255 ) NOT NULL ,
	`key` TEXT NOT NULL,
	INDEX ( `server` )
	) ENGINE = MYISAM ");

	q("ALTER TABLE `group` ADD `visible` TINYINT( 1 ) NOT NULL DEFAULT '0' AFTER `uid` ");

}

function update_1094() {
	q("ALTER TABLE `item` ADD `postopts` TEXT NOT NULL AFTER `target` ");
}

function update_1095() {
	q("ALTER TABLE `contact` ADD `bd` DATE NOT NULL AFTER `bdyear` ");
}

function update_1096() {
	q("ALTER TABLE `item` ADD `origin` TINYINT( 1 ) NOT NULL DEFAULT '0' AFTER `deleted` , ADD INDEX ( `origin` ) ");
}

function update_1097() {
	q("ALTER TABLE `queue` 
		ADD INDEX (`cid`), 
		ADD INDEX (`created`), 
		ADD INDEX (`last`), 
		ADD INDEX (`network`), 
		ADD INDEX (`batch`) 
	");
}

function update_1098() {
	q("ALTER TABLE `contact` 
		ADD INDEX (`network`), 
		ADD INDEX (`name`), 
		ADD INDEX (`nick`), 
		ADD INDEX (`attag`), 
		ADD INDEX (`url`),
		ADD INDEX (`addr`), 
		ADD INDEX (`batch`) 
	");
}

function update_1099() {
	q("CREATE TABLE IF NOT EXISTS `gcontact` (
	`id` INT UNSIGNED NOT NULL AUTO_INCREMENT PRIMARY KEY ,
	`name` CHAR( 255 ) NOT NULL ,
	`url` CHAR( 255 ) NOT NULL ,
	`nurl` CHAR( 255 ) NOT NULL ,
	`photo` CHAR( 255 ) NOT NULL
	) ENGINE = MYISAM ");

	q("CREATE TABLE IF NOT EXISTS `glink` (
	`id` INT UNSIGNED NOT NULL AUTO_INCREMENT PRIMARY KEY ,
	`cid` INT NOT NULL ,
	`uid` INT NOT NULL ,
	`gcid` INT NOT NULL,
	`updated` DATETIME NOT NULL
	) ENGINE = MYISAM ");

	q("ALTER TABLE `gcontact` ADD INDEX (`nurl`) ");
	q("ALTER TABLE `glink` ADD INDEX (`cid`), ADD INDEX (`uid`), ADD INDEX (`gcid`), ADD INDEX (`updated`) ");

	q("ALTER TABLE `contact` ADD `poco` TEXT NOT NULL AFTER `confirm` "); 

}

function update_1100() {
	q("ALTER TABLE `contact` ADD `nurl` CHAR( 255 ) NOT NULL AFTER `url` ");
	q("alter table contact add index (`nurl`) ");

	require_once('include/text.php');

	$r = q("select id, url from contact where url != '' and nurl = '' ");
	if(count($r)) {
		foreach($r as $rr) {
			q("update contact set nurl = '%s' where id = %d limit 1",
				dbesc(normalise_link($rr['url'])),
				intval($rr['id'])
			); 
		}
	}
}


function update_1101() {
	q("CREATE TABLE IF NOT EXISTS `gcign` (
	`id` INT NOT NULL AUTO_INCREMENT PRIMARY KEY ,
	`uid` INT NOT NULL ,
	`gcid` INT NOT NULL
	) ENGINE = MYISAM ");

	q("ALTER TABLE `gcign` ADD INDEX (`uid`), ADD INDEX (`gcid`) ");
}

function update_1102() {
	q("ALTER TABLE `clients` ADD `name` TEXT NULL DEFAULT NULL AFTER `redirect_uri` "); 
	q("ALTER TABLE `clients` ADD `icon` TEXT NULL DEFAULT NULL AFTER `name` "); 
	q("ALTER TABLE `clients` ADD `uid` INT NOT NULL DEFAULT 0 AFTER `icon` "); 

	q("ALTER TABLE `tokens` ADD `secret` TEXT NOT NULL AFTER `id` "); 
	q("ALTER TABLE `tokens` ADD `uid` INT NOT NULL AFTER `scope` "); 
}


function update_1103() {
//	q("ALTER TABLE `item` ADD INDEX ( `wall` ) ");
	q("ALTER TABLE `item` ADD FULLTEXT ( `tag` ) "); 
	q("ALTER TABLE `contact` ADD INDEX ( `pending` ) ");
	q("ALTER TABLE `user` ADD INDEX ( `hidewall` ) ");
	q("ALTER TABLE `user` ADD INDEX ( `blockwall` ) ");
	q("ALTER TABLE `user` ADD INDEX ( `blocked` ) ");
	q("ALTER TABLE `user` ADD INDEX ( `verified` ) ");

}

function update_1104() {
	q("ALTER TABLE `item` ADD `forum_mode` TINYINT( 1 ) NOT NULL DEFAULT '0' AFTER `origin` , ADD INDEX ( `forum_mode` ) ");

}

function update_1105() {
	q("ALTER TABLE `mail` ADD `convid` INT NOT NULL AFTER `contact-id` ");
	q("ALTER TABLE `mail` ADD `guid` CHAR( 64 ) NOT NULL AFTER `uid` ");

	q("CREATE TABLE IF NOT EXISTS `conv` (
	`id` INT UNSIGNED NOT NULL AUTO_INCREMENT PRIMARY KEY ,
	`guid` CHAR( 64 ) NOT NULL ,
	`recips` MEDIUMTEXT NOT NULL ,
	`uid` INT NOT NULL
	) ENGINE = MYISAM ");
}


function update_1106() {
	q("ALTER TABLE `item` ADD INDEX ( `author-link` ) ");

}

function update_1107() {
	q("ALTER TABLE `item` ADD INDEX ( `bookmark` ) ");

}

function update_1108() { 
	q("ALTER TABLE `contact` ADD `hidden` TINYINT( 1 ) NOT NULL DEFAULT '0' AFTER `writable` ,
ADD INDEX ( `hidden` ) ");

}

function update_1109() {
	q("ALTER TABLE `conv` ADD `creator` CHAR( 255 ) NOT NULL ,
		ADD `created` DATETIME NOT NULL DEFAULT '0000-00-00 00:00:00',
		ADD `updated` DATETIME NOT NULL DEFAULT '0000-00-00 00:00:00',
		ADD `subject` MEDIUMTEXT NOT NULL,
		ADD INDEX ( `created` ), ADD INDEX ( `updated` ) ");
}

function update_1110() {
	q("ALTER TABLE `mail` ADD `reply` TINYINT( 1 ) NOT NULL DEFAULT '0' AFTER `seen`,
		ADD INDEX ( `reply` ), ADD INDEX ( `uid` ), ADD INDEX ( `guid` ), ADD INDEX ( `seen` ),
		ADD INDEX ( `uri` ), ADD INDEX ( `parent-uri`), ADD INDEX ( `created` ), ADD INDEX ( `convid` ) ");

}

function update_1111() {
	q("ALTER TABLE `gcontact` ADD `connect` CHAR( 255 ) NOT NULL ");
}


function update_1112() {

	q("CREATE TABLE IF NOT EXISTS `notify` (
`id` INT NOT NULL AUTO_INCREMENT PRIMARY KEY ,
`type` INT( 11 ) NOT NULL ,
`name` CHAR( 255 ) NOT NULL ,
`url` CHAR( 255 ) NOT NULL ,
`photo` CHAR( 255 ) NOT NULL ,
`date` DATETIME NOT NULL ,
`msg` MEDIUMTEXT NOT NULL ,
`uid` INT NOT NULL ,
`link` CHAR( 255 ) NOT NULL ,
`seen` TINYINT( 1 ) NOT NULL DEFAULT '0'
) ENGINE = MYISAM ");

	q("ALTER TABLE `notify` ADD INDEX ( `type` ), ADD INDEX ( `uid`), ADD INDEX (`seen`), ADD INDEX (`date`) ");

}

function update_1113() {
	q("ALTER TABLE `notify` ADD `verb` CHAR( 255 ) NOT NULL ,
ADD `otype` CHAR( 16 ) NOT NULL");
}

function update_1114() {
	q("CREATE TABLE IF NOT EXISTS `item_id` (
`iid` INT NOT NULL ,
`uid` INT NOT NULL ,
`face` CHAR( 255 ) NOT NULL ,
`dspr` CHAR( 255 ) NOT NULL ,
`twit` CHAR( 255 ) NOT NULL ,
`stat` CHAR( 255 ) NOT NULL ,
PRIMARY KEY ( `iid` ),
INDEX ( `uid` ),
INDEX ( `face` ),
INDEX ( `dspr` ),
INDEX ( `twit` ),
INDEX ( `stat` )
) ENGINE = MYISAM ");

}

function update_1115() {
	q("ALTER TABLE `item` ADD `moderated` 
		TINYINT( 1 ) NOT NULL DEFAULT '0' AFTER `pubmail`, 
		ADD INDEX (`moderated`) ");
}

function update_1116() {
	//typo! corrected update was rolled forward
}

function update_1117() {
q("create table if not exists `manage` (
`id` INT NOT NULL AUTO_INCREMENT PRIMARY KEY ,
`uid` INT NOT NULL ,
`mid` INT NOT NULL,
INDEX ( `uid` ),
INDEX ( `mid` )
) ENGINE = MYISAM ");

}

function update_1118() {
	// rolled forward
}

function update_1119() {
q("ALTER TABLE `contact` ADD `closeness` TINYINT( 2 ) NOT NULL DEFAULT '99' AFTER `reason` , ADD INDEX (`closeness`) ");
q("update contact set closeness = 0 where self = 1");
q("ALTER TABLE `item` ADD `spam` TINYINT( 1 ) NOT NULL DEFAULT '0' AFTER `visible` , ADD INDEX (`spam`) ");
}


function update_1120() {

	// item table update from 1119 did not get into database.sql file.
	// might be missing on new installs. We'll check.

	$r = q("describe item");
	if($r && count($r)) {
		foreach($r as $rr)
			if($rr['Field'] == 'spam')
				return;
	}
	q("ALTER TABLE `item` ADD `spam` TINYINT( 1 ) NOT NULL DEFAULT '0' AFTER `visible` , ADD INDEX (`spam`) ");

}

function update_1121() {
	q("CREATE TABLE IF NOT EXISTS `poll_result` (
	`id` INT NOT NULL AUTO_INCREMENT PRIMARY KEY ,
	`poll_id` INT NOT NULL ,
	`choice` INT NOT NULL ,
	INDEX ( `poll_id` ),
	INDEX ( `choice` )
	) ENGINE = MYISAM ");

	q("CREATE TABLE IF NOT EXISTS `poll` (
	`id` INT NOT NULL AUTO_INCREMENT PRIMARY KEY ,
	`uid` INT NOT NULL ,
	`q0` MEDIUMTEXT NOT NULL ,
	`q1` MEDIUMTEXT NOT NULL ,
	`q2` MEDIUMTEXT NOT NULL ,
	`q3` MEDIUMTEXT NOT NULL ,
	`q4` MEDIUMTEXT NOT NULL ,
	`q5` MEDIUMTEXT NOT NULL ,
	`q6` MEDIUMTEXT NOT NULL ,
	`q7` MEDIUMTEXT NOT NULL ,
	`q8` MEDIUMTEXT NOT NULL ,
	`q9` MEDIUMTEXT NOT NULL ,
	INDEX ( `uid` )
	) ENGINE = MYISAM ");

}

function update_1122() {
q("ALTER TABLE `notify` ADD `hash` CHAR( 64 ) NOT NULL AFTER `id` ,
ADD INDEX ( `hash` ) ");
}

function update_1123() {
set_config('system','allowed_themes','dispy,quattro,testbubble,vier,darkbubble,darkzero,duepuntozero,greenzero,purplezero,quattro-green,slackr');
}

function update_1124() {
q("alter table item add index (`author-name`) ");
}

function update_1125() {
  q("CREATE TABLE IF NOT EXISTS `notify-threads` (
  `id` INT NOT NULL AUTO_INCREMENT PRIMARY KEY ,
  `notify-id` INT NOT NULL,
  `master-parent-item` INT( 10 ) unsigned NOT NULL DEFAULT '0',
  `parent-item` INT( 10 ) unsigned NOT NULL DEFAULT '0',
  `receiver-uid` INT NOT NULL,
  INDEX ( `master-parent-item` ),
  INDEX ( `receiver-uid` )
  ) ENGINE = MyISAM DEFAULT CHARSET=utf8");
}

function update_1126() {
	q("ALTER TABLE `mailacct` ADD `action` INT NOT NULL AFTER `pass`,
		ADD `movetofolder` CHAR(255) NOT NULL AFTER `action`");
<<<<<<< HEAD
}
=======
}

function update_1127() {
	q("CREATE TABLE IF NOT EXISTS `spam` (
  `id` INT NOT NULL AUTO_INCREMENT PRIMARY KEY ,
  `uid` INT NOT NULL,
  `spam` INT NOT NULL DEFAULT '0',
  `ham` INT NOT NULL DEFAULT '0',
  `term` CHAR(255) NOT NULL,
  INDEX ( `uid` ),
  INDEX ( `spam` ),
  INDEX ( `ham` ),
  INDEX ( `term` )
  ) ENGINE = MyISAM DEFAULT CHARSET=utf8");
}
>>>>>>> 89150e0a
<|MERGE_RESOLUTION|>--- conflicted
+++ resolved
@@ -1,10 +1,6 @@
 <?php
 
-<<<<<<< HEAD
-define( 'UPDATE_VERSION' , 1127 );
-=======
 define( 'UPDATE_VERSION' , 1128 );
->>>>>>> 89150e0a
 
 /**
  *
@@ -1097,9 +1093,6 @@
 function update_1126() {
 	q("ALTER TABLE `mailacct` ADD `action` INT NOT NULL AFTER `pass`,
 		ADD `movetofolder` CHAR(255) NOT NULL AFTER `action`");
-<<<<<<< HEAD
-}
-=======
 }
 
 function update_1127() {
@@ -1115,4 +1108,3 @@
   INDEX ( `term` )
   ) ENGINE = MyISAM DEFAULT CHARSET=utf8");
 }
->>>>>>> 89150e0a
