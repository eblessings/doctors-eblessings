--- conflicted
+++ resolved
@@ -1342,7 +1342,6 @@
 	
 	if(!$r) return UPDATE_FAILED;
 	return UPDATE_SUCCESS;
-<<<<<<< HEAD
 }
 
 function update_1154() {
@@ -1350,7 +1349,4 @@
 	
 	if(!$r) return UPDATE_FAILED;
 	return UPDATE_SUCCESS;
-}
-=======
-}
->>>>>>> aba0a98a
+}