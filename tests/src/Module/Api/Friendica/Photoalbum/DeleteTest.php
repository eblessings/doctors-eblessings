<?php
/**
 * @copyright Copyright (C) 2010-2021, the Friendica project
 *
 * @license GNU AGPL version 3 or any later version
 *
 * This program is free software: you can redistribute it and/or modify
 * it under the terms of the GNU Affero General Public License as
 * published by the Free Software Foundation, either version 3 of the
 * License, or (at your option) any later version.
 *
 * This program is distributed in the hope that it will be useful,
 * but WITHOUT ANY WARRANTY; without even the implied warranty of
 * MERCHANTABILITY or FITNESS FOR A PARTICULAR PURPOSE.  See the
 * GNU Affero General Public License for more details.
 *
 * You should have received a copy of the GNU Affero General Public License
 * along with this program.  If not, see <https://www.gnu.org/licenses/>.
 *
 */

namespace Friendica\Test\src\Module\Api\Friendica\Photoalbum;

use Friendica\App\Router;
use Friendica\DI;
use Friendica\Module\Api\Friendica\Photoalbum\Delete;
use Friendica\Network\HTTPException\BadRequestException;
use Friendica\Test\src\Module\Api\ApiTest;

class DeleteTest extends ApiTest
{
	public function testEmpty()
	{
		$this->expectException(BadRequestException::class);
		(new Delete(DI::app(), DI::l10n(), DI::baseUrl(), DI::args(), DI::logger(), DI::profiler(), DI::apiResponse(), ['REQUEST_METHOD' => Router::POST]))->run();

	}

	public function testWrong()
	{
		$this->expectException(BadRequestException::class);
		(new Delete(DI::app(), DI::l10n(), DI::baseUrl(), DI::args(), DI::logger(), DI::profiler(), DI::apiResponse(), ['REQUEST_METHOD' => Router::POST]))->run(['album' => 'album_name']);
	}

	public function testValidWithDelete()
	{
		$this->loadFixture(__DIR__ . '/../../../../../datasets/photo/photo.fixture.php', DI::dba());

<<<<<<< HEAD
		$delete   = new Delete(DI::app(), DI::l10n(), DI::baseUrl(), DI::args(), DI::logger(), DI::profiler(), DI::apiResponse(), ['REQUEST_METHOD' => Router::POST]);
		$response = $delete->run([], ['album' => 'test_album']);
=======
		$delete   = new Delete(DI::app(), DI::l10n(), DI::baseUrl(), DI::args(), DI::logger(), DI::profiler(), DI::apiResponse(), ['REQUEST_METHOD' => Router::DELETE]);
		$response = $delete->run(['album' => 'test_album']);
>>>>>>> 2cec7419

		$responseText = (string)$response->getBody();

		self::assertJson($responseText);

		$json = json_decode($responseText);

		self::assertEquals('deleted', $json->result);
		self::assertEquals('album `test_album` with all containing photos has been deleted.', $json->message);
	}
}<|MERGE_RESOLUTION|>--- conflicted
+++ resolved
@@ -46,13 +46,8 @@
 	{
 		$this->loadFixture(__DIR__ . '/../../../../../datasets/photo/photo.fixture.php', DI::dba());
 
-<<<<<<< HEAD
 		$delete   = new Delete(DI::app(), DI::l10n(), DI::baseUrl(), DI::args(), DI::logger(), DI::profiler(), DI::apiResponse(), ['REQUEST_METHOD' => Router::POST]);
-		$response = $delete->run([], ['album' => 'test_album']);
-=======
-		$delete   = new Delete(DI::app(), DI::l10n(), DI::baseUrl(), DI::args(), DI::logger(), DI::profiler(), DI::apiResponse(), ['REQUEST_METHOD' => Router::DELETE]);
 		$response = $delete->run(['album' => 'test_album']);
->>>>>>> 2cec7419
 
 		$responseText = (string)$response->getBody();
 
