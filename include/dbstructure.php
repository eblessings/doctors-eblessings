<?php

use Friendica\App;
use Friendica\Core\Config;

require_once "boot.php";
require_once "include/text.php";

define('NEW_UPDATE_ROUTINE_VERSION', 1170);

<<<<<<< HEAD
/**
=======
const DB_UPDATE_NOT_CHECKED = 0; // Database check wasn't executed before
const DB_UPDATE_SUCCESSFUL = 1;  // Database check was successful
const DB_UPDATE_FAILED = 2;      // Database check failed

/*
>>>>>>> 58974ce4
 * Converts all tables from MyISAM to InnoDB
 */
function convert_to_innodb() {
	global $db;

	$r = q("SELECT `TABLE_NAME` FROM `information_schema`.`tables` WHERE `engine` = 'MyISAM' AND `table_schema` = '%s'",
		dbesc($db->database_name()));

	if (!dbm::is_result($r)) {
		echo t('There are no tables on MyISAM.')."\n";
		return;
	}

	foreach ($r AS $table) {
		$sql = sprintf("ALTER TABLE `%s` engine=InnoDB;", dbesc($table['TABLE_NAME']));
		echo $sql."\n";

		$result = @$db->q($sql);
		if (!dbm::is_result($result)) {
			print_update_error($db, $sql);
		}
	}
}

/*
 * send the email and do what is needed to do on update fails
 *
 * @param update_id		(int) number of failed update
 * @param error_message	(str) error message
 */
function update_fail($update_id, $error_message) {
	//send the administrators an e-mail
	$admin_mail_list = "'".implode("','", array_map(dbesc, explode(",", str_replace(" ", "", $a->config['admin_email']))))."'";
	$adminlist = q("SELECT uid, language, email FROM user WHERE email IN (%s)",
		$admin_mail_list
	);

	// No valid result?
	if (!dbm::is_result($adminlist)) {
		logger(sprintf('Cannot notify administrators about update_id=%d, error_message=%s', $update_id, $error_message), LOGGER_WARNING);

		// Don't continue
		return;
	}

	// every admin could had different language
	foreach ($adminlist as $admin) {
		$lang = (($admin['language'])?$admin['language']:'en');
		push_lang($lang);

		$preamble = deindent(t("
			The friendica developers released update %s recently,
			but when I tried to install it, something went terribly wrong.
			This needs to be fixed soon and I can't do it alone. Please contact a
			friendica developer if you can not help me on your own. My database might be invalid."));
		$body = t("The error message is\n[pre]%s[/pre]");
		$preamble = sprintf($preamble, $update_id);
		$body = sprintf($body, $error_message);

		notification(array(
			'type' => "SYSTEM_EMAIL",
			'to_email' => $admin['email'],
			'preamble' => $preamble,
			'body' => $body,
			'language' => $lang,
		));
	}




	/*
	$email_tpl = get_intltext_template("update_fail_eml.tpl");
	$email_msg = replace_macros($email_tpl, array(
		'$sitename' => $a->config['sitename'],
		'$siteurl' =>  App::get_baseurl(),
		'$update' => DB_UPDATE_VERSION,
		'$error' => sprintf(t('Update %s failed. See error logs.'), DB_UPDATE_VERSION)
	));
	$subject=sprintf(t('Update Error at %s'), App::get_baseurl());
	require_once('include/email.php');
	$subject = email_header_encode($subject,'UTF-8');
	mail($a->config['admin_email'], $subject, $email_msg,
		'From: ' . 'Administrator' . '@' . $_SERVER['SERVER_NAME']."\n"
		.'Content-type: text/plain; charset=UTF-8'."\n"
		.'Content-transfer-encoding: 8bit');
	*/
	//try the logger
	logger("CRITICAL: Database structure update failed: ".$retval);
}


function table_structure($table) {
	$structures = q("DESCRIBE `%s`", $table);

	$full_columns = q("SHOW FULL COLUMNS FROM `%s`", $table);

	$indexes = q("SHOW INDEX FROM `%s`", $table);

	$table_status = q("SHOW TABLE STATUS WHERE `name` = '%s'", $table);

	if (dbm::is_result($table_status)) {
		$table_status = $table_status[0];
	} else {
		$table_status = array();
	}

	$fielddata = array();
	$indexdata = array();

	if (dbm::is_result($indexes))
		foreach ($indexes AS $index) {
			if ($index['Key_name'] != 'PRIMARY' && $index['Non_unique'] == '0' && !isset($indexdata[$index["Key_name"]])) {
				$indexdata[$index["Key_name"]] = array('UNIQUE');
			}

			$column = $index["Column_name"];
			// On utf8mb4 a varchar index can only have a length of 191
			// The "show index" command sometimes returns this value although this value wasn't added manually.
			// Because we don't want to add this number to every index, we ignore bigger numbers
			if (($index["Sub_part"] != "") AND (($index["Sub_part"] < 191) OR ($index["Key_name"] == "PRIMARY"))) {
				$column .= "(".$index["Sub_part"].")";
			}

			$indexdata[$index["Key_name"]][] = $column;
		}
	if (dbm::is_result($structures)) {
		foreach ($structures AS $field) {
			$fielddata[$field["Field"]]["type"] = $field["Type"];
			if ($field["Null"] == "NO") {
				$fielddata[$field["Field"]]["not null"] = true;
			}

			if (isset($field["Default"])) {
				$fielddata[$field["Field"]]["default"] = $field["Default"];
			}

			if ($field["Extra"] != "") {
				$fielddata[$field["Field"]]["extra"] = $field["Extra"];
			}

			if ($field["Key"] == "PRI") {
				$fielddata[$field["Field"]]["primary"] = true;
			}
		}
	}
	if (dbm::is_result($full_columns)) {
		foreach ($full_columns AS $column) {
			$fielddata[$column["Field"]]["Collation"] = $column["Collation"];
		}
	}

	return array("fields" => $fielddata, "indexes" => $indexdata, "table_status" => $table_status);
}

function print_structure($database) {
	echo "-- ------------------------------------------\n";
	echo "-- ".FRIENDICA_PLATFORM." ".FRIENDICA_VERSION." (".FRIENDICA_CODENAME,")\n";
	echo "-- DB_UPDATE_VERSION ".DB_UPDATE_VERSION."\n";
	echo "-- ------------------------------------------\n\n\n";
	foreach ($database AS $name => $structure) {
		echo "--\n";
		echo "-- TABLE $name\n";
		echo "--\n";
		db_create_table($name, $structure['fields'], true, false, $structure["indexes"]);

		echo "\n";
	}
}

/**
 * @brief Print out database error messages
 *
 * @param object $db Database object
 * @param string $message Message to be added to the error message
 *
 * @return string Error message
 */
function print_update_error($db, $message) {
	echo sprintf(t("\nError %d occurred during database update:\n%s\n"),
		$db->errorno, $db->error);

	return t('Errors encountered performing database changes: ').$message.EOL;
}

function update_structure($verbose, $action, $tables=null, $definition=null) {
	global $a, $db;

	if ($action) {
		Config::set('system', 'maintenance', 1);
		Config::set('system', 'maintenance_reason', sprintf(t(': Database update'), dbm::date().' '.date('e')));
	}

	$errors = false;

	logger('updating structure', LOGGER_DEBUG);

	// Get the current structure
	$database = array();

	if (is_null($tables)) {
		$tables = q("SHOW TABLES");
	}

	if (dbm::is_result($tables)) {
		foreach ($tables AS $table) {
			$table = current($table);

			logger(sprintf('updating structure for table %s ...', $table), LOGGER_DEBUG);
			$database[$table] = table_structure($table);
		}
	}

	// Get the definition
	if (is_null($definition)) {
		$definition = db_definition();
	}

	// MySQL >= 5.7.4 doesn't support the IGNORE keyword in ALTER TABLE statements
	if ((version_compare($db->server_info(), '5.7.4') >= 0) AND
		!(strpos($db->server_info(), 'MariaDB') !== false)) {
		$ignore = '';
	} else {
		$ignore = ' IGNORE';
	}

	// Compare it
	foreach ($definition AS $name => $structure) {
		$is_new_table = False;
		$group_by = "";
		$sql3 = "";
		if (!isset($database[$name])) {
			$r = db_create_table($name, $structure["fields"], $verbose, $action, $structure['indexes']);
			if (!dbm::is_result($r)) {
				$errors .= print_update_error($db, $name);
			}
			$is_new_table = True;
		} else {
			$is_unique = false;
			$temp_name = $name;

			foreach ($structure["indexes"] AS $indexname => $fieldnames) {
				if (isset($database[$name]["indexes"][$indexname])) {
					$current_index_definition = implode(",",$database[$name]["indexes"][$indexname]);
				} else {
					$current_index_definition = "__NOT_SET__";
				}
				$new_index_definition = implode(",",$fieldnames);
				if ($current_index_definition != $new_index_definition) {
					if ($fieldnames[0] == "UNIQUE") {
						$is_unique = true;
						if ($ignore == "") {
							$temp_name = "temp-".$name;
						}
					}
				}
			}

			/*
			 * Drop the index if it isn't present in the definition
			 * or the definition differ from current status
			 * and index name doesn't start with "local_"
			 */
			foreach ($database[$name]["indexes"] as $indexname => $fieldnames) {
				$current_index_definition = implode(",",$fieldnames);
				if (isset($structure["indexes"][$indexname])) {
					$new_index_definition = implode(",",$structure["indexes"][$indexname]);
				} else {
					$new_index_definition = "__NOT_SET__";
				}
				if ($current_index_definition != $new_index_definition && substr($indexname, 0, 6) != 'local_') {
					$sql2=db_drop_index($indexname);
					if ($sql3 == "") {
						$sql3 = "ALTER".$ignore." TABLE `".$temp_name."` ".$sql2;
					} else {
						$sql3 .= ", ".$sql2;
					}
				}
			}
			// Compare the field structure field by field
			foreach ($structure["fields"] AS $fieldname => $parameters) {
				if (!isset($database[$name]["fields"][$fieldname])) {
					$sql2=db_add_table_field($fieldname, $parameters);
					if ($sql3 == "") {
						$sql3 = "ALTER" . $ignore . " TABLE `".$temp_name."` ".$sql2;
					} else {
						$sql3 .= ", ".$sql2;
					}
				} else {
					// Compare the field definition
					$field_definition = $database[$name]["fields"][$fieldname];

					// Remove the relation data that is used for the referential integrity
					unset($parameters['relation']);

					// We change the collation after the indexes had been changed.
					// This is done to avoid index length problems.
					// So here we always ensure that there is no need to change it.
					unset($parameters['Collation']);
					unset($field_definition['Collation']);

					$current_field_definition = implode(",", $field_definition);
					$new_field_definition = implode(",", $parameters);
					if ($current_field_definition != $new_field_definition) {
						$sql2 = db_modify_table_field($fieldname, $parameters);
						if ($sql3 == "") {
							$sql3 = "ALTER" . $ignore . " TABLE `".$temp_name."` ".$sql2;
						} else {
							$sql3 .= ", ".$sql2;
						}
					}
				}
			}
		}

		/*
		 * Create the index if the index don't exists in database
		 * or the definition differ from the current status.
		 * Don't create keys if table is new
		 */
		if (!$is_new_table) {
			foreach ($structure["indexes"] AS $indexname => $fieldnames) {
				if (isset($database[$name]["indexes"][$indexname])) {
					$current_index_definition = implode(",",$database[$name]["indexes"][$indexname]);
				} else {
					$current_index_definition = "__NOT_SET__";
				}
				$new_index_definition = implode(",",$fieldnames);
				if ($current_index_definition != $new_index_definition) {
					$sql2 = db_create_index($indexname, $fieldnames);

					// Fetch the "group by" fields for unique indexes
					if ($fieldnames[0] == "UNIQUE") {
						$group_by = db_group_by($indexname, $fieldnames);
					}
					if ($sql2 != "") {
						if ($sql3 == "") {
							$sql3 = "ALTER" . $ignore . " TABLE `".$temp_name."` ".$sql2;
						} else {
							$sql3 .= ", ".$sql2;
						}
					}
				}
			}

			if (isset($database[$name]["table_status"]["Collation"])) {
				if ($database[$name]["table_status"]["Collation"] != 'utf8mb4_general_ci') {
					$sql2 = "DEFAULT COLLATE utf8mb4_general_ci";

					if ($sql3 == "") {
						$sql3 = "ALTER" . $ignore . " TABLE `".$temp_name."` ".$sql2;
					} else {
						$sql3 .= ", ".$sql2;
					}
				}
			}

			if ($sql3 != "") {
				$sql3 .= "; ";
			}

			// Now have a look at the field collations
			// Compare the field structure field by field
			foreach ($structure["fields"] AS $fieldname => $parameters) {
				// Compare the field definition
				$field_definition = $database[$name]["fields"][$fieldname];

				// Define the default collation if not given
				if (!isset($parameters['Collation']) AND !is_null($field_definition['Collation'])) {
					$parameters['Collation'] = 'utf8mb4_general_ci';
				} else {
					$parameters['Collation'] = null;
				}

				if ($field_definition['Collation'] != $parameters['Collation']) {
					$sql2 = db_modify_table_field($fieldname, $parameters);
					if (($sql3 == "") OR (substr($sql3, -2, 2) == "; ")) {
						$sql3 .= "ALTER" . $ignore . " TABLE `".$temp_name."` ".$sql2;
					} else {
						$sql3 .= ", ".$sql2;
					}
				}
			}
		}

		if ($sql3 != "") {
			if (substr($sql3, -2, 2) != "; ") {
				$sql3 .= ";";
			}

			$field_list = '';
			if ($is_unique && $ignore == '') {
				foreach ($structure['fields'] AS $fieldname => $parameters) {
					$field_list .= 'ANY_VALUE(`' . $fieldname . '`),';
				}
				$field_list = rtrim($field_list, ',');
			}

			if ($verbose) {
				// Ensure index conversion to unique removes duplicates
				if ($is_unique) {
					if ($ignore != "") {
						echo "SET session old_alter_table=1;\n";
					} else {
						echo "CREATE TABLE `".$temp_name."` LIKE `".$name."`;\n";
					}
				}

				echo $sql3."\n";

				if ($is_unique) {
					if ($ignore != "") {
						echo "SET session old_alter_table=0;\n";
					} else {
						echo "INSERT INTO `".$temp_name."` SELECT ".$field_list." FROM `".$name."`".$group_by.";\n";
						echo "DROP TABLE `".$name."`;\n";
						echo "RENAME TABLE `".$temp_name."` TO `".$name."`;\n";
					}
				}
			}

			if ($action) {
				Config::set('system', 'maintenance_reason', sprintf(t('%s: updating %s table.'), dbm::date().' '.date('e'), $name));

				// Ensure index conversion to unique removes duplicates
				if ($is_unique) {
					if ($ignore != "") {
						$db->q("SET session old_alter_table=1;");
					} else {
						$r = $db->q("CREATE TABLE `".$temp_name."` LIKE `".$name."`;");
						if (!dbm::is_result($r)) {
							$errors .= print_update_error($db, $sql3);
							return $errors;
						}
					}
				}

				$r = @$db->q($sql3);
				if (!dbm::is_result($r)) {
					$errors .= print_update_error($db, $sql3);
				}
				if ($is_unique) {
					if ($ignore != "") {
						$db->q("SET session old_alter_table=0;");
					} else {
						$r = $db->q("INSERT INTO `".$temp_name."` SELECT ".$field_list." FROM `".$name."`".$group_by.";");
						if (!dbm::is_result($r)) {
							$errors .= print_update_error($db, $sql3);
							return $errors;
						}
						$r = $db->q("DROP TABLE `".$name."`;");
						if (!dbm::is_result($r)) {
							$errors .= print_update_error($db, $sql3);
							return $errors;
						}
						$r = $db->q("RENAME TABLE `".$temp_name."` TO `".$name."`;");
						if (!dbm::is_result($r)) {
							$errors .= print_update_error($db, $sql3);
							return $errors;
						}
					}
				}
			}
		}
	}

	if ($action) {
		Config::set('system', 'maintenance', 0);
		Config::set('system', 'maintenance_reason', '');
	}

	if ($errors) {
		Config::set('system', 'dbupdate', DB_UPDATE_FAILED);
	} else {
		Config::set('system', 'dbupdate', DB_UPDATE_SUCCESSFUL);
	}

	return $errors;
}

function db_field_command($parameters, $create = true) {
	$fieldstruct = $parameters["type"];

	if (!is_null($parameters["Collation"])) {
		$fieldstruct .= " COLLATE ".$parameters["Collation"];
	}

	if ($parameters["not null"])
		$fieldstruct .= " NOT NULL";

	if (isset($parameters["default"])) {
		if (strpos(strtolower($parameters["type"]),"int")!==false) {
			$fieldstruct .= " DEFAULT ".$parameters["default"];
		} else {
			$fieldstruct .= " DEFAULT '".$parameters["default"]."'";
		}
	}
	if ($parameters["extra"] != "")
		$fieldstruct .= " ".$parameters["extra"];

	/*if (($parameters["primary"] != "") AND $create)
		$fieldstruct .= " PRIMARY KEY";*/

	return($fieldstruct);
}

function db_create_table($name, $fields, $verbose, $action, $indexes=null) {
	global $a, $db;

	$r = true;

	$sql = "";

	$sql_rows = array();
	$primary_keys = array();
	foreach ($fields AS $fieldname => $field) {
		$sql_rows[] = "`".dbesc($fieldname)."` ".db_field_command($field);
		if (x($field,'primary') and $field['primary']!='') {
			$primary_keys[] = $fieldname;
		}
	}

	if (!is_null($indexes)) {
		foreach ($indexes AS $indexname => $fieldnames) {
			$sql_index = db_create_index($indexname, $fieldnames, "");
			if (!is_null($sql_index)) $sql_rows[] = $sql_index;
		}
	}

	$sql = implode(",\n\t", $sql_rows);

	$sql = sprintf("CREATE TABLE IF NOT EXISTS `%s` (\n\t", dbesc($name)).$sql."\n) DEFAULT COLLATE utf8mb4_general_ci";
	if ($verbose)
		echo $sql.";\n";

	if ($action)
		$r = @$db->q($sql);

	return $r;
}

function db_add_table_field($fieldname, $parameters) {
	$sql = sprintf("ADD `%s` %s", dbesc($fieldname), db_field_command($parameters));
	return($sql);
}

function db_modify_table_field($fieldname, $parameters) {
	$sql = sprintf("MODIFY `%s` %s", dbesc($fieldname), db_field_command($parameters, false));
	return($sql);
}

function db_drop_index($indexname) {
	$sql = sprintf("DROP INDEX `%s`", dbesc($indexname));
	return($sql);
}

function db_create_index($indexname, $fieldnames, $method="ADD") {

	$method = strtoupper(trim($method));
	if ($method!="" && $method!="ADD") {
		throw new Exception("Invalid parameter 'method' in db_create_index(): '$method'");
		killme();
	}

	if ($fieldnames[0] == "UNIQUE") {
		array_shift($fieldnames);
		$method .= ' UNIQUE';
	}

	$names = "";
	foreach ($fieldnames AS $fieldname) {
		if ($names != "")
			$names .= ",";

		if (preg_match('|(.+)\((\d+)\)|', $fieldname, $matches)) {
			$names .= "`".dbesc($matches[1])."`(".intval($matches[2]).")";
		} else {
			$names .= "`".dbesc($fieldname)."`";
		}
	}

	if ($indexname == "PRIMARY") {
		return sprintf("%s PRIMARY KEY(%s)", $method, $names);
	}


	$sql = sprintf("%s INDEX `%s` (%s)", $method, dbesc($indexname), $names);
	return($sql);
}

function db_group_by($indexname, $fieldnames) {

	if ($fieldnames[0] != "UNIQUE") {
		return "";
	}

	array_shift($fieldnames);

	$names = "";
	foreach ($fieldnames AS $fieldname) {
		if ($names != "")
			$names .= ",";

		if (preg_match('|(.+)\((\d+)\)|', $fieldname, $matches)) {
			$names .= "`".dbesc($matches[1])."`";
		} else {
			$names .= "`".dbesc($fieldname)."`";
		}
	}

	$sql = sprintf(" GROUP BY %s", $names);
	return $sql;
}

function db_definition() {

	$database = array();

	$database["addon"] = array(
			"fields" => array(
					"id" => array("type" => "int(11)", "not null" => "1", "extra" => "auto_increment", "primary" => "1"),
					"name" => array("type" => "varchar(190)", "not null" => "1", "default" => ""),
					"version" => array("type" => "varchar(255)", "not null" => "1", "default" => ""),
					"installed" => array("type" => "tinyint(1)", "not null" => "1", "default" => "0"),
					"hidden" => array("type" => "tinyint(1)", "not null" => "1", "default" => "0"),
					"timestamp" => array("type" => "bigint(20)", "not null" => "1", "default" => "0"),
					"plugin_admin" => array("type" => "tinyint(1)", "not null" => "1", "default" => "0"),
					),
			"indexes" => array(
					"PRIMARY" => array("id"),
					"name" => array("UNIQUE", "name"),
					)
			);
	$database["attach"] = array(
			"fields" => array(
					"id" => array("type" => "int(11)", "not null" => "1", "extra" => "auto_increment", "primary" => "1"),
					"uid" => array("type" => "int(11)", "not null" => "1", "default" => "0", "relation" => array("user" => "uid")),
					"hash" => array("type" => "varchar(64)", "not null" => "1", "default" => ""),
					"filename" => array("type" => "varchar(255)", "not null" => "1", "default" => ""),
					"filetype" => array("type" => "varchar(64)", "not null" => "1", "default" => ""),
					"filesize" => array("type" => "int(11)", "not null" => "1", "default" => "0"),
					"data" => array("type" => "longblob", "not null" => "1"),
					"created" => array("type" => "datetime", "not null" => "1", "default" => NULL_DATE),
					"edited" => array("type" => "datetime", "not null" => "1", "default" => NULL_DATE),
					"allow_cid" => array("type" => "mediumtext"),
					"allow_gid" => array("type" => "mediumtext"),
					"deny_cid" => array("type" => "mediumtext"),
					"deny_gid" => array("type" => "mediumtext"),
					),
			"indexes" => array(
					"PRIMARY" => array("id"),
					)
			);
	$database["auth_codes"] = array(
			"fields" => array(
					"id" => array("type" => "varchar(40)", "not null" => "1", "primary" => "1"),
					"client_id" => array("type" => "varchar(20)", "not null" => "1", "default" => "", "relation" => array("clients" => "client_id")),
					"redirect_uri" => array("type" => "varchar(200)", "not null" => "1", "default" => ""),
					"expires" => array("type" => "int(11)", "not null" => "1", "default" => "0"),
					"scope" => array("type" => "varchar(250)", "not null" => "1", "default" => ""),
					),
			"indexes" => array(
					"PRIMARY" => array("id"),
					)
			);
	$database["cache"] = array(
			"fields" => array(
					"k" => array("type" => "varbinary(255)", "not null" => "1", "primary" => "1"),
					"v" => array("type" => "mediumtext"),
					"expire_mode" => array("type" => "int(11)", "not null" => "1", "default" => "0"),
					"updated" => array("type" => "datetime", "not null" => "1", "default" => NULL_DATE),
					),
			"indexes" => array(
					"PRIMARY" => array("k"),
					"expire_mode_updated" => array("expire_mode", "updated"),
					)
			);
	$database["challenge"] = array(
			"fields" => array(
					"id" => array("type" => "int(10) unsigned", "not null" => "1", "extra" => "auto_increment", "primary" => "1"),
					"challenge" => array("type" => "varchar(255)", "not null" => "1", "default" => ""),
					"dfrn-id" => array("type" => "varchar(255)", "not null" => "1", "default" => ""),
					"expire" => array("type" => "int(11)", "not null" => "1", "default" => "0"),
					"type" => array("type" => "varchar(255)", "not null" => "1", "default" => ""),
					"last_update" => array("type" => "varchar(255)", "not null" => "1", "default" => ""),
					),
			"indexes" => array(
					"PRIMARY" => array("id"),
					)
			);
	$database["clients"] = array(
			"fields" => array(
					"client_id" => array("type" => "varchar(20)", "not null" => "1", "primary" => "1"),
					"pw" => array("type" => "varchar(20)", "not null" => "1", "default" => ""),
					"redirect_uri" => array("type" => "varchar(200)", "not null" => "1", "default" => ""),
					"name" => array("type" => "text"),
					"icon" => array("type" => "text"),
					"uid" => array("type" => "int(11)", "not null" => "1", "default" => "0", "relation" => array("user" => "uid")),
					),
			"indexes" => array(
					"PRIMARY" => array("client_id"),
					)
			);
	$database["config"] = array(
			"fields" => array(
					"id" => array("type" => "int(10) unsigned", "not null" => "1", "extra" => "auto_increment", "primary" => "1"),
					"cat" => array("type" => "varbinary(255)", "not null" => "1", "default" => ""),
					"k" => array("type" => "varbinary(255)", "not null" => "1", "default" => ""),
					"v" => array("type" => "mediumtext"),
					),
			"indexes" => array(
					"PRIMARY" => array("id"),
					"cat_k" => array("UNIQUE", "cat", "k"),
					)
			);
	$database["contact"] = array(
			"fields" => array(
					"id" => array("type" => "int(11)", "not null" => "1", "extra" => "auto_increment", "primary" => "1"),
					"uid" => array("type" => "int(11)", "not null" => "1", "default" => "0", "relation" => array("user" => "uid")),
					"created" => array("type" => "datetime", "not null" => "1", "default" => NULL_DATE),
					"self" => array("type" => "tinyint(1)", "not null" => "1", "default" => "0"),
					"remote_self" => array("type" => "tinyint(1)", "not null" => "1", "default" => "0"),
					"rel" => array("type" => "tinyint(1)", "not null" => "1", "default" => "0"),
					"duplex" => array("type" => "tinyint(1)", "not null" => "1", "default" => "0"),
					"network" => array("type" => "varchar(255)", "not null" => "1", "default" => ""),
					"name" => array("type" => "varchar(255)", "not null" => "1", "default" => ""),
					"nick" => array("type" => "varchar(255)", "not null" => "1", "default" => ""),
					"location" => array("type" => "varchar(255)", "not null" => "1", "default" => ""),
					"about" => array("type" => "text"),
					"keywords" => array("type" => "text"),
					"gender" => array("type" => "varchar(32)", "not null" => "1", "default" => ""),
					"xmpp" => array("type" => "varchar(255)", "not null" => "1", "default" => ""),
					"attag" => array("type" => "varchar(255)", "not null" => "1", "default" => ""),
					"avatar" => array("type" => "varchar(255)", "not null" => "1", "default" => ""),
					"photo" => array("type" => "text"),
					"thumb" => array("type" => "text"),
					"micro" => array("type" => "text"),
					"site-pubkey" => array("type" => "text"),
					"issued-id" => array("type" => "varchar(255)", "not null" => "1", "default" => ""),
					"dfrn-id" => array("type" => "varchar(255)", "not null" => "1", "default" => ""),
					"url" => array("type" => "varchar(255)", "not null" => "1", "default" => ""),
					"nurl" => array("type" => "varchar(255)", "not null" => "1", "default" => ""),
					"addr" => array("type" => "varchar(255)", "not null" => "1", "default" => ""),
					"alias" => array("type" => "varchar(255)", "not null" => "1", "default" => ""),
					"pubkey" => array("type" => "text"),
					"prvkey" => array("type" => "text"),
					"batch" => array("type" => "varchar(255)", "not null" => "1", "default" => ""),
					"request" => array("type" => "text"),
					"notify" => array("type" => "text"),
					"poll" => array("type" => "text"),
					"confirm" => array("type" => "text"),
					"poco" => array("type" => "text"),
					"aes_allow" => array("type" => "tinyint(1)", "not null" => "1", "default" => "0"),
					"ret-aes" => array("type" => "tinyint(1)", "not null" => "1", "default" => "0"),
					"usehub" => array("type" => "tinyint(1)", "not null" => "1", "default" => "0"),
					"subhub" => array("type" => "tinyint(1)", "not null" => "1", "default" => "0"),
					"hub-verify" => array("type" => "varchar(255)", "not null" => "1", "default" => ""),
					"last-update" => array("type" => "datetime", "not null" => "1", "default" => NULL_DATE),
					"success_update" => array("type" => "datetime", "not null" => "1", "default" => NULL_DATE),
					"failure_update" => array("type" => "datetime", "not null" => "1", "default" => NULL_DATE),
					"name-date" => array("type" => "datetime", "not null" => "1", "default" => NULL_DATE),
					"uri-date" => array("type" => "datetime", "not null" => "1", "default" => NULL_DATE),
					"avatar-date" => array("type" => "datetime", "not null" => "1", "default" => NULL_DATE),
					"term-date" => array("type" => "datetime", "not null" => "1", "default" => NULL_DATE),
					"last-item" => array("type" => "datetime", "not null" => "1", "default" => NULL_DATE),
					"priority" => array("type" => "tinyint(3)", "not null" => "1", "default" => "0"),
					"blocked" => array("type" => "tinyint(1)", "not null" => "1", "default" => "1"),
					"readonly" => array("type" => "tinyint(1)", "not null" => "1", "default" => "0"),
					"writable" => array("type" => "tinyint(1)", "not null" => "1", "default" => "0"),
					"forum" => array("type" => "tinyint(1)", "not null" => "1", "default" => "0"),
					"prv" => array("type" => "tinyint(1)", "not null" => "1", "default" => "0"),
					"contact-type" => array("type" => "int(11)", "not null" => "1", "default" => "0"),
					"hidden" => array("type" => "tinyint(1)", "not null" => "1", "default" => "0"),
					"archive" => array("type" => "tinyint(1)", "not null" => "1", "default" => "0"),
					"pending" => array("type" => "tinyint(1)", "not null" => "1", "default" => "1"),
					"rating" => array("type" => "tinyint(1)", "not null" => "1", "default" => "0"),
					"reason" => array("type" => "text"),
					"closeness" => array("type" => "tinyint(2)", "not null" => "1", "default" => "99"),
					"info" => array("type" => "mediumtext"),
					"profile-id" => array("type" => "int(11)", "not null" => "1", "default" => "0"),
					"bdyear" => array("type" => "varchar(4)", "not null" => "1", "default" => ""),
					"bd" => array("type" => "date", "not null" => "1", "default" => "0001-01-01"),
					"notify_new_posts" => array("type" => "tinyint(1)", "not null" => "1", "default" => "0"),
					"fetch_further_information" => array("type" => "tinyint(1)", "not null" => "1", "default" => "0"),
					"ffi_keyword_blacklist" => array("type" => "text"),
					),
			"indexes" => array(
					"PRIMARY" => array("id"),
					"uid_name" => array("uid", "name(190)"),
					"self_uid" => array("self", "uid"),
					"alias_uid" => array("alias(32)", "uid"),
					"pending_uid" => array("pending", "uid"),
					"blocked_uid" => array("blocked", "uid"),
					"uid_rel_network_poll" => array("uid", "rel", "network(4)", "poll(64)", "archive"),
					"uid_network_batch" => array("uid", "network(4)", "batch(64)"),
					"addr_uid" => array("addr(32)", "uid"),
					"nurl_uid" => array("nurl(32)", "uid"),
					"nick_uid" => array("nick(32)", "uid"),
					"dfrn-id" => array("dfrn-id"),
					"issued-id" => array("issued-id"),
					)
			);
	$database["conv"] = array(
			"fields" => array(
					"id" => array("type" => "int(10) unsigned", "not null" => "1", "extra" => "auto_increment", "primary" => "1"),
					"guid" => array("type" => "varchar(255)", "not null" => "1", "default" => ""),
					"recips" => array("type" => "text"),
					"uid" => array("type" => "int(11)", "not null" => "1", "default" => "0", "relation" => array("user" => "uid")),
					"creator" => array("type" => "varchar(255)", "not null" => "1", "default" => ""),
					"created" => array("type" => "datetime", "not null" => "1", "default" => NULL_DATE),
					"updated" => array("type" => "datetime", "not null" => "1", "default" => NULL_DATE),
					"subject" => array("type" => "text"),
					),
			"indexes" => array(
					"PRIMARY" => array("id"),
					"uid" => array("uid"),
					)
			);
	$database["conversation"] = array(
			"fields" => array(
					"item-uri" => array("type" => "varbinary(255)", "not null" => "1", "primary" => "1"),
					"reply-to-uri" => array("type" => "varbinary(255)", "not null" => "1", "default" => ""),
					"conversation-uri" => array("type" => "varbinary(255)", "not null" => "1", "default" => ""),
					"conversation-href" => array("type" => "varbinary(255)", "not null" => "1", "default" => ""),
					"protocol" => array("type" => "tinyint(1) unsigned", "not null" => "1", "default" => "0"),
					"source" => array("type" => "mediumtext"),
					"received" => array("type" => "datetime", "not null" => "1", "default" => NULL_DATE),
					),
			"indexes" => array(
					"PRIMARY" => array("item-uri"),
					"conversation-uri" => array("conversation-uri"),
					)
			);
	$database["event"] = array(
			"fields" => array(
					"id" => array("type" => "int(11)", "not null" => "1", "extra" => "auto_increment", "primary" => "1"),
					"guid" => array("type" => "varchar(255)", "not null" => "1", "default" => ""),
					"uid" => array("type" => "int(11)", "not null" => "1", "default" => "0", "relation" => array("user" => "uid")),
					"cid" => array("type" => "int(11)", "not null" => "1", "default" => "0", "relation" => array("contact" => "id")),
					"uri" => array("type" => "varchar(255)", "not null" => "1", "default" => ""),
					"created" => array("type" => "datetime", "not null" => "1", "default" => NULL_DATE),
					"edited" => array("type" => "datetime", "not null" => "1", "default" => NULL_DATE),
					"start" => array("type" => "datetime", "not null" => "1", "default" => NULL_DATE),
					"finish" => array("type" => "datetime", "not null" => "1", "default" => NULL_DATE),
					"summary" => array("type" => "text"),
					"desc" => array("type" => "text"),
					"location" => array("type" => "text"),
					"type" => array("type" => "varchar(255)", "not null" => "1", "default" => ""),
					"nofinish" => array("type" => "tinyint(1)", "not null" => "1", "default" => "0"),
					"adjust" => array("type" => "tinyint(1)", "not null" => "1", "default" => "1"),
					"ignore" => array("type" => "tinyint(1) unsigned", "not null" => "1", "default" => "0"),
					"allow_cid" => array("type" => "mediumtext"),
					"allow_gid" => array("type" => "mediumtext"),
					"deny_cid" => array("type" => "mediumtext"),
					"deny_gid" => array("type" => "mediumtext"),
					),
			"indexes" => array(
					"PRIMARY" => array("id"),
					"uid_start" => array("uid", "start"),
					)
			);
	$database["fcontact"] = array(
			"fields" => array(
					"id" => array("type" => "int(10) unsigned", "not null" => "1", "extra" => "auto_increment", "primary" => "1"),
					"guid" => array("type" => "varchar(255)", "not null" => "1", "default" => ""),
					"url" => array("type" => "varchar(255)", "not null" => "1", "default" => ""),
					"name" => array("type" => "varchar(255)", "not null" => "1", "default" => ""),
					"photo" => array("type" => "varchar(255)", "not null" => "1", "default" => ""),
					"request" => array("type" => "varchar(255)", "not null" => "1", "default" => ""),
					"nick" => array("type" => "varchar(255)", "not null" => "1", "default" => ""),
					"addr" => array("type" => "varchar(255)", "not null" => "1", "default" => ""),
					"batch" => array("type" => "varchar(255)", "not null" => "1", "default" => ""),
					"notify" => array("type" => "varchar(255)", "not null" => "1", "default" => ""),
					"poll" => array("type" => "varchar(255)", "not null" => "1", "default" => ""),
					"confirm" => array("type" => "varchar(255)", "not null" => "1", "default" => ""),
					"priority" => array("type" => "tinyint(1)", "not null" => "1", "default" => "0"),
					"network" => array("type" => "varchar(32)", "not null" => "1", "default" => ""),
					"alias" => array("type" => "varchar(255)", "not null" => "1", "default" => ""),
					"pubkey" => array("type" => "text"),
					"updated" => array("type" => "datetime", "not null" => "1", "default" => NULL_DATE),
					),
			"indexes" => array(
					"PRIMARY" => array("id"),
					"addr" => array("addr(32)"),
					"url" => array("UNIQUE", "url(190)"),
					)
			);
	$database["ffinder"] = array(
			"fields" => array(
					"id" => array("type" => "int(10) unsigned", "not null" => "1", "extra" => "auto_increment", "primary" => "1"),
					"uid" => array("type" => "int(10) unsigned", "not null" => "1", "default" => "0", "relation" => array("user" => "uid")),
					"cid" => array("type" => "int(10) unsigned", "not null" => "1", "default" => "0", "relation" => array("contact" => "id")),
					"fid" => array("type" => "int(10) unsigned", "not null" => "1", "default" => "0", "relation" => array("fcontact" => "id")),
					),
			"indexes" => array(
					"PRIMARY" => array("id"),
					)
			);
	$database["fserver"] = array(
			"fields" => array(
					"id" => array("type" => "int(11)", "not null" => "1", "extra" => "auto_increment", "primary" => "1"),
					"server" => array("type" => "varchar(255)", "not null" => "1", "default" => ""),
					"posturl" => array("type" => "varchar(255)", "not null" => "1", "default" => ""),
					"key" => array("type" => "text"),
					),
			"indexes" => array(
					"PRIMARY" => array("id"),
					"server" => array("server(32)"),
					)
			);
	$database["fsuggest"] = array(
			"fields" => array(
					"id" => array("type" => "int(11)", "not null" => "1", "extra" => "auto_increment", "primary" => "1"),
					"uid" => array("type" => "int(11)", "not null" => "1", "default" => "0", "relation" => array("user" => "uid")),
					"cid" => array("type" => "int(11)", "not null" => "1", "default" => "0", "relation" => array("contact" => "id")),
					"name" => array("type" => "varchar(255)", "not null" => "1", "default" => ""),
					"url" => array("type" => "varchar(255)", "not null" => "1", "default" => ""),
					"request" => array("type" => "varchar(255)", "not null" => "1", "default" => ""),
					"photo" => array("type" => "varchar(255)", "not null" => "1", "default" => ""),
					"note" => array("type" => "text"),
					"created" => array("type" => "datetime", "not null" => "1", "default" => NULL_DATE),
					),
			"indexes" => array(
					"PRIMARY" => array("id"),
					)
			);
	$database["gcign"] = array(
			"fields" => array(
					"id" => array("type" => "int(11)", "not null" => "1", "extra" => "auto_increment", "primary" => "1"),
					"uid" => array("type" => "int(11)", "not null" => "1", "default" => "0", "relation" => array("user" => "uid")),
					"gcid" => array("type" => "int(11)", "not null" => "1", "default" => "0", "relation" => array("gcontact" => "id")),
					),
			"indexes" => array(
					"PRIMARY" => array("id"),
					"uid" => array("uid"),
					"gcid" => array("gcid"),
					)
			);
	$database["gcontact"] = array(
			"fields" => array(
					"id" => array("type" => "int(10) unsigned", "not null" => "1", "extra" => "auto_increment", "primary" => "1"),
					"name" => array("type" => "varchar(255)", "not null" => "1", "default" => ""),
					"nick" => array("type" => "varchar(255)", "not null" => "1", "default" => ""),
					"url" => array("type" => "varchar(255)", "not null" => "1", "default" => ""),
					"nurl" => array("type" => "varchar(255)", "not null" => "1", "default" => ""),
					"photo" => array("type" => "varchar(255)", "not null" => "1", "default" => ""),
					"connect" => array("type" => "varchar(255)", "not null" => "1", "default" => ""),
					"created" => array("type" => "datetime", "not null" => "1", "default" => NULL_DATE),
					"updated" => array("type" => "datetime", "default" => NULL_DATE),
					"last_contact" => array("type" => "datetime", "default" => NULL_DATE),
					"last_failure" => array("type" => "datetime", "default" => NULL_DATE),
					"location" => array("type" => "varchar(255)", "not null" => "1", "default" => ""),
					"about" => array("type" => "text"),
					"keywords" => array("type" => "text"),
					"gender" => array("type" => "varchar(32)", "not null" => "1", "default" => ""),
					"birthday" => array("type" => "varchar(32)", "not null" => "1", "default" => "0001-01-01"),
					"community" => array("type" => "tinyint(1)", "not null" => "1", "default" => "0"),
					"contact-type" => array("type" => "tinyint(1)", "not null" => "1", "default" => "-1"),
					"hide" => array("type" => "tinyint(1)", "not null" => "1", "default" => "0"),
					"nsfw" => array("type" => "tinyint(1)", "not null" => "1", "default" => "0"),
					"network" => array("type" => "varchar(255)", "not null" => "1", "default" => ""),
					"addr" => array("type" => "varchar(255)", "not null" => "1", "default" => ""),
					"notify" => array("type" => "text"),
					"alias" => array("type" => "varchar(255)", "not null" => "1", "default" => ""),
					"generation" => array("type" => "tinyint(3)", "not null" => "1", "default" => "0"),
					"server_url" => array("type" => "varchar(255)", "not null" => "1", "default" => ""),
					),
			"indexes" => array(
					"PRIMARY" => array("id"),
					"nurl" => array("UNIQUE", "nurl(190)"),
					"name" => array("name(64)"),
					"nick" => array("nick(32)"),
					"addr" => array("addr(64)"),
					"hide_network_updated" => array("hide", "network(4)", "updated"),
					"updated" => array("updated"),
					)
			);
	$database["glink"] = array(
			"fields" => array(
					"id" => array("type" => "int(10) unsigned", "not null" => "1", "extra" => "auto_increment", "primary" => "1"),
					"cid" => array("type" => "int(11)", "not null" => "1", "default" => "0", "relation" => array("contact" => "id")),
					"uid" => array("type" => "int(11)", "not null" => "1", "default" => "0", "relation" => array("user" => "uid")),
					"gcid" => array("type" => "int(11)", "not null" => "1", "default" => "0", "relation" => array("gcontact" => "id")),
					"zcid" => array("type" => "int(11)", "not null" => "1", "default" => "0", "relation" => array("gcontact" => "id")),
					"updated" => array("type" => "datetime", "not null" => "1", "default" => NULL_DATE),
					),
			"indexes" => array(
					"PRIMARY" => array("id"),
					"cid_uid_gcid_zcid" => array("UNIQUE", "cid","uid","gcid","zcid"),
					"gcid" => array("gcid"),
					)
			);
	$database["group"] = array(
			"fields" => array(
					"id" => array("type" => "int(10) unsigned", "not null" => "1", "extra" => "auto_increment", "primary" => "1"),
					"uid" => array("type" => "int(10) unsigned", "not null" => "1", "default" => "0", "relation" => array("user" => "uid")),
					"visible" => array("type" => "tinyint(1)", "not null" => "1", "default" => "0"),
					"deleted" => array("type" => "tinyint(1)", "not null" => "1", "default" => "0"),
					"name" => array("type" => "varchar(255)", "not null" => "1", "default" => ""),
					),
			"indexes" => array(
					"PRIMARY" => array("id"),
					"uid" => array("uid"),
					)
			);
	$database["group_member"] = array(
			"fields" => array(
					"id" => array("type" => "int(10) unsigned", "not null" => "1", "extra" => "auto_increment", "primary" => "1"),
					"uid" => array("type" => "int(10) unsigned", "not null" => "1", "default" => "0", "relation" => array("user" => "uid")),
					"gid" => array("type" => "int(10) unsigned", "not null" => "1", "default" => "0", "relation" => array("group" => "id")),
					"contact-id" => array("type" => "int(10) unsigned", "not null" => "1", "default" => "0", "relation" => array("contact" => "id")),
					),
			"indexes" => array(
					"PRIMARY" => array("id"),
					"contactid" => array("contact-id"),
					"gid_contactid" => array("gid", "contact-id"),
					"uid_gid_contactid" => array("UNIQUE", "uid", "gid", "contact-id"),
					)
			);
	$database["gserver"] = array(
			"fields" => array(
					"id" => array("type" => "int(10) unsigned", "not null" => "1", "extra" => "auto_increment", "primary" => "1"),
					"url" => array("type" => "varchar(255)", "not null" => "1", "default" => ""),
					"nurl" => array("type" => "varchar(255)", "not null" => "1", "default" => ""),
					"version" => array("type" => "varchar(255)", "not null" => "1", "default" => ""),
					"site_name" => array("type" => "varchar(255)", "not null" => "1", "default" => ""),
					"info" => array("type" => "text"),
					"register_policy" => array("type" => "tinyint(1)", "not null" => "1", "default" => "0"),
					"poco" => array("type" => "varchar(255)", "not null" => "1", "default" => ""),
					"noscrape" => array("type" => "varchar(255)", "not null" => "1", "default" => ""),
					"network" => array("type" => "varchar(32)", "not null" => "1", "default" => ""),
					"platform" => array("type" => "varchar(255)", "not null" => "1", "default" => ""),
					"created" => array("type" => "datetime", "not null" => "1", "default" => NULL_DATE),
					"last_poco_query" => array("type" => "datetime", "default" => NULL_DATE),
					"last_contact" => array("type" => "datetime", "default" => NULL_DATE),
					"last_failure" => array("type" => "datetime", "default" => NULL_DATE),
					),
			"indexes" => array(
					"PRIMARY" => array("id"),
					"nurl" => array("UNIQUE", "nurl(190)"),
					)
			);
	$database["hook"] = array(
			"fields" => array(
					"id" => array("type" => "int(11)", "not null" => "1", "extra" => "auto_increment", "primary" => "1"),
					"hook" => array("type" => "varchar(255)", "not null" => "1", "default" => ""),
					"file" => array("type" => "varchar(255)", "not null" => "1", "default" => ""),
					"function" => array("type" => "varchar(255)", "not null" => "1", "default" => ""),
					"priority" => array("type" => "int(11) unsigned", "not null" => "1", "default" => "0"),
					),
			"indexes" => array(
					"PRIMARY" => array("id"),
					"hook_file_function" => array("UNIQUE", "hook(50)","file(80)","function(60)"),
					)
			);
	$database["intro"] = array(
			"fields" => array(
					"id" => array("type" => "int(10) unsigned", "not null" => "1", "extra" => "auto_increment", "primary" => "1"),
					"uid" => array("type" => "int(10) unsigned", "not null" => "1", "default" => "0", "relation" => array("user" => "uid")),
					"fid" => array("type" => "int(11)", "not null" => "1", "default" => "0", "relation" => array("fcontact" => "id")),
					"contact-id" => array("type" => "int(11)", "not null" => "1", "default" => "0", "relation" => array("contact" => "id")),
					"knowyou" => array("type" => "tinyint(1)", "not null" => "1", "default" => "0"),
					"duplex" => array("type" => "tinyint(1)", "not null" => "1", "default" => "0"),
					"note" => array("type" => "text"),
					"hash" => array("type" => "varchar(255)", "not null" => "1", "default" => ""),
					"datetime" => array("type" => "datetime", "not null" => "1", "default" => NULL_DATE),
					"blocked" => array("type" => "tinyint(1)", "not null" => "1", "default" => "1"),
					"ignore" => array("type" => "tinyint(1)", "not null" => "1", "default" => "0"),
					),
			"indexes" => array(
					"PRIMARY" => array("id"),
					)
			);
	$database["item"] = array(
			"fields" => array(
					"id" => array("type" => "int(10) unsigned", "not null" => "1", "extra" => "auto_increment", "primary" => "1", "relation" => array("thread" => "iid")),
					"guid" => array("type" => "varchar(255)", "not null" => "1", "default" => ""),
					"uri" => array("type" => "varchar(255)", "not null" => "1", "default" => ""),
					"uid" => array("type" => "int(10) unsigned", "not null" => "1", "default" => "0", "relation" => array("user" => "uid")),
					"contact-id" => array("type" => "int(11)", "not null" => "1", "default" => "0", "relation" => array("contact" => "id")),
					"gcontact-id" => array("type" => "int(11) unsigned", "not null" => "1", "default" => "0", "relation" => array("gcontact" => "id")),
					"type" => array("type" => "varchar(255)", "not null" => "1", "default" => ""),
					"wall" => array("type" => "tinyint(1)", "not null" => "1", "default" => "0"),
					"gravity" => array("type" => "tinyint(1)", "not null" => "1", "default" => "0"),
					"parent" => array("type" => "int(10) unsigned", "not null" => "1", "default" => "0", "relation" => array("item" => "id")),
					"parent-uri" => array("type" => "varchar(255)", "not null" => "1", "default" => ""),
					"extid" => array("type" => "varchar(255)", "not null" => "1", "default" => ""),
					"thr-parent" => array("type" => "varchar(255)", "not null" => "1", "default" => ""),
					"created" => array("type" => "datetime", "not null" => "1", "default" => NULL_DATE),
					"edited" => array("type" => "datetime", "not null" => "1", "default" => NULL_DATE),
					"commented" => array("type" => "datetime", "not null" => "1", "default" => NULL_DATE),
					"received" => array("type" => "datetime", "not null" => "1", "default" => NULL_DATE),
					"changed" => array("type" => "datetime", "not null" => "1", "default" => NULL_DATE),
					"owner-id" => array("type" => "int(11)", "not null" => "1", "default" => "0", "relation" => array("contact" => "id")),
					"owner-name" => array("type" => "varchar(255)", "not null" => "1", "default" => ""),
					"owner-link" => array("type" => "varchar(255)", "not null" => "1", "default" => ""),
					"owner-avatar" => array("type" => "varchar(255)", "not null" => "1", "default" => ""),
					"author-id" => array("type" => "int(11)", "not null" => "1", "default" => "0", "relation" => array("contact" => "id")),
					"author-name" => array("type" => "varchar(255)", "not null" => "1", "default" => ""),
					"author-link" => array("type" => "varchar(255)", "not null" => "1", "default" => ""),
					"author-avatar" => array("type" => "varchar(255)", "not null" => "1", "default" => ""),
					"title" => array("type" => "varchar(255)", "not null" => "1", "default" => ""),
					"body" => array("type" => "mediumtext"),
					"app" => array("type" => "varchar(255)", "not null" => "1", "default" => ""),
					"verb" => array("type" => "varchar(255)", "not null" => "1", "default" => ""),
					"object-type" => array("type" => "varchar(255)", "not null" => "1", "default" => ""),
					"object" => array("type" => "text"),
					"target-type" => array("type" => "varchar(255)", "not null" => "1", "default" => ""),
					"target" => array("type" => "text"),
					"postopts" => array("type" => "text"),
					"plink" => array("type" => "varchar(255)", "not null" => "1", "default" => ""),
					"resource-id" => array("type" => "varchar(255)", "not null" => "1", "default" => ""),
					"event-id" => array("type" => "int(11)", "not null" => "1", "default" => "0", "relation" => array("event" => "id")),
					"tag" => array("type" => "mediumtext"),
					"attach" => array("type" => "mediumtext"),
					"inform" => array("type" => "mediumtext"),
					"file" => array("type" => "mediumtext"),
					"location" => array("type" => "varchar(255)", "not null" => "1", "default" => ""),
					"coord" => array("type" => "varchar(255)", "not null" => "1", "default" => ""),
					"allow_cid" => array("type" => "mediumtext"),
					"allow_gid" => array("type" => "mediumtext"),
					"deny_cid" => array("type" => "mediumtext"),
					"deny_gid" => array("type" => "mediumtext"),
					"private" => array("type" => "tinyint(1)", "not null" => "1", "default" => "0"),
					"pubmail" => array("type" => "tinyint(1)", "not null" => "1", "default" => "0"),
					"moderated" => array("type" => "tinyint(1)", "not null" => "1", "default" => "0"),
					"visible" => array("type" => "tinyint(1)", "not null" => "1", "default" => "0"),
					"spam" => array("type" => "tinyint(1)", "not null" => "1", "default" => "0"),
					"starred" => array("type" => "tinyint(1)", "not null" => "1", "default" => "0"),
					"bookmark" => array("type" => "tinyint(1)", "not null" => "1", "default" => "0"),
					"unseen" => array("type" => "tinyint(1)", "not null" => "1", "default" => "1"),
					"deleted" => array("type" => "tinyint(1)", "not null" => "1", "default" => "0"),
					"origin" => array("type" => "tinyint(1)", "not null" => "1", "default" => "0"),
					"forum_mode" => array("type" => "tinyint(1)", "not null" => "1", "default" => "0"),
					"last-child" => array("type" => "tinyint(1) unsigned", "not null" => "1", "default" => "1"),
					"mention" => array("type" => "tinyint(1)", "not null" => "1", "default" => "0"),
					"network" => array("type" => "varchar(32)", "not null" => "1", "default" => ""),
					"rendered-hash" => array("type" => "varchar(32)", "not null" => "1", "default" => ""),
					"rendered-html" => array("type" => "mediumtext"),
					"global" => array("type" => "tinyint(1)", "not null" => "1", "default" => "0"),
					),
			"indexes" => array(
					"PRIMARY" => array("id"),
					"guid" => array("guid"),
					"uri" => array("uri"),
					"parent" => array("parent"),
					"parent-uri" => array("parent-uri"),
					"extid" => array("extid"),
					"uid_id" => array("uid","id"),
					"uid_contactid_id" => array("uid","contact-id","id"),
					"uid_created" => array("uid","created"),
					"uid_unseen_contactid" => array("uid","unseen","contact-id"),
					"uid_network_received" => array("uid","network(4)","received"),
					"uid_network_commented" => array("uid","network(4)","commented"),
					"uid_thrparent" => array("uid","thr-parent(190)"),
					"uid_parenturi" => array("uid","parent-uri(190)"),
					"uid_contactid_created" => array("uid","contact-id","created"),
					"authorid_created" => array("author-id","created"),
					"ownerid" => array("owner-id"),
					"uid_uri" => array("uid", "uri(190)"),
					"resource-id" => array("resource-id"),
					"contactid_allowcid_allowpid_denycid_denygid" => array("contact-id","allow_cid(10)","allow_gid(10)","deny_cid(10)","deny_gid(10)"), //
					"uid_type_changed" => array("uid","type(190)","changed"),
					"contactid_verb" => array("contact-id","verb(190)"),
					"deleted_changed" => array("deleted","changed"),
					"uid_wall_changed" => array("uid","wall","changed"),
					"uid_eventid" => array("uid","event-id"),
					"uid_authorlink" => array("uid","author-link(190)"),
					"uid_ownerlink" => array("uid","owner-link(190)"),
					)
			);
	$database["item_id"] = array(
			"fields" => array(
					"id" => array("type" => "int(11)", "not null" => "1", "extra" => "auto_increment", "primary" => "1"),
					"iid" => array("type" => "int(11)", "not null" => "1", "default" => "0", "relation" => array("item" => "id")),
					"uid" => array("type" => "int(11)", "not null" => "1", "default" => "0", "relation" => array("user" => "uid")),
					"sid" => array("type" => "varchar(255)", "not null" => "1", "default" => ""),
					"service" => array("type" => "varchar(255)", "not null" => "1", "default" => ""),
					),
			"indexes" => array(
					"PRIMARY" => array("id"),
					"uid" => array("uid"),
					"sid" => array("sid"),
					"service" => array("service(32)"),
					"iid" => array("iid"),
					)
			);
	$database["locks"] = array(
			"fields" => array(
					"id" => array("type" => "int(11)", "not null" => "1", "extra" => "auto_increment", "primary" => "1"),
					"name" => array("type" => "varchar(128)", "not null" => "1", "default" => ""),
					"locked" => array("type" => "tinyint(1)", "not null" => "1", "default" => "0"),
					"created" => array("type" => "datetime", "default" => NULL_DATE),
					),
			"indexes" => array(
					"PRIMARY" => array("id"),
					)
			);
	$database["mail"] = array(
			"fields" => array(
					"id" => array("type" => "int(10) unsigned", "not null" => "1", "extra" => "auto_increment", "primary" => "1"),
					"uid" => array("type" => "int(10) unsigned", "not null" => "1", "default" => "0", "relation" => array("user" => "uid")),
					"guid" => array("type" => "varchar(255)", "not null" => "1", "default" => ""),
					"from-name" => array("type" => "varchar(255)", "not null" => "1", "default" => ""),
					"from-photo" => array("type" => "varchar(255)", "not null" => "1", "default" => ""),
					"from-url" => array("type" => "varchar(255)", "not null" => "1", "default" => ""),
					"contact-id" => array("type" => "varchar(255)", "not null" => "1", "default" => "", "relation" => array("contact" => "id")),
					"convid" => array("type" => "int(11) unsigned", "not null" => "1", "default" => "0", "relation" => array("conv" => "id")),
					"title" => array("type" => "varchar(255)", "not null" => "1", "default" => ""),
					"body" => array("type" => "mediumtext"),
					"seen" => array("type" => "tinyint(1)", "not null" => "1", "default" => "0"),
					"reply" => array("type" => "tinyint(1)", "not null" => "1", "default" => "0"),
					"replied" => array("type" => "tinyint(1)", "not null" => "1", "default" => "0"),
					"unknown" => array("type" => "tinyint(1)", "not null" => "1", "default" => "0"),
					"uri" => array("type" => "varchar(255)", "not null" => "1", "default" => ""),
					"parent-uri" => array("type" => "varchar(255)", "not null" => "1", "default" => ""),
					"created" => array("type" => "datetime", "not null" => "1", "default" => NULL_DATE),
					),
			"indexes" => array(
					"PRIMARY" => array("id"),
					"uid_seen" => array("uid", "seen"),
					"convid" => array("convid"),
					"uri" => array("uri(64)"),
					"parent-uri" => array("parent-uri(64)"),
					"contactid" => array("contact-id"),
					)
			);
	$database["mailacct"] = array(
			"fields" => array(
					"id" => array("type" => "int(11)", "not null" => "1", "extra" => "auto_increment", "primary" => "1"),
					"uid" => array("type" => "int(11)", "not null" => "1", "default" => "0", "relation" => array("user" => "uid")),
					"server" => array("type" => "varchar(255)", "not null" => "1", "default" => ""),
					"port" => array("type" => "int(11)", "not null" => "1", "default" => "0"),
					"ssltype" => array("type" => "varchar(16)", "not null" => "1", "default" => ""),
					"mailbox" => array("type" => "varchar(255)", "not null" => "1", "default" => ""),
					"user" => array("type" => "varchar(255)", "not null" => "1", "default" => ""),
					"pass" => array("type" => "text"),
					"reply_to" => array("type" => "varchar(255)", "not null" => "1", "default" => ""),
					"action" => array("type" => "int(11)", "not null" => "1", "default" => "0"),
					"movetofolder" => array("type" => "varchar(255)", "not null" => "1", "default" => ""),
					"pubmail" => array("type" => "tinyint(1)", "not null" => "1", "default" => "0"),
					"last_check" => array("type" => "datetime", "not null" => "1", "default" => NULL_DATE),
					),
			"indexes" => array(
					"PRIMARY" => array("id"),
					)
			);
	$database["manage"] = array(
			"fields" => array(
					"id" => array("type" => "int(11)", "not null" => "1", "extra" => "auto_increment", "primary" => "1"),
					"uid" => array("type" => "int(11)", "not null" => "1", "default" => "0", "relation" => array("user" => "uid")),
					"mid" => array("type" => "int(11)", "not null" => "1", "default" => "0", "relation" => array("user" => "uid")),
					),
			"indexes" => array(
					"PRIMARY" => array("id"),
					"uid_mid" => array("UNIQUE", "uid","mid"),
					)
			);
	$database["notify"] = array(
			"fields" => array(
					"id" => array("type" => "int(11)", "not null" => "1", "extra" => "auto_increment", "primary" => "1"),
					"hash" => array("type" => "varchar(64)", "not null" => "1", "default" => ""),
					"type" => array("type" => "int(11)", "not null" => "1", "default" => "0"),
					"name" => array("type" => "varchar(255)", "not null" => "1", "default" => ""),
					"url" => array("type" => "varchar(255)", "not null" => "1", "default" => ""),
					"photo" => array("type" => "varchar(255)", "not null" => "1", "default" => ""),
					"date" => array("type" => "datetime", "not null" => "1", "default" => NULL_DATE),
					"msg" => array("type" => "mediumtext"),
					"uid" => array("type" => "int(11)", "not null" => "1", "default" => "0", "relation" => array("user" => "uid")),
					"link" => array("type" => "varchar(255)", "not null" => "1", "default" => ""),
					"iid" => array("type" => "int(11)", "not null" => "1", "default" => "0", "relation" => array("item" => "id")),
					"parent" => array("type" => "int(11)", "not null" => "1", "default" => "0", "relation" => array("item" => "id")),
					"seen" => array("type" => "tinyint(1)", "not null" => "1", "default" => "0"),
					"verb" => array("type" => "varchar(255)", "not null" => "1", "default" => ""),
					"otype" => array("type" => "varchar(16)", "not null" => "1", "default" => ""),
					"name_cache" => array("type" => "tinytext"),
					"msg_cache" => array("type" => "mediumtext")
					),
			"indexes" => array(
					"PRIMARY" => array("id"),
					"hash_uid" => array("hash", "uid"),
					"seen_uid_date" => array("seen", "uid", "date"),
					"uid_date" => array("uid", "date"),
					"uid_type_link" => array("uid", "type", "link(190)"),
					)
			);
	$database["notify-threads"] = array(
			"fields" => array(
					"id" => array("type" => "int(11)", "not null" => "1", "extra" => "auto_increment", "primary" => "1"),
					"notify-id" => array("type" => "int(11)", "not null" => "1", "default" => "0", "relation" => array("notify" => "id")),
					"master-parent-item" => array("type" => "int(10) unsigned", "not null" => "1", "default" => "0", "relation" => array("item" => "id")),
					"parent-item" => array("type" => "int(10) unsigned", "not null" => "1", "default" => "0"),
					"receiver-uid" => array("type" => "int(11)", "not null" => "1", "default" => "0", "relation" => array("user" => "uid")),
					),
			"indexes" => array(
					"PRIMARY" => array("id"),
					)
			);
	$database["oembed"] = array(
			"fields" => array(
					"url" => array("type" => "varbinary(255)", "not null" => "1", "primary" => "1"),
					"content" => array("type" => "mediumtext"),
					"created" => array("type" => "datetime", "not null" => "1", "default" => NULL_DATE),
					),
			"indexes" => array(
					"PRIMARY" => array("url"),
					"created" => array("created"),
					)
			);
	$database["parsed_url"] = array(
			"fields" => array(
					"url" => array("type" => "varbinary(255)", "not null" => "1", "primary" => "1"),
					"guessing" => array("type" => "tinyint(1)", "not null" => "1", "default" => "0", "primary" => "1"),
					"oembed" => array("type" => "tinyint(1)", "not null" => "1", "default" => "0", "primary" => "1"),
					"content" => array("type" => "mediumtext"),
					"created" => array("type" => "datetime", "not null" => "1", "default" => NULL_DATE),
					),
			"indexes" => array(
					"PRIMARY" => array("url", "guessing", "oembed"),
					"created" => array("created"),
					)
			);
	$database["pconfig"] = array(
			"fields" => array(
					"id" => array("type" => "int(11)", "not null" => "1", "extra" => "auto_increment", "primary" => "1"),
					"uid" => array("type" => "int(11)", "not null" => "1", "default" => "0", "relation" => array("user" => "uid")),
					"cat" => array("type" => "varbinary(255)", "not null" => "1", "default" => ""),
					"k" => array("type" => "varbinary(255)", "not null" => "1", "default" => ""),
					"v" => array("type" => "mediumtext"),
					),
			"indexes" => array(
					"PRIMARY" => array("id"),
					"uid_cat_k" => array("UNIQUE", "uid", "cat", "k"),
					)
			);
	$database["photo"] = array(
			"fields" => array(
					"id" => array("type" => "int(10) unsigned", "not null" => "1", "extra" => "auto_increment", "primary" => "1"),
					"uid" => array("type" => "int(10) unsigned", "not null" => "1", "default" => "0", "relation" => array("user" => "uid")),
					"contact-id" => array("type" => "int(10) unsigned", "not null" => "1", "default" => "0", "relation" => array("contact" => "id")),
					"guid" => array("type" => "varchar(64)", "not null" => "1", "default" => ""),
					"resource-id" => array("type" => "varchar(255)", "not null" => "1", "default" => ""),
					"created" => array("type" => "datetime", "not null" => "1", "default" => NULL_DATE),
					"edited" => array("type" => "datetime", "not null" => "1", "default" => NULL_DATE),
					"title" => array("type" => "varchar(255)", "not null" => "1", "default" => ""),
					"desc" => array("type" => "text"),
					"album" => array("type" => "varchar(255)", "not null" => "1", "default" => ""),
					"filename" => array("type" => "varchar(255)", "not null" => "1", "default" => ""),
					"type" => array("type" => "varchar(128)", "not null" => "1", "default" => "image/jpeg"),
					"height" => array("type" => "smallint(6)", "not null" => "1", "default" => "0"),
					"width" => array("type" => "smallint(6)", "not null" => "1", "default" => "0"),
					"datasize" => array("type" => "int(10) unsigned", "not null" => "1", "default" => "0"),
					"data" => array("type" => "mediumblob", "not null" => "1"),
					"scale" => array("type" => "tinyint(3)", "not null" => "1", "default" => "0"),
					"profile" => array("type" => "tinyint(1)", "not null" => "1", "default" => "0"),
					"allow_cid" => array("type" => "mediumtext"),
					"allow_gid" => array("type" => "mediumtext"),
					"deny_cid" => array("type" => "mediumtext"),
					"deny_gid" => array("type" => "mediumtext"),
					),
			"indexes" => array(
					"PRIMARY" => array("id"),
					"contactid" => array("contact-id"),
					"uid_contactid" => array("uid", "contact-id"),
					"uid_profile" => array("uid", "profile"),
					"uid_album_scale_created" => array("uid", "album(32)", "scale", "created"),
					"uid_album_resource-id_created" => array("uid", "album(32)", "resource-id(64)", "created"),
					"resource-id" => array("resource-id(64)"),
					)
			);
	$database["poll"] = array(
			"fields" => array(
					"id" => array("type" => "int(11)", "not null" => "1", "extra" => "auto_increment", "primary" => "1"),
					"uid" => array("type" => "int(11)", "not null" => "1", "default" => "0", "relation" => array("user" => "uid")),
					"q0" => array("type" => "text"),
					"q1" => array("type" => "text"),
					"q2" => array("type" => "text"),
					"q3" => array("type" => "text"),
					"q4" => array("type" => "text"),
					"q5" => array("type" => "text"),
					"q6" => array("type" => "text"),
					"q7" => array("type" => "text"),
					"q8" => array("type" => "text"),
					"q9" => array("type" => "text"),
					),
			"indexes" => array(
					"PRIMARY" => array("id"),
					"uid" => array("uid"),
					)
			);
	$database["poll_result"] = array(
			"fields" => array(
					"id" => array("type" => "int(11)", "not null" => "1", "extra" => "auto_increment", "primary" => "1"),
					"poll_id" => array("type" => "int(11)", "not null" => "1", "default" => "0", "relation" => array("poll" => "id")),
					"choice" => array("type" => "int(11)", "not null" => "1", "default" => "0"),
					),
			"indexes" => array(
					"PRIMARY" => array("id"),
					"poll_id" => array("poll_id"),
					"choice" => array("choice"),
					)
			);
	$database["process"] = array(
			"fields" => array(
					"pid" => array("type" => "int(10) unsigned", "not null" => "1", "primary" => "1"),
					"command" => array("type" => "varbinary(32)", "not null" => "1", "default" => ""),
					"created" => array("type" => "datetime", "not null" => "1", "default" => NULL_DATE),
					),
			"indexes" => array(
					"PRIMARY" => array("pid"),
					"command" => array("command"),
					)
			);
	$database["profile"] = array(
			"fields" => array(
					"id" => array("type" => "int(11)", "not null" => "1", "extra" => "auto_increment", "primary" => "1"),
					"uid" => array("type" => "int(11)", "not null" => "1", "default" => "0", "relation" => array("user" => "uid")),
					"profile-name" => array("type" => "varchar(255)", "not null" => "1", "default" => ""),
					"is-default" => array("type" => "tinyint(1)", "not null" => "1", "default" => "0"),
					"hide-friends" => array("type" => "tinyint(1)", "not null" => "1", "default" => "0"),
					"name" => array("type" => "varchar(255)", "not null" => "1", "default" => ""),
					"pdesc" => array("type" => "varchar(255)", "not null" => "1", "default" => ""),
					"dob" => array("type" => "varchar(32)", "not null" => "1", "default" => "0001-01-01"),
					"address" => array("type" => "varchar(255)", "not null" => "1", "default" => ""),
					"locality" => array("type" => "varchar(255)", "not null" => "1", "default" => ""),
					"region" => array("type" => "varchar(255)", "not null" => "1", "default" => ""),
					"postal-code" => array("type" => "varchar(32)", "not null" => "1", "default" => ""),
					"country-name" => array("type" => "varchar(255)", "not null" => "1", "default" => ""),
					"hometown" => array("type" => "varchar(255)", "not null" => "1", "default" => ""),
					"gender" => array("type" => "varchar(32)", "not null" => "1", "default" => ""),
					"marital" => array("type" => "varchar(255)", "not null" => "1", "default" => ""),
					"with" => array("type" => "text"),
					"howlong" => array("type" => "datetime", "not null" => "1", "default" => NULL_DATE),
					"sexual" => array("type" => "varchar(255)", "not null" => "1", "default" => ""),
					"politic" => array("type" => "varchar(255)", "not null" => "1", "default" => ""),
					"religion" => array("type" => "varchar(255)", "not null" => "1", "default" => ""),
					"pub_keywords" => array("type" => "text"),
					"prv_keywords" => array("type" => "text"),
					"likes" => array("type" => "text"),
					"dislikes" => array("type" => "text"),
					"about" => array("type" => "text"),
					"summary" => array("type" => "varchar(255)", "not null" => "1", "default" => ""),
					"music" => array("type" => "text"),
					"book" => array("type" => "text"),
					"tv" => array("type" => "text"),
					"film" => array("type" => "text"),
					"interest" => array("type" => "text"),
					"romance" => array("type" => "text"),
					"work" => array("type" => "text"),
					"education" => array("type" => "text"),
					"contact" => array("type" => "text"),
					"homepage" => array("type" => "varchar(255)", "not null" => "1", "default" => ""),
					"xmpp" => array("type" => "varchar(255)", "not null" => "1", "default" => ""),
					"photo" => array("type" => "varchar(255)", "not null" => "1", "default" => ""),
					"thumb" => array("type" => "varchar(255)", "not null" => "1", "default" => ""),
					"publish" => array("type" => "tinyint(1)", "not null" => "1", "default" => "0"),
					"net-publish" => array("type" => "tinyint(1)", "not null" => "1", "default" => "0"),
					),
			"indexes" => array(
					"PRIMARY" => array("id"),
					"uid_is-default" => array("uid", "is-default"),
					)
			);
	$database["profile_check"] = array(
			"fields" => array(
					"id" => array("type" => "int(10) unsigned", "not null" => "1", "extra" => "auto_increment", "primary" => "1"),
					"uid" => array("type" => "int(10) unsigned", "not null" => "1", "default" => "0", "relation" => array("user" => "uid")),
					"cid" => array("type" => "int(10) unsigned", "not null" => "1", "default" => "0", "relation" => array("contact" => "id")),
					"dfrn_id" => array("type" => "varchar(255)", "not null" => "1", "default" => ""),
					"sec" => array("type" => "varchar(255)", "not null" => "1", "default" => ""),
					"expire" => array("type" => "int(11)", "not null" => "1", "default" => "0"),
					),
			"indexes" => array(
					"PRIMARY" => array("id"),
					)
			);
	$database["push_subscriber"] = array(
			"fields" => array(
					"id" => array("type" => "int(11)", "not null" => "1", "extra" => "auto_increment", "primary" => "1"),
					"uid" => array("type" => "int(11)", "not null" => "1", "default" => "0", "relation" => array("user" => "uid")),
					"callback_url" => array("type" => "varchar(255)", "not null" => "1", "default" => ""),
					"topic" => array("type" => "varchar(255)", "not null" => "1", "default" => ""),
					"nickname" => array("type" => "varchar(255)", "not null" => "1", "default" => ""),
					"push" => array("type" => "int(11)", "not null" => "1", "default" => "0"),
					"last_update" => array("type" => "datetime", "not null" => "1", "default" => NULL_DATE),
					"secret" => array("type" => "varchar(255)", "not null" => "1", "default" => ""),
					),
			"indexes" => array(
					"PRIMARY" => array("id"),
					)
			);
	$database["queue"] = array(
			"fields" => array(
					"id" => array("type" => "int(11)", "not null" => "1", "extra" => "auto_increment", "primary" => "1"),
					"cid" => array("type" => "int(11)", "not null" => "1", "default" => "0", "relation" => array("contact" => "id")),
					"network" => array("type" => "varchar(32)", "not null" => "1", "default" => ""),
					"created" => array("type" => "datetime", "not null" => "1", "default" => NULL_DATE),
					"last" => array("type" => "datetime", "not null" => "1", "default" => NULL_DATE),
					"content" => array("type" => "mediumtext"),
					"batch" => array("type" => "tinyint(1)", "not null" => "1", "default" => "0"),
					),
			"indexes" => array(
					"PRIMARY" => array("id"),
					"cid" => array("cid"),
					"created" => array("created"),
					"last" => array("last"),
					"network" => array("network"),
					"batch" => array("batch"),
					)
			);
	$database["register"] = array(
			"fields" => array(
					"id" => array("type" => "int(11) unsigned", "not null" => "1", "extra" => "auto_increment", "primary" => "1"),
					"hash" => array("type" => "varchar(255)", "not null" => "1", "default" => ""),
					"created" => array("type" => "datetime", "not null" => "1", "default" => NULL_DATE),
					"uid" => array("type" => "int(11) unsigned", "not null" => "1", "default" => "0", "relation" => array("user" => "uid")),
					"password" => array("type" => "varchar(255)", "not null" => "1", "default" => ""),
					"language" => array("type" => "varchar(16)", "not null" => "1", "default" => ""),
					"note" => array("type" => "text"),
					),
			"indexes" => array(
					"PRIMARY" => array("id"),
					)
			);
	$database["search"] = array(
			"fields" => array(
					"id" => array("type" => "int(11)", "not null" => "1", "extra" => "auto_increment", "primary" => "1"),
					"uid" => array("type" => "int(11)", "not null" => "1", "default" => "0", "relation" => array("user" => "uid")),
					"term" => array("type" => "varchar(255)", "not null" => "1", "default" => ""),
					),
			"indexes" => array(
					"PRIMARY" => array("id"),
					"uid" => array("uid"),
					)
			);
	$database["session"] = array(
			"fields" => array(
					"id" => array("type" => "bigint(20) unsigned", "not null" => "1", "extra" => "auto_increment", "primary" => "1"),
					"sid" => array("type" => "varbinary(255)", "not null" => "1", "default" => ""),
					"data" => array("type" => "text"),
					"expire" => array("type" => "int(10) unsigned", "not null" => "1", "default" => "0"),
					),
			"indexes" => array(
					"PRIMARY" => array("id"),
					"sid" => array("sid(64)"),
					"expire" => array("expire"),
					)
			);
	$database["sign"] = array(
			"fields" => array(
					"id" => array("type" => "int(10) unsigned", "not null" => "1", "extra" => "auto_increment", "primary" => "1"),
					"iid" => array("type" => "int(10) unsigned", "not null" => "1", "default" => "0", "relation" => array("item" => "id")),
					"signed_text" => array("type" => "mediumtext"),
					"signature" => array("type" => "text"),
					"signer" => array("type" => "varchar(255)", "not null" => "1", "default" => ""),
					),
			"indexes" => array(
					"PRIMARY" => array("id"),
					"iid" => array("iid"),
					)
			);
	$database["spam"] = array(
			"fields" => array(
					"id" => array("type" => "int(11)", "not null" => "1", "extra" => "auto_increment", "primary" => "1"),
					"uid" => array("type" => "int(11)", "not null" => "1", "default" => "0", "relation" => array("user" => "uid")),
					"spam" => array("type" => "int(11)", "not null" => "1", "default" => "0"),
					"ham" => array("type" => "int(11)", "not null" => "1", "default" => "0"),
					"term" => array("type" => "varchar(255)", "not null" => "1", "default" => ""),
					"date" => array("type" => "datetime", "not null" => "1", "default" => NULL_DATE),
					),
			"indexes" => array(
					"PRIMARY" => array("id"),
					"uid" => array("uid"),
					"spam" => array("spam"),
					"ham" => array("ham"),
					"term" => array("term"),
					)
			);
	$database["term"] = array(
			"fields" => array(
					"tid" => array("type" => "int(10) unsigned", "not null" => "1", "extra" => "auto_increment", "primary" => "1"),
					"oid" => array("type" => "int(10) unsigned", "not null" => "1", "default" => "0", "relation" => array("item" => "id")),
					"otype" => array("type" => "tinyint(3) unsigned", "not null" => "1", "default" => "0"),
					"type" => array("type" => "tinyint(3) unsigned", "not null" => "1", "default" => "0"),
					"term" => array("type" => "varchar(255)", "not null" => "1", "default" => ""),
					"url" => array("type" => "varchar(255)", "not null" => "1", "default" => ""),
					"guid" => array("type" => "varchar(255)", "not null" => "1", "default" => ""),
					"created" => array("type" => "datetime", "not null" => "1", "default" => NULL_DATE),
					"received" => array("type" => "datetime", "not null" => "1", "default" => NULL_DATE),
					"global" => array("type" => "tinyint(1)", "not null" => "1", "default" => "0"),
					"aid" => array("type" => "int(10) unsigned", "not null" => "1", "default" => "0"),
					"uid" => array("type" => "int(10) unsigned", "not null" => "1", "default" => "0", "relation" => array("user" => "uid")),
					),
			"indexes" => array(
					"PRIMARY" => array("tid"),
					"oid_otype_type_term" => array("oid","otype","type","term(32)"),
					"uid_otype_type_term_global_created" => array("uid","otype","type","term(32)","global","created"),
					"uid_otype_type_url" => array("uid","otype","type","url(64)"),
					"guid" => array("guid(64)"),
					)
			);
	$database["thread"] = array(
			"fields" => array(
					"iid" => array("type" => "int(10) unsigned", "not null" => "1", "default" => "0", "primary" => "1", "relation" => array("item" => "id")),
					"uid" => array("type" => "int(10) unsigned", "not null" => "1", "default" => "0", "relation" => array("user" => "uid")),
					"contact-id" => array("type" => "int(11) unsigned", "not null" => "1", "default" => "0", "relation" => array("contact" => "id")),
					"gcontact-id" => array("type" => "int(11) unsigned", "not null" => "1", "default" => "0", "relation" => array("gcontact" => "id")),
					"owner-id" => array("type" => "int(11) unsigned", "not null" => "1", "default" => "0", "relation" => array("contact" => "id")),
					"author-id" => array("type" => "int(11) unsigned", "not null" => "1", "default" => "0", "relation" => array("contact" => "id")),
					"created" => array("type" => "datetime", "not null" => "1", "default" => NULL_DATE),
					"edited" => array("type" => "datetime", "not null" => "1", "default" => NULL_DATE),
					"commented" => array("type" => "datetime", "not null" => "1", "default" => NULL_DATE),
					"received" => array("type" => "datetime", "not null" => "1", "default" => NULL_DATE),
					"changed" => array("type" => "datetime", "not null" => "1", "default" => NULL_DATE),
					"wall" => array("type" => "tinyint(1)", "not null" => "1", "default" => "0"),
					"private" => array("type" => "tinyint(1)", "not null" => "1", "default" => "0"),
					"pubmail" => array("type" => "tinyint(1)", "not null" => "1", "default" => "0"),
					"moderated" => array("type" => "tinyint(1)", "not null" => "1", "default" => "0"),
					"visible" => array("type" => "tinyint(1)", "not null" => "1", "default" => "0"),
					"spam" => array("type" => "tinyint(1)", "not null" => "1", "default" => "0"),
					"starred" => array("type" => "tinyint(1)", "not null" => "1", "default" => "0"),
					"ignored" => array("type" => "tinyint(1)", "not null" => "1", "default" => "0"),
					"bookmark" => array("type" => "tinyint(1)", "not null" => "1", "default" => "0"),
					"unseen" => array("type" => "tinyint(1)", "not null" => "1", "default" => "1"),
					"deleted" => array("type" => "tinyint(1)", "not null" => "1", "default" => "0"),
					"origin" => array("type" => "tinyint(1)", "not null" => "1", "default" => "0"),
					"forum_mode" => array("type" => "tinyint(1)", "not null" => "1", "default" => "0"),
					"mention" => array("type" => "tinyint(1)", "not null" => "1", "default" => "0"),
					"network" => array("type" => "varchar(32)", "not null" => "1", "default" => ""),
					),
			"indexes" => array(
					"PRIMARY" => array("iid"),
					"uid_network_commented" => array("uid","network","commented"),
					"uid_network_created" => array("uid","network","created"),
					"uid_contactid_commented" => array("uid","contact-id","commented"),
					"uid_contactid_created" => array("uid","contact-id","created"),
					"contactid" => array("contact-id"),
					"ownerid" => array("owner-id"),
					"authorid" => array("author-id"),
					"uid_created" => array("uid","created"),
					"uid_commented" => array("uid","commented"),
					"uid_wall_created" => array("uid","wall","created"),
					)
			);
	$database["tokens"] = array(
			"fields" => array(
					"id" => array("type" => "varchar(40)", "not null" => "1", "primary" => "1"),
					"secret" => array("type" => "text"),
					"client_id" => array("type" => "varchar(20)", "not null" => "1", "default" => "", "relation" => array("clients" => "client_id")),
					"expires" => array("type" => "int(11)", "not null" => "1", "default" => "0"),
					"scope" => array("type" => "varchar(200)", "not null" => "1", "default" => ""),
					"uid" => array("type" => "int(11)", "not null" => "1", "default" => "0", "relation" => array("user" => "uid")),
					),
			"indexes" => array(
					"PRIMARY" => array("id"),
					)
			);
	$database["user"] = array(
			"fields" => array(
					"uid" => array("type" => "int(11)", "not null" => "1", "extra" => "auto_increment", "primary" => "1"),
					"guid" => array("type" => "varchar(64)", "not null" => "1", "default" => ""),
					"username" => array("type" => "varchar(255)", "not null" => "1", "default" => ""),
					"password" => array("type" => "varchar(255)", "not null" => "1", "default" => ""),
					"nickname" => array("type" => "varchar(255)", "not null" => "1", "default" => ""),
					"email" => array("type" => "varchar(255)", "not null" => "1", "default" => ""),
					"openid" => array("type" => "varchar(255)", "not null" => "1", "default" => ""),
					"timezone" => array("type" => "varchar(128)", "not null" => "1", "default" => ""),
					"language" => array("type" => "varchar(32)", "not null" => "1", "default" => "en"),
					"register_date" => array("type" => "datetime", "not null" => "1", "default" => NULL_DATE),
					"login_date" => array("type" => "datetime", "not null" => "1", "default" => NULL_DATE),
					"default-location" => array("type" => "varchar(255)", "not null" => "1", "default" => ""),
					"allow_location" => array("type" => "tinyint(1)", "not null" => "1", "default" => "0"),
					"theme" => array("type" => "varchar(255)", "not null" => "1", "default" => ""),
					"pubkey" => array("type" => "text"),
					"prvkey" => array("type" => "text"),
					"spubkey" => array("type" => "text"),
					"sprvkey" => array("type" => "text"),
					"verified" => array("type" => "tinyint(1) unsigned", "not null" => "1", "default" => "0"),
					"blocked" => array("type" => "tinyint(1) unsigned", "not null" => "1", "default" => "0"),
					"blockwall" => array("type" => "tinyint(1) unsigned", "not null" => "1", "default" => "0"),
					"hidewall" => array("type" => "tinyint(1) unsigned", "not null" => "1", "default" => "0"),
					"blocktags" => array("type" => "tinyint(1) unsigned", "not null" => "1", "default" => "0"),
					"unkmail" => array("type" => "tinyint(1)", "not null" => "1", "default" => "0"),
					"cntunkmail" => array("type" => "int(11)", "not null" => "1", "default" => "10"),
					"notify-flags" => array("type" => "int(11) unsigned", "not null" => "1", "default" => "65535"),
					"page-flags" => array("type" => "int(11) unsigned", "not null" => "1", "default" => "0"),
					"account-type" => array("type" => "int(11) unsigned", "not null" => "1", "default" => "0"),
					"prvnets" => array("type" => "tinyint(1)", "not null" => "1", "default" => "0"),
					"pwdreset" => array("type" => "varchar(255)", "not null" => "1", "default" => ""),
					"maxreq" => array("type" => "int(11)", "not null" => "1", "default" => "10"),
					"expire" => array("type" => "int(11) unsigned", "not null" => "1", "default" => "0"),
					"account_removed" => array("type" => "tinyint(1)", "not null" => "1", "default" => "0"),
					"account_expired" => array("type" => "tinyint(1)", "not null" => "1", "default" => "0"),
					"account_expires_on" => array("type" => "datetime", "not null" => "1", "default" => NULL_DATE),
					"expire_notification_sent" => array("type" => "datetime", "not null" => "1", "default" => NULL_DATE),
					"service_class" => array("type" => "varchar(32)", "not null" => "1", "default" => ""),
					"def_gid" => array("type" => "int(11)", "not null" => "1", "default" => "0"),
					"allow_cid" => array("type" => "mediumtext"),
					"allow_gid" => array("type" => "mediumtext"),
					"deny_cid" => array("type" => "mediumtext"),
					"deny_gid" => array("type" => "mediumtext"),
					"openidserver" => array("type" => "text"),
					),
			"indexes" => array(
					"PRIMARY" => array("uid"),
					"nickname" => array("nickname(32)"),
					)
			);
	$database["userd"] = array(
			"fields" => array(
					"id" => array("type" => "int(11)", "not null" => "1", "extra" => "auto_increment", "primary" => "1"),
					"username" => array("type" => "varchar(255)", "not null" => "1"),
					),
			"indexes" => array(
					"PRIMARY" => array("id"),
					"username" => array("username(32)"),
					)
			);
	$database["workerqueue"] = array(
			"fields" => array(
					"id" => array("type" => "int(11)", "not null" => "1", "extra" => "auto_increment", "primary" => "1"),
					"parameter" => array("type" => "text"),
					"priority" => array("type" => "tinyint(3) unsigned", "not null" => "1", "default" => "0"),
					"created" => array("type" => "datetime", "not null" => "1", "default" => NULL_DATE),
					"pid" => array("type" => "int(11)", "not null" => "1", "default" => "0"),
					"executed" => array("type" => "datetime", "not null" => "1", "default" => NULL_DATE),
					),
			"indexes" => array(
					"PRIMARY" => array("id"),
					"pid" => array("pid"),
					"priority_created" => array("priority", "created"),
					)
			);

	return($database);
}


/*
 * run from command line
 */
function dbstructure_run(&$argv, &$argc) {
	global $a, $db;

	if (is_null($a)) {
		$a = new App(dirname(__DIR__));
	}

	if (is_null($db)) {
		@include(".htconfig.php");
		require_once("include/dba.php");
		$db = new dba($db_host, $db_user, $db_pass, $db_data);
			unset($db_host, $db_user, $db_pass, $db_data);
	}

	if ($argc == 2) {
		switch ($argv[1]) {
			case "dryrun":
				update_structure(true, false);
				return;
			case "update":
				update_structure(true, true);

				$build = get_config('system','build');
				if (!x($build)) {
					set_config('system', 'build', DB_UPDATE_VERSION);
					$build = DB_UPDATE_VERSION;
				}

				$stored = intval($build);
				$current = intval(DB_UPDATE_VERSION);

				// run any left update_nnnn functions in update.php
				for ($x = $stored; $x < $current; $x ++) {
					$r = run_update_function($x);
					if (!$r) {
						break;
					}
				}

				set_config('system','build',DB_UPDATE_VERSION);
				return;
			case "dumpsql":
				print_structure(db_definition());
				return;
			case "toinnodb":
				convert_to_innodb();
				return;
		}
	}


	// print help
	echo $argv[0]." <command>\n";
	echo "\n";
	echo "Commands:\n";
	echo "dryrun		show database update schema queries without running them\n";
	echo "update		update database schema\n";
	echo "dumpsql		dump database schema\n";
	echo "toinnodb	convert all tables from MyISAM to InnoDB\n";
	return;

}

if (array_search(__FILE__,get_included_files())===0) {
	dbstructure_run($_SERVER["argv"],$_SERVER["argc"]);
	killme();
}<|MERGE_RESOLUTION|>--- conflicted
+++ resolved
@@ -8,15 +8,11 @@
 
 define('NEW_UPDATE_ROUTINE_VERSION', 1170);
 
-<<<<<<< HEAD
-/**
-=======
 const DB_UPDATE_NOT_CHECKED = 0; // Database check wasn't executed before
 const DB_UPDATE_SUCCESSFUL = 1;  // Database check was successful
 const DB_UPDATE_FAILED = 2;      // Database check failed
 
 /*
->>>>>>> 58974ce4
  * Converts all tables from MyISAM to InnoDB
  */
 function convert_to_innodb() {
