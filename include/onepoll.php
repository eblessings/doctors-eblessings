<?php

use \Friendica\Core\Config;

require_once("boot.php");
require_once("include/follow.php");

function RemoveReply($subject) {
	while (in_array(strtolower(substr($subject, 0, 3)), array("re:", "aw:")))
		$subject = trim(substr($subject, 4));

	return($subject);
}

function onepoll_run(&$argv, &$argc){
	global $a, $db;

	if (is_null($a)) {
		$a = new App;
	}

	if (is_null($db)) {
		@include(".htconfig.php");
		require_once("include/dba.php");
		$db = new dba($db_host, $db_user, $db_pass, $db_data);
		unset($db_host, $db_user, $db_pass, $db_data);
	};

	require_once('include/session.php');
	require_once('include/datetime.php');
	require_once('include/items.php');
	require_once('include/Contact.php');
	require_once('include/email.php');
	require_once('include/socgraph.php');
	require_once('include/queue_fn.php');

	Config::load();

	$a->set_baseurl(get_config('system','url'));

	load_hooks();

	logger('onepoll: start');

	$manual_id  = 0;
	$generation = 0;
	$hub_update = false;
	$force      = false;
	$restart    = false;

	if (($argc > 1) && (intval($argv[1]))) {
		$contact_id = intval($argv[1]);
	}

	if (($argc > 2) && ($argv[2] == "force")) {
		$force = true;
	}

	if (! $contact_id) {
		logger('onepoll: no contact');
		return;
	}

	// Don't check this stuff if the function is called by the poller
	if (App::callstack() != "poller_run") {
		if (App::is_already_running('onepoll'.$contact_id, '', 540)) {
			return;
		}
	}

	$d = datetime_convert();

	// Only poll from those with suitable relationships,
	// and which have a polling address and ignore Diaspora since
	// we are unable to match those posts with a Diaspora GUID and prevent duplicates.

	$contacts = q("SELECT `contact`.* FROM `contact`
		WHERE ( `rel` = %d OR `rel` = %d ) AND `poll` != ''
		AND NOT `network` IN ( '%s', '%s' )
		AND `contact`.`id` = %d
		AND `self` = 0 AND `contact`.`blocked` = 0 AND `contact`.`readonly` = 0
		AND `contact`.`archive` = 0 LIMIT 1",
		intval(CONTACT_IS_SHARING),
		intval(CONTACT_IS_FRIEND),
		dbesc(NETWORK_FACEBOOK),
		dbesc(NETWORK_PUMPIO),
		intval($contact_id)
	);

	if (! count($contacts)) {
		return;
	}

	$contact = $contacts[0];

	// load current friends if possible.
	if (($contact['poco'] != "") AND ($contact['success_update'] > $contact['failure_update'])) {
		$r = q("SELECT count(*) as total from glink
			where `cid` = %d and updated > UTC_TIMESTAMP() - INTERVAL 1 DAY",
			intval($contact['id'])
		);
		if (dbm::is_result($r)) {
			if (!$r[0]['total']) {
				poco_load($contact['id'],$importer_uid,0,$contact['poco']);
			}
		}
	}

	/// @TODO Check why we don't poll the Diaspora feed at the moment (some guid problem in the items?)
	/// @TODO Check whether this is possible with Redmatrix
	if ($contact["network"] == NETWORK_DIASPORA) {
		if (poco_do_update($contact["created"], $contact["last-item"], $contact["failure_update"], $contact["success_update"])) {
			$last_updated = poco_last_updated($contact["url"]);
			$updated = datetime_convert();
			if ($last_updated) {
				q("UPDATE `contact` SET `last-item` = '%s', `last-update` = '%s', `success_update` = '%s' WHERE `id` = %d",
					dbesc($last_updated),
					dbesc($updated),
					dbesc($updated),
					intval($contact['id'])
				);
			} else {
				q("UPDATE `contact` SET `last-update` = '%s', `failure_update` = '%s' WHERE `id` = %d",
					dbesc($updated),
					dbesc($updated),
					intval($contact['id'])
				);
			}
		}
		return;
	}

	$xml = false;

	$t = $contact['last-update'];

	if ($contact['subhub']) {
		$poll_interval = get_config('system','pushpoll_frequency');
		$contact['priority'] = (($poll_interval !== false) ? intval($poll_interval) : 3);
		$hub_update = false;

		if (datetime_convert('UTC','UTC', 'now') > datetime_convert('UTC','UTC', $t . " + 1 day")) {
			$hub_update = true;
		}
	} else {
		$hub_update = false;
	}

	$importer_uid = $contact['uid'];

	$r = q("SELECT `contact`.*, `user`.`page-flags` FROM `contact` INNER JOIN `user` on `contact`.`uid` = `user`.`uid` WHERE `user`.`uid` = %d AND `contact`.`self` = 1 LIMIT 1",
		intval($importer_uid)
	);
	if (!dbm::is_result($r)) {
		return;
	}

	$importer = $r[0];

	logger("onepoll: poll: ({$contact['id']}) IMPORTER: {$importer['name']}, CONTACT: {$contact['name']}");

	$last_update = (($contact['last-update'] <= NULL_DATE)
		? datetime_convert('UTC','UTC','now - 7 days', ATOM_TIME)
		: datetime_convert('UTC','UTC',$contact['last-update'], ATOM_TIME)
	);

	// Update the contact entry
	if (($contact['network'] === NETWORK_OSTATUS) || ($contact['network'] === NETWORK_DIASPORA) || ($contact['network'] === NETWORK_DFRN)) {
		if (!poco_reachable($contact['url'])) {
			logger("Skipping probably dead contact ".$contact['url']);
			return;
		}

		if (!update_contact($contact["id"])) {
			mark_for_death($contact);
			return;
		} else {
			unmark_for_death($contact);
		}
	}

	if ($contact['network'] === NETWORK_DFRN) {


		$idtosend = $orig_id = (($contact['dfrn-id']) ? $contact['dfrn-id'] : $contact['issued-id']);
		if (intval($contact['duplex']) && $contact['dfrn-id']) {
			$idtosend = '0:' . $orig_id;
		}
		if (intval($contact['duplex']) && $contact['issued-id']) {
			$idtosend = '1:' . $orig_id;
		}

		// they have permission to write to us. We already filtered this in the contact query.
		$perm = 'rw';

		// But this may be our first communication, so set the writable flag if it isn't set already.

		if (! intval($contact['writable'])) {
			q("update contact set writable = 1 where id = %d", intval($contact['id']));
		}

		$url = $contact['poll'] . '?dfrn_id=' . $idtosend
			. '&dfrn_version=' . DFRN_PROTOCOL_VERSION
			. '&type=data&last_update=' . $last_update
			. '&perm=' . $perm ;

		$ret = z_fetch_url($url);

		if ($ret['errno'] == CURLE_OPERATION_TIMEDOUT) {
			return;
		}

		$handshake_xml = $ret['body'];

		$html_code = $a->get_curl_code();

		logger('onepoll: handshake with url ' . $url . ' returns xml: ' . $handshake_xml, LOGGER_DATA);


		if ((! strlen($handshake_xml)) || ($html_code >= 400) || (! $html_code)) {
			logger("poller: $url appears to be dead - marking for death ");

			// dead connection - might be a transient event, or this might
			// mean the software was uninstalled or the domain expired.
			// Will keep trying for one month.

			mark_for_death($contact);

			// set the last-update so we don't keep polling
			$r = q("UPDATE `contact` SET `last-update` = '%s', `failure_update` = '%s' WHERE `id` = %d",
				dbesc(datetime_convert()),
				dbesc(datetime_convert()),
				intval($contact['id'])
			);

			return;
		}

		if (! strstr($handshake_xml,'<')) {
			logger('poller: response from ' . $url . ' did not contain XML.');

			mark_for_death($contact);

			$r = q("UPDATE `contact` SET `last-update` = '%s', `failure_update` = '%s' WHERE `id` = %d",
				dbesc(datetime_convert()),
				dbesc(datetime_convert()),
				intval($contact['id'])
			);
			return;
		}


		$res = parse_xml_string($handshake_xml);

		if (intval($res->status) == 1) {
			logger("poller: $url replied status 1 - marking for death ");

			// we may not be friends anymore. Will keep trying for one month.
			// set the last-update so we don't keep polling


			$r = q("UPDATE `contact` SET `last-update` = '%s', `failure_update` = '%s' WHERE `id` = %d",
				dbesc(datetime_convert()),
				dbesc(datetime_convert()),
				intval($contact['id'])
			);
			mark_for_death($contact);
<<<<<<< HEAD
		}
		else {
			if ($contact['term-date'] > NULL_DATE) {
				logger("poller: $url back from the dead - removing mark for death");
				unmark_for_death($contact);
			}
=======
		} elseif ($contact['term-date'] != '0000-00-00 00:00:00') {
			logger("poller: $url back from the dead - removing mark for death");
			unmark_for_death($contact);
>>>>>>> 6c086540
		}

		if ((intval($res->status) != 0) || (! strlen($res->challenge)) || (! strlen($res->dfrn_id))) {
			return;
		}

		if (((float) $res->dfrn_version > 2.21) && ($contact['poco'] == '')) {
			q("update contact set poco = '%s' where id = %d",
				dbesc(str_replace('/profile/','/poco/', $contact['url'])),
				intval($contact['id'])
			);
		}

		$postvars = array();

		$sent_dfrn_id = hex2bin((string) $res->dfrn_id);
		$challenge    = hex2bin((string) $res->challenge);

		$final_dfrn_id = '';

		if (($contact['duplex']) && strlen($contact['prvkey'])) {
			openssl_private_decrypt($sent_dfrn_id,$final_dfrn_id,$contact['prvkey']);
			openssl_private_decrypt($challenge,$postvars['challenge'],$contact['prvkey']);
		} else {
			openssl_public_decrypt($sent_dfrn_id,$final_dfrn_id,$contact['pubkey']);
			openssl_public_decrypt($challenge,$postvars['challenge'],$contact['pubkey']);
		}

		$final_dfrn_id = substr($final_dfrn_id, 0, strpos($final_dfrn_id, '.'));

		if (strpos($final_dfrn_id,':') == 1) {
			$final_dfrn_id = substr($final_dfrn_id,2);
		}

		if ($final_dfrn_id != $orig_id) {
			logger('poller: ID did not decode: ' . $contact['id'] . ' orig: ' . $orig_id . ' final: ' . $final_dfrn_id);
			// did not decode properly - cannot trust this site
			return;
		}

		$postvars['dfrn_id'] = $idtosend;
		$postvars['dfrn_version'] = DFRN_PROTOCOL_VERSION;
		$postvars['perm'] = 'rw';

		$xml = post_url($contact['poll'],$postvars);

	} elseif (($contact['network'] === NETWORK_OSTATUS)
		|| ($contact['network'] === NETWORK_DIASPORA)
		|| ($contact['network'] === NETWORK_FEED)) {

		// Upgrading DB fields from an older Friendica version
		// Will only do this once per notify-enabled OStatus contact
		// or if relationship changes

		$stat_writeable = ((($contact['notify']) && ($contact['rel'] == CONTACT_IS_FOLLOWER || $contact['rel'] == CONTACT_IS_FRIEND)) ? 1 : 0);

		// Contacts from OStatus are always writable
		if ($contact['network'] === NETWORK_OSTATUS) {
			$stat_writeable = 1;
		}

		if ($stat_writeable != $contact['writable']) {
			q("UPDATE `contact` SET `writable` = %d WHERE `id` = %d",
				intval($stat_writeable),
				intval($contact['id'])
			);
		}

		// Are we allowed to import from this person?

		if ($contact['rel'] == CONTACT_IS_FOLLOWER || $contact['blocked'] || $contact['readonly']) {
			return;
		}

		$cookiejar = tempnam(get_temppath(), 'cookiejar-onepoll-');
		$ret = z_fetch_url($contact['poll'], false, $redirects, array('cookiejar' => $cookiejar));

		if ($ret['errno'] == CURLE_OPERATION_TIMEDOUT) {
			return;
		}

		$xml = $ret['body'];

		unlink($cookiejar);
	} elseif ($contact['network'] === NETWORK_MAIL || $contact['network'] === NETWORK_MAIL2) {

		logger("Mail: Fetching", LOGGER_DEBUG);

		$mail_disabled = ((function_exists('imap_open') && (! get_config('system','imap_disabled'))) ? 0 : 1);
		if ($mail_disabled)
			return;

		logger("Mail: Enabled", LOGGER_DEBUG);

		$mbox = null;
		$x = q("SELECT `prvkey` FROM `user` WHERE `uid` = %d LIMIT 1",
			intval($importer_uid)
		);
		$mailconf = q("SELECT * FROM `mailacct` WHERE `server` != '' AND `uid` = %d LIMIT 1",
			intval($importer_uid)
		);
		if (count($x) && count($mailconf)) {
		    $mailbox = construct_mailbox_name($mailconf[0]);
			$password = '';
			openssl_private_decrypt(hex2bin($mailconf[0]['pass']),$password,$x[0]['prvkey']);
			$mbox = email_connect($mailbox,$mailconf[0]['user'],$password);
			unset($password);
			logger("Mail: Connect to " . $mailconf[0]['user']);
			if ($mbox) {
				q("UPDATE `mailacct` SET `last_check` = '%s' WHERE `id` = %d AND `uid` = %d",
					dbesc(datetime_convert()),
					intval($mailconf[0]['id']),
					intval($importer_uid)
				);
				logger("Mail: Connected to " . $mailconf[0]['user']);
			} else {
				logger("Mail: Connection error ".$mailconf[0]['user']." ".print_r(imap_errors(), true));
			}
		}
		if ($mbox) {

			$msgs = email_poll($mbox,$contact['addr']);

			if (count($msgs)) {
				logger("Mail: Parsing ".count($msgs)." mails for ".$mailconf[0]['user'], LOGGER_DEBUG);

				$metas = email_msg_meta($mbox,implode(',',$msgs));
				if (count($metas) != count($msgs)) {
					logger("onepoll: for " . $mailconf[0]['user'] . " there are ". count($msgs) . " messages but received " . count($metas) . " metas", LOGGER_DEBUG);
				} else {
					$msgs = array_combine($msgs, $metas);

					foreach ($msgs as $msg_uid => $meta) {
						logger("Mail: Parsing mail ".$msg_uid, LOGGER_DATA);

						$datarray = array();
						$datarray['verb'] = ACTIVITY_POST;
						$datarray['object-type'] = ACTIVITY_OBJ_NOTE;
	//					$meta = email_msg_meta($mbox,$msg_uid);
	//					$headers = email_msg_headers($mbox,$msg_uid);

						$datarray['uri'] = msgid2iri(trim($meta->message_id,'<>'));

						// Have we seen it before?
						$r = q("SELECT * FROM `item` WHERE `uid` = %d AND `uri` = '%s' LIMIT 1",
							intval($importer_uid),
							dbesc($datarray['uri'])
						);

						if (dbm::is_result($r)) {
							logger("Mail: Seen before ".$msg_uid." for ".$mailconf[0]['user']." UID: ".$importer_uid." URI: ".$datarray['uri'],LOGGER_DEBUG);

							// Only delete when mails aren't automatically moved or deleted
							if (($mailconf[0]['action'] != 1) AND ($mailconf[0]['action'] != 3))
								if ($meta->deleted && ! $r[0]['deleted']) {
									q("UPDATE `item` SET `deleted` = 1, `changed` = '%s' WHERE `id` = %d",
										dbesc(datetime_convert()),
										intval($r[0]['id'])
									);
								}

							switch ($mailconf[0]['action']) {
								case 0:
									logger("Mail: Seen before ".$msg_uid." for ".$mailconf[0]['user'].". Doing nothing.", LOGGER_DEBUG);
									break;
								case 1:
									logger("Mail: Deleting ".$msg_uid." for ".$mailconf[0]['user']);
									imap_delete($mbox, $msg_uid, FT_UID);
									break;
								case 2:
									logger("Mail: Mark as seen ".$msg_uid." for ".$mailconf[0]['user']);
									imap_setflag_full($mbox, $msg_uid, "\\Seen", ST_UID);
									break;
								case 3:
									logger("Mail: Moving ".$msg_uid." to ".$mailconf[0]['movetofolder']." for ".$mailconf[0]['user']);
									imap_setflag_full($mbox, $msg_uid, "\\Seen", ST_UID);
									if ($mailconf[0]['movetofolder'] != "")
										imap_mail_move($mbox, $msg_uid, $mailconf[0]['movetofolder'], FT_UID);
									break;
							}
							continue;
						}


						// look for a 'references' or an 'in-reply-to' header and try to match with a parent item we have locally.

	//					$raw_refs = ((x($headers,'references')) ? str_replace("\t",'',$headers['references']) : '');
						$raw_refs = ((property_exists($meta,'references')) ? str_replace("\t",'',$meta->references) : '');
						if (! trim($raw_refs))
							$raw_refs = ((property_exists($meta,'in_reply_to')) ? str_replace("\t",'',$meta->in_reply_to) : '');
						$raw_refs = trim($raw_refs);  // Don't allow a blank reference in $refs_arr

						if ($raw_refs) {
							$refs_arr = explode(' ', $raw_refs);
							if (count($refs_arr)) {
								for($x = 0; $x < count($refs_arr); $x ++)
									$refs_arr[$x] = "'" . msgid2iri(str_replace(array('<','>',' '),array('','',''),dbesc($refs_arr[$x]))) . "'";
							}
							$qstr = implode(',',$refs_arr);
							$r = q("SELECT `uri` , `parent-uri` FROM `item` USE INDEX (`uid_uri`) WHERE `uri` IN ($qstr) AND `uid` = %d LIMIT 1",
								intval($importer_uid)
							);
							if (dbm::is_result($r))
								$datarray['parent-uri'] = $r[0]['parent-uri'];  // Set the parent as the top-level item
	//							$datarray['parent-uri'] = $r[0]['uri'];
						}

						// Decoding the header
						$subject = imap_mime_header_decode($meta->subject);
						$datarray['title'] = "";
						foreach ($subject as $subpart) {
							if ($subpart->charset != "default") {
								$datarray['title'] .= iconv($subpart->charset, 'UTF-8//IGNORE', $subpart->text);
							} else {
								$datarray['title'] .= $subpart->text;
							}
						}
						$datarray['title'] = notags(trim($datarray['title']));

						//$datarray['title'] = notags(trim($meta->subject));
						$datarray['created'] = datetime_convert('UTC','UTC',$meta->date);

						// Is it a reply?
						$reply = ((substr(strtolower($datarray['title']), 0, 3) == "re:") or
							(substr(strtolower($datarray['title']), 0, 3) == "re-") or
							($raw_refs != ""));

						// Remove Reply-signs in the subject
						$datarray['title'] = RemoveReply($datarray['title']);

						// If it seems to be a reply but a header couldn't be found take the last message with matching subject
						if (!x($datarray,'parent-uri') and $reply) {
							$r = q("SELECT `uri` , `parent-uri` FROM `item` WHERE `title` = \"%s\" AND `uid` = %d AND `network` = '%s' ORDER BY `created` DESC LIMIT 1",
								dbesc(protect_sprintf($datarray['title'])),
								intval($importer_uid),
								dbesc(NETWORK_MAIL));
							if (dbm::is_result($r))
								$datarray['parent-uri'] = $r[0]['parent-uri'];
						}

						if (! x($datarray,'parent-uri'))
							$datarray['parent-uri'] = $datarray['uri'];


						$r = email_get_msg($mbox,$msg_uid, $reply);
						if (! $r) {
							logger("Mail: can't fetch msg ".$msg_uid." for ".$mailconf[0]['user']);
							continue;
						}
						$datarray['body'] = escape_tags($r['body']);
						$datarray['body'] = limit_body_size($datarray['body']);

						logger("Mail: Importing ".$msg_uid." for ".$mailconf[0]['user']);

						// some mailing lists have the original author as 'from' - add this sender info to msg body.
						/// @TODO Adding a gravatar for the original author would be cool

						if (! stristr($meta->from,$contact['addr'])) {
							$from = imap_mime_header_decode($meta->from);
							$fromdecoded = "";
							foreach ($from as $frompart) {
								if ($frompart->charset != "default") {
									$fromdecoded .= iconv($frompart->charset, 'UTF-8//IGNORE', $frompart->text);
								} else {
									$fromdecoded .= $frompart->text;
								}
							}

							$fromarr = imap_rfc822_parse_adrlist($fromdecoded, $a->get_hostname());

							$frommail = $fromarr[0]->mailbox."@".$fromarr[0]->host;

							if (isset($fromarr[0]->personal)) {
								$fromname = $fromarr[0]->personal;
							} else {
								$fromname = $frommail;
							}

							//$datarray['body'] = "[b]".t('From: ') . escape_tags($fromdecoded) . "[/b]\n\n" . $datarray['body'];

							$datarray['author-name'] = $fromname;
							$datarray['author-link'] = "mailto:".$frommail;
							$datarray['author-avatar'] = $contact['photo'];

							$datarray['owner-name'] = $contact['name'];
							$datarray['owner-link'] = "mailto:".$contact['addr'];
							$datarray['owner-avatar'] = $contact['photo'];

						} else {
							$datarray['author-name'] = $contact['name'];
							$datarray['author-link'] = 'mailbox';
							$datarray['author-avatar'] = $contact['photo'];
						}

						$datarray['uid'] = $importer_uid;
						$datarray['contact-id'] = $contact['id'];
						if ($datarray['parent-uri'] === $datarray['uri'])
							$datarray['private'] = 1;
						if (($contact['network'] === NETWORK_MAIL) && (! get_pconfig($importer_uid,'system','allow_public_email_replies'))) {
							$datarray['private'] = 1;
							$datarray['allow_cid'] = '<' . $contact['id'] . '>';
						}

						$stored_item = item_store($datarray);
						q("UPDATE `item` SET `last-child` = 0 WHERE `parent-uri` = '%s' AND `uid` = %d",
							dbesc($datarray['parent-uri']),
							intval($importer_uid)
						);
						q("UPDATE `item` SET `last-child` = 1 WHERE `id` = %d",
							intval($stored_item)
						);
						switch ($mailconf[0]['action']) {
							case 0:
								logger("Mail: Seen before ".$msg_uid." for ".$mailconf[0]['user'].". Doing nothing.", LOGGER_DEBUG);
								break;
							case 1:
								logger("Mail: Deleting ".$msg_uid." for ".$mailconf[0]['user']);
								imap_delete($mbox, $msg_uid, FT_UID);
								break;
							case 2:
								logger("Mail: Mark as seen ".$msg_uid." for ".$mailconf[0]['user']);
								imap_setflag_full($mbox, $msg_uid, "\\Seen", ST_UID);
								break;
							case 3:
								logger("Mail: Moving ".$msg_uid." to ".$mailconf[0]['movetofolder']." for ".$mailconf[0]['user']);
								imap_setflag_full($mbox, $msg_uid, "\\Seen", ST_UID);
								if ($mailconf[0]['movetofolder'] != "")
									imap_mail_move($mbox, $msg_uid, $mailconf[0]['movetofolder'], FT_UID);
								break;
						}
					}
				}
			} else {
				logger("Mail: no mails for ".$mailconf[0]['user']);
			}

			logger("Mail: closing connection for ".$mailconf[0]['user']);
			imap_close($mbox);
		}
	} elseif ($contact['network'] === NETWORK_FACEBOOK) {
		// This is picked up by the Facebook plugin on a cron hook.
		// Ignored here.
	} elseif ($contact['network'] === NETWORK_PUMPIO) {
		// This is picked up by the pump.io plugin on a cron hook.
		// Ignored here.
	}

	if ($xml) {
		logger('poller: received xml : ' . $xml, LOGGER_DATA);
		if (! strstr($xml,'<')) {
			logger('poller: post_handshake: response from ' . $url . ' did not contain XML.');
			$r = q("UPDATE `contact` SET `last-update` = '%s',  `failure_update` = '%s' WHERE `id` = %d",
				dbesc(datetime_convert()),
				dbesc(datetime_convert()),
				intval($contact['id'])
			);
			return;
		}


		logger("Consume feed of contact ".$contact['id']);

		consume_feed($xml,$importer,$contact,$hub,1,1);

		// do it twice. Ensures that children of parents which may be later in the stream aren't tossed

		consume_feed($xml,$importer,$contact,$hub,1,2);

		$hubmode = 'subscribe';
		if ($contact['network'] === NETWORK_DFRN || $contact['blocked'] || $contact['readonly'])
			$hubmode = 'unsubscribe';

		if (($contact['network'] === NETWORK_OSTATUS ||  $contact['network'] == NETWORK_FEED) && (! $contact['hub-verify']))
			$hub_update = true;

		if ($force)
			$hub_update = true;

		logger("Contact ".$contact['id']." returned hub: ".$hub." Network: ".$contact['network']." Relation: ".$contact['rel']." Update: ".$hub_update);

		if ((strlen($hub)) && ($hub_update) && (($contact['rel'] != CONTACT_IS_FOLLOWER) || $contact['network'] == NETWORK_FEED) ) {
			logger('poller: hub ' . $hubmode . ' : ' . $hub . ' contact name : ' . $contact['name'] . ' local user : ' . $importer['name']);
			$hubs = explode(',', $hub);
			if (count($hubs)) {
				foreach ($hubs as $h) {
					$h = trim($h);
					if (! strlen($h)) {
						continue;
					}
					subscribe_to_hub($h,$importer,$contact,$hubmode);
				}
			}
		}

		$updated = datetime_convert();

		$r = q("UPDATE `contact` SET `last-update` = '%s', `success_update` = '%s' WHERE `id` = %d",
			dbesc($updated),
			dbesc($updated),
			intval($contact['id'])
		);

		q("UPDATE `gcontact` SET `last_contact` = '%s' WHERE `nurl` = '%s'",
			dbesc($updated),
			dbesc($contact['nurl'])
		);

	} elseif (in_array($contact["network"], array(NETWORK_DFRN, NETWORK_DIASPORA, NETWORK_OSTATUS, NETWORK_FEED))) {
		$updated = datetime_convert();

		$r = q("UPDATE `contact` SET `last-update` = '%s', `failure_update` = '%s' WHERE `id` = %d",
			dbesc($updated),
			dbesc($updated),
			intval($contact['id'])
		);

		q("UPDATE `gcontact` SET `last_failure` = '%s' WHERE `nurl` = '%s'",
			dbesc($updated),
			dbesc($contact['nurl'])
		);
	} else {
		$r = q("UPDATE `contact` SET `last-update` = '%s' WHERE `id` = %d",
			dbesc($updated),
			intval($contact['id'])
		);
	}

	return;
}

if (array_search(__file__,get_included_files())===0) {
	onepoll_run($_SERVER["argv"],$_SERVER["argc"]);
	killme();
}<|MERGE_RESOLUTION|>--- conflicted
+++ resolved
@@ -265,18 +265,9 @@
 				intval($contact['id'])
 			);
 			mark_for_death($contact);
-<<<<<<< HEAD
-		}
-		else {
-			if ($contact['term-date'] > NULL_DATE) {
-				logger("poller: $url back from the dead - removing mark for death");
-				unmark_for_death($contact);
-			}
-=======
-		} elseif ($contact['term-date'] != '0000-00-00 00:00:00') {
+		} elseif ($contact['term-date'] > NULL_DATE) {
 			logger("poller: $url back from the dead - removing mark for death");
 			unmark_for_death($contact);
->>>>>>> 6c086540
 		}
 
 		if ((intval($res->status) != 0) || (! strlen($res->challenge)) || (! strlen($res->dfrn_id))) {
