<?php

use \Friendica\Core\Config;

require_once("include/follow.php");

function RemoveReply($subject) {
	while (in_array(strtolower(substr($subject, 0, 3)), array("re:", "aw:")))
		$subject = trim(substr($subject, 4));

	return($subject);
}

function onepoll_run(&$argv, &$argc){
	global $a;

<<<<<<< HEAD
=======
	if (is_null($a)) {
		$a = new App;
	}

	if (is_null($db)) {
		@include(".htconfig.php");
		require_once("include/dba.php");
		$db = new dba($db_host, $db_user, $db_pass, $db_data);
		unset($db_host, $db_user, $db_pass, $db_data);
	};

	require_once('include/session.php');
>>>>>>> 6c086540
	require_once('include/datetime.php');
	require_once('include/items.php');
	require_once('include/Contact.php');
	require_once('include/email.php');
	require_once('include/socgraph.php');
	require_once('include/queue_fn.php');

	logger('onepoll: start');

	$manual_id  = 0;
	$generation = 0;
	$hub_update = false;
	$force      = false;
	$restart    = false;

	if (($argc > 1) && (intval($argv[1]))) {
		$contact_id = intval($argv[1]);
	}

	if (($argc > 2) && ($argv[2] == "force")) {
		$force = true;
	}

	if (! $contact_id) {
		logger('onepoll: no contact');
		return;
	}

<<<<<<< HEAD
=======
	// Don't check this stuff if the function is called by the poller
	if (App::callstack() != "poller_run") {
		if (App::is_already_running('onepoll'.$contact_id, '', 540)) {
			return;
		}
	}

>>>>>>> 6c086540
	$d = datetime_convert();

	// Only poll from those with suitable relationships,
	// and which have a polling address and ignore Diaspora since
	// we are unable to match those posts with a Diaspora GUID and prevent duplicates.

	$contacts = q("SELECT `contact`.* FROM `contact`
		WHERE ( `rel` = %d OR `rel` = %d ) AND `poll` != ''
		AND NOT `network` IN ( '%s', '%s' )
		AND `contact`.`id` = %d
		AND `self` = 0 AND `contact`.`blocked` = 0 AND `contact`.`readonly` = 0
		AND `contact`.`archive` = 0 LIMIT 1",
		intval(CONTACT_IS_SHARING),
		intval(CONTACT_IS_FRIEND),
		dbesc(NETWORK_FACEBOOK),
		dbesc(NETWORK_PUMPIO),
		intval($contact_id)
	);

	if (! count($contacts)) {
		return;
	}

	$contact = $contacts[0];

	// load current friends if possible.
	if (($contact['poco'] != "") AND ($contact['success_update'] > $contact['failure_update'])) {
		$r = q("SELECT count(*) as total from glink
			where `cid` = %d and updated > UTC_TIMESTAMP() - INTERVAL 1 DAY",
			intval($contact['id'])
		);
		if (dbm::is_result($r)) {
			if (!$r[0]['total']) {
				poco_load($contact['id'],$importer_uid,0,$contact['poco']);
			}
		}
	}

	/// @TODO Check why we don't poll the Diaspora feed at the moment (some guid problem in the items?)
	/// @TODO Check whether this is possible with Redmatrix
	if ($contact["network"] == NETWORK_DIASPORA) {
		if (poco_do_update($contact["created"], $contact["last-item"], $contact["failure_update"], $contact["success_update"])) {
			$last_updated = poco_last_updated($contact["url"]);
			$updated = datetime_convert();
			if ($last_updated) {
				q("UPDATE `contact` SET `last-item` = '%s', `last-update` = '%s', `success_update` = '%s' WHERE `id` = %d",
					dbesc($last_updated),
					dbesc($updated),
					dbesc($updated),
					intval($contact['id'])
				);
			} else {
				q("UPDATE `contact` SET `last-update` = '%s', `failure_update` = '%s' WHERE `id` = %d",
					dbesc($updated),
					dbesc($updated),
					intval($contact['id'])
				);
			}
		}
		return;
	}

	$xml = false;

	$t = $contact['last-update'];

	if ($contact['subhub']) {
		$poll_interval = get_config('system','pushpoll_frequency');
		$contact['priority'] = (($poll_interval !== false) ? intval($poll_interval) : 3);
		$hub_update = false;

		if (datetime_convert('UTC','UTC', 'now') > datetime_convert('UTC','UTC', $t . " + 1 day")) {
			$hub_update = true;
		}
	} else {
		$hub_update = false;
	}

	$importer_uid = $contact['uid'];

	$r = q("SELECT `contact`.*, `user`.`page-flags` FROM `contact` INNER JOIN `user` on `contact`.`uid` = `user`.`uid` WHERE `user`.`uid` = %d AND `contact`.`self` = 1 LIMIT 1",
		intval($importer_uid)
	);
	if (!dbm::is_result($r)) {
		return;
	}

	$importer = $r[0];

	logger("onepoll: poll: ({$contact['id']}) IMPORTER: {$importer['name']}, CONTACT: {$contact['name']}");

	$last_update = (($contact['last-update'] === '0000-00-00 00:00:00')
		? datetime_convert('UTC','UTC','now - 7 days', ATOM_TIME)
		: datetime_convert('UTC','UTC',$contact['last-update'], ATOM_TIME)
	);

	// Update the contact entry
	if (($contact['network'] === NETWORK_OSTATUS) || ($contact['network'] === NETWORK_DIASPORA) || ($contact['network'] === NETWORK_DFRN)) {
		if (!poco_reachable($contact['url'])) {
			logger("Skipping probably dead contact ".$contact['url']);
			return;
		}

		if (!update_contact($contact["id"])) {
			mark_for_death($contact);
			return;
		} else {
			unmark_for_death($contact);
		}
	}

	if ($contact['network'] === NETWORK_DFRN) {


		$idtosend = $orig_id = (($contact['dfrn-id']) ? $contact['dfrn-id'] : $contact['issued-id']);
		if (intval($contact['duplex']) && $contact['dfrn-id']) {
			$idtosend = '0:' . $orig_id;
		}
		if (intval($contact['duplex']) && $contact['issued-id']) {
			$idtosend = '1:' . $orig_id;
		}

		// they have permission to write to us. We already filtered this in the contact query.
		$perm = 'rw';

		// But this may be our first communication, so set the writable flag if it isn't set already.

		if (! intval($contact['writable'])) {
			q("update contact set writable = 1 where id = %d", intval($contact['id']));
		}

		$url = $contact['poll'] . '?dfrn_id=' . $idtosend
			. '&dfrn_version=' . DFRN_PROTOCOL_VERSION
			. '&type=data&last_update=' . $last_update
			. '&perm=' . $perm ;

		$ret = z_fetch_url($url);

		if ($ret['errno'] == CURLE_OPERATION_TIMEDOUT) {
			return;
		}

		$handshake_xml = $ret['body'];

		$html_code = $a->get_curl_code();

		logger('onepoll: handshake with url ' . $url . ' returns xml: ' . $handshake_xml, LOGGER_DATA);


		if ((! strlen($handshake_xml)) || ($html_code >= 400) || (! $html_code)) {
			logger("poller: $url appears to be dead - marking for death ");

			// dead connection - might be a transient event, or this might
			// mean the software was uninstalled or the domain expired.
			// Will keep trying for one month.

			mark_for_death($contact);

			// set the last-update so we don't keep polling
			$r = q("UPDATE `contact` SET `last-update` = '%s', `failure_update` = '%s' WHERE `id` = %d",
				dbesc(datetime_convert()),
				dbesc(datetime_convert()),
				intval($contact['id'])
			);

			return;
		}

		if (! strstr($handshake_xml,'<')) {
			logger('poller: response from ' . $url . ' did not contain XML.');

			mark_for_death($contact);

			$r = q("UPDATE `contact` SET `last-update` = '%s', `failure_update` = '%s' WHERE `id` = %d",
				dbesc(datetime_convert()),
				dbesc(datetime_convert()),
				intval($contact['id'])
			);
			return;
		}


		$res = parse_xml_string($handshake_xml);

		if (intval($res->status) == 1) {
			logger("poller: $url replied status 1 - marking for death ");

			// we may not be friends anymore. Will keep trying for one month.
			// set the last-update so we don't keep polling


			$r = q("UPDATE `contact` SET `last-update` = '%s', `failure_update` = '%s' WHERE `id` = %d",
				dbesc(datetime_convert()),
				dbesc(datetime_convert()),
				intval($contact['id'])
			);
			mark_for_death($contact);
		} elseif ($contact['term-date'] != '0000-00-00 00:00:00') {
			logger("poller: $url back from the dead - removing mark for death");
			unmark_for_death($contact);
		}

		if ((intval($res->status) != 0) || (! strlen($res->challenge)) || (! strlen($res->dfrn_id))) {
			return;
		}

		if (((float) $res->dfrn_version > 2.21) && ($contact['poco'] == '')) {
			q("update contact set poco = '%s' where id = %d",
				dbesc(str_replace('/profile/','/poco/', $contact['url'])),
				intval($contact['id'])
			);
		}

		$postvars = array();

		$sent_dfrn_id = hex2bin((string) $res->dfrn_id);
		$challenge    = hex2bin((string) $res->challenge);

		$final_dfrn_id = '';

		if (($contact['duplex']) && strlen($contact['prvkey'])) {
			openssl_private_decrypt($sent_dfrn_id,$final_dfrn_id,$contact['prvkey']);
			openssl_private_decrypt($challenge,$postvars['challenge'],$contact['prvkey']);
		} else {
			openssl_public_decrypt($sent_dfrn_id,$final_dfrn_id,$contact['pubkey']);
			openssl_public_decrypt($challenge,$postvars['challenge'],$contact['pubkey']);
		}

		$final_dfrn_id = substr($final_dfrn_id, 0, strpos($final_dfrn_id, '.'));

		if (strpos($final_dfrn_id,':') == 1) {
			$final_dfrn_id = substr($final_dfrn_id,2);
		}

		if ($final_dfrn_id != $orig_id) {
			logger('poller: ID did not decode: ' . $contact['id'] . ' orig: ' . $orig_id . ' final: ' . $final_dfrn_id);
			// did not decode properly - cannot trust this site
			return;
		}

		$postvars['dfrn_id'] = $idtosend;
		$postvars['dfrn_version'] = DFRN_PROTOCOL_VERSION;
		$postvars['perm'] = 'rw';

		$xml = post_url($contact['poll'],$postvars);

	} elseif (($contact['network'] === NETWORK_OSTATUS)
		|| ($contact['network'] === NETWORK_DIASPORA)
		|| ($contact['network'] === NETWORK_FEED)) {

		// Upgrading DB fields from an older Friendica version
		// Will only do this once per notify-enabled OStatus contact
		// or if relationship changes

		$stat_writeable = ((($contact['notify']) && ($contact['rel'] == CONTACT_IS_FOLLOWER || $contact['rel'] == CONTACT_IS_FRIEND)) ? 1 : 0);

		// Contacts from OStatus are always writable
		if ($contact['network'] === NETWORK_OSTATUS) {
			$stat_writeable = 1;
		}

		if ($stat_writeable != $contact['writable']) {
			q("UPDATE `contact` SET `writable` = %d WHERE `id` = %d",
				intval($stat_writeable),
				intval($contact['id'])
			);
		}

		// Are we allowed to import from this person?

		if ($contact['rel'] == CONTACT_IS_FOLLOWER || $contact['blocked'] || $contact['readonly']) {
			return;
		}

		$cookiejar = tempnam(get_temppath(), 'cookiejar-onepoll-');
		$ret = z_fetch_url($contact['poll'], false, $redirects, array('cookiejar' => $cookiejar));

		if ($ret['errno'] == CURLE_OPERATION_TIMEDOUT) {
			return;
		}

		$xml = $ret['body'];

		unlink($cookiejar);
	} elseif ($contact['network'] === NETWORK_MAIL || $contact['network'] === NETWORK_MAIL2) {

		logger("Mail: Fetching", LOGGER_DEBUG);

		$mail_disabled = ((function_exists('imap_open') && (! get_config('system','imap_disabled'))) ? 0 : 1);
		if ($mail_disabled)
			return;

		logger("Mail: Enabled", LOGGER_DEBUG);

		$mbox = null;
		$x = q("SELECT `prvkey` FROM `user` WHERE `uid` = %d LIMIT 1",
			intval($importer_uid)
		);
		$mailconf = q("SELECT * FROM `mailacct` WHERE `server` != '' AND `uid` = %d LIMIT 1",
			intval($importer_uid)
		);
		if (count($x) && count($mailconf)) {
		    $mailbox = construct_mailbox_name($mailconf[0]);
			$password = '';
			openssl_private_decrypt(hex2bin($mailconf[0]['pass']),$password,$x[0]['prvkey']);
			$mbox = email_connect($mailbox,$mailconf[0]['user'],$password);
			unset($password);
			logger("Mail: Connect to " . $mailconf[0]['user']);
			if ($mbox) {
				q("UPDATE `mailacct` SET `last_check` = '%s' WHERE `id` = %d AND `uid` = %d",
					dbesc(datetime_convert()),
					intval($mailconf[0]['id']),
					intval($importer_uid)
				);
				logger("Mail: Connected to " . $mailconf[0]['user']);
			} else {
				logger("Mail: Connection error ".$mailconf[0]['user']." ".print_r(imap_errors(), true));
			}
		}
		if ($mbox) {

			$msgs = email_poll($mbox,$contact['addr']);

			if (count($msgs)) {
				logger("Mail: Parsing ".count($msgs)." mails for ".$mailconf[0]['user'], LOGGER_DEBUG);

				$metas = email_msg_meta($mbox,implode(',',$msgs));
				if (count($metas) != count($msgs)) {
					logger("onepoll: for " . $mailconf[0]['user'] . " there are ". count($msgs) . " messages but received " . count($metas) . " metas", LOGGER_DEBUG);
				} else {
					$msgs = array_combine($msgs, $metas);

					foreach ($msgs as $msg_uid => $meta) {
						logger("Mail: Parsing mail ".$msg_uid, LOGGER_DATA);

						$datarray = array();
						$datarray['verb'] = ACTIVITY_POST;
						$datarray['object-type'] = ACTIVITY_OBJ_NOTE;
	//					$meta = email_msg_meta($mbox,$msg_uid);
	//					$headers = email_msg_headers($mbox,$msg_uid);

						$datarray['uri'] = msgid2iri(trim($meta->message_id,'<>'));

						// Have we seen it before?
						$r = q("SELECT * FROM `item` WHERE `uid` = %d AND `uri` = '%s' LIMIT 1",
							intval($importer_uid),
							dbesc($datarray['uri'])
						);

						if (dbm::is_result($r)) {
							logger("Mail: Seen before ".$msg_uid." for ".$mailconf[0]['user']." UID: ".$importer_uid." URI: ".$datarray['uri'],LOGGER_DEBUG);

							// Only delete when mails aren't automatically moved or deleted
							if (($mailconf[0]['action'] != 1) AND ($mailconf[0]['action'] != 3))
								if ($meta->deleted && ! $r[0]['deleted']) {
									q("UPDATE `item` SET `deleted` = 1, `changed` = '%s' WHERE `id` = %d",
										dbesc(datetime_convert()),
										intval($r[0]['id'])
									);
								}

							switch ($mailconf[0]['action']) {
								case 0:
									logger("Mail: Seen before ".$msg_uid." for ".$mailconf[0]['user'].". Doing nothing.", LOGGER_DEBUG);
									break;
								case 1:
									logger("Mail: Deleting ".$msg_uid." for ".$mailconf[0]['user']);
									imap_delete($mbox, $msg_uid, FT_UID);
									break;
								case 2:
									logger("Mail: Mark as seen ".$msg_uid." for ".$mailconf[0]['user']);
									imap_setflag_full($mbox, $msg_uid, "\\Seen", ST_UID);
									break;
								case 3:
									logger("Mail: Moving ".$msg_uid." to ".$mailconf[0]['movetofolder']." for ".$mailconf[0]['user']);
									imap_setflag_full($mbox, $msg_uid, "\\Seen", ST_UID);
									if ($mailconf[0]['movetofolder'] != "")
										imap_mail_move($mbox, $msg_uid, $mailconf[0]['movetofolder'], FT_UID);
									break;
							}
							continue;
						}


						// look for a 'references' or an 'in-reply-to' header and try to match with a parent item we have locally.

	//					$raw_refs = ((x($headers,'references')) ? str_replace("\t",'',$headers['references']) : '');
						$raw_refs = ((property_exists($meta,'references')) ? str_replace("\t",'',$meta->references) : '');
						if (! trim($raw_refs))
							$raw_refs = ((property_exists($meta,'in_reply_to')) ? str_replace("\t",'',$meta->in_reply_to) : '');
						$raw_refs = trim($raw_refs);  // Don't allow a blank reference in $refs_arr

						if ($raw_refs) {
							$refs_arr = explode(' ', $raw_refs);
							if (count($refs_arr)) {
								for($x = 0; $x < count($refs_arr); $x ++)
									$refs_arr[$x] = "'" . msgid2iri(str_replace(array('<','>',' '),array('','',''),dbesc($refs_arr[$x]))) . "'";
							}
							$qstr = implode(',',$refs_arr);
							$r = q("SELECT `uri` , `parent-uri` FROM `item` USE INDEX (`uid_uri`) WHERE `uri` IN ($qstr) AND `uid` = %d LIMIT 1",
								intval($importer_uid)
							);
							if (dbm::is_result($r))
								$datarray['parent-uri'] = $r[0]['parent-uri'];  // Set the parent as the top-level item
	//							$datarray['parent-uri'] = $r[0]['uri'];
						}

						// Decoding the header
						$subject = imap_mime_header_decode($meta->subject);
						$datarray['title'] = "";
						foreach ($subject as $subpart) {
							if ($subpart->charset != "default") {
								$datarray['title'] .= iconv($subpart->charset, 'UTF-8//IGNORE', $subpart->text);
							} else {
								$datarray['title'] .= $subpart->text;
							}
						}
						$datarray['title'] = notags(trim($datarray['title']));

						//$datarray['title'] = notags(trim($meta->subject));
						$datarray['created'] = datetime_convert('UTC','UTC',$meta->date);

						// Is it a reply?
						$reply = ((substr(strtolower($datarray['title']), 0, 3) == "re:") or
							(substr(strtolower($datarray['title']), 0, 3) == "re-") or
							($raw_refs != ""));

						// Remove Reply-signs in the subject
						$datarray['title'] = RemoveReply($datarray['title']);

						// If it seems to be a reply but a header couldn't be found take the last message with matching subject
						if (!x($datarray,'parent-uri') and $reply) {
							$r = q("SELECT `uri` , `parent-uri` FROM `item` WHERE `title` = \"%s\" AND `uid` = %d AND `network` = '%s' ORDER BY `created` DESC LIMIT 1",
								dbesc(protect_sprintf($datarray['title'])),
								intval($importer_uid),
								dbesc(NETWORK_MAIL));
							if (dbm::is_result($r))
								$datarray['parent-uri'] = $r[0]['parent-uri'];
						}

						if (! x($datarray,'parent-uri'))
							$datarray['parent-uri'] = $datarray['uri'];


						$r = email_get_msg($mbox,$msg_uid, $reply);
						if (! $r) {
							logger("Mail: can't fetch msg ".$msg_uid." for ".$mailconf[0]['user']);
							continue;
						}
						$datarray['body'] = escape_tags($r['body']);
						$datarray['body'] = limit_body_size($datarray['body']);

						logger("Mail: Importing ".$msg_uid." for ".$mailconf[0]['user']);

						// some mailing lists have the original author as 'from' - add this sender info to msg body.
						/// @TODO Adding a gravatar for the original author would be cool

						if (! stristr($meta->from,$contact['addr'])) {
							$from = imap_mime_header_decode($meta->from);
							$fromdecoded = "";
							foreach ($from as $frompart) {
								if ($frompart->charset != "default") {
									$fromdecoded .= iconv($frompart->charset, 'UTF-8//IGNORE', $frompart->text);
								} else {
									$fromdecoded .= $frompart->text;
								}
							}

							$fromarr = imap_rfc822_parse_adrlist($fromdecoded, $a->get_hostname());

							$frommail = $fromarr[0]->mailbox."@".$fromarr[0]->host;

							if (isset($fromarr[0]->personal)) {
								$fromname = $fromarr[0]->personal;
							} else {
								$fromname = $frommail;
							}

							//$datarray['body'] = "[b]".t('From: ') . escape_tags($fromdecoded) . "[/b]\n\n" . $datarray['body'];

							$datarray['author-name'] = $fromname;
							$datarray['author-link'] = "mailto:".$frommail;
							$datarray['author-avatar'] = $contact['photo'];

							$datarray['owner-name'] = $contact['name'];
							$datarray['owner-link'] = "mailto:".$contact['addr'];
							$datarray['owner-avatar'] = $contact['photo'];

						} else {
							$datarray['author-name'] = $contact['name'];
							$datarray['author-link'] = 'mailbox';
							$datarray['author-avatar'] = $contact['photo'];
						}

						$datarray['uid'] = $importer_uid;
						$datarray['contact-id'] = $contact['id'];
						if ($datarray['parent-uri'] === $datarray['uri'])
							$datarray['private'] = 1;
						if (($contact['network'] === NETWORK_MAIL) && (! get_pconfig($importer_uid,'system','allow_public_email_replies'))) {
							$datarray['private'] = 1;
							$datarray['allow_cid'] = '<' . $contact['id'] . '>';
						}

						$stored_item = item_store($datarray);
						q("UPDATE `item` SET `last-child` = 0 WHERE `parent-uri` = '%s' AND `uid` = %d",
							dbesc($datarray['parent-uri']),
							intval($importer_uid)
						);
						q("UPDATE `item` SET `last-child` = 1 WHERE `id` = %d",
							intval($stored_item)
						);
						switch ($mailconf[0]['action']) {
							case 0:
								logger("Mail: Seen before ".$msg_uid." for ".$mailconf[0]['user'].". Doing nothing.", LOGGER_DEBUG);
								break;
							case 1:
								logger("Mail: Deleting ".$msg_uid." for ".$mailconf[0]['user']);
								imap_delete($mbox, $msg_uid, FT_UID);
								break;
							case 2:
								logger("Mail: Mark as seen ".$msg_uid." for ".$mailconf[0]['user']);
								imap_setflag_full($mbox, $msg_uid, "\\Seen", ST_UID);
								break;
							case 3:
								logger("Mail: Moving ".$msg_uid." to ".$mailconf[0]['movetofolder']." for ".$mailconf[0]['user']);
								imap_setflag_full($mbox, $msg_uid, "\\Seen", ST_UID);
								if ($mailconf[0]['movetofolder'] != "")
									imap_mail_move($mbox, $msg_uid, $mailconf[0]['movetofolder'], FT_UID);
								break;
						}
					}
				}
			} else {
				logger("Mail: no mails for ".$mailconf[0]['user']);
			}

			logger("Mail: closing connection for ".$mailconf[0]['user']);
			imap_close($mbox);
		}
	} elseif ($contact['network'] === NETWORK_FACEBOOK) {
		// This is picked up by the Facebook plugin on a cron hook.
		// Ignored here.
	} elseif ($contact['network'] === NETWORK_PUMPIO) {
		// This is picked up by the pump.io plugin on a cron hook.
		// Ignored here.
	}

	if ($xml) {
		logger('poller: received xml : ' . $xml, LOGGER_DATA);
		if (! strstr($xml,'<')) {
			logger('poller: post_handshake: response from ' . $url . ' did not contain XML.');
			$r = q("UPDATE `contact` SET `last-update` = '%s',  `failure_update` = '%s' WHERE `id` = %d",
				dbesc(datetime_convert()),
				dbesc(datetime_convert()),
				intval($contact['id'])
			);
			return;
		}


		logger("Consume feed of contact ".$contact['id']);

		consume_feed($xml,$importer,$contact,$hub,1,1);

		// do it twice. Ensures that children of parents which may be later in the stream aren't tossed

		consume_feed($xml,$importer,$contact,$hub,1,2);

		$hubmode = 'subscribe';
		if ($contact['network'] === NETWORK_DFRN || $contact['blocked'] || $contact['readonly'])
			$hubmode = 'unsubscribe';

		if (($contact['network'] === NETWORK_OSTATUS ||  $contact['network'] == NETWORK_FEED) && (! $contact['hub-verify']))
			$hub_update = true;

		if ($force)
			$hub_update = true;

		logger("Contact ".$contact['id']." returned hub: ".$hub." Network: ".$contact['network']." Relation: ".$contact['rel']." Update: ".$hub_update);

		if ((strlen($hub)) && ($hub_update) && (($contact['rel'] != CONTACT_IS_FOLLOWER) || $contact['network'] == NETWORK_FEED) ) {
			logger('poller: hub ' . $hubmode . ' : ' . $hub . ' contact name : ' . $contact['name'] . ' local user : ' . $importer['name']);
			$hubs = explode(',', $hub);
			if (count($hubs)) {
				foreach ($hubs as $h) {
					$h = trim($h);
					if (! strlen($h)) {
						continue;
					}
					subscribe_to_hub($h,$importer,$contact,$hubmode);
				}
			}
		}

		$updated = datetime_convert();

		$r = q("UPDATE `contact` SET `last-update` = '%s', `success_update` = '%s' WHERE `id` = %d",
			dbesc($updated),
			dbesc($updated),
			intval($contact['id'])
		);

		q("UPDATE `gcontact` SET `last_contact` = '%s' WHERE `nurl` = '%s'",
			dbesc($updated),
			dbesc($contact['nurl'])
		);

	} elseif (in_array($contact["network"], array(NETWORK_DFRN, NETWORK_DIASPORA, NETWORK_OSTATUS, NETWORK_FEED))) {
		$updated = datetime_convert();

		$r = q("UPDATE `contact` SET `last-update` = '%s', `failure_update` = '%s' WHERE `id` = %d",
			dbesc($updated),
			dbesc($updated),
			intval($contact['id'])
		);

		q("UPDATE `gcontact` SET `last_failure` = '%s' WHERE `nurl` = '%s'",
			dbesc($updated),
			dbesc($contact['nurl'])
		);
	} else {
		$r = q("UPDATE `contact` SET `last-update` = '%s' WHERE `id` = %d",
			dbesc($updated),
			intval($contact['id'])
		);
	}

	return;
<<<<<<< HEAD
=======
}

if (array_search(__file__,get_included_files())===0) {
	onepoll_run($_SERVER["argv"],$_SERVER["argc"]);
	killme();
>>>>>>> 6c086540
}<|MERGE_RESOLUTION|>--- conflicted
+++ resolved
@@ -14,21 +14,6 @@
 function onepoll_run(&$argv, &$argc){
 	global $a;
 
-<<<<<<< HEAD
-=======
-	if (is_null($a)) {
-		$a = new App;
-	}
-
-	if (is_null($db)) {
-		@include(".htconfig.php");
-		require_once("include/dba.php");
-		$db = new dba($db_host, $db_user, $db_pass, $db_data);
-		unset($db_host, $db_user, $db_pass, $db_data);
-	};
-
-	require_once('include/session.php');
->>>>>>> 6c086540
 	require_once('include/datetime.php');
 	require_once('include/items.php');
 	require_once('include/Contact.php');
@@ -57,16 +42,6 @@
 		return;
 	}
 
-<<<<<<< HEAD
-=======
-	// Don't check this stuff if the function is called by the poller
-	if (App::callstack() != "poller_run") {
-		if (App::is_already_running('onepoll'.$contact_id, '', 540)) {
-			return;
-		}
-	}
-
->>>>>>> 6c086540
 	$d = datetime_convert();
 
 	// Only poll from those with suitable relationships,
@@ -695,12 +670,4 @@
 	}
 
 	return;
-<<<<<<< HEAD
-=======
-}
-
-if (array_search(__file__,get_included_files())===0) {
-	onepoll_run($_SERVER["argv"],$_SERVER["argc"]);
-	killme();
->>>>>>> 6c086540
 }