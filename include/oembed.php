<?php
function oembed_replacecb($matches){
//	logger('oembedcb');
	$embedurl=$matches[1];
	$j = oembed_fetch_url($embedurl);
	$s =  oembed_format_object($j);
	return $s;//oembed_iframe($s,$j->width,$j->height);


}


function oembed_fetch_url($embedurl){

	$txt = Cache::get($embedurl);

	// These media files should now be caught in bbcode.php
	// left here as a fallback in case this is called from another source

	$noexts = array("mp3","mp4","ogg","ogv","oga","ogm","webm");
	$ext = pathinfo(strtolower($embedurl),PATHINFO_EXTENSION);
	
				
	if(is_null($txt)){
		$txt = "";
		
		if (!in_array($ext, $noexts)){
			// try oembed autodiscovery
			$redirects = 0;
			$html_text = fetch_url($embedurl, false, $redirects, 15, "text/*");
			if($html_text){
				$dom = @DOMDocument::loadHTML($html_text);
				if ($dom){
					$xpath = new DOMXPath($dom);
					$attr = "oembed";
				
					$xattr = oe_build_xpath("class","oembed");
					$entries = $xpath->query("//link[@type='application/json+oembed']");
					foreach($entries as $e){
						$href = $e->getAttributeNode("href")->nodeValue;
						$txt = fetch_url($href . '&maxwidth=425');
						break;
					}
				}
			}
		}
		
		if ($txt==false || $txt==""){
			// try oohembed service
			$ourl = "http://oohembed.com/oohembed/?url=".urlencode($embedurl).'&maxwidth=425';  
			$txt = fetch_url($ourl);
		}
		
		$txt=trim($txt);
		if ($txt[0]!="{") $txt='{"type":"error"}';
	
		//save in cache
		Cache::set($embedurl,$txt);

	}
	
	$j = json_decode($txt);
	$j->embedurl = $embedurl;
	return $j;
}
	
function oembed_format_object($j){
	$a = get_app();
    $embedurl = $j->embedurl;
	$jhtml = oembed_iframe($j->embedurl,(isset($j->width) ? $j->width : null), (isset($j->height) ? $j->height : null) );
	$ret="<span class='oembed ".$j->type."'>";
	switch ($j->type) {
		case "video": {
			if (isset($j->thumbnail_url)) {
				$tw = (isset($j->thumbnail_width)) ? $j->thumbnail_width:200;
				$th = (isset($j->thumbnail_height)) ? $j->thumbnail_height:180;
				$tr = $tw/$th;
				
				$th=120; $tw = $th*$tr;
				$tpl=get_markup_template('oembed_video.tpl');
				$ret.=replace_macros($tpl, array(
                    '$baseurl' => $a->get_baseurl(),
					'$embedurl'=>$embedurl,
					'$escapedhtml'=>base64_encode($jhtml),
					'$tw'=>$tw,
					'$th'=>$th,
					'$turl'=>$j->thumbnail_url,
				));
				
			} else {
				$ret=$jhtml;
			}
			$ret.="<br>";
		}; break;
		case "photo": {
<<<<<<< HEAD
			//$ret.= "<img width='".$j->width."' height='".$j->height."' src='".$j->url."'>";
			$ret.= "<img width='".$j->width."' src='".$j->url."'>";
=======
			$ret.= "<img width='".$j->width."' src='".$j->url."'>";
			//$ret.= "<img width='".$j->width."' height='".$j->height."' src='".$j->url."'>";
>>>>>>> 2277f962
			$ret.="<br>";
		}; break;  
		case "link": {
			//$ret = "<a href='".$embedurl."'>".$j->title."</a>";
		}; break;  
		case "rich": {
			// not so safe.. 
			$ret.= $jhtml;
		}; break;
	}

	// add link to source if not present in "rich" type
	if (  $j->type!='rich' || !strpos($j->html,$embedurl) ){
		$embedlink = (isset($j->title))?$j->title:$embedurl;
		$ret .= "<a href='$embedurl' rel='oembed'>$embedlink</a>";
		if (isset($j->author_name)) $ret.=" by ".$j->author_name;
		if (isset($j->provider_name)) $ret.=" on ".$j->provider_name;
	} else {
		// add <a> for html2bbcode conversion
		$ret .= "<a href='$embedurl' rel='oembed'/>";
	}
	$ret.="<br style='clear:left'></span>";
	return  mb_convert_encoding($ret, 'HTML-ENTITIES', mb_detect_encoding($ret));
}

function oembed_iframe($src,$width,$height) {
	if(! $width || strstr($width,'%'))
		$width = '640';
	if(! $height || strstr($height,'%'))
		$height = '300';
	// try and leave some room for the description line. 
	$height = intval($height) + 80;
	$width  = intval($width) + 40;

	$a = get_app();

	$s = $a->get_baseurl()."/oembed/".base64url_encode($src);
	return '<iframe height="' . $height . '" width="' . $width . '" src="' . $s . '" frameborder="no" >' . t('Embedded content') . '</iframe>'; 

}



function oembed_bbcode2html($text){
	$stopoembed = get_config("system","no_oembed");
	if ($stopoembed == true){
		return preg_replace("/\[embed\](.+?)\[\/embed\]/is", "<!-- oembed $1 --><i>". t('Embedding disabled') ." : $1</i><!-- /oembed $1 -->" ,$text);
	}
	return preg_replace_callback("/\[embed\](.+?)\[\/embed\]/is", 'oembed_replacecb' ,$text);
}


function oe_build_xpath($attr, $value){
	// http://westhoffswelt.de/blog/0036_xpath_to_select_html_by_class.html
	return "contains( normalize-space( @$attr ), ' $value ' ) or substring( normalize-space( @$attr ), 1, string-length( '$value' ) + 1 ) = '$value ' or substring( normalize-space( @$attr ), string-length( @$attr ) - string-length( '$value' ) ) = ' $value' or @$attr = '$value'";
}

function oe_get_inner_html( $node ) {
    $innerHTML= '';
    $children = $node->childNodes;
    foreach ($children as $child) {
        $innerHTML .= $child->ownerDocument->saveXML( $child );
    }
    return $innerHTML;
} 

/**
 * Find <span class='oembed'>..<a href='url' rel='oembed'>..</a></span>
 * and replace it with [embed]url[/embed]
 */
function oembed_html2bbcode($text) {
	// start parser only if 'oembed' is in text
	if (strpos($text, "oembed")){
		
		// convert non ascii chars to html entities
		$html_text = mb_convert_encoding($text, 'HTML-ENTITIES', mb_detect_encoding($text));
		
		// If it doesn't parse at all, just return the text.
		$dom = @DOMDocument::loadHTML($html_text);
		if(! $dom)
			return $text;
		$xpath = new DOMXPath($dom);
		$attr = "oembed";
		
		$xattr = oe_build_xpath("class","oembed");
		$entries = $xpath->query("//span[$xattr]");

		$xattr = "@rel='oembed'";//oe_build_xpath("rel","oembed");
		foreach($entries as $e) {
			$href = $xpath->evaluate("a[$xattr]/@href", $e)->item(0)->nodeValue;
			if(!is_null($href)) $e->parentNode->replaceChild(new DOMText("[embed]".$href."[/embed]"), $e);
		}
		return oe_get_inner_html( $dom->getElementsByTagName("body")->item(0) );
	} else {
		return $text;
	} 
}


<|MERGE_RESOLUTION|>--- conflicted
+++ resolved
@@ -93,13 +93,8 @@
 			$ret.="<br>";
 		}; break;
 		case "photo": {
-<<<<<<< HEAD
-			//$ret.= "<img width='".$j->width."' height='".$j->height."' src='".$j->url."'>";
-			$ret.= "<img width='".$j->width."' src='".$j->url."'>";
-=======
 			$ret.= "<img width='".$j->width."' src='".$j->url."'>";
 			//$ret.= "<img width='".$j->width."' height='".$j->height."' src='".$j->url."'>";
->>>>>>> 2277f962
 			$ret.="<br>";
 		}; break;  
 		case "link": {
