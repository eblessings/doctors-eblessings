--- conflicted
+++ resolved
@@ -25,41 +25,8 @@
  * @return void
  */
 function load_config($family) {
-<<<<<<< HEAD
-	global $a;
-
-	$r = q("SELECT `v`, `k` FROM `config` WHERE `cat` = '%s'", dbesc($family));
-	if(dba::is_result($r)) {
-		foreach($r as $rr) {
-			$k = $rr['k'];
-			if ($family === 'config') {
-				$a->config[$k] = $rr['v'];
-			} else {
-				$a->config[$family][$k] = $rr['v'];
-			}
-		}
-	} else if ($family != 'config') {
-		// Negative caching
-		$a->config[$family] = "!<unset>!";
-	}
-}}
-
-// get a particular config variable given the family name
-// and key. Returns false if not set.
-// $instore is only used by the set_config function
-// to determine if the key already exists in the DB
-// If a key is found in the DB but doesn't exist in
-// local config cache, pull it into the cache so we don't have
-// to hit the DB again for this item.
-
-if(! function_exists('get_config')) {
-function get_config($family, $key, $instore = false) {
-
-	global $a;
-=======
 	return Config::load($family);
 }
->>>>>>> d937e51d
 
 /**
  * @brief (Deprecated) Get a particular user's config variable given the category name
@@ -94,88 +61,8 @@
  * @return mixed Stored $value or false if the database update failed
  */
 function set_config($family,$key,$value) {
-<<<<<<< HEAD
-	global $a;
-
-	// If $a->config[$family] has been previously set to '!<unset>!', then
-	// $a->config[$family][$key] will evaluate to $a->config[$family][0], and
-	// $a->config[$family][$key] = $value will be equivalent to
-	// $a->config[$family][0] = $value[0] (this causes infuriating bugs),
-	// so unset the family before assigning a value to a family's key
-	if($a->config[$family] === '!<unset>!')
-		unset($a->config[$family]);
-
-	// manage array value
-	$dbvalue = (is_array($value)?serialize($value):$value);
-	$dbvalue = (is_bool($dbvalue) ? intval($dbvalue) : $dbvalue);
-	if(get_config($family,$key,true) === false) {
-		$a->config[$family][$key] = $value;
-		$ret = q("INSERT INTO `config` ( `cat`, `k`, `v` ) VALUES ( '%s', '%s', '%s' ) ",
-			dbesc($family),
-			dbesc($key),
-			dbesc($dbvalue)
-		);
-		if($ret)
-			return $value;
-		return $ret;
-	}
-
-	$ret = q("UPDATE `config` SET `v` = '%s' WHERE `cat` = '%s' AND `k` = '%s'",
-		dbesc($dbvalue),
-		dbesc($family),
-		dbesc($key)
-	);
-
-	$a->config[$family][$key] = $value;
-
-	// If APC is enabled then store the data there, else try XCache
-	/*if (function_exists("apc_store"))
-		apc_store($family."|".$key, $value, 600);
-	elseif (function_exists("xcache_set"))
-		xcache_set($family."|".$key, $value, 600);*/
-
-	if($ret)
-		return $value;
-	return $ret;
-}}
-
-
-if(! function_exists('load_pconfig')) {
-function load_pconfig($uid,$family) {
-	global $a;
-	$r = q("SELECT `v`,`k` FROM `pconfig` WHERE `cat` = '%s' AND `uid` = %d",
-		dbesc($family),
-		intval($uid)
-	);
-	if(dba::is_result($r)) {
-		foreach($r as $rr) {
-			$k = $rr['k'];
-			$a->config[$uid][$family][$k] = $rr['v'];
-		}
-	} else if ($family != 'config') {
-		// Negative caching
-		$a->config[$uid][$family] = "!<unset>!";
-	}
-}}
-
-
-
-if(! function_exists('get_pconfig')) {
-function get_pconfig($uid,$family, $key, $instore = false) {
-
-	global $a;
-
-	if(! $instore) {
-		// Looking if the whole family isn't set
-		if(isset($a->config[$uid][$family])) {
-			if($a->config[$uid][$family] === '!<unset>!') {
-				return false;
-			}
-		}
-=======
 	return Config::set($family, $key, $value);
 }
->>>>>>> d937e51d
 
 /**
  * @brief (Deprecated) Deletes the given key from the system configuration.
