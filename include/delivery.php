--- conflicted
+++ resolved
@@ -254,11 +254,7 @@
 			intval($contact_id)
 		);
 
-<<<<<<< HEAD
-		if (dba::is_result($r))
-=======
-		if (count($r))
->>>>>>> d937e51d
+		if (dbm::is_result($r))
 			$contact = $r[0];
 
 		if ($contact['self'])
@@ -420,11 +416,7 @@
 							intval($argv[2]),
 							intval($uid)
 						);
-<<<<<<< HEAD
-						if (dba::is_result($r))
-=======
-						if (count($r))
->>>>>>> d937e51d
+						if (dbm::is_result($r))
 							$it = $r[0];
 					}
 					if (!$it)
