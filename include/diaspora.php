--- conflicted
+++ resolved
@@ -1639,11 +1639,7 @@
 			dbesc($message_uri),
 			intval($importer["uid"])
 		);
-<<<<<<< HEAD
-		if ($r) {
-=======
 		if (dbm::is_result($r)) {
->>>>>>> acae912b
 			logger("duplicate message already delivered.", LOGGER_DEBUG);
 			return false;
 		}
@@ -1910,20 +1906,23 @@
 		$author = unxmlify($data->author);
 		$recipient = unxmlify($data->recipient);
 
-		if (!$author || !$recipient)
-			return false;
+		if (!$author || !$recipient) {
+			return false;
+		}
 
 		// the current protocol version doesn't know these fields
 		// That means that we will assume their existance
-		if (isset($data->following))
+		if (isset($data->following)) {
 			$following = (unxmlify($data->following) == "true");
-		else
+		} else {
 			$following = true;
-
-		if (isset($data->sharing))
+		}
+
+		if (isset($data->sharing)) {
 			$sharing = (unxmlify($data->sharing) == "true");
-		else
+		} else {
 			$sharing = true;
+		}
 
 		$contact = self::contact_by_handle($importer["uid"],$author);
 
@@ -1941,7 +1940,7 @@
 				// Normally we needn't to do so, but the first message could have been vanished.
 				if (in_array($contact["rel"], array(CONTACT_IS_FRIEND, CONTACT_IS_FOLLOWER))) {
 					$u = q("SELECT * FROM `user` WHERE `uid` = %d LIMIT 1", intval($importer["uid"]));
-					if($u) {
+					if ($u) {
 						logger("Sending share message to author ".$author." - Contact: ".$contact["id"]." - User: ".$importer["uid"], LOGGER_DEBUG);
 						$ret = self::send_share($u[0], $contact);
 					}
@@ -2092,11 +2091,7 @@
 				FROM `item` WHERE `guid` = '%s' AND `visible` AND NOT `deleted` AND `body` != '' LIMIT 1",
 			dbesc($guid));
 
-<<<<<<< HEAD
-		if ($r) {
-=======
 		if (dbm::is_result($r)) {
->>>>>>> acae912b
 			logger("reshared message ".$guid." already exists on system.");
 
 			// Maybe it is already a reshared item?
@@ -2168,16 +2163,19 @@
 		$created_at = datetime_convert("UTC", "UTC", notags(unxmlify($data->created_at)));
 
 		$contact = self::allowed_contact_by_handle($importer, $author, false);
-		if (!$contact)
-			return false;
+		if (!$contact) {
+			return false;
+		}
 
 		$message_id = self::message_exists($importer["uid"], $guid);
-		if ($message_id)
+		if ($message_id) {
 			return $message_id;
+		}
 
 		$original_item = self::original_item($root_guid, $root_author, $author);
-		if (!$original_item)
-			return false;
+		if (!$original_item) {
+			return false;
+		}
 
 		$orig_url = App::get_baseurl()."/display/".$original_item["guid"];
 
@@ -2219,8 +2217,9 @@
 		self::fetch_guid($datarray);
 		$message_id = item_store($datarray);
 
-		if ($message_id)
+		if ($message_id) {
 			logger("Stored reshare ".$datarray["guid"]." with message id ".$message_id, LOGGER_DEBUG);
+		}
 
 		return $message_id;
 	}
