<?php
/**
 * @file include/diaspora.php
 * @brief The implementation of the diaspora protocol
 *
 * The new protocol is described here: http://diaspora.github.io/diaspora_federation/index.html
 * Currently this implementation here interprets the old and the new protocol and sends the old one.
 * This will change in the future.
 */

require_once("include/items.php");
require_once("include/bb2diaspora.php");
require_once("include/Scrape.php");
require_once("include/Contact.php");
require_once("include/Photo.php");
require_once("include/socgraph.php");
require_once("include/group.php");
require_once("include/xml.php");
require_once("include/datetime.php");
require_once("include/queue_fn.php");

/**
 * @brief This class contain functions to create and send Diaspora XML files
 *
 */
class Diaspora {

	/**
	 * @brief Return a list of relay servers
	 *
	 * This is an experimental Diaspora feature.
	 *
	 * @return array of relay servers
	 */
	public static function relay_list() {

		$serverdata = get_config("system", "relay_server");
		if ($serverdata == "")
			return array();

		$relay = array();

		$servers = explode(",", $serverdata);

		foreach($servers AS $server) {
			$server = trim($server);
			$batch = $server."/receive/public";

			$relais = q("SELECT `batch`, `id`, `name`,`network` FROM `contact` WHERE `uid` = 0 AND `batch` = '%s' LIMIT 1", dbesc($batch));

			if (!$relais) {
				$addr = "relay@".str_replace("http://", "", normalise_link($server));

				$r = q("INSERT INTO `contact` (`uid`, `created`, `name`, `nick`, `addr`, `url`, `nurl`, `batch`, `network`, `rel`, `blocked`, `pending`, `writable`, `name-date`, `uri-date`, `avatar-date`)
					VALUES (0, '%s', '%s', 'relay', '%s', '%s', '%s', '%s', '%s', %d, 0, 0, 1, '%s', '%s', '%s')",
					datetime_convert(),
					dbesc($addr),
					dbesc($addr),
					dbesc($server),
					dbesc(normalise_link($server)),
					dbesc($batch),
					dbesc(NETWORK_DIASPORA),
					intval(CONTACT_IS_FOLLOWER),
					dbesc(datetime_convert()),
					dbesc(datetime_convert()),
					dbesc(datetime_convert())
				);

				$relais = q("SELECT `batch`, `id`, `name`,`network` FROM `contact` WHERE `uid` = 0 AND `batch` = '%s' LIMIT 1", dbesc($batch));
				if ($relais)
					$relay[] = $relais[0];
			} else
				$relay[] = $relais[0];
		}

		return $relay;
	}

	/**
	 * @brief repairs a signature that was double encoded
	 *
	 * The function is unused at the moment. It was copied from the old implementation.
	 *
	 * @param string $signature The signature
	 * @param string $handle The handle of the signature owner
	 * @param integer $level This value is only set inside this function to avoid endless loops
	 *
	 * @return string the repaired signature
	 */
	private function repair_signature($signature, $handle = "", $level = 1) {

		if ($signature == "")
			return ($signature);

		if (base64_encode(base64_decode(base64_decode($signature))) == base64_decode($signature)) {
			$signature = base64_decode($signature);
			logger("Repaired double encoded signature from Diaspora/Hubzilla handle ".$handle." - level ".$level, LOGGER_DEBUG);

			// Do a recursive call to be able to fix even multiple levels
			if ($level < 10)
				$signature = self::repair_signature($signature, $handle, ++$level);
		}

		return($signature);
	}

	/**
	 * @brief verify the envelope and return the verified data
	 *
	 * @param string $envelope The magic envelope
	 *
	 * @return string verified data
	 */
	private function verify_magic_envelope($envelope) {

		$basedom = parse_xml_string($envelope, false);

		if (!is_object($basedom)) {
			logger("Envelope is no XML file");
			return false;
		}

		$children = $basedom->children('http://salmon-protocol.org/ns/magic-env');

		if (sizeof($children) == 0) {
			logger("XML has no children");
			return false;
		}

		$handle = "";

		$data = base64url_decode($children->data);
		$type = $children->data->attributes()->type[0];

		$encoding = $children->encoding;

		$alg = $children->alg;

		$sig = base64url_decode($children->sig);
		$key_id = $children->sig->attributes()->key_id[0];
		if ($key_id != "")
			$handle = base64url_decode($key_id);

		$b64url_data = base64url_encode($data);
		$msg = str_replace(array("\n", "\r", " ", "\t"), array("", "", "", ""), $b64url_data);

		$signable_data = $msg.".".base64url_encode($type).".".base64url_encode($encoding).".".base64url_encode($alg);

		$key = self::key($handle);

		$verify = rsa_verify($signable_data, $sig, $key);
		if (!$verify) {
			logger('Message did not verify. Discarding.');
			return false;
		}

		return $data;
	}

	/**
	 * @brief: Decodes incoming Diaspora message
	 *
	 * @param array $importer Array of the importer user
	 * @param string $xml urldecoded Diaspora salmon
	 *
	 * @return array
	 * 'message' -> decoded Diaspora XML message
	 * 'author' -> author diaspora handle
	 * 'key' -> author public key (converted to pkcs#8)
	 */
	public static function decode($importer, $xml) {

		$public = false;
		$basedom = parse_xml_string($xml);

		if (!is_object($basedom))
			return false;

		$children = $basedom->children('https://joindiaspora.com/protocol');

		if($children->header) {
			$public = true;
			$author_link = str_replace('acct:','',$children->header->author_id);
		} else {

			$encrypted_header = json_decode(base64_decode($children->encrypted_header));

			$encrypted_aes_key_bundle = base64_decode($encrypted_header->aes_key);
			$ciphertext = base64_decode($encrypted_header->ciphertext);

			$outer_key_bundle = '';
			openssl_private_decrypt($encrypted_aes_key_bundle,$outer_key_bundle,$importer['prvkey']);

			$j_outer_key_bundle = json_decode($outer_key_bundle);

			$outer_iv = base64_decode($j_outer_key_bundle->iv);
			$outer_key = base64_decode($j_outer_key_bundle->key);

			$decrypted = mcrypt_decrypt(MCRYPT_RIJNDAEL_128, $outer_key, $ciphertext, MCRYPT_MODE_CBC, $outer_iv);


			$decrypted = pkcs5_unpad($decrypted);

			logger('decrypted: '.$decrypted, LOGGER_DEBUG);
			$idom = parse_xml_string($decrypted,false);

			$inner_iv = base64_decode($idom->iv);
			$inner_aes_key = base64_decode($idom->aes_key);

			$author_link = str_replace('acct:','',$idom->author_id);
		}

		$dom = $basedom->children(NAMESPACE_SALMON_ME);

		// figure out where in the DOM tree our data is hiding

		if($dom->provenance->data)
			$base = $dom->provenance;
		elseif($dom->env->data)
			$base = $dom->env;
		elseif($dom->data)
			$base = $dom;

		if (!$base) {
			logger('unable to locate salmon data in xml');
			http_status_exit(400);
		}


		// Stash the signature away for now. We have to find their key or it won't be good for anything.
		$signature = base64url_decode($base->sig);

		// unpack the  data

		// strip whitespace so our data element will return to one big base64 blob
		$data = str_replace(array(" ","\t","\r","\n"),array("","","",""),$base->data);


		// stash away some other stuff for later

		$type = $base->data[0]->attributes()->type[0];
		$keyhash = $base->sig[0]->attributes()->keyhash[0];
		$encoding = $base->encoding;
		$alg = $base->alg;


		$signed_data = $data.'.'.base64url_encode($type).'.'.base64url_encode($encoding).'.'.base64url_encode($alg);


		// decode the data
		$data = base64url_decode($data);


		if($public)
			$inner_decrypted = $data;
		else {

			// Decode the encrypted blob

			$inner_encrypted = base64_decode($data);
			$inner_decrypted = mcrypt_decrypt(MCRYPT_RIJNDAEL_128, $inner_aes_key, $inner_encrypted, MCRYPT_MODE_CBC, $inner_iv);
			$inner_decrypted = pkcs5_unpad($inner_decrypted);
		}

		if (!$author_link) {
			logger('Could not retrieve author URI.');
			http_status_exit(400);
		}
		// Once we have the author URI, go to the web and try to find their public key
		// (first this will look it up locally if it is in the fcontact cache)
		// This will also convert diaspora public key from pkcs#1 to pkcs#8

		logger('Fetching key for '.$author_link);
		$key = self::key($author_link);

		if (!$key) {
			logger('Could not retrieve author key.');
			http_status_exit(400);
		}

		$verify = rsa_verify($signed_data,$signature,$key);

		if (!$verify) {
			logger('Message did not verify. Discarding.');
			http_status_exit(400);
		}

		logger('Message verified.');

		return array('message' => (string)$inner_decrypted,
				'author' => unxmlify($author_link),
				'key' => (string)$key);
	}


	/**
	 * @brief Dispatches public messages and find the fitting receivers
	 *
	 * @param array $msg The post that will be dispatched
	 *
	 * @return int The message id of the generated message, "true" or "false" if there was an error
	 */
	public static function dispatch_public($msg) {

		$enabled = intval(get_config("system", "diaspora_enabled"));
		if (!$enabled) {
			logger("diaspora is disabled");
			return false;
		}

		// Use a dummy importer to import the data for the public copy
		$importer = array("uid" => 0, "page-flags" => PAGE_FREELOVE);
		$message_id = self::dispatch($importer,$msg);

		// Now distribute it to the followers
		$r = q("SELECT `user`.* FROM `user` WHERE `user`.`uid` IN
			(SELECT `contact`.`uid` FROM `contact` WHERE `contact`.`network` = '%s' AND `contact`.`addr` = '%s')
			AND NOT `account_expired` AND NOT `account_removed`",
			dbesc(NETWORK_DIASPORA),
			dbesc($msg["author"])
		);
		if ($r) {
			foreach ($r as $rr) {
				logger("delivering to: ".$rr["username"]);
				self::dispatch($rr,$msg);
			}
		} else
			logger("No subscribers for ".$msg["author"]." ".print_r($msg, true));

		return $message_id;
	}

	/**
	 * @brief Dispatches the different message types to the different functions
	 *
	 * @param array $importer Array of the importer user
	 * @param array $msg The post that will be dispatched
	 *
	 * @return int The message id of the generated message, "true" or "false" if there was an error
	 */
	public static function dispatch($importer, $msg) {

		// The sender is the handle of the contact that sent the message.
		// This will often be different with relayed messages (for example "like" and "comment")
		$sender = $msg["author"];

		if (!self::valid_posting($msg, $fields)) {
			logger("Invalid posting");
			return false;
		}

		$type = $fields->getName();

		logger("Received message type ".$type." from ".$sender." for user ".$importer["uid"], LOGGER_DEBUG);

		switch ($type) {
			case "account_deletion":
				return self::receive_account_deletion($importer, $fields);

			case "comment":
				return self::receive_comment($importer, $sender, $fields, $msg["message"]);

			case "contact":
				return self::receive_contact_request($importer, $fields);

			case "conversation":
				return self::receive_conversation($importer, $msg, $fields);

			case "like":
				return self::receive_like($importer, $sender, $fields);

			case "message":
				return self::receive_message($importer, $fields);

			case "participation": // Not implemented
				return self::receive_participation($importer, $fields);

			case "photo": // Not implemented
				return self::receive_photo($importer, $fields);

			case "poll_participation": // Not implemented
				return self::receive_poll_participation($importer, $fields);

			case "profile":
				return self::receive_profile($importer, $fields);

			case "reshare":
				return self::receive_reshare($importer, $fields, $msg["message"]);

			case "retraction":
				return self::receive_retraction($importer, $sender, $fields);

			case "status_message":
				return self::receive_status_message($importer, $fields, $msg["message"]);

			default:
				logger("Unknown message type ".$type);
				return false;
		}

		return true;
	}

	/**
	 * @brief Checks if a posting is valid and fetches the data fields.
	 *
	 * This function does not only check the signature.
	 * It also does the conversion between the old and the new diaspora format.
	 *
	 * @param array $msg Array with the XML, the sender handle and the sender signature
	 * @param object $fields SimpleXML object that contains the posting when it is valid
	 *
	 * @return bool Is the posting valid?
	 */
	private function valid_posting($msg, &$fields) {

		$data = parse_xml_string($msg["message"], false);

		if (!is_object($data)) {
			logger("No valid XML ".$msg["message"], LOGGER_DEBUG);
			return false;
		}

		$first_child = $data->getName();

		// Is this the new or the old version?
		if ($data->getName() == "XML") {
			$oldXML = true;
			foreach ($data->post->children() as $child)
				$element = $child;
		} else {
			$oldXML = false;
			$element = $data;
		}

		$type = $element->getName();
		$orig_type = $type;

		logger("Got message type ".$type.": ".$msg["message"], LOGGER_DATA);

		// All retractions are handled identically from now on.
		// In the new version there will only be "retraction".
		if (in_array($type, array("signed_retraction", "relayable_retraction")))
			$type = "retraction";

		if ($type == "request")
			$type = "contact";

		$fields = new SimpleXMLElement("<".$type."/>");

		$signed_data = "";

		foreach ($element->children() AS $fieldname => $entry) {
			if ($oldXML) {
				// Translation for the old XML structure
				if ($fieldname == "diaspora_handle")
					$fieldname = "author";

				if ($fieldname == "participant_handles")
					$fieldname = "participants";

				if (in_array($type, array("like", "participation"))) {
					if ($fieldname == "target_type")
						$fieldname = "parent_type";
				}

				if ($fieldname == "sender_handle")
					$fieldname = "author";

				if ($fieldname == "recipient_handle")
					$fieldname = "recipient";

				if ($fieldname == "root_diaspora_id")
					$fieldname = "root_author";

				if ($type == "retraction") {
					if ($fieldname == "post_guid")
						$fieldname = "target_guid";

					if ($fieldname == "type")
						$fieldname = "target_type";
				}
			}

			if (($fieldname == "author_signature") AND ($entry != ""))
				$author_signature = base64_decode($entry);
			elseif (($fieldname == "parent_author_signature") AND ($entry != ""))
				$parent_author_signature = base64_decode($entry);
			elseif (!in_array($fieldname, array("author_signature", "parent_author_signature", "target_author_signature"))) {
				if ($signed_data != "") {
					$signed_data .= ";";
					$signed_data_parent .= ";";
				}

				$signed_data .= $entry;
			}
			if (!in_array($fieldname, array("parent_author_signature", "target_author_signature")) OR
				($orig_type == "relayable_retraction"))
				xml::copy($entry, $fields, $fieldname);
		}

		// This is something that shouldn't happen at all.
		if (in_array($type, array("status_message", "reshare", "profile")))
			if ($msg["author"] != $fields->author) {
				logger("Message handle is not the same as envelope sender. Quitting this message.");
				return false;
			}

		// Only some message types have signatures. So we quit here for the other types.
		if (!in_array($type, array("comment", "message", "like")))
			return true;

		// No author_signature? This is a must, so we quit.
		if (!isset($author_signature)) {
			logger("No author signature for type ".$type." - Message: ".$msg["message"], LOGGER_DEBUG);
			return false;
		}

		if (isset($parent_author_signature)) {
			$key = self::key($msg["author"]);

			if (!rsa_verify($signed_data, $parent_author_signature, $key, "sha256")) {
				logger("No valid parent author signature for author ".$msg["author"]. " in type ".$type." - signed data: ".$signed_data." - Message: ".$msg["message"]." - Signature ".$parent_author_signature, LOGGER_DEBUG);
				return false;
			}
		}

		$key = self::key($fields->author);

		if (!rsa_verify($signed_data, $author_signature, $key, "sha256")) {
			logger("No valid author signature for author ".$msg["author"]. " in type ".$type." - signed data: ".$signed_data." - Message: ".$msg["message"]." - Signature ".$author_signature, LOGGER_DEBUG);
			return false;
		} else
			return true;
	}

	/**
	 * @brief Fetches the public key for a given handle
	 *
	 * @param string $handle The handle
	 *
	 * @return string The public key
	 */
	private function key($handle) {
		$handle = strval($handle);

		logger("Fetching diaspora key for: ".$handle);

		$r = self::person_by_handle($handle);
		if($r)
			return $r["pubkey"];

		return "";
	}

	/**
	 * @brief Fetches data for a given handle
	 *
	 * @param string $handle The handle
	 *
	 * @return array the queried data
	 */
	private function person_by_handle($handle) {

		$r = q("SELECT * FROM `fcontact` WHERE `network` = '%s' AND `addr` = '%s' LIMIT 1",
			dbesc(NETWORK_DIASPORA),
			dbesc($handle)
		);
		if ($r) {
			$person = $r[0];
			logger("In cache ".print_r($r,true), LOGGER_DEBUG);

			// update record occasionally so it doesn't get stale
			$d = strtotime($person["updated"]." +00:00");
			if ($d < strtotime("now - 14 days"))
				$update = true;

			if ($person["guid"] == "")
				$update = true;
		}

		if (!$person OR $update) {
			logger("create or refresh", LOGGER_DEBUG);
			$r = probe_url($handle, PROBE_DIASPORA);

			// Note that Friendica contacts will return a "Diaspora person"
			// if Diaspora connectivity is enabled on their server
			if ($r AND ($r["network"] === NETWORK_DIASPORA)) {
				self::add_fcontact($r, $update);
				$person = $r;
			}
		}
		return $person;
	}

	/**
	 * @brief Updates the fcontact table
	 *
	 * @param array $arr The fcontact data
	 * @param bool $update Update or insert?
	 *
	 * @return string The id of the fcontact entry
	 */
	private function add_fcontact($arr, $update = false) {

		if($update) {
			$r = q("UPDATE `fcontact` SET
					`name` = '%s',
					`photo` = '%s',
					`request` = '%s',
					`nick` = '%s',
					`addr` = '%s',
					`guid` = '%s',
					`batch` = '%s',
					`notify` = '%s',
					`poll` = '%s',
					`confirm` = '%s',
					`alias` = '%s',
					`pubkey` = '%s',
					`updated` = '%s'
				WHERE `url` = '%s' AND `network` = '%s'",
					dbesc($arr["name"]),
					dbesc($arr["photo"]),
					dbesc($arr["request"]),
					dbesc($arr["nick"]),
					dbesc(strtolower($arr["addr"])),
					dbesc($arr["guid"]),
					dbesc($arr["batch"]),
					dbesc($arr["notify"]),
					dbesc($arr["poll"]),
					dbesc($arr["confirm"]),
					dbesc($arr["alias"]),
					dbesc($arr["pubkey"]),
					dbesc(datetime_convert()),
					dbesc($arr["url"]),
					dbesc($arr["network"])
				);
		} else {
			$r = q("INSERT INTO `fcontact` (`url`,`name`,`photo`,`request`,`nick`,`addr`, `guid`,
					`batch`, `notify`,`poll`,`confirm`,`network`,`alias`,`pubkey`,`updated`)
				VALUES ('%s','%s','%s','%s','%s','%s','%s','%s','%s','%s','%s','%s','%s','%s','%s')",
					dbesc($arr["url"]),
					dbesc($arr["name"]),
					dbesc($arr["photo"]),
					dbesc($arr["request"]),
					dbesc($arr["nick"]),
					dbesc($arr["addr"]),
					dbesc($arr["guid"]),
					dbesc($arr["batch"]),
					dbesc($arr["notify"]),
					dbesc($arr["poll"]),
					dbesc($arr["confirm"]),
					dbesc($arr["network"]),
					dbesc($arr["alias"]),
					dbesc($arr["pubkey"]),
					dbesc(datetime_convert())
				);
		}

		return $r;
	}

	/**
	 * @brief get a handle (user@domain.tld) from a given contact id or gcontact id
	 *
	 * @param int $contact_id The id in the contact table
	 * @param int $gcontact_id The id in the gcontact table
	 *
	 * @return string the handle
	 */
	public static function handle_from_contact($contact_id, $gcontact_id = 0) {
		$handle = false;

		logger("contact id is ".$contact_id." - gcontact id is ".$gcontact_id, LOGGER_DEBUG);

		if ($gcontact_id != 0) {
			$r = q("SELECT `addr` FROM `gcontact` WHERE `id` = %d AND `addr` != ''",
				intval($gcontact_id));

			if (dbm::is_result($r)) {
				return strtolower($r[0]["addr"]);
			}
		}

		$r = q("SELECT `network`, `addr`, `self`, `url`, `nick` FROM `contact` WHERE `id` = %d",
			intval($contact_id));

		if (dbm::is_result($r)) {
			$contact = $r[0];

			logger("contact 'self' = ".$contact['self']." 'url' = ".$contact['url'], LOGGER_DEBUG);

			if ($contact['addr'] != "") {
				$handle = $contact['addr'];
			} else {
				$baseurl_start = strpos($contact['url'],'://') + 3;
				$baseurl_length = strpos($contact['url'],'/profile') - $baseurl_start; // allows installations in a subdirectory--not sure how Diaspora will handle
				$baseurl = substr($contact['url'], $baseurl_start, $baseurl_length);
				$handle = $contact['nick'].'@'.$baseurl;
			}
		}

		return strtolower($handle);
	}

	/**
	 * @brief get a url (scheme://domain.tld/u/user) from a given Diaspora*
	 * fcontact guid
	 *
	 * @param mixed $fcontact_guid Hexadecimal string guid
	 *
	 * @return string the contact url or null
	 */
	public static function url_from_contact_guid($fcontact_guid) {
		logger("fcontact guid is ".$fcontact_guid, LOGGER_DEBUG);

		$r = q("SELECT `url` FROM `fcontact` WHERE `url` != '' AND `network` = '%s' AND `guid` = '%s'",
			dbesc(NETWORK_DIASPORA),
			dbesc($fcontact_guid)
		);

		if (dbm::is_result($r)) {
			return $r[0]['url'];
		}

		return null;
	}

	/**
	 * @brief Get a contact id for a given handle
	 *
	 * @param int $uid The user id
	 * @param string $handle The handle in the format user@domain.tld
	 *
	 * @return The contact id
	 */
	private function contact_by_handle($uid, $handle) {
		$r = q("SELECT * FROM `contact` WHERE `uid` = %d AND `addr` = '%s' LIMIT 1",
			intval($uid),
			dbesc($handle)
		);

		if ($r)
			return $r[0];

		$handle_parts = explode("@", $handle);
		$nurl_sql = "%%://".$handle_parts[1]."%%/profile/".$handle_parts[0];
		$r = q("SELECT * FROM `contact` WHERE `network` = '%s' AND `uid` = %d AND `nurl` LIKE '%s' LIMIT 1",
			dbesc(NETWORK_DFRN),
			intval($uid),
			dbesc($nurl_sql)
		);
		if($r)
			return $r[0];

		return false;
	}

	/**
	 * @brief Check if posting is allowed for this contact
	 *
	 * @param array $importer Array of the importer user
	 * @param array $contact The contact that is checked
	 * @param bool $is_comment Is the check for a comment?
	 *
	 * @return bool is the contact allowed to post?
	 */
	private function post_allow($importer, $contact, $is_comment = false) {

		// perhaps we were already sharing with this person. Now they're sharing with us.
		// That makes us friends.
		// Normally this should have handled by getting a request - but this could get lost
		if($contact["rel"] == CONTACT_IS_FOLLOWER && in_array($importer["page-flags"], array(PAGE_FREELOVE))) {
			q("UPDATE `contact` SET `rel` = %d, `writable` = 1 WHERE `id` = %d AND `uid` = %d",
				intval(CONTACT_IS_FRIEND),
				intval($contact["id"]),
				intval($importer["uid"])
			);
			$contact["rel"] = CONTACT_IS_FRIEND;
			logger("defining user ".$contact["nick"]." as friend");
		}

		if(($contact["blocked"]) || ($contact["readonly"]) || ($contact["archive"]))
			return false;
		if($contact["rel"] == CONTACT_IS_SHARING || $contact["rel"] == CONTACT_IS_FRIEND)
			return true;
		if($contact["rel"] == CONTACT_IS_FOLLOWER)
			if(($importer["page-flags"] == PAGE_COMMUNITY) OR $is_comment)
				return true;

		// Messages for the global users are always accepted
		if ($importer["uid"] == 0)
			return true;

		return false;
	}

	/**
	 * @brief Fetches the contact id for a handle and checks if posting is allowed
	 *
	 * @param array $importer Array of the importer user
	 * @param string $handle The checked handle in the format user@domain.tld
	 * @param bool $is_comment Is the check for a comment?
	 *
	 * @return array The contact data
	 */
	private function allowed_contact_by_handle($importer, $handle, $is_comment = false) {
		$contact = self::contact_by_handle($importer["uid"], $handle);
		if (!$contact) {
			logger("A Contact for handle ".$handle." and user ".$importer["uid"]." was not found");
			return false;
		}

		if (!self::post_allow($importer, $contact, $is_comment)) {
			logger("The handle: ".$handle." is not allowed to post to user ".$importer["uid"]);
			return false;
		}
		return $contact;
	}

	/**
	 * @brief Does the message already exists on the system?
	 *
	 * @param int $uid The user id
	 * @param string $guid The guid of the message
	 *
	 * @return int|bool message id if the message already was stored into the system - or false.
	 */
	private function message_exists($uid, $guid) {
		$r = q("SELECT `id` FROM `item` WHERE `uid` = %d AND `guid` = '%s' LIMIT 1",
			intval($uid),
			dbesc($guid)
		);

		if ($r) {
			logger("message ".$guid." already exists for user ".$uid);
			return $r[0]["id"];
		}

		return false;
	}

	/**
	 * @brief Checks for links to posts in a message
	 *
	 * @param array $item The item array
	 */
	private function fetch_guid($item) {
		preg_replace_callback("&\[url=/posts/([^\[\]]*)\](.*)\[\/url\]&Usi",
			function ($match) use ($item){
				return(self::fetch_guid_sub($match, $item));
			},$item["body"]);
	}

	/**
	 * @brief Checks for relative /people/* links in an item body to match local
	 * contacts or prepends the remote host taken from the author link.
	 *
	 * @param string $body The item body to replace links from
	 * @param string $author_link The author link for missing local contact fallback
	 *
	 * @return the replaced string
	 */
	public function replace_people_guid($body, $author_link) {
		$return = preg_replace_callback("&\[url=/people/([^\[\]]*)\](.*)\[\/url\]&Usi",
			function ($match) use ($author_link) {
				// $match
				// 0 => '[url=/people/0123456789abcdef]Foo Bar[/url]'
				// 1 => '0123456789abcdef'
				// 2 => 'Foo Bar'
				$handle = self::url_from_contact_guid($match[1]);

				if ($handle) {
					$return = '@[url='.$handle.']'.$match[2].'[/url]';
				} else {
					// No local match, restoring absolute remote URL from author scheme and host
					$author_url = parse_url($author_link);
					$return = '[url='.$author_url['scheme'].'://'.$author_url['host'].'/people/'.$match[1].']'.$match[2].'[/url]';
				}

				return $return;
			}, $body);

		return $return;
	}

	/**
	 * @brief sub function of "fetch_guid" which checks for links in messages
	 *
	 * @param array $match array containing a link that has to be checked for a message link
	 * @param array $item The item array
	 */
	private function fetch_guid_sub($match, $item) {
		if (!self::store_by_guid($match[1], $item["author-link"]))
			self::store_by_guid($match[1], $item["owner-link"]);
	}

	/**
	 * @brief Fetches an item with a given guid from a given server
	 *
	 * @param string $guid the message guid
	 * @param string $server The server address
	 * @param int $uid The user id of the user
	 *
	 * @return int the message id of the stored message or false
	 */
	private function store_by_guid($guid, $server, $uid = 0) {
		$serverparts = parse_url($server);
		$server = $serverparts["scheme"]."://".$serverparts["host"];

		logger("Trying to fetch item ".$guid." from ".$server, LOGGER_DEBUG);

		$msg = self::message($guid, $server);

		if (!$msg)
			return false;

		logger("Successfully fetched item ".$guid." from ".$server, LOGGER_DEBUG);

		// Now call the dispatcher
		return self::dispatch_public($msg);
	}

	/**
	 * @brief Fetches a message from a server
	 *
	 * @param string $guid message guid
	 * @param string $server The url of the server
	 * @param int $level Endless loop prevention
	 *
	 * @return array
	 *      'message' => The message XML
	 *      'author' => The author handle
	 *      'key' => The public key of the author
	 */
	private function message($guid, $server, $level = 0) {

		if ($level > 5)
			return false;

		// This will work for new Diaspora servers and Friendica servers from 3.5
		$source_url = $server."/fetch/post/".$guid;
		logger("Fetch post from ".$source_url, LOGGER_DEBUG);

		$envelope = fetch_url($source_url);
		if($envelope) {
			logger("Envelope was fetched.", LOGGER_DEBUG);
			$x = self::verify_magic_envelope($envelope);
			if (!$x)
				logger("Envelope could not be verified.", LOGGER_DEBUG);
			else
				logger("Envelope was verified.", LOGGER_DEBUG);
		} else
			$x = false;

		// This will work for older Diaspora and Friendica servers
		if (!$x) {
			$source_url = $server."/p/".$guid.".xml";
			logger("Fetch post from ".$source_url, LOGGER_DEBUG);

			$x = fetch_url($source_url);
			if(!$x)
				return false;
		}

		$source_xml = parse_xml_string($x, false);

		if (!is_object($source_xml))
			return false;

		if ($source_xml->post->reshare) {
			// Reshare of a reshare - old Diaspora version
			logger("Message is a reshare", LOGGER_DEBUG);
			return self::message($source_xml->post->reshare->root_guid, $server, ++$level);
		} elseif ($source_xml->getName() == "reshare") {
			// Reshare of a reshare - new Diaspora version
			logger("Message is a new reshare", LOGGER_DEBUG);
			return self::message($source_xml->root_guid, $server, ++$level);
		}

		$author = "";

		// Fetch the author - for the old and the new Diaspora version
		if ($source_xml->post->status_message->diaspora_handle)
			$author = (string)$source_xml->post->status_message->diaspora_handle;
		elseif ($source_xml->author AND ($source_xml->getName() == "status_message"))
			$author = (string)$source_xml->author;

		// If this isn't a "status_message" then quit
		if (!$author) {
			logger("Message doesn't seem to be a status message", LOGGER_DEBUG);
			return false;
		}

		$msg = array("message" => $x, "author" => $author);

		$msg["key"] = self::key($msg["author"]);

		return $msg;
	}

	/**
	 * @brief Fetches the item record of a given guid
	 *
	 * @param int $uid The user id
	 * @param string $guid message guid
	 * @param string $author The handle of the item
	 * @param array $contact The contact of the item owner
	 *
	 * @return array the item record
	 */
	private function parent_item($uid, $guid, $author, $contact) {
		$r = q("SELECT `id`, `body`, `wall`, `uri`, `private`, `origin`,
				`author-name`, `author-link`, `author-avatar`,
				`owner-name`, `owner-link`, `owner-avatar`
			FROM `item` WHERE `uid` = %d AND `guid` = '%s' LIMIT 1",
			intval($uid), dbesc($guid));

		if(!$r) {
			$result = self::store_by_guid($guid, $contact["url"], $uid);

			if (!$result) {
				$person = self::person_by_handle($author);
				$result = self::store_by_guid($guid, $person["url"], $uid);
			}

			if ($result) {
				logger("Fetched missing item ".$guid." - result: ".$result, LOGGER_DEBUG);

				$r = q("SELECT `id`, `body`, `wall`, `uri`, `private`, `origin`,
						`author-name`, `author-link`, `author-avatar`,
						`owner-name`, `owner-link`, `owner-avatar`
					FROM `item` WHERE `uid` = %d AND `guid` = '%s' LIMIT 1",
					intval($uid), dbesc($guid));
			}
		}

		if (!$r) {
			logger("parent item not found: parent: ".$guid." - user: ".$uid);
			return false;
		} else {
			logger("parent item found: parent: ".$guid." - user: ".$uid);
			return $r[0];
		}
	}

	/**
	 * @brief returns contact details
	 *
	 * @param array $contact The default contact if the person isn't found
	 * @param array $person The record of the person
	 * @param int $uid The user id
	 *
	 * @return array
	 *      'cid' => contact id
	 *      'network' => network type
	 */
	private function author_contact_by_url($contact, $person, $uid) {

		$r = q("SELECT `id`, `network`, `url` FROM `contact` WHERE `nurl` = '%s' AND `uid` = %d LIMIT 1",
			dbesc(normalise_link($person["url"])), intval($uid));
		if ($r) {
			$cid = $r[0]["id"];
			$network = $r[0]["network"];

			// We are receiving content from a user that is about to be terminated
			// This means the user is vital, so we remove a possible termination date.
			unmark_for_death($contact);
		} else {
			$cid = $contact["id"];
			$network = NETWORK_DIASPORA;
		}

		return array("cid" => $cid, "network" => $network);
	}

	/**
	 * @brief Is the profile a hubzilla profile?
	 *
	 * @param string $url The profile link
	 *
	 * @return bool is it a hubzilla server?
	 */
	public static function is_redmatrix($url) {
		return(strstr($url, "/channel/"));
	}

	/**
	 * @brief Generate a post link with a given handle and message guid
	 *
	 * @param string $addr The user handle
	 * @param string $guid message guid
	 *
	 * @return string the post link
	 */
	private function plink($addr, $guid) {
		$r = q("SELECT `url`, `nick`, `network` FROM `fcontact` WHERE `addr`='%s' LIMIT 1", dbesc($addr));

		// Fallback
		if (!$r)
			return "https://".substr($addr,strpos($addr,"@")+1)."/posts/".$guid;

		// Friendica contacts are often detected as Diaspora contacts in the "fcontact" table
		// So we try another way as well.
		$s = q("SELECT `network` FROM `gcontact` WHERE `nurl`='%s' LIMIT 1", dbesc(normalise_link($r[0]["url"])));
		if ($s)
			$r[0]["network"] = $s[0]["network"];

		if ($r[0]["network"] == NETWORK_DFRN)
			return(str_replace("/profile/".$r[0]["nick"]."/", "/display/".$guid, $r[0]["url"]."/"));

		if (self::is_redmatrix($r[0]["url"]))
			return $r[0]["url"]."/?f=&mid=".$guid;

		return "https://".substr($addr,strpos($addr,"@")+1)."/posts/".$guid;
	}

	/**
	 * @brief Processes an account deletion
	 *
	 * @param array $importer Array of the importer user
	 * @param object $data The message object
	 *
	 * @return bool Success
	 */
	private function receive_account_deletion($importer, $data) {

		/// @todo Account deletion should remove the contact from the global contacts as well

		$author = notags(unxmlify($data->author));

		$contact = self::contact_by_handle($importer["uid"], $author);
		if (!$contact) {
			logger("cannot find contact for author: ".$author);
			return false;
		}

		// We now remove the contact
		contact_remove($contact["id"]);
		return true;
	}

	/**
	 * @brief Fetch the uri from our database if we already have this item (maybe from ourselves)
	 *
	 * @param string $author Author handle
	 * @param string $guid Message guid
	 *
	 * @return string The constructed uri or the one from our database
	 */
	private function get_uri_from_guid($author, $guid) {

		$r = q("SELECT `uri` FROM `item` WHERE `guid` = '%s' LIMIT 1", dbesc($guid));
		if ($r)
			return $r[0]["uri"];
		else
			return $author.":".$guid;
	}

	/**
	 * @brief Processes an incoming comment
	 *
	 * @param array $importer Array of the importer user
	 * @param string $sender The sender of the message
	 * @param object $data The message object
	 * @param string $xml The original XML of the message
	 *
	 * @return int The message id of the generated comment or "false" if there was an error
	 */
	private function receive_comment($importer, $sender, $data, $xml) {
		$guid = notags(unxmlify($data->guid));
		$parent_guid = notags(unxmlify($data->parent_guid));
		$text = unxmlify($data->text);
		$author = notags(unxmlify($data->author));

		if (isset($data->created_at)) {
			$created_at = datetime_convert("UTC", "UTC", notags(unxmlify($data->created_at)));
		} else {
			$created_at = datetime_convert();
		}

		$contact = self::allowed_contact_by_handle($importer, $sender, true);
		if (!$contact) {
			return false;
		}

		$message_id = self::message_exists($importer["uid"], $guid);
		if ($message_id) {
			return $message_id;
		}

		$parent_item = self::parent_item($importer["uid"], $parent_guid, $author, $contact);
		if (!$parent_item) {
			return false;
		}

		$person = self::person_by_handle($author);
		if (!is_array($person)) {
			logger("unable to find author details");
			return false;
		}

		// Fetch the contact id - if we know this contact
		$author_contact = self::author_contact_by_url($contact, $person, $importer["uid"]);

		$datarray = array();

		$datarray["uid"] = $importer["uid"];
		$datarray["contact-id"] = $author_contact["cid"];
		$datarray["network"]  = $author_contact["network"];

		$datarray["author-name"] = $person["name"];
		$datarray["author-link"] = $person["url"];
		$datarray["author-avatar"] = ((x($person,"thumb")) ? $person["thumb"] : $person["photo"]);

		$datarray["owner-name"] = $contact["name"];
		$datarray["owner-link"] = $contact["url"];
		$datarray["owner-avatar"] = ((x($contact,"thumb")) ? $contact["thumb"] : $contact["photo"]);

		$datarray["guid"] = $guid;
		$datarray["uri"] = self::get_uri_from_guid($author, $guid);

		$datarray["type"] = "remote-comment";
		$datarray["verb"] = ACTIVITY_POST;
		$datarray["gravity"] = GRAVITY_COMMENT;
		$datarray["parent-uri"] = $parent_item["uri"];

		$datarray["object-type"] = ACTIVITY_OBJ_COMMENT;
		$datarray["object"] = $xml;

		$datarray["changed"] = $datarray["created"] = $datarray["edited"] = $created_at;

		$body = diaspora2bb($text);

		$datarray["body"] = self::replace_people_guid($body, $person["url"]);

		self::fetch_guid($datarray);

		$message_id = item_store($datarray);

		if ($message_id) {
			logger("Stored comment ".$datarray["guid"]." with message id ".$message_id, LOGGER_DEBUG);
		}

		// If we are the origin of the parent we store the original data and notify our followers
		if($message_id AND $parent_item["origin"]) {

			// Formerly we stored the signed text, the signature and the author in different fields.
			// We now store the raw data so that we are more flexible.
			q("INSERT INTO `sign` (`iid`,`signed_text`) VALUES (%d,'%s')",
				intval($message_id),
				dbesc(json_encode($data))
			);

			// notify others
			proc_run(PRIORITY_HIGH, "include/notifier.php", "comment-import", $message_id);
		}

		return $message_id;
	}

	/**
	 * @brief processes and stores private messages
	 *
	 * @param array $importer Array of the importer user
	 * @param array $contact The contact of the message
	 * @param object $data The message object
	 * @param array $msg Array of the processed message, author handle and key
	 * @param object $mesg The private message
	 * @param array $conversation The conversation record to which this message belongs
	 *
	 * @return bool "true" if it was successful
	 */
	private function receive_conversation_message($importer, $contact, $data, $msg, $mesg, $conversation) {
		$guid = notags(unxmlify($data->guid));
		$subject = notags(unxmlify($data->subject));
		$author = notags(unxmlify($data->author));

		$msg_guid = notags(unxmlify($mesg->guid));
		$msg_parent_guid = notags(unxmlify($mesg->parent_guid));
		$msg_parent_author_signature = notags(unxmlify($mesg->parent_author_signature));
		$msg_author_signature = notags(unxmlify($mesg->author_signature));
		$msg_text = unxmlify($mesg->text);
		$msg_created_at = datetime_convert("UTC", "UTC", notags(unxmlify($mesg->created_at)));

		// "diaspora_handle" is the element name from the old version
		// "author" is the element name from the new version
		if ($mesg->author) {
			$msg_author = notags(unxmlify($mesg->author));
		} elseif ($mesg->diaspora_handle) {
			$msg_author = notags(unxmlify($mesg->diaspora_handle));
		} else {
			return false;
		}

		$msg_conversation_guid = notags(unxmlify($mesg->conversation_guid));

		if ($msg_conversation_guid != $guid) {
			logger("message conversation guid does not belong to the current conversation.");
			return false;
		}

		$body = diaspora2bb($msg_text);
		$message_uri = $msg_author.":".$msg_guid;

		$author_signed_data = $msg_guid.";".$msg_parent_guid.";".$msg_text.";".unxmlify($mesg->created_at).";".$msg_author.";".$msg_conversation_guid;

		$author_signature = base64_decode($msg_author_signature);

		if (strcasecmp($msg_author,$msg["author"]) == 0) {
			$person = $contact;
			$key = $msg["key"];
		} else {
			$person = self::person_by_handle($msg_author);

			if (is_array($person) && x($person, "pubkey")) {
				$key = $person["pubkey"];
			} else {
				logger("unable to find author details");
					return false;
			}
		}

		if (!rsa_verify($author_signed_data, $author_signature, $key, "sha256")) {
			logger("verification failed.");
			return false;
		}

		if ($msg_parent_author_signature) {
			$owner_signed_data = $msg_guid.";".$msg_parent_guid.";".$msg_text.";".unxmlify($mesg->created_at).";".$msg_author.";".$msg_conversation_guid;

			$parent_author_signature = base64_decode($msg_parent_author_signature);

			$key = $msg["key"];

			if (!rsa_verify($owner_signed_data, $parent_author_signature, $key, "sha256")) {
				logger("owner verification failed.");
				return false;
			}
		}

		$r = q("SELECT `id` FROM `mail` WHERE `uri` = '%s' LIMIT 1",
			dbesc($message_uri)
		);
		if (dbm::is_result($r)) {
			logger("duplicate message already delivered.", LOGGER_DEBUG);
			return false;
		}

		q("INSERT INTO `mail` (`uid`, `guid`, `convid`, `from-name`,`from-photo`,`from-url`,`contact-id`,`title`,`body`,`seen`,`reply`,`uri`,`parent-uri`,`created`)
			VALUES (%d, '%s', %d, '%s', '%s', '%s', %d, '%s', '%s', %d, %d, '%s','%s','%s')",
			intval($importer["uid"]),
			dbesc($msg_guid),
			intval($conversation["id"]),
			dbesc($person["name"]),
			dbesc($person["photo"]),
			dbesc($person["url"]),
			intval($contact["id"]),
			dbesc($subject),
			dbesc($body),
			0,
			0,
			dbesc($message_uri),
			dbesc($author.":".$guid),
			dbesc($msg_created_at)
		);

		q("UPDATE `conv` SET `updated` = '%s' WHERE `id` = %d",
			dbesc(datetime_convert()),
			intval($conversation["id"])
		);

		notification(array(
			"type" => NOTIFY_MAIL,
			"notify_flags" => $importer["notify-flags"],
			"language" => $importer["language"],
			"to_name" => $importer["username"],
			"to_email" => $importer["email"],
			"uid" =>$importer["uid"],
			"item" => array("subject" => $subject, "body" => $body),
			"source_name" => $person["name"],
			"source_link" => $person["url"],
			"source_photo" => $person["thumb"],
			"verb" => ACTIVITY_POST,
			"otype" => "mail"
		));
		return true;
	}

	/**
	 * @brief Processes new private messages (answers to private messages are processed elsewhere)
	 *
	 * @param array $importer Array of the importer user
	 * @param array $msg Array of the processed message, author handle and key
	 * @param object $data The message object
	 *
	 * @return bool Success
	 */
	private function receive_conversation($importer, $msg, $data) {
		$guid = notags(unxmlify($data->guid));
		$subject = notags(unxmlify($data->subject));
		$created_at = datetime_convert("UTC", "UTC", notags(unxmlify($data->created_at)));
		$author = notags(unxmlify($data->author));
		$participants = notags(unxmlify($data->participants));

		$messages = $data->message;

		if (!count($messages)) {
			logger("empty conversation");
			return false;
		}

		$contact = self::allowed_contact_by_handle($importer, $msg["author"], true);
		if (!$contact)
			return false;

		$conversation = null;

		$c = q("SELECT * FROM `conv` WHERE `uid` = %d AND `guid` = '%s' LIMIT 1",
			intval($importer["uid"]),
			dbesc($guid)
		);
		if($c)
			$conversation = $c[0];
		else {
			$r = q("INSERT INTO `conv` (`uid`, `guid`, `creator`, `created`, `updated`, `subject`, `recips`)
				VALUES (%d, '%s', '%s', '%s', '%s', '%s', '%s')",
				intval($importer["uid"]),
				dbesc($guid),
				dbesc($author),
				dbesc($created_at),
				dbesc(datetime_convert()),
				dbesc($subject),
				dbesc($participants)
			);
			if($r)
				$c = q("SELECT * FROM `conv` WHERE `uid` = %d AND `guid` = '%s' LIMIT 1",
					intval($importer["uid"]),
					dbesc($guid)
				);

			if($c)
				$conversation = $c[0];
		}
		if (!$conversation) {
			logger("unable to create conversation.");
			return;
		}

		foreach($messages as $mesg)
			self::receive_conversation_message($importer, $contact, $data, $msg, $mesg, $conversation);

		return true;
	}

	/**
	 * @brief Creates the body for a "like" message
	 *
	 * @param array $contact The contact that send us the "like"
	 * @param array $parent_item The item array of the parent item
	 * @param string $guid message guid
	 *
	 * @return string the body
	 */
	private function construct_like_body($contact, $parent_item, $guid) {
		$bodyverb = t('%1$s likes %2$s\'s %3$s');

		$ulink = "[url=".$contact["url"]."]".$contact["name"]."[/url]";
		$alink = "[url=".$parent_item["author-link"]."]".$parent_item["author-name"]."[/url]";
		$plink = "[url=".App::get_baseurl()."/display/".urlencode($guid)."]".t("status")."[/url]";

		return sprintf($bodyverb, $ulink, $alink, $plink);
	}

	/**
	 * @brief Creates a XML object for a "like"
	 *
	 * @param array $importer Array of the importer user
	 * @param array $parent_item The item array of the parent item
	 *
	 * @return string The XML
	 */
	private function construct_like_object($importer, $parent_item) {
		$objtype = ACTIVITY_OBJ_NOTE;
		$link = '<link rel="alternate" type="text/html" href="'.App::get_baseurl()."/display/".$importer["nickname"]."/".$parent_item["id"].'" />';
		$parent_body = $parent_item["body"];

		$xmldata = array("object" => array("type" => $objtype,
						"local" => "1",
						"id" => $parent_item["uri"],
						"link" => $link,
						"title" => "",
						"content" => $parent_body));

		return xml::from_array($xmldata, $xml, true);
	}

	/**
	 * @brief Processes "like" messages
	 *
	 * @param array $importer Array of the importer user
	 * @param string $sender The sender of the message
	 * @param object $data The message object
	 *
	 * @return int The message id of the generated like or "false" if there was an error
	 */
	private function receive_like($importer, $sender, $data) {
		$positive = notags(unxmlify($data->positive));
		$guid = notags(unxmlify($data->guid));
		$parent_type = notags(unxmlify($data->parent_type));
		$parent_guid = notags(unxmlify($data->parent_guid));
		$author = notags(unxmlify($data->author));

		// likes on comments aren't supported by Diaspora - only on posts
		// But maybe this will be supported in the future, so we will accept it.
		if (!in_array($parent_type, array("Post", "Comment")))
			return false;

		$contact = self::allowed_contact_by_handle($importer, $sender, true);
		if (!$contact)
			return false;

		$message_id = self::message_exists($importer["uid"], $guid);
		if ($message_id)
			return $message_id;

		$parent_item = self::parent_item($importer["uid"], $parent_guid, $author, $contact);
		if (!$parent_item)
			return false;

		$person = self::person_by_handle($author);
		if (!is_array($person)) {
			logger("unable to find author details");
			return false;
		}

		// Fetch the contact id - if we know this contact
		$author_contact = self::author_contact_by_url($contact, $person, $importer["uid"]);

		// "positive" = "false" would be a Dislike - wich isn't currently supported by Diaspora
		// We would accept this anyhow.
		if ($positive == "true")
			$verb = ACTIVITY_LIKE;
		else
			$verb = ACTIVITY_DISLIKE;

		$datarray = array();

		$datarray["uid"] = $importer["uid"];
		$datarray["contact-id"] = $author_contact["cid"];
		$datarray["network"]  = $author_contact["network"];

		$datarray["author-name"] = $person["name"];
		$datarray["author-link"] = $person["url"];
		$datarray["author-avatar"] = ((x($person,"thumb")) ? $person["thumb"] : $person["photo"]);

		$datarray["owner-name"] = $contact["name"];
		$datarray["owner-link"] = $contact["url"];
		$datarray["owner-avatar"] = ((x($contact,"thumb")) ? $contact["thumb"] : $contact["photo"]);

		$datarray["guid"] = $guid;
		$datarray["uri"] = self::get_uri_from_guid($author, $guid);

		$datarray["type"] = "activity";
		$datarray["verb"] = $verb;
		$datarray["gravity"] = GRAVITY_LIKE;
		$datarray["parent-uri"] = $parent_item["uri"];

		$datarray["object-type"] = ACTIVITY_OBJ_NOTE;
		$datarray["object"] = self::construct_like_object($importer, $parent_item);

		$datarray["body"] = self::construct_like_body($contact, $parent_item, $guid);

		$message_id = item_store($datarray);

		if ($message_id)
			logger("Stored like ".$datarray["guid"]." with message id ".$message_id, LOGGER_DEBUG);

		// If we are the origin of the parent we store the original data and notify our followers
		if($message_id AND $parent_item["origin"]) {

			// Formerly we stored the signed text, the signature and the author in different fields.
			// We now store the raw data so that we are more flexible.
			q("INSERT INTO `sign` (`iid`,`signed_text`) VALUES (%d,'%s')",
				intval($message_id),
				dbesc(json_encode($data))
			);

			// notify others
			proc_run(PRIORITY_HIGH, "include/notifier.php", "comment-import", $message_id);
		}

		return $message_id;
	}

	/**
	 * @brief Processes private messages
	 *
	 * @param array $importer Array of the importer user
	 * @param object $data The message object
	 *
	 * @return bool Success?
	 */
	private function receive_message($importer, $data) {
		$guid = notags(unxmlify($data->guid));
		$parent_guid = notags(unxmlify($data->parent_guid));
		$text = unxmlify($data->text);
		$created_at = datetime_convert("UTC", "UTC", notags(unxmlify($data->created_at)));
		$author = notags(unxmlify($data->author));
		$conversation_guid = notags(unxmlify($data->conversation_guid));

		$contact = self::allowed_contact_by_handle($importer, $author, true);
		if (!$contact) {
			return false;
		}

		$conversation = null;

		$c = q("SELECT * FROM `conv` WHERE `uid` = %d AND `guid` = '%s' LIMIT 1",
			intval($importer["uid"]),
			dbesc($conversation_guid)
		);
		if ($c) {
			$conversation = $c[0];
		} else {
			logger("conversation not available.");
			return false;
		}

		$message_uri = $author.":".$guid;

		$person = self::person_by_handle($author);
		if (!$person) {
			logger("unable to find author details");
			return false;
		}

		$r = q("SELECT `id` FROM `mail` WHERE `uri` = '%s' AND `uid` = %d LIMIT 1",
			dbesc($message_uri),
			intval($importer["uid"])
		);
<<<<<<< HEAD
		if ($r) {
=======
		if (dbm::is_result($r)) {
>>>>>>> 97f6d190
			logger("duplicate message already delivered.", LOGGER_DEBUG);
			return false;
		}

		$body = diaspora2bb($text);

		$body = self::replace_people_guid($body, $person["url"]);

		q("INSERT INTO `mail` (`uid`, `guid`, `convid`, `from-name`,`from-photo`,`from-url`,`contact-id`,`title`,`body`,`seen`,`reply`,`uri`,`parent-uri`,`created`)
				VALUES ( %d, '%s', %d, '%s', '%s', '%s', %d, '%s', '%s', %d, %d, '%s','%s','%s')",
			intval($importer["uid"]),
			dbesc($guid),
			intval($conversation["id"]),
			dbesc($person["name"]),
			dbesc($person["photo"]),
			dbesc($person["url"]),
			intval($contact["id"]),
			dbesc($conversation["subject"]),
			dbesc($body),
			0,
			1,
			dbesc($message_uri),
			dbesc($author.":".$parent_guid),
			dbesc($created_at)
		);

		q("UPDATE `conv` SET `updated` = '%s' WHERE `id` = %d",
			dbesc(datetime_convert()),
			intval($conversation["id"])
		);

		return true;
	}

	/**
	 * @brief Processes participations - unsupported by now
	 *
	 * @param array $importer Array of the importer user
	 * @param object $data The message object
	 *
	 * @return bool always true
	 */
	private function receive_participation($importer, $data) {
		// I'm not sure if we can fully support this message type
		return true;
	}

	/**
	 * @brief Processes photos - unneeded
	 *
	 * @param array $importer Array of the importer user
	 * @param object $data The message object
	 *
	 * @return bool always true
	 */
	private function receive_photo($importer, $data) {
		// There doesn't seem to be a reason for this function, since the photo data is transmitted in the status message as well
		return true;
	}

	/**
	 * @brief Processes poll participations - unssupported
	 *
	 * @param array $importer Array of the importer user
	 * @param object $data The message object
	 *
	 * @return bool always true
	 */
	private function receive_poll_participation($importer, $data) {
		// We don't support polls by now
		return true;
	}

	/**
	 * @brief Processes incoming profile updates
	 *
	 * @param array $importer Array of the importer user
	 * @param object $data The message object
	 *
	 * @return bool Success
	 */
	private function receive_profile($importer, $data) {
		$author = strtolower(notags(unxmlify($data->author)));

		$contact = self::contact_by_handle($importer["uid"], $author);
		if (!$contact)
			return false;

		$name = unxmlify($data->first_name).((strlen($data->last_name)) ? " ".unxmlify($data->last_name) : "");
		$image_url = unxmlify($data->image_url);
		$birthday = unxmlify($data->birthday);
		$location = diaspora2bb(unxmlify($data->location));
		$about = diaspora2bb(unxmlify($data->bio));
		$gender = unxmlify($data->gender);
		$searchable = (unxmlify($data->searchable) == "true");
		$nsfw = (unxmlify($data->nsfw) == "true");
		$tags = unxmlify($data->tag_string);

		$tags = explode("#", $tags);

		$keywords = array();
		foreach ($tags as $tag) {
			$tag = trim(strtolower($tag));
			if ($tag != "")
				$keywords[] = $tag;
		}

		$keywords = implode(", ", $keywords);

		$handle_parts = explode("@", $author);
		$nick = $handle_parts[0];

		if($name === "")
			$name = $handle_parts[0];

		if( preg_match("|^https?://|", $image_url) === 0)
			$image_url = "http://".$handle_parts[1].$image_url;

		update_contact_avatar($image_url, $importer["uid"], $contact["id"]);

		// Generic birthday. We don't know the timezone. The year is irrelevant.

		$birthday = str_replace("1000", "1901", $birthday);

		if ($birthday != "")
			$birthday = datetime_convert("UTC", "UTC", $birthday, "Y-m-d");

		// this is to prevent multiple birthday notifications in a single year
		// if we already have a stored birthday and the 'm-d' part hasn't changed, preserve the entry, which will preserve the notify year

		if(substr($birthday,5) === substr($contact["bd"],5))
			$birthday = $contact["bd"];

		$r = q("UPDATE `contact` SET `name` = '%s', `nick` = '%s', `addr` = '%s', `name-date` = '%s', `bd` = '%s',
				`location` = '%s', `about` = '%s', `keywords` = '%s', `gender` = '%s' WHERE `id` = %d AND `uid` = %d",
			dbesc($name),
			dbesc($nick),
			dbesc($author),
			dbesc(datetime_convert()),
			dbesc($birthday),
			dbesc($location),
			dbesc($about),
			dbesc($keywords),
			dbesc($gender),
			intval($contact["id"]),
			intval($importer["uid"])
		);

		if ($searchable) {
			poco_check($contact["url"], $name, NETWORK_DIASPORA, $image_url, $about, $location, $gender, $keywords, "",
				datetime_convert(), 2, $contact["id"], $importer["uid"]);
		}

		$gcontact = array("url" => $contact["url"], "network" => NETWORK_DIASPORA, "generation" => 2,
					"photo" => $image_url, "name" => $name, "location" => $location,
					"about" => $about, "birthday" => $birthday, "gender" => $gender,
					"addr" => $author, "nick" => $nick, "keywords" => $keywords,
					"hide" => !$searchable, "nsfw" => $nsfw);

		update_gcontact($gcontact);

		logger("Profile of contact ".$contact["id"]." stored for user ".$importer["uid"], LOGGER_DEBUG);

		return true;
	}

	/**
	 * @brief Processes incoming friend requests
	 *
	 * @param array $importer Array of the importer user
	 * @param array $contact The contact that send the request
	 */
	private function receive_request_make_friend($importer, $contact) {

		$a = get_app();

		if($contact["rel"] == CONTACT_IS_FOLLOWER && in_array($importer["page-flags"], array(PAGE_FREELOVE))) {
			q("UPDATE `contact` SET `rel` = %d, `writable` = 1 WHERE `id` = %d AND `uid` = %d",
				intval(CONTACT_IS_FRIEND),
				intval($contact["id"]),
				intval($importer["uid"])
			);
		}
		// send notification

		$r = q("SELECT `hide-friends` FROM `profile` WHERE `uid` = %d AND `is-default` = 1 LIMIT 1",
			intval($importer["uid"])
		);

		if($r && !$r[0]["hide-friends"] && !$contact["hidden"] && intval(get_pconfig($importer["uid"], "system", "post_newfriend"))) {

			$self = q("SELECT * FROM `contact` WHERE `self` AND `uid` = %d LIMIT 1",
				intval($importer["uid"])
			);

			// they are not CONTACT_IS_FOLLOWER anymore but that's what we have in the array

			if($self && $contact["rel"] == CONTACT_IS_FOLLOWER) {

				$arr = array();
				$arr["uri"] = $arr["parent-uri"] = item_new_uri($a->get_hostname(), $importer["uid"]);
				$arr["uid"] = $importer["uid"];
				$arr["contact-id"] = $self[0]["id"];
				$arr["wall"] = 1;
				$arr["type"] = 'wall';
				$arr["gravity"] = 0;
				$arr["origin"] = 1;
				$arr["author-name"] = $arr["owner-name"] = $self[0]["name"];
				$arr["author-link"] = $arr["owner-link"] = $self[0]["url"];
				$arr["author-avatar"] = $arr["owner-avatar"] = $self[0]["thumb"];
				$arr["verb"] = ACTIVITY_FRIEND;
				$arr["object-type"] = ACTIVITY_OBJ_PERSON;

				$A = "[url=".$self[0]["url"]."]".$self[0]["name"]."[/url]";
				$B = "[url=".$contact["url"]."]".$contact["name"]."[/url]";
				$BPhoto = "[url=".$contact["url"]."][img]".$contact["thumb"]."[/img][/url]";
				$arr["body"] = sprintf(t("%1$s is now friends with %2$s"), $A, $B)."\n\n\n".$Bphoto;

				$arr["object"] = self::construct_new_friend_object($contact);

				$arr["last-child"] = 1;

				$arr["allow_cid"] = $user[0]["allow_cid"];
				$arr["allow_gid"] = $user[0]["allow_gid"];
				$arr["deny_cid"]  = $user[0]["deny_cid"];
				$arr["deny_gid"]  = $user[0]["deny_gid"];

				$i = item_store($arr);
				if($i)
					proc_run(PRIORITY_HIGH, "include/notifier.php", "activity", $i);
			}
		}
	}

	/**
	 * @brief Creates a XML object for a "new friend" message
	 *
	 * @param array $contact Array of the contact
	 *
	 * @return string The XML
	 */
        private function construct_new_friend_object($contact) {
                $objtype = ACTIVITY_OBJ_PERSON;
                $link = '<link rel="alternate" type="text/html" href="'.$contact["url"].'" />'."\n".
                        '<link rel="photo" type="image/jpeg" href="'.$contact["thumb"].'" />'."\n";

                $xmldata = array("object" => array("type" => $objtype,
                                                "title" => $contact["name"],
                                                "id" => $contact["url"]."/".$contact["name"],
                                                "link" => $link));

                return xml::from_array($xmldata, $xml, true);
        }

	/**
	 * @brief Processes incoming sharing notification
	 *
	 * @param array $importer Array of the importer user
	 * @param object $data The message object
	 *
	 * @return bool Success
	 */
	private function receive_contact_request($importer, $data) {
		$author = unxmlify($data->author);
		$recipient = unxmlify($data->recipient);

		if (!$author || !$recipient)
			return false;

		// the current protocol version doesn't know these fields
		// That means that we will assume their existance
		if (isset($data->following))
			$following = (unxmlify($data->following) == "true");
		else
			$following = true;

		if (isset($data->sharing))
			$sharing = (unxmlify($data->sharing) == "true");
		else
			$sharing = true;

		$contact = self::contact_by_handle($importer["uid"],$author);

		// perhaps we were already sharing with this person. Now they're sharing with us.
		// That makes us friends.
		if ($contact) {
			if ($following AND $sharing) {
				logger("Author ".$author." (Contact ".$contact["id"].") wants to have a bidirectional conection.", LOGGER_DEBUG);
				self::receive_request_make_friend($importer, $contact);

				// refetch the contact array
				$contact = self::contact_by_handle($importer["uid"],$author);

				// If we are now friends, we are sending a share message.
				// Normally we needn't to do so, but the first message could have been vanished.
				if (in_array($contact["rel"], array(CONTACT_IS_FRIEND, CONTACT_IS_FOLLOWER))) {
					$u = q("SELECT * FROM `user` WHERE `uid` = %d LIMIT 1", intval($importer["uid"]));
					if($u) {
						logger("Sending share message to author ".$author." - Contact: ".$contact["id"]." - User: ".$importer["uid"], LOGGER_DEBUG);
						$ret = self::send_share($u[0], $contact);
					}
				}
				return true;
			} else { /// @todo Handle all possible variations of adding and retracting of permissions
				logger("Author ".$author." (Contact ".$contact["id"].") wants to change the relationship: Following: ".$following." - sharing: ".$sharing. "(By now unsupported)", LOGGER_DEBUG);
				return false;
			}
		}

		if (!$following AND $sharing AND in_array($importer["page-flags"], array(PAGE_SOAPBOX, PAGE_NORMAL))) {
			logger("Author ".$author." wants to share with us - but doesn't want to listen. Request is ignored.", LOGGER_DEBUG);
			return false;
		} elseif (!$following AND !$sharing) {
			logger("Author ".$author." doesn't want anything - and we don't know the author. Request is ignored.", LOGGER_DEBUG);
			return false;
		} elseif (!$following AND $sharing) {
			logger("Author ".$author." wants to share with us.", LOGGER_DEBUG);
		} elseif ($following AND $sharing) {
			logger("Author ".$author." wants to have a bidirectional conection.", LOGGER_DEBUG);
		} elseif ($following AND !$sharing) {
			logger("Author ".$author." wants to listen to us.", LOGGER_DEBUG);
		}

		$ret = self::person_by_handle($author);

		if (!$ret || ($ret["network"] != NETWORK_DIASPORA)) {
			logger("Cannot resolve diaspora handle ".$author." for ".$recipient);
			return false;
		}

		$batch = (($ret["batch"]) ? $ret["batch"] : implode("/", array_slice(explode("/", $ret["url"]), 0, 3))."/receive/public");

		$r = q("INSERT INTO `contact` (`uid`, `network`,`addr`,`created`,`url`,`nurl`,`batch`,`name`,`nick`,`photo`,`pubkey`,`notify`,`poll`,`blocked`,`priority`)
			VALUES (%d, '%s', '%s', '%s', '%s','%s','%s','%s','%s','%s','%s','%s','%s',%d,%d)",
			intval($importer["uid"]),
			dbesc($ret["network"]),
			dbesc($ret["addr"]),
			datetime_convert(),
			dbesc($ret["url"]),
			dbesc(normalise_link($ret["url"])),
			dbesc($batch),
			dbesc($ret["name"]),
			dbesc($ret["nick"]),
			dbesc($ret["photo"]),
			dbesc($ret["pubkey"]),
			dbesc($ret["notify"]),
			dbesc($ret["poll"]),
			1,
			2
		);

		// find the contact record we just created

		$contact_record = self::contact_by_handle($importer["uid"],$author);

		if (!$contact_record) {
			logger("unable to locate newly created contact record.");
			return;
		}

		logger("Author ".$author." was added as contact number ".$contact_record["id"].".", LOGGER_DEBUG);

		$def_gid = get_default_group($importer['uid'], $ret["network"]);

		if(intval($def_gid))
			group_add_member($importer["uid"], "", $contact_record["id"], $def_gid);

		update_contact_avatar($ret["photo"], $importer['uid'], $contact_record["id"], true);

		if($importer["page-flags"] == PAGE_NORMAL) {

			logger("Sending intra message for author ".$author.".", LOGGER_DEBUG);

			$hash = random_string().(string)time();   // Generate a confirm_key

			$ret = q("INSERT INTO `intro` (`uid`, `contact-id`, `blocked`, `knowyou`, `note`, `hash`, `datetime`)
				VALUES (%d, %d, %d, %d, '%s', '%s', '%s')",
				intval($importer["uid"]),
				intval($contact_record["id"]),
				0,
				0,
				dbesc(t("Sharing notification from Diaspora network")),
				dbesc($hash),
				dbesc(datetime_convert())
			);
		} else {

			// automatic friend approval

			logger("Does an automatic friend approval for author ".$author.".", LOGGER_DEBUG);

			update_contact_avatar($contact_record["photo"],$importer["uid"],$contact_record["id"]);

			// technically they are sharing with us (CONTACT_IS_SHARING),
			// but if our page-type is PAGE_COMMUNITY or PAGE_SOAPBOX
			// we are going to change the relationship and make them a follower.

			if (($importer["page-flags"] == PAGE_FREELOVE) AND $sharing AND $following)
				$new_relation = CONTACT_IS_FRIEND;
			elseif (($importer["page-flags"] == PAGE_FREELOVE) AND $sharing)
				$new_relation = CONTACT_IS_SHARING;
			else
				$new_relation = CONTACT_IS_FOLLOWER;

			$r = q("UPDATE `contact` SET `rel` = %d,
				`name-date` = '%s',
				`uri-date` = '%s',
				`blocked` = 0,
				`pending` = 0,
				`writable` = 1
				WHERE `id` = %d
				",
				intval($new_relation),
				dbesc(datetime_convert()),
				dbesc(datetime_convert()),
				intval($contact_record["id"])
			);

			$u = q("SELECT * FROM `user` WHERE `uid` = %d LIMIT 1", intval($importer["uid"]));
			if($u) {
				logger("Sending share message (Relation: ".$new_relation.") to author ".$author." - Contact: ".$contact_record["id"]." - User: ".$importer["uid"], LOGGER_DEBUG);
				$ret = self::send_share($u[0], $contact_record);

				// Send the profile data, maybe it weren't transmitted before
				self::send_profile($importer["uid"], array($contact_record));
			}
		}

		return true;
	}

	/**
	 * @brief Fetches a message with a given guid
	 *
	 * @param string $guid message guid
	 * @param string $orig_author handle of the original post
	 * @param string $author handle of the sharer
	 *
	 * @return array The fetched item
	 */
	private function original_item($guid, $orig_author, $author) {

		// Do we already have this item?
		$r = q("SELECT `body`, `tag`, `app`, `created`, `object-type`, `uri`, `guid`,
				`author-name`, `author-link`, `author-avatar`
				FROM `item` WHERE `guid` = '%s' AND `visible` AND NOT `deleted` AND `body` != '' LIMIT 1",
			dbesc($guid));

<<<<<<< HEAD
		if ($r) {
=======
		if (dbm::is_result($r)) {
>>>>>>> 97f6d190
			logger("reshared message ".$guid." already exists on system.");

			// Maybe it is already a reshared item?
			// Then refetch the content, if it is a reshare from a reshare.
			// If it is a reshared post from another network then reformat to avoid display problems with two share elements
			if (self::is_reshare($r[0]["body"], true)) {
				$r = array();
			} elseif (self::is_reshare($r[0]["body"], false)) {
				$r[0]["body"] = diaspora2bb(bb2diaspora($r[0]["body"]));

				$r[0]["body"] = self::replace_people_guid($r[0]["body"], $r[0]["author-link"]);

				// Add OEmbed and other information to the body
				$r[0]["body"] = add_page_info_to_body($r[0]["body"], false, true);

				return $r[0];
			} else {
				return $r[0];
			}
		}

		if (!dbm::is_result($r)) {
			$server = "https://".substr($orig_author, strpos($orig_author, "@") + 1);
			logger("1st try: reshared message ".$guid." will be fetched via SSL from the server ".$server);
			$item_id = self::store_by_guid($guid, $server);

			if (!$item_id) {
				$server = "http://".substr($orig_author, strpos($orig_author, "@") + 1);
				logger("2nd try: reshared message ".$guid." will be fetched without SLL from the server ".$server);
				$item_id = self::store_by_guid($guid, $server);
			}

			if ($item_id) {
				$r = q("SELECT `body`, `tag`, `app`, `created`, `object-type`, `uri`, `guid`,
						`author-name`, `author-link`, `author-avatar`
					FROM `item` WHERE `id` = %d AND `visible` AND NOT `deleted` AND `body` != '' LIMIT 1",
					intval($item_id));

				if (dbm::is_result($r)) {
					// If it is a reshared post from another network then reformat to avoid display problems with two share elements
					if (self::is_reshare($r[0]["body"], false)) {
						$r[0]["body"] = diaspora2bb(bb2diaspora($r[0]["body"]));
						$r[0]["body"] = self::replace_people_guid($r[0]["body"], $r[0]["author-link"]);
					}

					return $r[0];
				}

			}
		}
		return false;
	}

	/**
	 * @brief Processes a reshare message
	 *
	 * @param array $importer Array of the importer user
	 * @param object $data The message object
	 * @param string $xml The original XML of the message
	 *
	 * @return int the message id
	 */
	private function receive_reshare($importer, $data, $xml) {
		$root_author = notags(unxmlify($data->root_author));
		$root_guid = notags(unxmlify($data->root_guid));
		$guid = notags(unxmlify($data->guid));
		$author = notags(unxmlify($data->author));
		$public = notags(unxmlify($data->public));
		$created_at = datetime_convert("UTC", "UTC", notags(unxmlify($data->created_at)));

		$contact = self::allowed_contact_by_handle($importer, $author, false);
		if (!$contact) {
			return false;
		}

		$message_id = self::message_exists($importer["uid"], $guid);
		if ($message_id) {
			return $message_id;
		}

		$original_item = self::original_item($root_guid, $root_author, $author);
		if (!$original_item) {
			return false;
		}

		$orig_url = App::get_baseurl()."/display/".$original_item["guid"];

		$datarray = array();

		$datarray["uid"] = $importer["uid"];
		$datarray["contact-id"] = $contact["id"];
		$datarray["network"]  = NETWORK_DIASPORA;

		$datarray["author-name"] = $contact["name"];
		$datarray["author-link"] = $contact["url"];
		$datarray["author-avatar"] = ((x($contact,"thumb")) ? $contact["thumb"] : $contact["photo"]);

		$datarray["owner-name"] = $datarray["author-name"];
		$datarray["owner-link"] = $datarray["author-link"];
		$datarray["owner-avatar"] = $datarray["author-avatar"];

		$datarray["guid"] = $guid;
		$datarray["uri"] = $datarray["parent-uri"] = self::get_uri_from_guid($author, $guid);

		$datarray["verb"] = ACTIVITY_POST;
		$datarray["gravity"] = GRAVITY_PARENT;

		$datarray["object"] = $xml;

		$prefix = share_header($original_item["author-name"], $original_item["author-link"], $original_item["author-avatar"],
					$original_item["guid"], $original_item["created"], $orig_url);
		$datarray["body"] = $prefix.$original_item["body"]."[/share]";

		$datarray["tag"] = $original_item["tag"];
		$datarray["app"]  = $original_item["app"];

		$datarray["plink"] = self::plink($author, $guid);
		$datarray["private"] = (($public == "false") ? 1 : 0);
		$datarray["changed"] = $datarray["created"] = $datarray["edited"] = $created_at;

		$datarray["object-type"] = $original_item["object-type"];

		self::fetch_guid($datarray);
		$message_id = item_store($datarray);

		if ($message_id) {
			logger("Stored reshare ".$datarray["guid"]." with message id ".$message_id, LOGGER_DEBUG);
		}

		return $message_id;
	}

	/**
	 * @brief Processes retractions
	 *
	 * @param array $importer Array of the importer user
	 * @param array $contact The contact of the item owner
	 * @param object $data The message object
	 *
	 * @return bool success
	 */
	private function item_retraction($importer, $contact, $data) {
		$target_type = notags(unxmlify($data->target_type));
		$target_guid = notags(unxmlify($data->target_guid));
		$author = notags(unxmlify($data->author));

		$person = self::person_by_handle($author);
		if (!is_array($person)) {
			logger("unable to find author detail for ".$author);
			return false;
		}

		$r = q("SELECT `id`, `parent`, `parent-uri`, `author-link` FROM `item` WHERE `guid` = '%s' AND `uid` = %d AND NOT `file` LIKE '%%[%%' LIMIT 1",
			dbesc($target_guid),
			intval($importer["uid"])
		);
		if (!$r) {
			return false;
		}

		// Check if the sender is the thread owner
		$p = q("SELECT `id`, `author-link`, `origin` FROM `item` WHERE `id` = %d",
			intval($r[0]["parent"]));

		// Only delete it if the parent author really fits
		if (!link_compare($p[0]["author-link"], $contact["url"]) AND !link_compare($r[0]["author-link"], $contact["url"])) {
			logger("Thread author ".$p[0]["author-link"]." and item author ".$r[0]["author-link"]." don't fit to expected contact ".$contact["url"], LOGGER_DEBUG);
			return false;
		}

		// Currently we don't have a central deletion function that we could use in this case. The function "item_drop" doesn't work for that case
		q("UPDATE `item` SET `deleted` = 1, `edited` = '%s', `changed` = '%s', `body` = '' , `title` = '' WHERE `id` = %d",
			dbesc(datetime_convert()),
			dbesc(datetime_convert()),
			intval($r[0]["id"])
		);
		delete_thread($r[0]["id"], $r[0]["parent-uri"]);

		logger("Deleted target ".$target_guid." (".$r[0]["id"].") from user ".$importer["uid"]." parent: ".$p[0]["id"], LOGGER_DEBUG);

		// Now check if the retraction needs to be relayed by us
		if ($p[0]["origin"]) {
			// notify others
			proc_run(PRIORITY_HIGH, "include/notifier.php", "drop", $r[0]["id"]);
		}

		return true;
	}

	/**
	 * @brief Receives retraction messages
	 *
	 * @param array $importer Array of the importer user
	 * @param string $sender The sender of the message
	 * @param object $data The message object
	 *
	 * @return bool Success
	 */
	private function receive_retraction($importer, $sender, $data) {
		$target_type = notags(unxmlify($data->target_type));

		$contact = self::contact_by_handle($importer["uid"], $sender);
		if (!$contact) {
			logger("cannot find contact for sender: ".$sender." and user ".$importer["uid"]);
			return false;
		}

		logger("Got retraction for ".$target_type.", sender ".$sender." and user ".$importer["uid"], LOGGER_DEBUG);

		switch ($target_type) {
			case "Comment":
			case "Like":
			case "Post": // "Post" will be supported in a future version
			case "Reshare":
			case "StatusMessage":
				return self::item_retraction($importer, $contact, $data);;

			case "Contact":
			case "Person":
				/// @todo What should we do with an "unshare"?
				// Removing the contact isn't correct since we still can read the public items
				contact_remove($contact["id"]);
				return true;

			default:
				logger("Unknown target type ".$target_type);
				return false;
		}
		return true;
	}

	/**
	 * @brief Receives status messages
	 *
	 * @param array $importer Array of the importer user
	 * @param object $data The message object
	 * @param string $xml The original XML of the message
	 *
	 * @return int The message id of the newly created item
	 */
	private function receive_status_message($importer, $data, $xml) {
		$raw_message = unxmlify($data->raw_message);
		$guid = notags(unxmlify($data->guid));
		$author = notags(unxmlify($data->author));
		$public = notags(unxmlify($data->public));
		$created_at = datetime_convert("UTC", "UTC", notags(unxmlify($data->created_at)));
		$provider_display_name = notags(unxmlify($data->provider_display_name));

		/// @todo enable support for polls
		//if ($data->poll) {
		//	foreach ($data->poll AS $poll)
		//		print_r($poll);
		//	die("poll!\n");
		//}
		$contact = self::allowed_contact_by_handle($importer, $author, false);
		if (!$contact) {
			return false;
		}

		$message_id = self::message_exists($importer["uid"], $guid);
		if ($message_id) {
			return $message_id;
		}

		$address = array();
		if ($data->location) {
			foreach ($data->location->children() AS $fieldname => $data) {
				$address[$fieldname] = notags(unxmlify($data));
			}
		}

		$body = diaspora2bb($raw_message);

		$datarray = array();

		// Attach embedded pictures to the body
		if ($data->photo) {
			foreach ($data->photo AS $photo) {
				$body = "[img]".unxmlify($photo->remote_photo_path).
					unxmlify($photo->remote_photo_name)."[/img]\n".$body;
			}

			$datarray["object-type"] = ACTIVITY_OBJ_IMAGE;
		} else {
			$datarray["object-type"] = ACTIVITY_OBJ_NOTE;

			// Add OEmbed and other information to the body
			if (!self::is_redmatrix($contact["url"])) {
				$body = add_page_info_to_body($body, false, true);
			}
		}

		$datarray["uid"] = $importer["uid"];
		$datarray["contact-id"] = $contact["id"];
		$datarray["network"] = NETWORK_DIASPORA;

		$datarray["author-name"] = $contact["name"];
		$datarray["author-link"] = $contact["url"];
		$datarray["author-avatar"] = ((x($contact,"thumb")) ? $contact["thumb"] : $contact["photo"]);

		$datarray["owner-name"] = $datarray["author-name"];
		$datarray["owner-link"] = $datarray["author-link"];
		$datarray["owner-avatar"] = $datarray["author-avatar"];

		$datarray["guid"] = $guid;
		$datarray["uri"] = $datarray["parent-uri"] = self::get_uri_from_guid($author, $guid);

		$datarray["verb"] = ACTIVITY_POST;
		$datarray["gravity"] = GRAVITY_PARENT;

		$datarray["object"] = $xml;

		$datarray["body"] = self::replace_people_guid($body, $contact["url"]);

		if ($provider_display_name != "") {
			$datarray["app"] = $provider_display_name;
		}

		$datarray["plink"] = self::plink($author, $guid);
		$datarray["private"] = (($public == "false") ? 1 : 0);
		$datarray["changed"] = $datarray["created"] = $datarray["edited"] = $created_at;

		if (isset($address["address"])) {
			$datarray["location"] = $address["address"];
		}

		if (isset($address["lat"]) AND isset($address["lng"])) {
			$datarray["coord"] = $address["lat"]." ".$address["lng"];
		}

		self::fetch_guid($datarray);
		$message_id = item_store($datarray);

		if ($message_id) {
			logger("Stored item ".$datarray["guid"]." with message id ".$message_id, LOGGER_DEBUG);
		}

		return $message_id;
	}

	/* ************************************************************************************** *
	 * Here are all the functions that are needed to transmit data with the Diaspora protocol *
	 * ************************************************************************************** */

	/**
	 * @brief returnes the handle of a contact
	 *
	 * @param array $me contact array
	 *
	 * @return string the handle in the format user@domain.tld
	 */
	private function my_handle($contact) {
		if ($contact["addr"] != "") {
			return $contact["addr"];
		}

		// Normally we should have a filled "addr" field - but in the past this wasn't the case
		// So - just in case - we build the the address here.
		if ($contact["nickname"] != "") {
			$nick = $contact["nickname"];
		} else {
			$nick = $contact["nick"];
		}

		return $nick."@".substr(App::get_baseurl(), strpos(App::get_baseurl(),"://") + 3);
	}

	/**
	 * @brief Creates the envelope for the "fetch" endpoint
	 *
	 * @param string $msg The message that is to be transmitted
	 * @param array $user The record of the sender
	 *
	 * @return string The envelope
	 */

	public static function build_magic_envelope($msg, $user) {

		$b64url_data = base64url_encode($msg);
		$data = str_replace(array("\n", "\r", " ", "\t"), array("", "", "", ""), $b64url_data);

		$key_id = base64url_encode(self::my_handle($user));
		$type = "application/xml";
		$encoding = "base64url";
		$alg = "RSA-SHA256";
		$signable_data = $data.".".base64url_encode($type).".".base64url_encode($encoding).".".base64url_encode($alg);
		$signature = rsa_sign($signable_data, $user["prvkey"]);
		$sig = base64url_encode($signature);

		$xmldata = array("me:env" => array("me:data" => $data,
							"@attributes" => array("type" => $type),
							"me:encoding" => $encoding,
							"me:alg" => $alg,
							"me:sig" => $sig,
							"@attributes2" => array("key_id" => $key_id)));

		$namespaces = array("me" => "http://salmon-protocol.org/ns/magic-env");

		return xml::from_array($xmldata, $xml, false, $namespaces);
	}

	/**
	 * @brief Creates the envelope for a public message
	 *
	 * @param string $msg The message that is to be transmitted
	 * @param array $user The record of the sender
	 * @param array $contact Target of the communication
	 * @param string $prvkey The private key of the sender
	 * @param string $pubkey The public key of the receiver
	 *
	 * @return string The envelope
	 */
	private function build_public_message($msg, $user, $contact, $prvkey, $pubkey) {

		logger("Message: ".$msg, LOGGER_DATA);

		$handle = self::my_handle($user);

		$b64url_data = base64url_encode($msg);

		$data = str_replace(array("\n", "\r", " ", "\t"), array("", "", "", ""), $b64url_data);

		$type = "application/xml";
		$encoding = "base64url";
		$alg = "RSA-SHA256";

		$signable_data = $data.".".base64url_encode($type).".".base64url_encode($encoding).".".base64url_encode($alg);

		$signature = rsa_sign($signable_data,$prvkey);
		$sig = base64url_encode($signature);

		$xmldata = array("diaspora" => array("header" => array("author_id" => $handle),
							"me:env" => array("me:encoding" => $encoding,
							"me:alg" => $alg,
							"me:data" => $data,
							"@attributes" => array("type" => $type),
							"me:sig" => $sig)));

		$namespaces = array("" => "https://joindiaspora.com/protocol",
				"me" => "http://salmon-protocol.org/ns/magic-env");

		$magic_env = xml::from_array($xmldata, $xml, false, $namespaces);

		logger("magic_env: ".$magic_env, LOGGER_DATA);
		return $magic_env;
	}

	/**
	 * @brief Creates the envelope for a private message
	 *
	 * @param string $msg The message that is to be transmitted
	 * @param array $user The record of the sender
	 * @param array $contact Target of the communication
	 * @param string $prvkey The private key of the sender
	 * @param string $pubkey The public key of the receiver
	 *
	 * @return string The envelope
	 */
	private function build_private_message($msg, $user, $contact, $prvkey, $pubkey) {

		logger("Message: ".$msg, LOGGER_DATA);

		// without a public key nothing will work

		if (!$pubkey) {
			logger("pubkey missing: contact id: ".$contact["id"]);
			return false;
		}

		$inner_aes_key = random_string(32);
		$b_inner_aes_key = base64_encode($inner_aes_key);
		$inner_iv = random_string(16);
		$b_inner_iv = base64_encode($inner_iv);

		$outer_aes_key = random_string(32);
		$b_outer_aes_key = base64_encode($outer_aes_key);
		$outer_iv = random_string(16);
		$b_outer_iv = base64_encode($outer_iv);

		$handle = self::my_handle($user);

		$padded_data = pkcs5_pad($msg,16);
		$inner_encrypted = mcrypt_encrypt(MCRYPT_RIJNDAEL_128, $inner_aes_key, $padded_data, MCRYPT_MODE_CBC, $inner_iv);

		$b64_data = base64_encode($inner_encrypted);


		$b64url_data = base64url_encode($b64_data);
		$data = str_replace(array("\n", "\r", " ", "\t"), array("", "", "", ""), $b64url_data);

		$type = "application/xml";
		$encoding = "base64url";
		$alg = "RSA-SHA256";

		$signable_data = $data.".".base64url_encode($type).".".base64url_encode($encoding).".".base64url_encode($alg);

		$signature = rsa_sign($signable_data,$prvkey);
		$sig = base64url_encode($signature);

		$xmldata = array("decrypted_header" => array("iv" => $b_inner_iv,
							"aes_key" => $b_inner_aes_key,
							"author_id" => $handle));

		$decrypted_header = xml::from_array($xmldata, $xml, true);
		$decrypted_header = pkcs5_pad($decrypted_header,16);

		$ciphertext = mcrypt_encrypt(MCRYPT_RIJNDAEL_128, $outer_aes_key, $decrypted_header, MCRYPT_MODE_CBC, $outer_iv);

		$outer_json = json_encode(array("iv" => $b_outer_iv, "key" => $b_outer_aes_key));

		$encrypted_outer_key_bundle = "";
		openssl_public_encrypt($outer_json, $encrypted_outer_key_bundle, $pubkey);

		$b64_encrypted_outer_key_bundle = base64_encode($encrypted_outer_key_bundle);

		logger("outer_bundle: ".$b64_encrypted_outer_key_bundle." key: ".$pubkey, LOGGER_DATA);

		$encrypted_header_json_object = json_encode(array("aes_key" => base64_encode($encrypted_outer_key_bundle),
								"ciphertext" => base64_encode($ciphertext)));
		$cipher_json = base64_encode($encrypted_header_json_object);

		$xmldata = array("diaspora" => array("encrypted_header" => $cipher_json,
						"me:env" => array("me:encoding" => $encoding,
								"me:alg" => $alg,
								"me:data" => $data,
								"@attributes" => array("type" => $type),
								"me:sig" => $sig)));

		$namespaces = array("" => "https://joindiaspora.com/protocol",
				"me" => "http://salmon-protocol.org/ns/magic-env");

		$magic_env = xml::from_array($xmldata, $xml, false, $namespaces);

		logger("magic_env: ".$magic_env, LOGGER_DATA);
		return $magic_env;
	}

	/**
	 * @brief Create the envelope for a message
	 *
	 * @param string $msg The message that is to be transmitted
	 * @param array $user The record of the sender
	 * @param array $contact Target of the communication
	 * @param string $prvkey The private key of the sender
	 * @param string $pubkey The public key of the receiver
	 * @param bool $public Is the message public?
	 *
	 * @return string The message that will be transmitted to other servers
	 */
	private function build_message($msg, $user, $contact, $prvkey, $pubkey, $public = false) {

		if ($public)
			$magic_env =  self::build_public_message($msg,$user,$contact,$prvkey,$pubkey);
		else
			$magic_env =  self::build_private_message($msg,$user,$contact,$prvkey,$pubkey);

		// The data that will be transmitted is double encoded via "urlencode", strange ...
		$slap = "xml=".urlencode(urlencode($magic_env));
		return $slap;
	}

	/**
	 * @brief Creates a signature for a message
	 *
	 * @param array $owner the array of the owner of the message
	 * @param array $message The message that is to be signed
	 *
	 * @return string The signature
	 */
	private function signature($owner, $message) {
		$sigmsg = $message;
		unset($sigmsg["author_signature"]);
		unset($sigmsg["parent_author_signature"]);

		$signed_text = implode(";", $sigmsg);

		return base64_encode(rsa_sign($signed_text, $owner["uprvkey"], "sha256"));
	}

	/**
	 * @brief Transmit a message to a target server
	 *
	 * @param array $owner the array of the item owner
	 * @param array $contact Target of the communication
	 * @param string $slap The message that is to be transmitted
	 * @param bool $public_batch Is it a public post?
	 * @param bool $queue_run Is the transmission called from the queue?
	 * @param string $guid message guid
	 *
	 * @return int Result of the transmission
	 */
	public static function transmit($owner, $contact, $slap, $public_batch, $queue_run=false, $guid = "") {

		$a = get_app();

		$enabled = intval(get_config("system", "diaspora_enabled"));
		if(!$enabled)
			return 200;

		$logid = random_string(4);
		$dest_url = (($public_batch) ? $contact["batch"] : $contact["notify"]);
		if (!$dest_url) {
			logger("no url for contact: ".$contact["id"]." batch mode =".$public_batch);
			return 0;
		}

		logger("transmit: ".$logid."-".$guid." ".$dest_url);

		if (!$queue_run && was_recently_delayed($contact["id"])) {
			$return_code = 0;
		} else {
			if (!intval(get_config("system", "diaspora_test"))) {
				post_url($dest_url."/", $slap);
				$return_code = $a->get_curl_code();
			} else {
				logger("test_mode");
				return 200;
			}
		}

		logger("transmit: ".$logid."-".$guid." returns: ".$return_code);

		if (!$return_code || (($return_code == 503) && (stristr($a->get_curl_headers(), "retry-after")))) {
			logger("queue message");

			$r = q("SELECT `id` FROM `queue` WHERE `cid` = %d AND `network` = '%s' AND `content` = '%s' AND `batch` = %d LIMIT 1",
				intval($contact["id"]),
				dbesc(NETWORK_DIASPORA),
				dbesc($slap),
				intval($public_batch)
			);
			if ($r) {
				logger("add_to_queue ignored - identical item already in queue");
			} else {
				// queue message for redelivery
				add_to_queue($contact["id"], NETWORK_DIASPORA, $slap, $public_batch);

				// The message could not be delivered. We mark the contact as "dead"
				mark_for_death($contact);
			}
		} elseif (($return_code >= 200) AND ($return_code <= 299)) {
			// We successfully delivered a message, the contact is alive
			unmark_for_death($contact);
		}

		return(($return_code) ? $return_code : (-1));
	}


	/**
	 * @brief Build the post xml
	 *
	 * @param string $type The message type
	 * @param array $message The message data
	 *
	 * @return string The post XML
	 */
	public static function build_post_xml($type, $message) {

		$data = array("XML" => array("post" => array($type => $message)));
		return xml::from_array($data, $xml);
	}

	/**
	 * @brief Builds and transmit messages
	 *
	 * @param array $owner the array of the item owner
	 * @param array $contact Target of the communication
	 * @param string $type The message type
	 * @param array $message The message data
	 * @param bool $public_batch Is it a public post?
	 * @param string $guid message guid
	 * @param bool $spool Should the transmission be spooled or transmitted?
	 *
	 * @return int Result of the transmission
	 */
	private function build_and_transmit($owner, $contact, $type, $message, $public_batch = false, $guid = "", $spool = false) {

		$msg = self::build_post_xml($type, $message);

		logger('message: '.$msg, LOGGER_DATA);
		logger('send guid '.$guid, LOGGER_DEBUG);

		// Fallback if the private key wasn't transmitted in the expected field
		if ($owner['uprvkey'] == "")
			$owner['uprvkey'] = $owner['prvkey'];

		$slap = self::build_message($msg, $owner, $contact, $owner['uprvkey'], $contact['pubkey'], $public_batch);

		if ($spool) {
			add_to_queue($contact['id'], NETWORK_DIASPORA, $slap, $public_batch);
			return true;
		} else
			$return_code = self::transmit($owner, $contact, $slap, $public_batch, false, $guid);

		logger("guid: ".$item["guid"]." result ".$return_code, LOGGER_DEBUG);

		return $return_code;
	}

	/**
	 * @brief Sends a "share" message
	 *
	 * @param array $owner the array of the item owner
	 * @param array $contact Target of the communication
	 *
	 * @return int The result of the transmission
	 */
	public static function send_share($owner,$contact) {

		$message = array("sender_handle" => self::my_handle($owner),
				"recipient_handle" => $contact["addr"]);

		logger("Send share ".print_r($message, true), LOGGER_DEBUG);

		return self::build_and_transmit($owner, $contact, "request", $message);
	}

	/**
	 * @brief sends an "unshare"
	 *
	 * @param array $owner the array of the item owner
	 * @param array $contact Target of the communication
	 *
	 * @return int The result of the transmission
	 */
	public static function send_unshare($owner,$contact) {

		$message = array("post_guid" => $owner["guid"],
				"diaspora_handle" => self::my_handle($owner),
				"type" => "Person");

		logger("Send unshare ".print_r($message, true), LOGGER_DEBUG);

		return self::build_and_transmit($owner, $contact, "retraction", $message);
	}

	/**
	 * @brief Checks a message body if it is a reshare
	 *
	 * @param string $body The message body that is to be check
	 * @param bool $complete Should it be a complete check or a simple check?
	 *
	 * @return array|bool Reshare details or "false" if no reshare
	 */
	public static function is_reshare($body, $complete = true) {
		$body = trim($body);

		// Skip if it isn't a pure repeated messages
		// Does it start with a share?
		if ((strpos($body, "[share") > 0) AND $complete)
			return(false);

		// Does it end with a share?
		if (strlen($body) > (strrpos($body, "[/share]") + 8))
			return(false);

		$attributes = preg_replace("/\[share(.*?)\]\s?(.*?)\s?\[\/share\]\s?/ism","$1",$body);
		// Skip if there is no shared message in there
		if ($body == $attributes)
			return(false);

		// If we don't do the complete check we quit here
		if (!$complete)
			return true;

		$guid = "";
		preg_match("/guid='(.*?)'/ism", $attributes, $matches);
		if ($matches[1] != "")
			$guid = $matches[1];

		preg_match('/guid="(.*?)"/ism', $attributes, $matches);
		if ($matches[1] != "")
			$guid = $matches[1];

		if ($guid != "") {
			$r = q("SELECT `contact-id` FROM `item` WHERE `guid` = '%s' AND `network` IN ('%s', '%s') LIMIT 1",
				dbesc($guid), NETWORK_DFRN, NETWORK_DIASPORA);
			if ($r) {
				$ret= array();
				$ret["root_handle"] = self::handle_from_contact($r[0]["contact-id"]);
				$ret["root_guid"] = $guid;
				return($ret);
			}
		}

		$profile = "";
		preg_match("/profile='(.*?)'/ism", $attributes, $matches);
		if ($matches[1] != "")
			$profile = $matches[1];

		preg_match('/profile="(.*?)"/ism', $attributes, $matches);
		if ($matches[1] != "")
			$profile = $matches[1];

		$ret= array();

		$ret["root_handle"] = preg_replace("=https?://(.*)/u/(.*)=ism", "$2@$1", $profile);
		if (($ret["root_handle"] == $profile) OR ($ret["root_handle"] == ""))
			return(false);

		$link = "";
		preg_match("/link='(.*?)'/ism", $attributes, $matches);
		if ($matches[1] != "")
			$link = $matches[1];

		preg_match('/link="(.*?)"/ism', $attributes, $matches);
		if ($matches[1] != "")
			$link = $matches[1];

		$ret["root_guid"] = preg_replace("=https?://(.*)/posts/(.*)=ism", "$2", $link);
		if (($ret["root_guid"] == $link) OR (trim($ret["root_guid"]) == ""))
			return(false);

		return($ret);
	}

	/**
	 * @brief Create a post (status message or reshare)
	 *
	 * @param array $item The item that will be exported
	 * @param array $owner the array of the item owner
	 *
	 * @return array
	 * 'type' -> Message type ("status_message" or "reshare")
	 * 'message' -> Array of XML elements of the status
	 */
	public static function build_status($item, $owner) {

		$myaddr = self::my_handle($owner);

		$public = (($item["private"]) ? "false" : "true");

		$created = datetime_convert("UTC", "UTC", $item["created"], 'Y-m-d H:i:s \U\T\C');

		// Detect a share element and do a reshare
		if (!$item['private'] AND ($ret = self::is_reshare($item["body"]))) {
			$message = array("root_diaspora_id" => $ret["root_handle"],
					"root_guid" => $ret["root_guid"],
					"guid" => $item["guid"],
					"diaspora_handle" => $myaddr,
					"public" => $public,
					"created_at" => $created,
					"provider_display_name" => $item["app"]);

			$type = "reshare";
		} else {
			$title = $item["title"];
			$body = $item["body"];

			// convert to markdown
			$body = html_entity_decode(bb2diaspora($body));

			// Adding the title
			if(strlen($title))
				$body = "## ".html_entity_decode($title)."\n\n".$body;

			if ($item["attach"]) {
				$cnt = preg_match_all('/href=\"(.*?)\"(.*?)title=\"(.*?)\"/ism', $item["attach"], $matches, PREG_SET_ORDER);
				if(cnt) {
					$body .= "\n".t("Attachments:")."\n";
					foreach($matches as $mtch)
						$body .= "[".$mtch[3]."](".$mtch[1].")\n";
				}
			}

			$location = array();

			if ($item["location"] != "")
				$location["address"] = $item["location"];

			if ($item["coord"] != "") {
				$coord = explode(" ", $item["coord"]);
				$location["lat"] = $coord[0];
				$location["lng"] = $coord[1];
			}

			$message = array("raw_message" => $body,
					"location" => $location,
					"guid" => $item["guid"],
					"diaspora_handle" => $myaddr,
					"public" => $public,
					"created_at" => $created,
					"provider_display_name" => $item["app"]);

			// Diaspora rejects messages when they contain a location without "lat" or "lng"
			if (!isset($location["lat"]) OR !isset($location["lng"])) {
				unset($message["location"]);
			}

			$type = "status_message";
		}
		return array("type" => $type, "message" => $message);
	}

	/**
	 * @brief Sends a post
	 *
	 * @param array $item The item that will be exported
	 * @param array $owner the array of the item owner
	 * @param array $contact Target of the communication
	 * @param bool $public_batch Is it a public post?
	 *
	 * @return int The result of the transmission
	 */
	public static function send_status($item, $owner, $contact, $public_batch = false) {

		$status = self::build_status($item, $owner);

		return self::build_and_transmit($owner, $contact, $status["type"], $status["message"], $public_batch, $item["guid"]);
	}

	/**
	 * @brief Creates a "like" object
	 *
	 * @param array $item The item that will be exported
	 * @param array $owner the array of the item owner
	 *
	 * @return array The data for a "like"
	 */
	private function construct_like($item, $owner) {

		$p = q("SELECT `guid`, `uri`, `parent-uri` FROM `item` WHERE `uri` = '%s' LIMIT 1",
			dbesc($item["thr-parent"]));
		if (!dbm::is_result($p))
			return false;

		$parent = $p[0];

		$target_type = ($parent["uri"] === $parent["parent-uri"] ? "Post" : "Comment");
		$positive = "true";

		return(array("positive" => $positive,
				"guid" => $item["guid"],
				"target_type" => $target_type,
				"parent_guid" => $parent["guid"],
				"author_signature" => "",
				"diaspora_handle" => self::my_handle($owner)));
	}

	/**
	 * @brief Creates the object for a comment
	 *
	 * @param array $item The item that will be exported
	 * @param array $owner the array of the item owner
	 *
	 * @return array The data for a comment
	 */
	private function construct_comment($item, $owner) {

		$p = q("SELECT `guid` FROM `item` WHERE `parent` = %d AND `id` = %d LIMIT 1",
			intval($item["parent"]),
			intval($item["parent"])
		);

		if (!dbm::is_result($p))
			return false;

		$parent = $p[0];

		$text = html_entity_decode(bb2diaspora($item["body"]));

		return(array("guid" => $item["guid"],
				"parent_guid" => $parent["guid"],
				"author_signature" => "",
				"text" => $text,
				"diaspora_handle" => self::my_handle($owner)));
	}

	/**
	 * @brief Send a like or a comment
	 *
	 * @param array $item The item that will be exported
	 * @param array $owner the array of the item owner
	 * @param array $contact Target of the communication
	 * @param bool $public_batch Is it a public post?
	 *
	 * @return int The result of the transmission
	 */
	public static function send_followup($item,$owner,$contact,$public_batch = false) {

		if($item['verb'] === ACTIVITY_LIKE) {
			$message = self::construct_like($item, $owner);
			$type = "like";
		} else {
			$message = self::construct_comment($item, $owner);
			$type = "comment";
		}

		if (!$message)
			return false;

		$message["author_signature"] = self::signature($owner, $message);

		return self::build_and_transmit($owner, $contact, $type, $message, $public_batch, $item["guid"]);
	}

	/**
	 * @brief Creates a message from a signature record entry
	 *
	 * @param array $item The item that will be exported
	 * @param array $signature The entry of the "sign" record
	 *
	 * @return string The message
	 */
	private function message_from_signature($item, $signature) {

		// Split the signed text
		$signed_parts = explode(";", $signature['signed_text']);

		if ($item["deleted"])
			$message = array("parent_author_signature" => "",
					"target_guid" => $signed_parts[0],
					"target_type" => $signed_parts[1],
					"sender_handle" => $signature['signer'],
					"target_author_signature" => $signature['signature']);
		elseif ($item['verb'] === ACTIVITY_LIKE)
			$message = array("positive" => $signed_parts[0],
					"guid" => $signed_parts[1],
					"target_type" => $signed_parts[2],
					"parent_guid" => $signed_parts[3],
					"parent_author_signature" => "",
					"author_signature" => $signature['signature'],
					"diaspora_handle" => $signed_parts[4]);
		else {
			// Remove the comment guid
			$guid = array_shift($signed_parts);

			// Remove the parent guid
			$parent_guid = array_shift($signed_parts);

			// Remove the handle
			$handle = array_pop($signed_parts);

			// Glue the parts together
			$text = implode(";", $signed_parts);

			$message = array("guid" => $guid,
					"parent_guid" => $parent_guid,
					"parent_author_signature" => "",
					"author_signature" => $signature['signature'],
					"text" => implode(";", $signed_parts),
					"diaspora_handle" => $handle);
		}
		return $message;
	}

	/**
	 * @brief Relays messages (like, comment, retraction) to other servers if we are the thread owner
	 *
	 * @param array $item The item that will be exported
	 * @param array $owner the array of the item owner
	 * @param array $contact Target of the communication
	 * @param bool $public_batch Is it a public post?
	 *
	 * @return int The result of the transmission
	 */
	public static function send_relay($item, $owner, $contact, $public_batch = false) {

		if ($item["deleted"])
			return self::send_retraction($item, $owner, $contact, $public_batch, true);
		elseif ($item['verb'] === ACTIVITY_LIKE)
			$type = "like";
		else
			$type = "comment";

		logger("Got relayable data ".$type." for item ".$item["guid"]." (".$item["id"].")", LOGGER_DEBUG);

		// fetch the original signature

		$r = q("SELECT `signed_text`, `signature`, `signer` FROM `sign` WHERE `iid` = %d LIMIT 1",
			intval($item["id"]));

		if (!$r) {
			logger("Couldn't fetch signatur for item ".$item["guid"]." (".$item["id"].")", LOGGER_DEBUG);
			return false;
		}

		$signature = $r[0];

		// Old way - is used by the internal Friendica functions
		/// @todo Change all signatur storing functions to the new format
		if ($signature['signed_text'] AND $signature['signature'] AND $signature['signer'])
			$message = self::message_from_signature($item, $signature);
		else {// New way
			$msg = json_decode($signature['signed_text'], true);

			$message = array();
			if (is_array($msg)) {
				foreach ($msg AS $field => $data) {
					if (!$item["deleted"]) {
						if ($field == "author")
							$field = "diaspora_handle";
						if ($field == "parent_type")
							$field = "target_type";
					}

					$message[$field] = $data;
				}
			} else
				logger("Signature text for item ".$item["guid"]." (".$item["id"].") couldn't be extracted: ".$signature['signed_text'], LOGGER_DEBUG);
		}

		$message["parent_author_signature"] = self::signature($owner, $message);

		logger("Relayed data ".print_r($message, true), LOGGER_DEBUG);

		return self::build_and_transmit($owner, $contact, $type, $message, $public_batch, $item["guid"]);
	}

	/**
	 * @brief Sends a retraction (deletion) of a message, like or comment
	 *
	 * @param array $item The item that will be exported
	 * @param array $owner the array of the item owner
	 * @param array $contact Target of the communication
	 * @param bool $public_batch Is it a public post?
	 * @param bool $relay Is the retraction transmitted from a relay?
	 *
	 * @return int The result of the transmission
	 */
	public static function send_retraction($item, $owner, $contact, $public_batch = false, $relay = false) {

		$itemaddr = self::handle_from_contact($item["contact-id"], $item["gcontact-id"]);

		// Check whether the retraction is for a top-level post or whether it's a relayable
		if ($item["uri"] !== $item["parent-uri"]) {
			$msg_type = "relayable_retraction";
			$target_type = (($item["verb"] === ACTIVITY_LIKE) ? "Like" : "Comment");
		} else {
			$msg_type = "signed_retraction";
			$target_type = "StatusMessage";
		}

		if ($relay AND ($item["uri"] !== $item["parent-uri"]))
			$signature = "parent_author_signature";
		else
			$signature = "target_author_signature";

		$signed_text = $item["guid"].";".$target_type;

		$message = array("target_guid" => $item['guid'],
				"target_type" => $target_type,
				"sender_handle" => $itemaddr,
				$signature => base64_encode(rsa_sign($signed_text,$owner['uprvkey'],'sha256')));

		logger("Got message ".print_r($message, true), LOGGER_DEBUG);

		return self::build_and_transmit($owner, $contact, $msg_type, $message, $public_batch, $item["guid"]);
	}

	/**
	 * @brief Sends a mail
	 *
	 * @param array $item The item that will be exported
	 * @param array $owner The owner
	 * @param array $contact Target of the communication
	 *
	 * @return int The result of the transmission
	 */
	public static function send_mail($item, $owner, $contact) {

		$myaddr = self::my_handle($owner);

		$r = q("SELECT * FROM `conv` WHERE `id` = %d AND `uid` = %d LIMIT 1",
			intval($item["convid"]),
			intval($item["uid"])
		);

		if (!dbm::is_result($r)) {
			logger("conversation not found.");
			return;
		}
		$cnv = $r[0];

		$conv = array(
			"guid" => $cnv["guid"],
			"subject" => $cnv["subject"],
			"created_at" => datetime_convert("UTC", "UTC", $cnv['created'], 'Y-m-d H:i:s \U\T\C'),
			"diaspora_handle" => $cnv["creator"],
			"participant_handles" => $cnv["recips"]
		);

		$body = bb2diaspora($item["body"]);
		$created = datetime_convert("UTC", "UTC", $item["created"], 'Y-m-d H:i:s \U\T\C');

		$signed_text = $item["guid"].";".$cnv["guid"].";".$body.";".$created.";".$myaddr.";".$cnv['guid'];
		$sig = base64_encode(rsa_sign($signed_text, $owner["uprvkey"], "sha256"));

		$msg = array(
			"guid" => $item["guid"],
			"parent_guid" => $cnv["guid"],
			"parent_author_signature" => $sig,
			"author_signature" => $sig,
			"text" => $body,
			"created_at" => $created,
			"diaspora_handle" => $myaddr,
			"conversation_guid" => $cnv["guid"]
		);

		if ($item["reply"]) {
			$message = $msg;
			$type = "message";
		} else {
			$message = array("guid" => $cnv["guid"],
					"subject" => $cnv["subject"],
					"created_at" => datetime_convert("UTC", "UTC", $cnv['created'], 'Y-m-d H:i:s \U\T\C'),
					"message" => $msg,
					"diaspora_handle" => $cnv["creator"],
					"participant_handles" => $cnv["recips"]);

			$type = "conversation";
		}

		return self::build_and_transmit($owner, $contact, $type, $message, false, $item["guid"]);
	}

	/**
	 * @brief Sends profile data
	 *
	 * @param int $uid The user id
	 */
	public static function send_profile($uid, $recips = false) {

		if (!$uid)
			return;

		if (!$recips)
			$recips = q("SELECT `id`,`name`,`network`,`pubkey`,`notify` FROM `contact` WHERE `network` = '%s'
				AND `uid` = %d AND `rel` != %d",
				dbesc(NETWORK_DIASPORA),
				intval($uid),
				intval(CONTACT_IS_SHARING)
			);
		if (!$recips)
			return;

		$r = q("SELECT `profile`.`uid` AS `profile_uid`, `profile`.* , `user`.*, `user`.`prvkey` AS `uprvkey`, `contact`.`addr`
			FROM `profile`
			INNER JOIN `user` ON `profile`.`uid` = `user`.`uid`
			INNER JOIN `contact` ON `profile`.`uid` = `contact`.`uid`
			WHERE `user`.`uid` = %d AND `profile`.`is-default` AND `contact`.`self` LIMIT 1",
			intval($uid)
		);

		if (!$r)
			return;

		$profile = $r[0];

		$handle = $profile["addr"];
		$first = ((strpos($profile['name'],' ')
			? trim(substr($profile['name'],0,strpos($profile['name'],' '))) : $profile['name']));
		$last = (($first === $profile['name']) ? '' : trim(substr($profile['name'], strlen($first))));
		$large = App::get_baseurl().'/photo/custom/300/'.$profile['uid'].'.jpg';
		$medium = App::get_baseurl().'/photo/custom/100/'.$profile['uid'].'.jpg';
		$small = App::get_baseurl().'/photo/custom/50/'  .$profile['uid'].'.jpg';
		$searchable = (($profile['publish'] && $profile['net-publish']) ? 'true' : 'false');

		if ($searchable === 'true') {
			$dob = '1000-00-00';

			if (($profile['dob']) && ($profile['dob'] != '0000-00-00'))
				$dob = ((intval($profile['dob'])) ? intval($profile['dob']) : '1000') .'-'. datetime_convert('UTC','UTC',$profile['dob'],'m-d');

			$about = $profile['about'];
			$about = strip_tags(bbcode($about));

			$location = formatted_location($profile);
			$tags = '';
			if ($profile['pub_keywords']) {
				$kw = str_replace(',',' ',$profile['pub_keywords']);
				$kw = str_replace('  ',' ',$kw);
				$arr = explode(' ',$profile['pub_keywords']);
				if (count($arr)) {
					for($x = 0; $x < 5; $x ++) {
						if (trim($arr[$x]))
							$tags .= '#'. trim($arr[$x]) .' ';
					}
				}
			}
			$tags = trim($tags);
		}

		$message = array("diaspora_handle" => $handle,
				"first_name" => $first,
				"last_name" => $last,
				"image_url" => $large,
				"image_url_medium" => $medium,
				"image_url_small" => $small,
				"birthday" => $dob,
				"gender" => $profile['gender'],
				"bio" => $about,
				"location" => $location,
				"searchable" => $searchable,
				"tag_string" => $tags);

		foreach($recips as $recip) {
			logger("Send updated profile data for user ".$uid." to contact ".$recip["id"], LOGGER_DEBUG);
			self::build_and_transmit($profile, $recip, "profile", $message, false, "", true);
		}
	}

	/**
	 * @brief Stores the signature for likes that are created on our system
	 *
	 * @param array $contact The contact array of the "like"
	 * @param int $post_id The post id of the "like"
	 *
	 * @return bool Success
	 */
	public static function store_like_signature($contact, $post_id) {

		// Is the contact the owner? Then fetch the private key
		if (!$contact['self'] OR ($contact['uid'] == 0)) {
			logger("No owner post, so not storing signature", LOGGER_DEBUG);
			return false;
		}

		$r = q("SELECT `prvkey` FROM `user` WHERE `uid` = %d LIMIT 1", intval($contact['uid']));
		if(!$r)
			return false;

		$contact["uprvkey"] = $r[0]['prvkey'];

		$r = q("SELECT * FROM `item` WHERE `id` = %d LIMIT 1", intval($post_id));
		if (!$r)
			return false;

		if (!in_array($r[0]["verb"], array(ACTIVITY_LIKE, ACTIVITY_DISLIKE)))
			return false;

		$message = self::construct_like($r[0], $contact);
		$message["author_signature"] = self::signature($contact, $message);

		// In the future we will store the signature more flexible to support new fields.
		// Right now we cannot change this since old Friendica versions (prior to 3.5) can only handle this format.
		// (We are transmitting this data here via DFRN)

		$signed_text = $message["positive"].";".$message["guid"].";".$message["target_type"].";".
				$message["parent_guid"].";".$message["diaspora_handle"];

		q("INSERT INTO `sign` (`iid`,`signed_text`,`signature`,`signer`) VALUES (%d,'%s','%s','%s')",
			intval($post_id),
			dbesc($signed_text),
			dbesc($message["author_signature"]),
			dbesc($message["diaspora_handle"])
		);

		// This here will replace the lines above, once Diaspora changed its protocol
		//q("INSERT INTO `sign` (`iid`,`signed_text`) VALUES (%d,'%s')",
		//	intval($message_id),
		//	dbesc(json_encode($message))
		//);

		logger('Stored diaspora like signature');
		return true;
	}

	/**
	 * @brief Stores the signature for comments that are created on our system
	 *
	 * @param array $item The item array of the comment
	 * @param array $contact The contact array of the item owner
	 * @param string $uprvkey The private key of the sender
	 * @param int $message_id The message id of the comment
	 *
	 * @return bool Success
	 */
	public static function store_comment_signature($item, $contact, $uprvkey, $message_id) {

		if ($uprvkey == "") {
			logger('No private key, so not storing comment signature', LOGGER_DEBUG);
			return false;
		}

		$contact["uprvkey"] = $uprvkey;

		$message = self::construct_comment($item, $contact);
		$message["author_signature"] = self::signature($contact, $message);

		// In the future we will store the signature more flexible to support new fields.
		// Right now we cannot change this since old Friendica versions (prior to 3.5) can only handle this format.
		// (We are transmitting this data here via DFRN)
		$signed_text = $message["guid"].";".$message["parent_guid"].";".
				$message["text"].";".$message["diaspora_handle"];

		q("INSERT INTO `sign` (`iid`,`signed_text`,`signature`,`signer`) VALUES (%d,'%s','%s','%s')",
			intval($message_id),
			dbesc($signed_text),
			dbesc($message["author_signature"]),
			dbesc($message["diaspora_handle"])
		);

		// This here will replace the lines above, once Diaspora changed its protocol
		//q("INSERT INTO `sign` (`iid`,`signed_text`) VALUES (%d,'%s')",
		//	intval($message_id),
		//	dbesc(json_encode($message))
		//);

		logger('Stored diaspora comment signature');
		return true;
	}
}
?><|MERGE_RESOLUTION|>--- conflicted
+++ resolved
@@ -1639,11 +1639,7 @@
 			dbesc($message_uri),
 			intval($importer["uid"])
 		);
-<<<<<<< HEAD
-		if ($r) {
-=======
 		if (dbm::is_result($r)) {
->>>>>>> 97f6d190
 			logger("duplicate message already delivered.", LOGGER_DEBUG);
 			return false;
 		}
@@ -2092,11 +2088,7 @@
 				FROM `item` WHERE `guid` = '%s' AND `visible` AND NOT `deleted` AND `body` != '' LIMIT 1",
 			dbesc($guid));
 
-<<<<<<< HEAD
-		if ($r) {
-=======
 		if (dbm::is_result($r)) {
->>>>>>> 97f6d190
 			logger("reshared message ".$guid." already exists on system.");
 
 			// Maybe it is already a reshared item?
