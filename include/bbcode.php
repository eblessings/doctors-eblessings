--- conflicted
+++ resolved
@@ -172,18 +172,7 @@
 	return '[code]' . str_replace('<br />', '', $s[1]) . '[/code]';
 }
 
-<<<<<<< HEAD
-function bb_onelinecode_cb($match) {
-	if (strpos($match[1], "<br>") === false) {
-		return "<key>" . $match[1] . "</key>";
-	}
-	return "<code>" . $match[1] . "</code>";
-}
-
-function tryoembed($match){
-=======
 function tryoembed($match) {
->>>>>>> e4b252cb
 	$url = $match[1];
 
 	// Always embed the SSL version
@@ -233,60 +222,40 @@
 }
 
 function bb_find_open_close($s, $open, $close, $occurence = 1) {
-
-<<<<<<< HEAD
+  if ($occurence < 1) {
+	  $occurence = 1;
+  }
+
+	$start_pos = -1;
+	for ($i = 1; $i <= $occurence; $i++) {
+		if ( $start_pos !== false) {
+			$start_pos = strpos($s, $open, $start_pos + 1);
+		}
+	}
+
+	if ($start_pos === false) {
+		return false;
+	}
+
+	$end_pos = strpos($s, $close, $start_pos);
+
+	if ($end_pos === false) {
+		return false;
+	}
+
+	$res = array( 'start' => $start_pos, 'end' => $end_pos );
+
+	return $res;
+}
+
+function get_bb_tag_pos($s, $name, $occurence = 1) {
 	if ($occurence < 1) {
 		$occurence = 1;
-	}
-
-	$start_pos = -1;
-	for ($i = 1; $i <= $occurence; $i++) {
-		if ($start_pos !== false) {
-=======
-	if($occurence < 1)
-		$occurence = 1;
-
-	$start_pos = -1;
-	for($i = 1; $i <= $occurence; $i++) {
-		if( $start_pos !== false)
->>>>>>> e4b252cb
-			$start_pos = strpos($s, $open, $start_pos + 1);
-		}
-	}
-
-	if ($start_pos === false) {
-		return false;
-	}
-
-	$end_pos = strpos($s, $close, $start_pos);
-
-	if ($end_pos === false) {
-		return false;
-	}
-
-	$res = array( 'start' => $start_pos, 'end' => $end_pos );
-
-	return $res;
-}
-
-function get_bb_tag_pos($s, $name, $occurence = 1) {
-
-<<<<<<< HEAD
-	if ($occurence < 1) {
-		$occurence = 1;
-	}
+  }
 
 	$start_open = -1;
 	for ($i = 1; $i <= $occurence; $i++) {
-		if ($start_open !== false) {
-=======
-	if($occurence < 1)
-		$occurence = 1;
-
-	$start_open = -1;
-	for($i = 1; $i <= $occurence; $i++) {
-		if( $start_open !== false)
->>>>>>> e4b252cb
+		if ( $start_open !== false) {
 			$start_open = strpos($s, '[' . $name, $start_open + 1); // allow [name= type tags
 		}
 	}
@@ -334,12 +303,7 @@
 
 	$occurence = 1;
 	$pos = get_bb_tag_pos($string, $name, $occurence);
-<<<<<<< HEAD
 	while ($pos !== false && $occurence < 1000) {
-=======
-	while($pos !== false && $occurence < 1000) {
->>>>>>> e4b252cb
-
 		$start = substr($string, 0, $pos['start']['open']);
 		$subject = substr($string, $pos['start']['open'], $pos['end']['close'] - $pos['start']['open']);
 		$end = substr($string, $pos['end']['close']);
@@ -898,14 +862,9 @@
 
 	$Text = str_replace(array("\r","\n"), array('<br />','<br />'), $Text);
 
-<<<<<<< HEAD
-	if ($preserve_nl)
-		$Text = str_replace(array("\n","\r"), array('',''),$Text);
-=======
 	if ($preserve_nl) {
 		$Text = str_replace(array("\n", "\r"), array('', ''), $Text);
 	}
->>>>>>> e4b252cb
 
 	// Set up the parameters for a URL search string
 	$URLSearchString = "^\[\]";
@@ -1234,11 +1193,7 @@
 	// Summary (e.g. title) is required, earlier revisions only required description (in addition to
 	// start which is always required). Allow desc with a missing summary for compatibility.
 
-<<<<<<< HEAD
-	if ((x($ev,'desc') || x($ev,'summary')) && x($ev,'start')) {
-=======
 	if((x($ev, 'desc') || x($ev, 'summary')) && x($ev, 'start')) {
->>>>>>> e4b252cb
 		$sub = format_event_html($ev, $simplehtml);
 
 		$Text = preg_replace("/\[event\-summary\](.*?)\[\/event\-summary\]/ism", '', $Text);
