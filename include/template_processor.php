<?php


	class Template {
		var $r;
		var $search;
		var $replace;
		var $stack = array();
		var $nodes = array();
		var $done = false;
		var $d = false;
		var $lang = null;
		
		
		private function _preg_error(){
			switch(preg_last_error()){
			    case PREG_INTERNAL_ERROR: echo('PREG_INTERNAL_ERROR'); break;
			    case PREG_BACKTRACK_LIMIT_ERROR: echo('PREG_BACKTRACK_LIMIT_ERROR'); break;
			    case PREG_RECURSION_LIMIT_ERROR: echo('PREG_RECURSION_LIMIT_ERROR'); break;
			    case PREG_BAD_UTF8_ERROR: echo('PREG_BAD_UTF8_ERROR'); break;
			    case PREG_BAD_UTF8_OFFSET_ERROR: echo('PREG_BAD_UTF8_OFFSET_ERROR'); break;
			    default:
					//die("Unknown preg error.");
					return;
			}
			echo "<hr><pre>";
			debug_print_backtrace();
			die();
		}
		
		private function _build_replace($r, $prefix){
	
			if(is_array($r) && count($r)) {
				foreach ($r as $k => $v ) {
					if (is_array($v))
						$this->_build_replace($v, "$prefix$k.");
					if (is_object($v))
						$this->_build_replace($v->getKeys(), "$prefix$k.");
					
					$this->search[] =  $prefix . $k;
					$this->replace[] = $v;
				}
			}
		} 
		
		private function _push_stack(){
			$this->stack[] = array($this->r, $this->search, $this->replace, $this->nodes);
		}
		private function _pop_stack(){
			list($this->r, $this->search, $this->replace, $this->nodes) = array_pop($this->stack);
			
		}
		
		private function _get_var($name){
			$keys = array_map('trim',explode(".",$name));		
			$val = $this->r;
			foreach($keys as $k) {
				$val = $val[$k];
			}
			return $val;
		}
		
		/**
		 * IF node
		 * 
		 * {{ if <$var> }}...[{{ else }} ...] {{ endif }}
		 * {{ if <$var>==<val|$var> }}...[{{ else }} ...]{{ endif }}
		 * {{ if <$var>!=<val|$var> }}...[{{ else }} ...]{{ endif }}
		 */
		private function _replcb_if($args){
			if (strpos($args[2],"==")>0){
				list($a,$b) = array_map("trim",explode("==",$args[2]));
				$a = $this->_get_var($a);
				if ($b[0]=="$") $b =  $this->_get_var($b);
				$val = ($a == $b);
			} else if (strpos($args[2],"!=")>0){
				list($a,$b) = explode("!=",$args[2]);
				$a = $this->_get_var($a);
				if ($b[0]=="$") $b =  $this->_get_var($b);
				$val = ($a != $b);
			} else {
				$val = $this->_get_var($args[2]);
			}
			list($strue, $sfalse)= preg_split("|{{ *else *}}|", $args[3]);
			return ($val?$strue:$sfalse);
		}
		
		/**
		 * FOR node
		 * 
		 * {{ for <$var> as $name }}...{{ endfor }}
		 * {{ for <$var> as $key=>$name }}...{{ endfor }}
		 */
		private function _replcb_for($args){
			$m = array_map('trim', explode(" as ", $args[2]));
			list($keyname, $varname) = explode("=>",$m[1]);
			if (is_null($varname)) { $varname=$keyname; $keyname=""; }
			if ($m[0]=="" || $varname=="" || is_null($varname)) die("template error: 'for ".$m[0]." as ".$varname."'") ;
			//$vals = $this->r[$m[0]];
			$vals = $this->_get_var($m[0]);
			$ret="";
			if (!is_array($vals)) return $ret; 
			foreach ($vals as $k=>$v){
				$this->_push_stack();
				$r = $this->r;
				$r[$varname] = $v;
				if ($keyname!='') $r[$keyname] = $k;
				$ret .=  $this->replace($args[3], $r);
				$this->_pop_stack();
			}
			return $ret;
		}

		/**
		 * INC node
		 * 
		 * {{ inc <templatefile> [with $var1=$var2] }}{{ endinc }}
		 */
		private function _replcb_inc($args){
			list($tplfile, $newctx) = array_map('trim', explode("with",$args[2]));
			$this->_push_stack();
			$r = $this->r;
			if (!is_null($newctx)) {
				list($a,$b) = array_map('trim', explode("=",$newctx));
				$r[$a] = $this->_get_var($b); 
			}
			$this->nodes = Array();
			$tpl = get_markup_template($tplfile);
			$ret = $this->replace($tpl, $r);
			$this->_pop_stack();
			return $ret;
			
		}

		private function _replcb_node($m) {
			$node = $this->nodes[$m[1]];
			if (method_exists($this, "_replcb_".$node[1])){
				$s = call_user_func(array($this, "_replcb_".$node[1]),  $node);
			} else {
				$s = "";
			}
			$s = preg_replace_callback('/\|\|([0-9]+)\|\|/', array($this, "_replcb_node"), $s);
			return $s;
		}
						
		private function _replcb($m){
			//var_dump(array_map('htmlspecialchars', $m));
			$this->done = false;	
			$this->nodes[] = (array) $m;
			return "||". (count($this->nodes)-1) ."||";
		}
		
		private function _build_nodes($s){
			$this->done = false;
			while (!$this->done){
				$this->done=true;
				$s = preg_replace_callback('|{{ *([a-z]*) *([^}]*)}}([^{]*({{ *else *}}[^{]*)?){{ *end\1 *}}|', array($this, "_replcb"), $s);
				if ($s==Null) $this->_preg_error();
			}
			//({{ *else *}}[^{]*)?
			krsort($this->nodes);
			return $s;
		}

		private function _get_lang(){
			if ($this->lang!=null) return $this->lang;
			
			$a = get_app();
			$this->lang=array();
			foreach ($a->strings as $k=>$v){
				$k =  preg_replace("/[^a-z0-9-]/", "", str_replace(" ","-", strtolower($k)));
				$this->lang[$k] = $v;
			}
			return $this->lang;
		}

		
		public function replace($s, $r) {
			if (!x($r,'$lang')){
				$r['$lang'] = &$this->_get_lang();
			}
			$this->r = $r;
			$this->search = array();
			$this->replace = array();
			$this->_build_replace($r, "");
			#$s = str_replace(array("\n","\r"),array("§n§","§r§"),$s);
			$s = $this->_build_nodes($s);
			$s = preg_replace_callback('/\|\|([0-9]+)\|\|/', array($this, "_replcb_node"), $s);
			if ($s==Null) $this->_preg_error();
			
			// remove comments block
			$s = preg_replace('/{#[^#]*#}/', "" , $s);
<<<<<<< HEAD
			
=======
						
>>>>>>> fea9a375
			// replace strings recursively (limit to 10 loops)
			$os = ""; $count=0;
			while($os!=$s && $count<10){
				$os=$s; $count++;
				$s = str_replace($this->search,$this->replace, $s);
			}
			return $s;
		}
	}
	
	$t = new Template;<|MERGE_RESOLUTION|>--- conflicted
+++ resolved
@@ -34,8 +34,6 @@
 				foreach ($r as $k => $v ) {
 					if (is_array($v))
 						$this->_build_replace($v, "$prefix$k.");
-					if (is_object($v))
-						$this->_build_replace($v->getKeys(), "$prefix$k.");
 					
 					$this->search[] =  $prefix . $k;
 					$this->replace[] = $v;
@@ -182,7 +180,9 @@
 			$this->r = $r;
 			$this->search = array();
 			$this->replace = array();
+	
 			$this->_build_replace($r, "");
+			
 			#$s = str_replace(array("\n","\r"),array("§n§","§r§"),$s);
 			$s = $this->_build_nodes($s);
 			$s = preg_replace_callback('/\|\|([0-9]+)\|\|/', array($this, "_replcb_node"), $s);
@@ -190,11 +190,7 @@
 			
 			// remove comments block
 			$s = preg_replace('/{#[^#]*#}/', "" , $s);
-<<<<<<< HEAD
-			
-=======
 						
->>>>>>> fea9a375
 			// replace strings recursively (limit to 10 loops)
 			$os = ""; $count=0;
 			while($os!=$s && $count<10){
