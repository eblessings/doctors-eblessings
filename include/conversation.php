<?php

// Note: the code in 'item_extract_images' and 'item_redir_and_replace_images'
// is identical to the code in mod/message.php for 'item_extract_images' and
// 'item_redir_and_replace_images'
if(! function_exists('item_extract_images')) {
function item_extract_images($body) {

	$saved_image = array();
	$orig_body = $body;
	$new_body = '';

	$cnt = 0;
	$img_start = strpos($orig_body, '[img');
	$img_st_close = ($img_start !== false ? strpos(substr($orig_body, $img_start), ']') : false);
	$img_end = ($img_start !== false ? strpos(substr($orig_body, $img_start), '[/img]') : false);
	while(($img_st_close !== false) && ($img_end !== false)) {

		$img_st_close++; // make it point to AFTER the closing bracket
		$img_end += $img_start;

		if(! strcmp(substr($orig_body, $img_start + $img_st_close, 5), 'data:')) {
			// This is an embedded image

			$saved_image[$cnt] = substr($orig_body, $img_start + $img_st_close, $img_end - ($img_start + $img_st_close));
			$new_body = $new_body . substr($orig_body, 0, $img_start) . '[!#saved_image' . $cnt . '#!]';

			$cnt++;
		}
		else
			$new_body = $new_body . substr($orig_body, 0, $img_end + strlen('[/img]'));

		$orig_body = substr($orig_body, $img_end + strlen('[/img]'));

		if($orig_body === false) // in case the body ends on a closing image tag
			$orig_body = '';

		$img_start = strpos($orig_body, '[img');
		$img_st_close = ($img_start !== false ? strpos(substr($orig_body, $img_start), ']') : false);
		$img_end = ($img_start !== false ? strpos(substr($orig_body, $img_start), '[/img]') : false);
	}

	$new_body = $new_body . $orig_body;

	return array('body' => $new_body, 'images' => $saved_image);
}}

if(! function_exists('item_redir_and_replace_images')) {
function item_redir_and_replace_images($body, $images, $cid) {

	$origbody = $body;
	$newbody = '';

	for($i = 0; $i < count($images); $i++) {
		$search = '/\[url\=(.*?)\]\[!#saved_image' . $i . '#!\]\[\/url\]' . '/is';
		$replace = '[url=' . z_path() . '/redir/' . $cid 
		           . '?f=1&url=' . '$1' . '][!#saved_image' . $i . '#!][/url]' ;

		$img_end = strpos($origbody, '[!#saved_image' . $i . '#!][/url]') + strlen('[!#saved_image' . $i . '#!][/url]');
		$process_part = substr($origbody, 0, $img_end);
		$origbody = substr($origbody, $img_end);

		$process_part = preg_replace($search, $replace, $process_part);
		$newbody = $newbody . $process_part;
	}
	$newbody = $newbody . $origbody;

	$cnt = 0;
	foreach($images as $image) {
		// We're depending on the property of 'foreach' (specified on the PHP website) that
		// it loops over the array starting from the first element and going sequentially
		// to the last element
		$newbody = str_replace('[!#saved_image' . $cnt . '#!]', '[img]' . $image . '[/img]', $newbody);
		$cnt++;
	}
	return $newbody;
}}



/**
 * Render actions localized
 */
function localize_item(&$item){

	$extracted = item_extract_images($item['body']);
	if($extracted['images'])
		$item['body'] = item_redir_and_replace_images($extracted['body'], $extracted['images'], $item['contact-id']);

	$xmlhead="<"."?xml version='1.0' encoding='UTF-8' ?".">";
	if ($item['verb']=== ACTIVITY_LIKE || $item['verb']=== ACTIVITY_DISLIKE){

		$r = q("SELECT * from `item`,`contact` WHERE 
				`item`.`contact-id`=`contact`.`id` AND `item`.`uri`='%s';",
				 dbesc($item['parent-uri']));
		if(count($r)==0) return;
		$obj=$r[0];
		
		$author	 = '[url=' . $item['author-link'] . ']' . $item['author-name'] . '[/url]';
		$objauthor =  '[url=' . $obj['author-link'] . ']' . $obj['author-name'] . '[/url]';
		
		switch($obj['verb']){
			case ACTIVITY_POST:
				switch ($obj['object-type']){
					case ACTIVITY_OBJ_EVENT:
						$post_type = t('event');
						break;
					default:
						$post_type = t('status');
				}
				break;
			default:
				if($obj['resource-id']){
					$post_type = t('photo');
					$m=array();	preg_match("/\[url=([^]]*)\]/", $obj['body'], $m);
					$rr['plink'] = $m[1];
				} else {
					$post_type = t('status');
				}
		}
	
		$plink = '[url=' . $obj['plink'] . ']' . $post_type . '[/url]';
                
		switch($item['verb']){
			case ACTIVITY_LIKE :
				$bodyverb = t('%1$s likes %2$s\'s %3$s');
				break;
			case ACTIVITY_DISLIKE:
				$bodyverb = t('%1$s doesn\'t like %2$s\'s %3$s');
				break;
		}
		$item['body'] = sprintf($bodyverb, $author, $objauthor, $plink);
			
	}
	if ($item['verb']=== ACTIVITY_FRIEND){

		if ($item['object-type']=="" || $item['object-type']!== ACTIVITY_OBJ_PERSON) return;

		$Aname = $item['author-name'];
		$Alink = $item['author-link'];
		
		$xmlhead="<"."?xml version='1.0' encoding='UTF-8' ?".">";
		
		$obj = parse_xml_string($xmlhead.$item['object']);
		$links = parse_xml_string($xmlhead."<links>".unxmlify($obj->link)."</links>");
		
		$Bname = $obj->title;
		$Blink = ""; $Bphoto = "";
		foreach ($links->link as $l){
			$atts = $l->attributes();
			switch($atts['rel']){
				case "alternate": $Blink = $atts['href'];
				case "photo": $Bphoto = $atts['href'];
			}
			
		}
		
		$A = '[url=' . zrl($Alink) . ']' . $Aname . '[/url]';
		$B = '[url=' . zrl($Blink) . ']' . $Bname . '[/url]';
		if ($Bphoto!="") $Bphoto = '[url=' . zrl($Blink) . '][img]' . $Bphoto . '[/img][/url]';

		$item['body'] = sprintf( t('%1$s is now friends with %2$s'), $A, $B)."\n\n\n".$Bphoto;

	}
	if (stristr($item['verb'],ACTIVITY_POKE)) {
		$verb = urldecode(substr($item['verb'],strpos($item['verb'],'#')+1));
		if(! $verb)
			return;
		if ($item['object-type']=="" || $item['object-type']!== ACTIVITY_OBJ_PERSON) return;

		$Aname = $item['author-name'];
		$Alink = $item['author-link'];
		
		$xmlhead="<"."?xml version='1.0' encoding='UTF-8' ?".">";
		
		$obj = parse_xml_string($xmlhead.$item['object']);
		$links = parse_xml_string($xmlhead."<links>".unxmlify($obj->link)."</links>");
		
		$Bname = $obj->title;
		$Blink = ""; $Bphoto = "";
		foreach ($links->link as $l){
			$atts = $l->attributes();
			switch($atts['rel']){
				case "alternate": $Blink = $atts['href'];
				case "photo": $Bphoto = $atts['href'];
			}
			
		}
		
		$A = '[url=' . zrl($Alink) . ']' . $Aname . '[/url]';
		$B = '[url=' . zrl($Blink) . ']' . $Bname . '[/url]';
		if ($Bphoto!="") $Bphoto = '[url=' . zrl($Blink) . '][img=80x80]' . $Bphoto . '[/img][/url]';

		// we can't have a translation string with three positions but no distinguishable text
		// So here is the translate string.

		$txt = t('%1$s poked %2$s');

		// now translate the verb

		$txt = str_replace( t('poked'), t($verb), $txt);

		// then do the sprintf on the translation string

		$item['body'] = sprintf($txt, $A, $B). "\n\n\n" . $Bphoto;

	}
    if ($item['verb']===ACTIVITY_TAG){
		$r = q("SELECT * from `item`,`contact` WHERE 
		`item`.`contact-id`=`contact`.`id` AND `item`.`uri`='%s';",
		 dbesc($item['parent-uri']));
		if(count($r)==0) return;
		$obj=$r[0];
		
		$author	 = '[url=' . zrl($item['author-link']) . ']' . $item['author-name'] . '[/url]';
		$objauthor =  '[url=' . zrl($obj['author-link']) . ']' . $obj['author-name'] . '[/url]';
		
		switch($obj['verb']){
			case ACTIVITY_POST:
				switch ($obj['object-type']){
					case ACTIVITY_OBJ_EVENT:
						$post_type = t('event');
						break;
					default:
						$post_type = t('status');
				}
				break;
			default:
				if($obj['resource-id']){
					$post_type = t('photo');
					$m=array();	preg_match("/\[url=([^]]*)\]/", $obj['body'], $m);
					$rr['plink'] = $m[1];
				} else {
					$post_type = t('status');
				}
		}
		$plink = '[url=' . $obj['plink'] . ']' . $post_type . '[/url]';
		
		$parsedobj = parse_xml_string($xmlhead.$item['object']);
		
		$tag = sprintf('#[url=%s]%s[/url]', $parsedobj->id, $parsedobj->content);
		$item['body'] = sprintf( t('%1$s tagged %2$s\'s %3$s with %4$s'), $author, $objauthor, $plink, $tag );
		
	}
	if ($item['verb']=== ACTIVITY_FAVORITE){

		if ($item['object-type']== "")
			return;

		$Aname = $item['author-name'];
		$Alink = $item['author-link'];
		
		$xmlhead="<"."?xml version='1.0' encoding='UTF-8' ?".">";
		
		$obj = parse_xml_string($xmlhead.$item['object']);
		if(strlen($obj->id)) {
			$r = q("select * from item where uri = '%s' and uid = %d limit 1",
					dbesc($obj->id),
					intval($item['uid'])
			);
			if(count($r) && $r[0]['plink']) {
				$target = $r[0];
				$Bname = $target['author-name'];
				$Blink = $target['author-link'];
				$A = '[url=' . zrl($Alink) . ']' . $Aname . '[/url]';
				$B = '[url=' . zrl($Blink) . ']' . $Bname . '[/url]';
				$P = '[url=' . $target['plink'] . ']' . t('post/item') . '[/url]';
				$item['body'] = sprintf( t('%1$s marked %2$s\'s %3$s as favorite'), $A, $B, $P)."\n";

			}
		}
	}
	$matches = null;
	if(preg_match_all('/@\[url=(.*?)\]/is',$item['body'],$matches,PREG_SET_ORDER)) {
		foreach($matches as $mtch) {
			if(! strpos($mtch[1],'zrl='))
				$item['body'] = str_replace($mtch[0],'@[url=' . zrl($mtch[1]). ']',$item['body']);
		}
	}

	// add zrl's to public images
	if(preg_match_all('/\[url=(.*?)\/photos\/(.*?)\/image\/(.*?)\]\[img(.*?)\]h(.*?)\[\/img\]\[\/url\]/is',$item['body'],$matches,PREG_SET_ORDER)) {
		foreach($matches as $mtch) {
				$item['body'] = str_replace($mtch[0],'[url=' . zrl($mtch[1] . '/photos/' . $mtch[2] . '/image/' . $mtch[3] ,true) . '][img' . $mtch[4] . ']h' . $mtch[5]  . '[/img][/url]',$item['body']);
		}
	}

	// add sparkle links to appropriate permalinks

	$x = stristr($item['plink'],'/display/');
	if($x) {
		$sparkle = false;
		$y = best_link_url($item,$sparkle,true);
		if(strstr($y,'/redir/'))
			$item['plink'] = $y . '?f=&url=' . $item['plink'];
	} 



}

/**
 * Recursively prepare a thread for HTML
 */

function prepare_threads_body($a, $items, $cmnt_tpl, $page_writeable, $mode, $profile_owner, $thread_level=1) {
	$result = array();

	$wall_template = 'wall_thread.tpl';
	$wallwall_template = 'wallwall_thread.tpl';
	$items_seen = 0;
	$nb_items = count($items);
	
	foreach($items as $item) {
		// prevent private email reply to public conversation from leaking.
		if($item['network'] === NETWORK_MAIL && local_user() != $item['uid']) {
			// Don't count it as a visible item
			$nb_items--;
			continue;
		}
		
		$items_seen++;
		
		$alike = array();
		$dlike = array();
		$comment = '';
		$template = $wall_template;
		$commentww = '';
		$sparkle = '';
		$owner_url = $owner_photo = $owner_name = '';
		$buttons = '';
		$dropping = false;
		$star = false;
		$isstarred = "unstarred";
		$photo = $item['photo'];
		$thumb = $item['thumb'];
		$indent = '';
		$osparkle = '';
		$lastcollapsed = false;
		$firstcollapsed = false;

		$toplevelpost = (($item['id'] == $item['parent']) ? true : false);
		$item_writeable = (($item['writable'] || $item['self']) ? true : false);
		$show_comment_box = ((($page_writeable) && ($item_writeable)) ? true : false);
		$lock = ((($item['private'] == 1) || (($item['uid'] == local_user()) && (strlen($item['allow_cid']) || strlen($item['allow_gid']) 
			|| strlen($item['deny_cid']) || strlen($item['deny_gid']))))
			? t('Private Message')
			: false);
		$redirect_url = $a->get_baseurl($ssl_state) . '/redir/' . $item['cid'] ;
		$shareable = ((($profile_owner == local_user()) && ($item['private'] != 1)) ? true : false);
		if(local_user() && link_compare($a->contact['url'],$item['author-link']))
			$edpost = array($a->get_baseurl($ssl_state)."/editpost/".$item['id'], t("Edit"));
		else
			$edpost = false;
		if((intval($item['contact-id']) && $item['contact-id'] == remote_user()) || ($item['uid'] == local_user()))
			$dropping = true;

		$drop = array(
			'dropping' => $dropping,
			'select' => t('Select'), 
			'delete' => t('Delete'),
		);
		
		$filer = (($profile_owner == local_user()) ? t("save to folder") : false);

		$diff_author    = ((link_compare($item['url'],$item['author-link'])) ? false : true);
		$profile_name   = (((strlen($item['author-name']))   && $diff_author) ? $item['author-name']   : $item['name']);
		if($item['author-link'] && (! $item['author-name']))
			$profile_name = $item['author-link'];

		$sp = false;
		$profile_link = best_link_url($item,$sp);
		if($profile_link === 'mailbox')
			$profile_link = '';
		if($sp)
			$sparkle = ' sparkle';
		else
			$profile_link = zrl($profile_link);					

		$normalised = normalise_link((strlen($item['author-link'])) ? $item['author-link'] : $item['url']);
		if(($normalised != 'mailbox') && (x($a->contacts,$normalised)))
			$profile_avatar = $a->contacts[$normalised]['thumb'];
		else
			$profile_avatar = (((strlen($item['author-avatar'])) && $diff_author) ? $item['author-avatar'] : $a->get_cached_avatar_image($thumb));

		$locate = array('location' => $item['location'], 'coord' => $item['coord'], 'html' => '');
		call_hooks('render_location',$locate);
		$location = ((strlen($locate['html'])) ? $locate['html'] : render_location_google($locate));

		$tags=array();
		foreach(explode(',',$item['tag']) as $tag){
			$tag = trim($tag);
			if ($tag!="") $tags[] = bbcode($tag);
		}
		
		like_puller($a,$item,$alike,'like');
		like_puller($a,$item,$dlike,'dislike');

		$like    = ((x($alike,$item['uri'])) ? format_like($alike[$item['uri']],$alike[$item['uri'] . '-l'],'like',$item['uri']) : '');
		$dislike = ((x($dlike,$item['uri'])) ? format_like($dlike[$item['uri']],$dlike[$item['uri'] . '-l'],'dislike',$item['uri']) : '');

		if($toplevelpost) {
			if((! $item['self']) && ($mode !== 'profile')) {
				if($item['wall']) {

					// On the network page, I am the owner. On the display page it will be the profile owner.
					// This will have been stored in $a->page_contact by our calling page.
					// Put this person as the wall owner of the wall-to-wall notice.

					$owner_url = zrl($a->page_contact['url']);
					$owner_photo = $a->page_contact['thumb'];
					$owner_name = $a->page_contact['name'];
					$template = $wallwall_template;
					$commentww = 'ww';	
				}
			}
			else if($item['owner-link']) {

				$owner_linkmatch = (($item['owner-link']) && link_compare($item['owner-link'],$item['author-link']));
				$alias_linkmatch = (($item['alias']) && link_compare($item['alias'],$item['author-link']));
				$owner_namematch = (($item['owner-name']) && $item['owner-name'] == $item['author-name']);
				if((! $owner_linkmatch) && (! $alias_linkmatch) && (! $owner_namematch)) {

					// The author url doesn't match the owner (typically the contact)
					// and also doesn't match the contact alias. 
					// The name match is a hack to catch several weird cases where URLs are 
					// all over the park. It can be tricked, but this prevents you from
					// seeing "Bob Smith to Bob Smith via Wall-to-wall" and you know darn
					// well that it's the same Bob Smith. 

					// But it could be somebody else with the same name. It just isn't highly likely. 
					

					$owner_url = $item['owner-link'];
					$owner_photo = $item['owner-avatar'];
					$owner_name = $item['owner-name'];
					$template = $wallwall_template;
					$commentww = 'ww';
					// If it is our contact, use a friendly redirect link
					if((link_compare($item['owner-link'],$item['url'])) 
						&& ($item['network'] === NETWORK_DFRN)) {
						$owner_url = $redirect_url;
						$osparkle = ' sparkle';
					}
					else
						$owner_url = zrl($owner_url);
				}
			}
			if($profile_owner == local_user()) {
				$isstarred = (($item['starred']) ? "starred" : "unstarred");

				$star = array(
					'do' => t("add star"),
					'undo' => t("remove star"),
					'toggle' => t("toggle star status"),
					'classdo' => (($item['starred']) ? "hidden" : ""),
					'classundo' => (($item['starred']) ? "" : "hidden"),
					'starred' =>  t('starred'),
					'tagger' => t("add tag"),
					'classtagger' => "",
				);
			}
		} else {
			$indent = 'comment';
			// Collapse comments
			if(($nb_items > 2) || ($thread_level > 2)) {
				if($items_seen == 1) {
					$firstcollapsed = true;
				}
				if($thread_level > 2) {
					if($items_seen == $nb_items)
						$lastcollapsed = true;
				}
				else if($items_seen == ($nb_items - 2)) {
					$lastcollapsed = true;
				}
			}
		}

		if($page_writeable) {
			$buttons = array(
				'like' => array( t("I like this \x28toggle\x29"), t("like")),
				'dislike' => array( t("I don't like this \x28toggle\x29"), t("dislike")),
			);
			if ($shareable) $buttons['share'] = array( t('Share this'), t('share'));


			if($show_comment_box) {
				$qc = $qcomment =  null;

				if(in_array('qcomment',$a->plugins)) {
					$qc = ((local_user()) ? get_pconfig(local_user(),'qcomment','words') : null);
					$qcomment = (($qc) ? explode("\n",$qc) : null);
				}
				$comment = replace_macros($cmnt_tpl,array(
					'$return_path' => '', 
					'$jsreload' => (($mode === 'display') ? $_SESSION['return_url'] : ''),
					'$type' => (($mode === 'profile') ? 'wall-comment' : 'net-comment'),
					'$id' => $item['item_id'],
					'$parent' => $item['item_id'],
					'$qcomment' => $qcomment,
					'$profile_uid' =>  $profile_owner,
					'$mylink' => $a->contact['url'],
					'$mytitle' => t('This is you'),
					'$myphoto' => $a->contact['thumb'],
					'$comment' => t('Comment'),
					'$submit' => t('Submit'),
					'$edbold' => t('Bold'),
					'$editalic' => t('Italic'),
					'$eduline' => t('Underline'),
					'$edquote' => t('Quote'),
					'$edcode' => t('Code'),
					'$edimg' => t('Image'),
					'$edurl' => t('Link'),
					'$edvideo' => t('Video'),
					'$preview' => t('Preview'),
					'$ww' => (($mode === 'network') ? $commentww : '')
				));
			}
		}

		if(strcmp(datetime_convert('UTC','UTC',$item['created']),datetime_convert('UTC','UTC','now - 12 hours')) > 0)
			$indent .= ' shiny';

		localize_item($item);

		$body = prepare_body($item,true);

		$tmp_item = array(
			// collapse comments in template. I don't like this much...
			'comment_firstcollapsed' => $firstcollapsed,
			'comment_lastcollapsed' => $lastcollapsed,
			// template to use to render item (wall, walltowall, search)
			'template' => $template,
			
			'type' => implode("",array_slice(explode("/",$item['verb']),-1)),
			'tags' => $tags,
			'body' => template_escape($body),
			'text' => strip_tags(template_escape($body)),
			'id' => $item['item_id'],
			'linktitle' => sprintf( t('View %s\'s profile @ %s'), $profile_name, ((strlen($item['author-link'])) ? $item['author-link'] : $item['url'])),
			'olinktitle' => sprintf( t('View %s\'s profile @ %s'), $owner_name, ((strlen($item['owner-link'])) ? $item['owner-link'] : $item['url'])),
			'to' => t('to'),
			'wall' => t('Wall-to-Wall'),
			'vwall' => t('via Wall-To-Wall:'),
			'profile_url' => $profile_link,
			'item_photo_menu' => item_photo_menu($item),
			'name' => template_escape($profile_name),
			'thumb' => $profile_avatar,
			'osparkle' => $osparkle,
			'sparkle' => $sparkle,
			'title' => template_escape($item['title']),
			'ago' => (($item['app']) ? sprintf( t('%s from %s'),relative_date($item['created']),$item['app']) : relative_date($item['created'])),
			'lock' => $lock,
			'location' => template_escape($location),
			'indent' => $indent,
			'owner_url' => $owner_url,
			'owner_photo' => $owner_photo,
			'owner_name' => template_escape($owner_name),
			'plink' => get_plink($item),
			'edpost' => $edpost,
			'isstarred' => $isstarred,
			'star' => $star,
			'filer' => $filer,
			'drop' => $drop,
			'vote' => $buttons,
			'like' => $like,
			'dislike' => $dislike,
			'comment' => $comment,
			'previewing' => $previewing,
			'wait' => t('Please wait'),
		);

		$arr = array('item' => $item, 'output' => $tmp_item);
		call_hooks('display_item', $arr);

		$item_result = $arr['output'];
		if($firstcollapsed) {
			$item_result['num_comments'] = sprintf( tt('%d comment','%d comments',$nb_items),$nb_items );
			$item_result['hide_text'] = t('show more');
		}

		$item_result['children'] = array();
		if(count($item['children'])) {
			$item_result['children'] = prepare_threads_body($a, $item['children'], $cmnt_tpl, $page_writeable, $mode, $profile_owner, ($thread_level + 1));
		}
		$item_result['private'] = $item['private'];
		$item_result['toplevel'] = ($toplevelpost ? 'toplevel_item' : '');

		/*
		 * I don't like this very much...
		 */
		if(get_config('system','thread_allow')) {
			$item_result['flatten'] = false;
			$item_result['threaded'] = true;
		}
		else {
			$item_result['flatten'] = true;
			$item_result['threaded'] = false;
			if(!$toplevelpost) {
				$item_result['comment'] = false;
			}
		}
		
		$result[] = $item_result;
	}

	return $result;
}

/**
 * "Render" a conversation or list of items for HTML display.
 * There are two major forms of display:
 *      - Sequential or unthreaded ("New Item View" or search results)
 *      - conversation view
 * The $mode parameter decides between the various renderings and also
 * figures out how to determine page owner and other contextual items 
 * that are based on unique features of the calling module.
 *
 */

if(!function_exists('conversation')) {
function conversation(&$a, $items, $mode, $update, $preview = false) {


	require_once('bbcode.php');

	$ssl_state = ((local_user()) ? true : false);

	$profile_owner = 0;
	$page_writeable      = false;

	$previewing = (($preview) ? ' preview ' : '');

	if($mode === 'network') {
		$profile_owner = local_user();
		$page_writeable = true;
	}

	if($mode === 'profile') {
		$profile_owner = $a->profile['profile_uid'];
		$page_writeable = can_write_wall($a,$profile_owner);
	}

	if($mode === 'notes') {
		$profile_owner = local_user();
		$page_writeable = true;
	}

	if($mode === 'display') {
		$profile_owner = $a->profile['uid'];
		$page_writeable = can_write_wall($a,$profile_owner);
	}

	if($mode === 'community') {
		$profile_owner = 0;
		$page_writeable = false;
	}

	if($update)
		$return_url = $_SESSION['return_url'];
	else
		$return_url = $_SESSION['return_url'] = $a->query_string;

	load_contact_links(local_user());

	$cb = array('items' => $items, 'mode' => $mode, 'update' => $update, 'preview' => $preview);
	call_hooks('conversation_start',$cb);

	$items = $cb['items'];

	$cmnt_tpl    = get_markup_template('comment_item.tpl');
	$tpl         = 'wall_item.tpl';
	$wallwall    = 'wallwall_item.tpl';
	$hide_comments_tpl = get_markup_template('hide_comments.tpl');

	$alike = array();
	$dlike = array();
	
	
	// array with html for each thread (parent+comments)
	$threads = array();
	$threadsid = -1;

	$page_template = get_markup_template("conversation.tpl");
		
	if($items && count($items)) {

		if($mode === 'network-new' || $mode === 'search' || $mode === 'community') {

			// "New Item View" on network page or search page results 
			// - just loop through the items and format them minimally for display

			//$tpl = get_markup_template('search_item.tpl');
			$tpl = 'search_item.tpl';

			foreach($items as $item) {
				$threadsid++;

				$comment     = '';
				$owner_url   = '';
				$owner_photo = '';
				$owner_name  = '';
				$sparkle     = '';

				if($mode === 'search' || $mode === 'community') {
					if(((activity_match($item['verb'],ACTIVITY_LIKE)) || (activity_match($item['verb'],ACTIVITY_DISLIKE))) 
						&& ($item['id'] != $item['parent']))
						continue;
					$nickname = $item['nickname'];
				}
				else
					$nickname = $a->user['nickname'];
				
				// prevent private email from leaking.
				if($item['network'] === NETWORK_MAIL && local_user() != $item['uid'])
						continue;
			
				$profile_name   = ((strlen($item['author-name']))   ? $item['author-name']   : $item['name']);
				if($item['author-link'] && (! $item['author-name']))
					$profile_name = $item['author-link'];



				$sp = false;
				$profile_link = best_link_url($item,$sp);
				if($profile_link === 'mailbox')
					$profile_link = '';
				if($sp)
					$sparkle = ' sparkle';
				else
					$profile_link = zrl($profile_link);					

				$normalised = normalise_link((strlen($item['author-link'])) ? $item['author-link'] : $item['url']);
				if(($normalised != 'mailbox') && (x($a->contacts[$normalised])))
					$profile_avatar = $a->contacts[$normalised]['thumb'];
				else
					$profile_avatar = ((strlen($item['author-avatar'])) ? $a->get_cached_avatar_image($item['author-avatar']) : $item['thumb']);

				$locate = array('location' => $item['location'], 'coord' => $item['coord'], 'html' => '');
				call_hooks('render_location',$locate);

				$location = ((strlen($locate['html'])) ? $locate['html'] : render_location_google($locate));

				localize_item($item);
				if($mode === 'network-new')
					$dropping = true;
				else
					$dropping = false;


				$drop = array(
					'dropping' => $dropping,
					'select' => t('Select'), 
					'delete' => t('Delete'),
				);

				$star = false;
				$isstarred = "unstarred";
				
				$lock = false;
				$likebuttons = false;
				$shareable = false;

				$body = prepare_body($item,true);
				
				//$tmp_item = replace_macros($tpl,array(
				$tmp_item = array(
					'template' => $tpl,
					'id' => (($preview) ? 'P0' : $item['item_id']),
					'linktitle' => sprintf( t('View %s\'s profile @ %s'), $profile_name, ((strlen($item['author-link'])) ? $item['author-link'] : $item['url'])),
					'profile_url' => $profile_link,
					'item_photo_menu' => item_photo_menu($item),
					'name' => template_escape($profile_name),
					'sparkle' => $sparkle,
					'lock' => $lock,
					'thumb' => $profile_avatar,
					'title' => template_escape($item['title']),
					'body' => template_escape($body),
					'text' => strip_tags(template_escape($body)),
					'ago' => (($item['app']) ? sprintf( t('%s from %s'),relative_date($item['created']),$item['app']) : relative_date($item['created'])),
					'location' => template_escape($location),
					'indent' => '',
					'owner_name' => template_escape($owner_name),
					'owner_url' => $owner_url,
					'owner_photo' => $owner_photo,
					'plink' => get_plink($item),
					'edpost' => false,
					'isstarred' => $isstarred,
					'star' => $star,
					'drop' => $drop,
					'vote' => $likebuttons,
					'like' => '',
					'dislike' => '',
					'comment' => '',
					'conv' => (($preview) ? '' : array('href'=> $a->get_baseurl($ssl_state) . '/display/' . $nickname . '/' . $item['id'], 'title'=> t('View in context'))),
					'previewing' => $previewing,
					'wait' => t('Please wait'),
				);

				$arr = array('item' => $item, 'output' => $tmp_item);
				call_hooks('display_item', $arr);

				$threads[$threadsid]['id'] = $item['item_id'];
				$threads[$threadsid]['items'] = array($arr['output']);

			}

		}
		else
		{
			// Normal View
			$page_template = get_markup_template("threaded_conversation.tpl");

			// get all the topmost parents
			// this shouldn't be needed, as we should have only them in ou array
			// But for now, this array respects the old style, just in case

			$threads = array();
			foreach($items as $item) {
				if($item['id'] == $item['parent']) {
					$threads[] = $item;
				}
<<<<<<< HEAD
=======

				$redirect_url = $a->get_baseurl($ssl_state) . '/redir/' . $item['cid'] ;

				$lock = ((($item['private'] == 1) || (($item['uid'] == local_user()) && (strlen($item['allow_cid']) || strlen($item['allow_gid']) 
					|| strlen($item['deny_cid']) || strlen($item['deny_gid']))))
					? t('Private Message')
					: false);


				// Top-level wall post not written by the wall owner (wall-to-wall)
				// First figure out who owns it. 

				$osparkle = '';

				if(($toplevelpost) && (! $item['self']) && ($mode !== 'profile')) {

					if($item['wall']) {

						// On the network page, I am the owner. On the display page it will be the profile owner.
						// This will have been stored in $a->page_contact by our calling page.
						// Put this person as the wall owner of the wall-to-wall notice.

						$owner_url = zrl($a->page_contact['url']);
						$owner_photo = $a->page_contact['thumb'];
						$owner_name = $a->page_contact['name'];
						$template = $wallwall;
						$commentww = 'ww';	
					}

					if((! $item['wall']) && $item['owner-link']) {

						$owner_linkmatch = (($item['owner-link']) && link_compare($item['owner-link'],$item['author-link']));
						$alias_linkmatch = (($item['alias']) && link_compare($item['alias'],$item['author-link']));
						$owner_namematch = (($item['owner-name']) && $item['owner-name'] == $item['author-name']);
						if((! $owner_linkmatch) && (! $alias_linkmatch) && (! $owner_namematch)) {

							// The author url doesn't match the owner (typically the contact)
							// and also doesn't match the contact alias. 
							// The name match is a hack to catch several weird cases where URLs are 
							// all over the park. It can be tricked, but this prevents you from
							// seeing "Bob Smith to Bob Smith via Wall-to-wall" and you know darn
							// well that it's the same Bob Smith. 

							// But it could be somebody else with the same name. It just isn't highly likely. 
							

							$owner_url = $item['owner-link'];
							$owner_photo = $item['owner-avatar'];
							$owner_name = $item['owner-name'];
							$template = $wallwall;
							$commentww = 'ww';
							// If it is our contact, use a friendly redirect link
							if((link_compare($item['owner-link'],$item['url'])) 
								&& ($item['network'] === NETWORK_DFRN)) {
								$owner_url = $redirect_url;
								$osparkle = ' sparkle';
							}
							else
								$owner_url = zrl($owner_url);
						}
					}
				}

				$likebuttons = '';
				$shareable = ((($profile_owner == local_user()) && ($item['private'] != 1)) ? true : false); 

				if($page_writeable) {
/*					if($toplevelpost) {  */
						$likebuttons = array(
							'like' => array( t("I like this \x28toggle\x29"), t("like")),
							'dislike' => array( t("I don't like this \x28toggle\x29"), t("dislike")),
						);
						if ($shareable) $likebuttons['share'] = array( t('Share this'), t('share'));
/*					} */

					$qc = $qcomment =  null;

					if(in_array('qcomment',$a->plugins)) {
						$qc = ((local_user()) ? get_pconfig(local_user(),'qcomment','words') : null);
						$qcomment = (($qc) ? explode("\n",$qc) : null);
					}

					if(($show_comment_box) || (($show_comment_box == false) && ($override_comment_box == false) && ($item['last-child']))) {
						$comment = replace_macros($cmnt_tpl,array(
							'$return_path' => '', 
							'$jsreload' => (($mode === 'display') ? $_SESSION['return_url'] : ''),
							'$type' => (($mode === 'profile') ? 'wall-comment' : 'net-comment'),
							'$id' => $item['item_id'],
							'$parent' => $item['parent'],
							'$qcomment' => $qcomment,
							'$profile_uid' =>  $profile_owner,
							'$mylink' => $a->contact['url'],
							'$mytitle' => t('This is you'),
							'$myphoto' => $a->contact['thumb'],
							'$comment' => t('Comment'),
							'$submit' => t('Submit'),
							'$edbold' => t('Bold'),
							'$editalic' => t('Italic'),
							'$eduline' => t('Underline'),
							'$edquote' => t('Quote'),
							'$edcode' => t('Code'),
							'$edimg' => t('Image'),
							'$edurl' => t('Link'),
							'$edvideo' => t('Video'),
							'$preview' => t('Preview'),
							'$sourceapp' => t($a->sourcename),
							'$ww' => (($mode === 'network') ? $commentww : '')
						));
					}
				}

				if(local_user() && link_compare($a->contact['url'],$item['author-link']))
					$edpost = array($a->get_baseurl($ssl_state)."/editpost/".$item['id'], t("Edit"));
				else
					$edpost = false;

				$drop = '';
				$dropping = false;

				if((intval($item['contact-id']) && $item['contact-id'] == remote_user()) || ($item['uid'] == local_user()))
					$dropping = true;

				$drop = array(
					'dropping' => $dropping,
					'select' => t('Select'), 
					'delete' => t('Delete'),
				);

				$star = false;
				$filer = false;

				$isstarred = "unstarred";
				if ($profile_owner == local_user()) {
					if($toplevelpost) {
						$isstarred = (($item['starred']) ? "starred" : "unstarred");

						$star = array(
							'do' => t("add star"),
							'undo' => t("remove star"),
							'toggle' => t("toggle star status"),
							'classdo' => (($item['starred']) ? "hidden" : ""),
							'classundo' => (($item['starred']) ? "" : "hidden"),
							'starred' =>  t('starred'),
							'tagger' => t("add tag"),
							'classtagger' => "",
						);
					}
					$filer = t("save to folder");
				}


				$photo = $item['photo'];
				$thumb = $item['thumb'];

				// Post was remotely authored.

				$diff_author    = ((link_compare($item['url'],$item['author-link'])) ? false : true);

				$profile_name   = (((strlen($item['author-name']))   && $diff_author) ? $item['author-name']   : $item['name']);

				if($item['author-link'] && (! $item['author-name']))
					$profile_name = $item['author-link'];

				$sp = false;
				$profile_link = best_link_url($item,$sp);
				if($profile_link === 'mailbox')
					$profile_link = '';
				if($sp)
					$sparkle = ' sparkle';
				else
					$profile_link = zrl($profile_link);					

				$normalised = normalise_link((strlen($item['author-link'])) ? $item['author-link'] : $item['url']);
				if(($normalised != 'mailbox') && (x($a->contacts,$normalised)))
					$profile_avatar = $a->contacts[$normalised]['thumb'];
				else
					$profile_avatar = (((strlen($item['author-avatar'])) && $diff_author) ? $item['author-avatar'] : $a->get_cached_avatar_image($thumb));

				$like    = ((x($alike,$item['uri'])) ? format_like($alike[$item['uri']],$alike[$item['uri'] . '-l'],'like',$item['uri']) : '');
				$dislike = ((x($dlike,$item['uri'])) ? format_like($dlike[$item['uri']],$dlike[$item['uri'] . '-l'],'dislike',$item['uri']) : '');

				$locate = array('location' => $item['location'], 'coord' => $item['coord'], 'html' => '');
				call_hooks('render_location',$locate);

				$location = ((strlen($locate['html'])) ? $locate['html'] : render_location_google($locate));

				$indent = (($toplevelpost) ? '' : ' comment');

				if(strcmp(datetime_convert('UTC','UTC',$item['created']),datetime_convert('UTC','UTC','now - 12 hours')) > 0)
					$indent .= ' shiny'; 

				// 
				localize_item($item);


				$tags=array();
				foreach(explode(',',$item['tag']) as $tag){
					$tag = trim($tag);
					if ($tag!="") $tags[] = bbcode($tag);
				}

				// Build the HTML

				$body = prepare_body($item,true);
				//$tmp_item = replace_macros($template,
				$tmp_item = array(
					// collapse comments in template. I don't like this much...
					'comment_firstcollapsed' => $comment_firstcollapsed,
					'comment_lastcollapsed' => $comment_lastcollapsed,
					// template to use to render item (wall, walltowall, search)
					'template' => $template,
					
					'type' => implode("",array_slice(explode("/",$item['verb']),-1)),
					'tags' => $tags,
					'body' => template_escape($body),
					'text' => strip_tags(template_escape($body)),
					'id' => $item['item_id'],
					'linktitle' => sprintf( t('View %s\'s profile @ %s'), $profile_name, ((strlen($item['author-link'])) ? $item['author-link'] : $item['url'])),
					'olinktitle' => sprintf( t('View %s\'s profile @ %s'), $owner-name, ((strlen($item['owner-link'])) ? $item['owner-link'] : $item['url'])),
					'to' => t('to'),
					'wall' => t('Wall-to-Wall'),
					'vwall' => t('via Wall-To-Wall:'),
					'profile_url' => $profile_link,
					'item_photo_menu' => item_photo_menu($item),
					'name' => template_escape($profile_name),
					'thumb' => $profile_avatar,
					'osparkle' => $osparkle,
					'sparkle' => $sparkle,
					'title' => template_escape($item['title']),
					'ago' => (($item['app']) ? sprintf( t('%s from %s'),relative_date($item['created']),$item['app']) : relative_date($item['created'])),
					'lock' => $lock,
					'location' => template_escape($location),
					'indent' => $indent,
					'owner_url' => $owner_url,
					'owner_photo' => $owner_photo,
					'owner_name' => template_escape($owner_name),
					'plink' => get_plink($item),
					'edpost' => $edpost,
					'isstarred' => $isstarred,
					'star' => $star,
					'filer' => $filer,
					'drop' => $drop,
					'vote' => $likebuttons,
					'like' => $like,
					'dislike' => $dislike,
					'comment' => $comment,
					'previewing' => $previewing,
					'wait' => t('Please wait'),

				);


				$arr = array('item' => $item, 'output' => $tmp_item);
				call_hooks('display_item', $arr);

				$threads[$threadsid]['items'][] = $arr['output'];
>>>>>>> d4722d5f
			}

			$threads = prepare_threads_body($a, $threads, $cmnt_tpl, $page_writeable, $mode, $profile_owner);
		}
	}
		
	$o = replace_macros($page_template, array(
		'$baseurl' => $a->get_baseurl($ssl_state),
		'$mode' => $mode,
		'$user' => $a->user,
		'$threads' => $threads,
		'$dropping' => ($dropping?t('Delete Selected Items'):False),
	));

	return $o;
}}

function best_link_url($item,&$sparkle,$ssl_state = false) {

	$a = get_app();

	$best_url = '';
	$sparkle  = false;

	$clean_url = normalise_link($item['author-link']);

	if((local_user()) && (local_user() == $item['uid'])) {
		if(isset($a->contacts) && x($a->contacts,$clean_url)) {
			if($a->contacts[$clean_url]['network'] === NETWORK_DFRN) {
				$best_url = $a->get_baseurl($ssl_state) . '/redir/' . $a->contacts[$clean_url]['id'];
				$sparkle = true;
			}
			else
				$best_url = $a->contacts[$clean_url]['url'];
		}
	}
	if(! $best_url) {
		if(strlen($item['author-link']))
			$best_url = $item['author-link'];
		else
			$best_url = $item['url'];
	}

	return $best_url;
}


if(! function_exists('item_photo_menu')){
function item_photo_menu($item){
	$a = get_app();

	$ssl_state = false;

	if(local_user()) {
		$ssl_state = true;
		 if(! count($a->contacts))
			load_contact_links(local_user());
	}
	$poke_link="";
	$contact_url="";
	$pm_url="";
	$status_link="";
	$photos_link="";
	$posts_link="";

	$sparkle = false;
    $profile_link = best_link_url($item,$sparkle,$ssl_state);
	if($profile_link === 'mailbox')
		$profile_link = '';

	if($sparkle) {
		$cid = intval(basename($profile_link));
		$status_link = $profile_link . "?url=status";
		$photos_link = $profile_link . "?url=photos";
		$profile_link = $profile_link . "?url=profile";
		$pm_url = $a->get_baseurl($ssl_state) . '/message/new/' . $cid;
		$zurl = '';
	}
	else {
		$profile_link = zrl($profile_link);
		if(local_user() && local_user() == $item['uid'] && link_compare($item['url'],$item['author-link'])) {
			$cid = $item['contact-id'];
		}		
		else {
			$cid = 0;
		}
	}
	if(($cid) && (! $item['self'])) {
		$poke_link = $a->get_baseurl($ssl_state) . '/poke/?f=&c=' . $cid;
		$contact_url = $a->get_baseurl($ssl_state) . '/contacts/' . $cid;
		$posts_link = $a->get_baseurl($ssl_state) . '/network/?cid=' . $cid;

		$clean_url = normalise_link($item['author-link']);

		if((local_user()) && (local_user() == $item['uid'])) {
			if(isset($a->contacts) && x($a->contacts,$clean_url)) {
				if($a->contacts[$clean_url]['network'] === NETWORK_DIASPORA) {
					$pm_url = $a->get_baseurl($ssl_state) . '/message/new/' . $cid;
				}
			}
		}

	}

	$menu = Array(
		t("View Status") => $status_link,
		t("View Profile") => $profile_link,
		t("View Photos") => $photos_link,
		t("Network Posts") => $posts_link, 
		t("Edit Contact") => $contact_url,
		t("Send PM") => $pm_url,
		t("Poke") => $poke_link
	);
	
	
	$args = array('item' => $item, 'menu' => $menu);
	
	call_hooks('item_photo_menu', $args);

	$menu = $args['menu'];	

	$o = "";
	foreach($menu as $k=>$v){
		if ($v!="") $o .= "<li><a href=\"$v\">$k</a></li>\n";
	}
	return $o;
}}

if(! function_exists('like_puller')) {
function like_puller($a,$item,&$arr,$mode) {

	$url = '';
	$sparkle = '';
	$verb = (($mode === 'like') ? ACTIVITY_LIKE : ACTIVITY_DISLIKE);

	if((activity_match($item['verb'],$verb)) && ($item['id'] != $item['parent'])) {
		$url = $item['author-link'];
		if((local_user()) && (local_user() == $item['uid']) && ($item['network'] === 'dfrn') && (! $item['self']) && (link_compare($item['author-link'],$item['url']))) {
			$url = $a->get_baseurl(true) . '/redir/' . $item['contact-id'];
			$sparkle = ' class="sparkle" ';
		}
		else
			$url = zrl($url);

		if(! $item['thr-parent'])
			$item['thr-parent'] = $item['parent-uri'];

		if(! ((isset($arr[$item['thr-parent'] . '-l'])) && (is_array($arr[$item['thr-parent'] . '-l']))))
			$arr[$item['thr-parent'] . '-l'] = array();
		if(! isset($arr[$item['thr-parent']]))
			$arr[$item['thr-parent']] = 1;
		else	
			$arr[$item['thr-parent']] ++;
		$arr[$item['thr-parent'] . '-l'][] = '<a href="'. $url . '"'. $sparkle .'>' . $item['author-name'] . '</a>';
	}
	return;
}}

// Format the like/dislike text for a profile item
// $cnt = number of people who like/dislike the item
// $arr = array of pre-linked names of likers/dislikers
// $type = one of 'like, 'dislike'
// $id  = item id
// returns formatted text

if(! function_exists('format_like')) {
function format_like($cnt,$arr,$type,$id) {
	$o = '';
	if($cnt == 1)
		$o .= (($type === 'like') ? sprintf( t('%s likes this.'), $arr[0]) : sprintf( t('%s doesn\'t like this.'), $arr[0])) . EOL ;
	else {
		$spanatts = 'class="fakelink" onclick="openClose(\'' . $type . 'list-' . $id . '\');"';
		$o .= (($type === 'like') ? 
					sprintf( t('<span  %1$s>%2$d people</span> like this.'), $spanatts, $cnt)
					 : 
					sprintf( t('<span  %1$s>%2$d people</span> don\'t like this.'), $spanatts, $cnt) ); 
		$o .= EOL ;
		$total = count($arr);
		if($total >= MAX_LIKERS)
			$arr = array_slice($arr, 0, MAX_LIKERS - 1);
		if($total < MAX_LIKERS)
			$arr[count($arr)-1] = t('and') . ' ' . $arr[count($arr)-1];
		$str = implode(', ', $arr);
		if($total >= MAX_LIKERS)
			$str .= sprintf( t(', and %d other people'), $total - MAX_LIKERS );
		$str = (($type === 'like') ? sprintf( t('%s like this.'), $str) : sprintf( t('%s don\'t like this.'), $str));
		$o .= "\t" . '<div id="' . $type . 'list-' . $id . '" style="display: none;" >' . $str . '</div>';
	}
	return $o;
}}


function status_editor($a,$x, $notes_cid = 0, $popup=false) {

	$o = '';
		
	$geotag = (($x['allow_location']) ? get_markup_template('jot_geotag.tpl') : '');

	$plaintext = false;
	if(local_user() && intval(get_pconfig(local_user(),'system','plaintext')))
		$plaintext = true;

	$tpl = get_markup_template('jot-header.tpl');
	$a->page['htmlhead'] .= replace_macros($tpl, array(
		'$newpost' => 'true',
		'$baseurl' => $a->get_baseurl(true),
		'$editselect' => (($plaintext) ? 'none' : '/(profile-jot-text|prvmail-text)/'),
		'$geotag' => $geotag,
		'$nickname' => $x['nickname'],
		'$ispublic' => t('Visible to <strong>everybody</strong>'),
		'$linkurl' => t('Please enter a link URL:'),
		'$vidurl' => t("Please enter a video link/URL:"),
		'$audurl' => t("Please enter an audio link/URL:"),
		'$term' => t('Tag term:'),
		'$fileas' => t('Save to Folder:'),
		'$whereareu' => t('Where are you right now?')
	));


	$tpl = get_markup_template('jot-end.tpl');
	$a->page['end'] .= replace_macros($tpl, array(
		'$newpost' => 'true',
		'$baseurl' => $a->get_baseurl(true),
		'$editselect' => (($plaintext) ? 'none' : '/(profile-jot-text|prvmail-text)/'),
		'$geotag' => $geotag,
		'$nickname' => $x['nickname'],
		'$ispublic' => t('Visible to <strong>everybody</strong>'),
		'$linkurl' => t('Please enter a link URL:'),
		'$vidurl' => t("Please enter a video link/URL:"),
		'$audurl' => t("Please enter an audio link/URL:"),
		'$term' => t('Tag term:'),
		'$fileas' => t('Save to Folder:'),
		'$whereareu' => t('Where are you right now?')
	));


	$tpl = get_markup_template("jot.tpl");
		
	$jotplugins = '';
	$jotnets = '';

	$mail_disabled = ((function_exists('imap_open') && (! get_config('system','imap_disabled'))) ? 0 : 1);

	$mail_enabled = false;
	$pubmail_enabled = false;

	if(($x['is_owner']) && (! $mail_disabled)) {
		$r = q("SELECT * FROM `mailacct` WHERE `uid` = %d AND `server` != '' LIMIT 1",
			intval(local_user())
		);
		if(count($r)) {
			$mail_enabled = true;
			if(intval($r[0]['pubmail']))
				$pubmail_enabled = true;
		}
	}

	if($mail_enabled) {
		$selected = (($pubmail_enabled) ? ' checked="checked" ' : '');
		$jotnets .= '<div class="profile-jot-net"><input type="checkbox" name="pubmail_enable"' . $selected . ' value="1" /> ' . t("Post to Email") . '</div>';
	}

	call_hooks('jot_tool', $jotplugins);
	call_hooks('jot_networks', $jotnets);

	if($notes_cid)
		$jotnets .= '<input type="hidden" name="contact_allow[]" value="' . $notes_cid .'" />';

	$tpl = replace_macros($tpl,array('$jotplugins' => $jotplugins));	

	$o .= replace_macros($tpl,array(
		'$return_path' => $a->query_string,
		'$action' =>  $a->get_baseurl(true) . '/item',
		'$share' => (x($x,'button') ? $x['button'] : t('Share')),
		'$upload' => t('Upload photo'),
		'$shortupload' => t('upload photo'),
		'$attach' => t('Attach file'),
		'$shortattach' => t('attach file'),
		'$weblink' => t('Insert web link'),
		'$shortweblink' => t('web link'),
		'$video' => t('Insert video link'),
		'$shortvideo' => t('video link'),
		'$audio' => t('Insert audio link'),
		'$shortaudio' => t('audio link'),
		'$setloc' => t('Set your location'),
		'$shortsetloc' => t('set location'),
		'$noloc' => t('Clear browser location'),
		'$shortnoloc' => t('clear location'),
		'$title' => "",
		'$placeholdertitle' => t('Set title'),
		'$category' => "",
		'$placeholdercategory' => t('Categories (comma-separated list)'),
		'$wait' => t('Please wait'),
		'$permset' => t('Permission settings'),
		'$shortpermset' => t('permissions'),
		'$ptyp' => (($notes_cid) ? 'note' : 'wall'),
		'$content' => '',
		'$post_id' => '',
		'$baseurl' => $a->get_baseurl(true),
		'$defloc' => $x['default_location'],
		'$visitor' => $x['visitor'],
		'$pvisit' => (($notes_cid) ? 'none' : $x['visitor']),
		'$emailcc' => t('CC: email addresses'),
		'$public' => t('Public post'),
		'$jotnets' => $jotnets,
		'$emtitle' => t('Example: bob@example.com, mary@example.com'),
		'$lockstate' => $x['lockstate'],
		'$acl' => $x['acl'],
		'$bang' => $x['bang'],
		'$profile_uid' => $x['profile_uid'],
		'$preview' => t('Preview'),
		'$sourceapp' => t($a->sourcename),
	));


	if ($popup==true){
		$o = '<div id="jot-popup" style="display: none;">'.$o.'</div>';
		
	}

	return $o;
}


function get_item_children($arr, $parent) {
	$children = array();
	foreach($arr as $item) {
		if($item['id'] != $item['parent']) {
			if(get_config('system','thread_allow')) {
				if($item['thr-parent'] == $parent['uri']) {
					$item['children'] = get_item_children($arr, $item);
					$children[] = $item;
				}
			}
			else if($item['parent'] == $parent['id']) {
				$children[] = $item;
			}
		}
	}
	return $children;
}

function sort_item_children($items) {
	$result = $items;
	usort($result,'sort_thr_created_rev');
	foreach($result as $k => $i) {
		if(count($result[$k]['children'])) {
			$result[$k]['children'] = sort_item_children($result[$k]['children']);
		}
	}
	return $result;
}

function add_children_to_list($children, &$arr) {
	foreach($children as $y) {
		$arr[] = $y;
		if(count($y['children']))
			add_children_to_list($y['children'], $arr);
	}
}

function conv_sort($arr,$order) {

	if((!(is_array($arr) && count($arr))))
		return array();

	$parents = array();
	$children = array();

	foreach($arr as $x)
		if($x['id'] == $x['parent'])
				$parents[] = $x;

	if(stristr($order,'created'))
		usort($parents,'sort_thr_created');
	elseif(stristr($order,'commented'))
		usort($parents,'sort_thr_commented');

	if(count($parents))
		foreach($parents as $i=>$_x) 
			$parents[$i]['children'] = get_item_children($arr, $_x);

	/*foreach($arr as $x) {
		if($x['id'] != $x['parent']) {
			$p = find_thread_parent_index($parents,$x);
			if($p !== false)
				$parents[$p]['children'][] = $x;
		}
	}*/
	if(count($parents)) {
		foreach($parents as $k => $v) {
			if(count($parents[$k]['children'])) {
				$parents[$k]['children'] = sort_item_children($parents[$k]['children']);
				/*$y = $parents[$k]['children'];
				usort($y,'sort_thr_created_rev');
				$parents[$k]['children'] = $y;*/
			}
		}	
	}

	$ret = array();
	if(count($parents)) {
		foreach($parents as $x) {
			$ret[] = $x;
			if(count($x['children']))
				add_children_to_list($x['children'], $ret);
				/*foreach($x['children'] as $y)
					$ret[] = $y;*/
		}
	}

	return $ret;
}


function sort_thr_created($a,$b) {
	return strcmp($b['created'],$a['created']);
}

function sort_thr_created_rev($a,$b) {
	return strcmp($a['created'],$b['created']);
}

function sort_thr_commented($a,$b) {
	return strcmp($b['commented'],$a['commented']);
}

function find_thread_parent_index($arr,$x) {
	foreach($arr as $k => $v)
		if($v['id'] == $x['parent'])
			return $k;
	return false;
}

function render_location_google($item) {
	$location = (($item['location']) ? '<a target="map" title="' . $item['location'] . '" href="http://maps.google.com/?q=' . urlencode($item['location']) . '">' . $item['location'] . '</a>' : '');
	$coord = (($item['coord']) ? '<a target="map" title="' . $item['coord'] . '" href="http://maps.google.com/?q=' . urlencode($item['coord']) . '">' . $item['coord'] . '</a>' : '');
	if($coord) {
		if($location)
			$location .= '<br /><span class="smalltext">(' . $coord . ')</span>';
		else
			$location = '<span class="smalltext">' . $coord . '</span>';
	}
	return $location;
}<|MERGE_RESOLUTION|>--- conflicted
+++ resolved
@@ -514,6 +514,7 @@
 					'$edurl' => t('Link'),
 					'$edvideo' => t('Video'),
 					'$preview' => t('Preview'),
+					'$sourceapp' => t($a->sourcename),
 					'$ww' => (($mode === 'network') ? $commentww : '')
 				));
 			}
@@ -821,265 +822,6 @@
 				if($item['id'] == $item['parent']) {
 					$threads[] = $item;
 				}
-<<<<<<< HEAD
-=======
-
-				$redirect_url = $a->get_baseurl($ssl_state) . '/redir/' . $item['cid'] ;
-
-				$lock = ((($item['private'] == 1) || (($item['uid'] == local_user()) && (strlen($item['allow_cid']) || strlen($item['allow_gid']) 
-					|| strlen($item['deny_cid']) || strlen($item['deny_gid']))))
-					? t('Private Message')
-					: false);
-
-
-				// Top-level wall post not written by the wall owner (wall-to-wall)
-				// First figure out who owns it. 
-
-				$osparkle = '';
-
-				if(($toplevelpost) && (! $item['self']) && ($mode !== 'profile')) {
-
-					if($item['wall']) {
-
-						// On the network page, I am the owner. On the display page it will be the profile owner.
-						// This will have been stored in $a->page_contact by our calling page.
-						// Put this person as the wall owner of the wall-to-wall notice.
-
-						$owner_url = zrl($a->page_contact['url']);
-						$owner_photo = $a->page_contact['thumb'];
-						$owner_name = $a->page_contact['name'];
-						$template = $wallwall;
-						$commentww = 'ww';	
-					}
-
-					if((! $item['wall']) && $item['owner-link']) {
-
-						$owner_linkmatch = (($item['owner-link']) && link_compare($item['owner-link'],$item['author-link']));
-						$alias_linkmatch = (($item['alias']) && link_compare($item['alias'],$item['author-link']));
-						$owner_namematch = (($item['owner-name']) && $item['owner-name'] == $item['author-name']);
-						if((! $owner_linkmatch) && (! $alias_linkmatch) && (! $owner_namematch)) {
-
-							// The author url doesn't match the owner (typically the contact)
-							// and also doesn't match the contact alias. 
-							// The name match is a hack to catch several weird cases where URLs are 
-							// all over the park. It can be tricked, but this prevents you from
-							// seeing "Bob Smith to Bob Smith via Wall-to-wall" and you know darn
-							// well that it's the same Bob Smith. 
-
-							// But it could be somebody else with the same name. It just isn't highly likely. 
-							
-
-							$owner_url = $item['owner-link'];
-							$owner_photo = $item['owner-avatar'];
-							$owner_name = $item['owner-name'];
-							$template = $wallwall;
-							$commentww = 'ww';
-							// If it is our contact, use a friendly redirect link
-							if((link_compare($item['owner-link'],$item['url'])) 
-								&& ($item['network'] === NETWORK_DFRN)) {
-								$owner_url = $redirect_url;
-								$osparkle = ' sparkle';
-							}
-							else
-								$owner_url = zrl($owner_url);
-						}
-					}
-				}
-
-				$likebuttons = '';
-				$shareable = ((($profile_owner == local_user()) && ($item['private'] != 1)) ? true : false); 
-
-				if($page_writeable) {
-/*					if($toplevelpost) {  */
-						$likebuttons = array(
-							'like' => array( t("I like this \x28toggle\x29"), t("like")),
-							'dislike' => array( t("I don't like this \x28toggle\x29"), t("dislike")),
-						);
-						if ($shareable) $likebuttons['share'] = array( t('Share this'), t('share'));
-/*					} */
-
-					$qc = $qcomment =  null;
-
-					if(in_array('qcomment',$a->plugins)) {
-						$qc = ((local_user()) ? get_pconfig(local_user(),'qcomment','words') : null);
-						$qcomment = (($qc) ? explode("\n",$qc) : null);
-					}
-
-					if(($show_comment_box) || (($show_comment_box == false) && ($override_comment_box == false) && ($item['last-child']))) {
-						$comment = replace_macros($cmnt_tpl,array(
-							'$return_path' => '', 
-							'$jsreload' => (($mode === 'display') ? $_SESSION['return_url'] : ''),
-							'$type' => (($mode === 'profile') ? 'wall-comment' : 'net-comment'),
-							'$id' => $item['item_id'],
-							'$parent' => $item['parent'],
-							'$qcomment' => $qcomment,
-							'$profile_uid' =>  $profile_owner,
-							'$mylink' => $a->contact['url'],
-							'$mytitle' => t('This is you'),
-							'$myphoto' => $a->contact['thumb'],
-							'$comment' => t('Comment'),
-							'$submit' => t('Submit'),
-							'$edbold' => t('Bold'),
-							'$editalic' => t('Italic'),
-							'$eduline' => t('Underline'),
-							'$edquote' => t('Quote'),
-							'$edcode' => t('Code'),
-							'$edimg' => t('Image'),
-							'$edurl' => t('Link'),
-							'$edvideo' => t('Video'),
-							'$preview' => t('Preview'),
-							'$sourceapp' => t($a->sourcename),
-							'$ww' => (($mode === 'network') ? $commentww : '')
-						));
-					}
-				}
-
-				if(local_user() && link_compare($a->contact['url'],$item['author-link']))
-					$edpost = array($a->get_baseurl($ssl_state)."/editpost/".$item['id'], t("Edit"));
-				else
-					$edpost = false;
-
-				$drop = '';
-				$dropping = false;
-
-				if((intval($item['contact-id']) && $item['contact-id'] == remote_user()) || ($item['uid'] == local_user()))
-					$dropping = true;
-
-				$drop = array(
-					'dropping' => $dropping,
-					'select' => t('Select'), 
-					'delete' => t('Delete'),
-				);
-
-				$star = false;
-				$filer = false;
-
-				$isstarred = "unstarred";
-				if ($profile_owner == local_user()) {
-					if($toplevelpost) {
-						$isstarred = (($item['starred']) ? "starred" : "unstarred");
-
-						$star = array(
-							'do' => t("add star"),
-							'undo' => t("remove star"),
-							'toggle' => t("toggle star status"),
-							'classdo' => (($item['starred']) ? "hidden" : ""),
-							'classundo' => (($item['starred']) ? "" : "hidden"),
-							'starred' =>  t('starred'),
-							'tagger' => t("add tag"),
-							'classtagger' => "",
-						);
-					}
-					$filer = t("save to folder");
-				}
-
-
-				$photo = $item['photo'];
-				$thumb = $item['thumb'];
-
-				// Post was remotely authored.
-
-				$diff_author    = ((link_compare($item['url'],$item['author-link'])) ? false : true);
-
-				$profile_name   = (((strlen($item['author-name']))   && $diff_author) ? $item['author-name']   : $item['name']);
-
-				if($item['author-link'] && (! $item['author-name']))
-					$profile_name = $item['author-link'];
-
-				$sp = false;
-				$profile_link = best_link_url($item,$sp);
-				if($profile_link === 'mailbox')
-					$profile_link = '';
-				if($sp)
-					$sparkle = ' sparkle';
-				else
-					$profile_link = zrl($profile_link);					
-
-				$normalised = normalise_link((strlen($item['author-link'])) ? $item['author-link'] : $item['url']);
-				if(($normalised != 'mailbox') && (x($a->contacts,$normalised)))
-					$profile_avatar = $a->contacts[$normalised]['thumb'];
-				else
-					$profile_avatar = (((strlen($item['author-avatar'])) && $diff_author) ? $item['author-avatar'] : $a->get_cached_avatar_image($thumb));
-
-				$like    = ((x($alike,$item['uri'])) ? format_like($alike[$item['uri']],$alike[$item['uri'] . '-l'],'like',$item['uri']) : '');
-				$dislike = ((x($dlike,$item['uri'])) ? format_like($dlike[$item['uri']],$dlike[$item['uri'] . '-l'],'dislike',$item['uri']) : '');
-
-				$locate = array('location' => $item['location'], 'coord' => $item['coord'], 'html' => '');
-				call_hooks('render_location',$locate);
-
-				$location = ((strlen($locate['html'])) ? $locate['html'] : render_location_google($locate));
-
-				$indent = (($toplevelpost) ? '' : ' comment');
-
-				if(strcmp(datetime_convert('UTC','UTC',$item['created']),datetime_convert('UTC','UTC','now - 12 hours')) > 0)
-					$indent .= ' shiny'; 
-
-				// 
-				localize_item($item);
-
-
-				$tags=array();
-				foreach(explode(',',$item['tag']) as $tag){
-					$tag = trim($tag);
-					if ($tag!="") $tags[] = bbcode($tag);
-				}
-
-				// Build the HTML
-
-				$body = prepare_body($item,true);
-				//$tmp_item = replace_macros($template,
-				$tmp_item = array(
-					// collapse comments in template. I don't like this much...
-					'comment_firstcollapsed' => $comment_firstcollapsed,
-					'comment_lastcollapsed' => $comment_lastcollapsed,
-					// template to use to render item (wall, walltowall, search)
-					'template' => $template,
-					
-					'type' => implode("",array_slice(explode("/",$item['verb']),-1)),
-					'tags' => $tags,
-					'body' => template_escape($body),
-					'text' => strip_tags(template_escape($body)),
-					'id' => $item['item_id'],
-					'linktitle' => sprintf( t('View %s\'s profile @ %s'), $profile_name, ((strlen($item['author-link'])) ? $item['author-link'] : $item['url'])),
-					'olinktitle' => sprintf( t('View %s\'s profile @ %s'), $owner-name, ((strlen($item['owner-link'])) ? $item['owner-link'] : $item['url'])),
-					'to' => t('to'),
-					'wall' => t('Wall-to-Wall'),
-					'vwall' => t('via Wall-To-Wall:'),
-					'profile_url' => $profile_link,
-					'item_photo_menu' => item_photo_menu($item),
-					'name' => template_escape($profile_name),
-					'thumb' => $profile_avatar,
-					'osparkle' => $osparkle,
-					'sparkle' => $sparkle,
-					'title' => template_escape($item['title']),
-					'ago' => (($item['app']) ? sprintf( t('%s from %s'),relative_date($item['created']),$item['app']) : relative_date($item['created'])),
-					'lock' => $lock,
-					'location' => template_escape($location),
-					'indent' => $indent,
-					'owner_url' => $owner_url,
-					'owner_photo' => $owner_photo,
-					'owner_name' => template_escape($owner_name),
-					'plink' => get_plink($item),
-					'edpost' => $edpost,
-					'isstarred' => $isstarred,
-					'star' => $star,
-					'filer' => $filer,
-					'drop' => $drop,
-					'vote' => $likebuttons,
-					'like' => $like,
-					'dislike' => $dislike,
-					'comment' => $comment,
-					'previewing' => $previewing,
-					'wait' => t('Please wait'),
-
-				);
-
-
-				$arr = array('item' => $item, 'output' => $tmp_item);
-				call_hooks('display_item', $arr);
-
-				$threads[$threadsid]['items'][] = $arr['output'];
->>>>>>> d4722d5f
 			}
 
 			$threads = prepare_threads_body($a, $threads, $cmnt_tpl, $page_writeable, $mode, $profile_owner);
