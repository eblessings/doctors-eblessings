<?php

require_once("include/bbcode.php");
require_once("include/acl_selectors.php");


// Note: the code in 'item_extract_images' and 'item_redir_and_replace_images'
// is identical to the code in mod/message.php for 'item_extract_images' and
// 'item_redir_and_replace_images'
if(! function_exists('item_extract_images')) {
function item_extract_images($body) {

	$saved_image = array();
	$orig_body = $body;
	$new_body = '';

	$cnt = 0;
	$img_start = strpos($orig_body, '[img');
	$img_st_close = ($img_start !== false ? strpos(substr($orig_body, $img_start), ']') : false);
	$img_end = ($img_start !== false ? strpos(substr($orig_body, $img_start), '[/img]') : false);
	while(($img_st_close !== false) && ($img_end !== false)) {

		$img_st_close++; // make it point to AFTER the closing bracket
		$img_end += $img_start;

		if(! strcmp(substr($orig_body, $img_start + $img_st_close, 5), 'data:')) {
			// This is an embedded image

			$saved_image[$cnt] = substr($orig_body, $img_start + $img_st_close, $img_end - ($img_start + $img_st_close));
			$new_body = $new_body . substr($orig_body, 0, $img_start) . '[!#saved_image' . $cnt . '#!]';

			$cnt++;
		}
		else
			$new_body = $new_body . substr($orig_body, 0, $img_end + strlen('[/img]'));

		$orig_body = substr($orig_body, $img_end + strlen('[/img]'));

		if($orig_body === false) // in case the body ends on a closing image tag
			$orig_body = '';

		$img_start = strpos($orig_body, '[img');
		$img_st_close = ($img_start !== false ? strpos(substr($orig_body, $img_start), ']') : false);
		$img_end = ($img_start !== false ? strpos(substr($orig_body, $img_start), '[/img]') : false);
	}

	$new_body = $new_body . $orig_body;

	return array('body' => $new_body, 'images' => $saved_image);
}}

if(! function_exists('item_redir_and_replace_images')) {
function item_redir_and_replace_images($body, $images, $cid) {

	$origbody = $body;
	$newbody = '';

	$cnt = 1;
	$pos = get_bb_tag_pos($origbody, 'url', 1);
	while($pos !== false && $cnt < 1000) {

		$search = '/\[url\=(.*?)\]\[!#saved_image([0-9]*)#!\]\[\/url\]' . '/is';
		$replace = '[url=' . z_path() . '/redir/' . $cid
				   . '?f=1&url=' . '$1' . '][!#saved_image' . '$2' .'#!][/url]';

		$newbody .= substr($origbody, 0, $pos['start']['open']);
		$subject = substr($origbody, $pos['start']['open'], $pos['end']['close'] - $pos['start']['open']);
		$origbody = substr($origbody, $pos['end']['close']);
		if($origbody === false)
			$origbody = '';

		$subject = preg_replace($search, $replace, $subject);
		$newbody .= $subject;

		$cnt++;
		$pos = get_bb_tag_pos($origbody, 'url', 1);
	}
	$newbody .= $origbody;

	$cnt = 0;
	foreach($images as $image) {
		// We're depending on the property of 'foreach' (specified on the PHP website) that
		// it loops over the array starting from the first element and going sequentially
		// to the last element
		$newbody = str_replace('[!#saved_image' . $cnt . '#!]', '[img]' . $image . '[/img]', $newbody);
		$cnt++;
	}
	return $newbody;
}}



/**
 * Render actions localized
 */
function localize_item(&$item){

	$extracted = item_extract_images($item['body']);
	if($extracted['images'])
		$item['body'] = item_redir_and_replace_images($extracted['body'], $extracted['images'], $item['contact-id']);

	$xmlhead="<"."?xml version='1.0' encoding='UTF-8' ?".">";
	if (activity_match($item['verb'],ACTIVITY_LIKE) 
		|| activity_match($item['verb'],ACTIVITY_DISLIKE)
		|| activity_match($item['verb'],ACTIVITY_ATTEND)
		|| activity_match($item['verb'],ACTIVITY_ATTENDNO)
		|| activity_match($item['verb'],ACTIVITY_ATTENDMAYBE)){

		$r = q("SELECT * from `item`,`contact` WHERE
				`item`.`contact-id`=`contact`.`id` AND `item`.`uri`='%s';",
				 dbesc($item['parent-uri']));
		if(count($r)==0) return;
		$obj=$r[0];

		$author  = '[url=' . $item['author-link'] . ']' . $item['author-name'] . '[/url]';
		$objauthor =  '[url=' . $obj['author-link'] . ']' . $obj['author-name'] . '[/url]';

		switch($obj['verb']){
			case ACTIVITY_POST:
				switch ($obj['object-type']){
					case ACTIVITY_OBJ_EVENT:
						$post_type = t('event');
						break;
					default:
						$post_type = t('status');
				}
				break;
			default:
				if($obj['resource-id']){
					$post_type = t('photo');
					$m=array(); preg_match("/\[url=([^]]*)\]/", $obj['body'], $m);
					$rr['plink'] = $m[1];
				} else {
					$post_type = t('status');
				}
		}

		$plink = '[url=' . $obj['plink'] . ']' . $post_type . '[/url]';

		if(activity_match($item['verb'],ACTIVITY_LIKE)) {
			$bodyverb = t('%1$s likes %2$s\'s %3$s');
		}
		elseif(activity_match($item['verb'],ACTIVITY_DISLIKE)) {
			$bodyverb = t('%1$s doesn\'t like %2$s\'s %3$s');
		}
		elseif(activity_match($item['verb'],ACTIVITY_ATTEND)) {
			$bodyverb = t('%1$s attends %2$s\'s %3$s');
		}
		elseif(activity_match($item['verb'],ACTIVITY_ATTENDNO)) {
			$bodyverb = t('%1$s doesn\'t attend %2$s\'s %3$s');
		}
		elseif(activity_match($item['verb'],ACTIVITY_ATTENDMAYBE)) {
			$bodyverb = t('%1$s attends maybe %2$s\'s %3$s');
		}
		$item['body'] = sprintf($bodyverb, $author, $objauthor, $plink);

	}
	if (activity_match($item['verb'],ACTIVITY_FRIEND)) {

		if ($item['object-type']=="" || $item['object-type']!== ACTIVITY_OBJ_PERSON) return;

		$Aname = $item['author-name'];
		$Alink = $item['author-link'];

		$xmlhead="<"."?xml version='1.0' encoding='UTF-8' ?".">";

		$obj = parse_xml_string($xmlhead.$item['object']);
		$links = parse_xml_string($xmlhead."<links>".unxmlify($obj->link)."</links>");

		$Bname = $obj->title;
		$Blink = ""; $Bphoto = "";
		foreach ($links->link as $l){
			$atts = $l->attributes();
			switch($atts['rel']){
				case "alternate": $Blink = $atts['href'];
				case "photo": $Bphoto = $atts['href'];
			}

		}

		$A = '[url=' . zrl($Alink) . ']' . $Aname . '[/url]';
		$B = '[url=' . zrl($Blink) . ']' . $Bname . '[/url]';
		if ($Bphoto!="") $Bphoto = '[url=' . zrl($Blink) . '][img]' . $Bphoto . '[/img][/url]';

		$item['body'] = sprintf( t('%1$s is now friends with %2$s'), $A, $B)."\n\n\n".$Bphoto;

	}
	if (stristr($item['verb'],ACTIVITY_POKE)) {
		$verb = urldecode(substr($item['verb'],strpos($item['verb'],'#')+1));
		if(! $verb)
			return;
		if ($item['object-type']=="" || $item['object-type']!== ACTIVITY_OBJ_PERSON) return;

		$Aname = $item['author-name'];
		$Alink = $item['author-link'];

		$xmlhead="<"."?xml version='1.0' encoding='UTF-8' ?".">";

		$obj = parse_xml_string($xmlhead.$item['object']);
		$links = parse_xml_string($xmlhead."<links>".unxmlify($obj->link)."</links>");

		$Bname = $obj->title;
		$Blink = ""; $Bphoto = "";
		foreach ($links->link as $l){
			$atts = $l->attributes();
			switch($atts['rel']){
				case "alternate": $Blink = $atts['href'];
				case "photo": $Bphoto = $atts['href'];
			}

		}

		$A = '[url=' . zrl($Alink) . ']' . $Aname . '[/url]';
		$B = '[url=' . zrl($Blink) . ']' . $Bname . '[/url]';
		if ($Bphoto!="") $Bphoto = '[url=' . zrl($Blink) . '][img=80x80]' . $Bphoto . '[/img][/url]';

		// we can't have a translation string with three positions but no distinguishable text
		// So here is the translate string.
		$txt = t('%1$s poked %2$s');

		// now translate the verb
		$poked_t = trim(sprintf($txt, "",""));
		$txt = str_replace( $poked_t, t($verb), $txt);

		// then do the sprintf on the translation string

		$item['body'] = sprintf($txt, $A, $B). "\n\n\n" . $Bphoto;

	}
	if (stristr($item['verb'],ACTIVITY_MOOD)) {
		$verb = urldecode(substr($item['verb'],strpos($item['verb'],'#')+1));
		if(! $verb)
			return;

		$Aname = $item['author-name'];
		$Alink = $item['author-link'];
		$A = '[url=' . zrl($Alink) . ']' . $Aname . '[/url]';

		$txt = t('%1$s is currently %2$s');

		$item['body'] = sprintf($txt, $A, t($verb));
	}

	if (activity_match($item['verb'],ACTIVITY_TAG)) {
		$r = q("SELECT * from `item`,`contact` WHERE
		`item`.`contact-id`=`contact`.`id` AND `item`.`uri`='%s';",
		 dbesc($item['parent-uri']));
		if(count($r)==0) return;
		$obj=$r[0];

		$author  = '[url=' . zrl($item['author-link']) . ']' . $item['author-name'] . '[/url]';
		$objauthor =  '[url=' . zrl($obj['author-link']) . ']' . $obj['author-name'] . '[/url]';

		switch($obj['verb']){
			case ACTIVITY_POST:
				switch ($obj['object-type']){
					case ACTIVITY_OBJ_EVENT:
						$post_type = t('event');
						break;
					default:
						$post_type = t('status');
				}
				break;
			default:
				if($obj['resource-id']){
					$post_type = t('photo');
					$m=array(); preg_match("/\[url=([^]]*)\]/", $obj['body'], $m);
					$rr['plink'] = $m[1];
				} else {
					$post_type = t('status');
				}
		}
		$plink = '[url=' . $obj['plink'] . ']' . $post_type . '[/url]';

		$parsedobj = parse_xml_string($xmlhead.$item['object']);

		$tag = sprintf('#[url=%s]%s[/url]', $parsedobj->id, $parsedobj->content);
		$item['body'] = sprintf( t('%1$s tagged %2$s\'s %3$s with %4$s'), $author, $objauthor, $plink, $tag );

	}
	if (activity_match($item['verb'],ACTIVITY_FAVORITE)){

		if ($item['object-type']== "")
			return;

		$Aname = $item['author-name'];
		$Alink = $item['author-link'];

		$xmlhead="<"."?xml version='1.0' encoding='UTF-8' ?".">";

		$obj = parse_xml_string($xmlhead.$item['object']);
		if(strlen($obj->id)) {
			$r = q("select * from item where uri = '%s' and uid = %d limit 1",
					dbesc($obj->id),
					intval($item['uid'])
			);
			if(count($r) && $r[0]['plink']) {
				$target = $r[0];
				$Bname = $target['author-name'];
				$Blink = $target['author-link'];
				$A = '[url=' . zrl($Alink) . ']' . $Aname . '[/url]';
				$B = '[url=' . zrl($Blink) . ']' . $Bname . '[/url]';
				$P = '[url=' . $target['plink'] . ']' . t('post/item') . '[/url]';
				$item['body'] = sprintf( t('%1$s marked %2$s\'s %3$s as favorite'), $A, $B, $P)."\n";

			}
		}
	}
	$matches = null;
	if(preg_match_all('/@\[url=(.*?)\]/is',$item['body'],$matches,PREG_SET_ORDER)) {
		foreach($matches as $mtch) {
			if(! strpos($mtch[1],'zrl='))
				$item['body'] = str_replace($mtch[0],'@[url=' . zrl($mtch[1]). ']',$item['body']);
		}
	}

	// add zrl's to public images
	$photo_pattern = "/\[url=(.*?)\/photos\/(.*?)\/image\/(.*?)\]\[img(.*?)\]h(.*?)\[\/img\]\[\/url\]/is";
	if(preg_match($photo_pattern,$item['body'])) {
		$photo_replace = '[url=' . zrl('$1' . '/photos/' . '$2' . '/image/' . '$3' ,true) . '][img' . '$4' . ']h' . '$5'  . '[/img][/url]';
		$item['body'] = bb_tag_preg_replace($photo_pattern, $photo_replace, 'url', $item['body']);
	}

	// add sparkle links to appropriate permalinks

	$x = stristr($item['plink'],'/display/');
	if($x) {
		$sparkle = false;
		$y = best_link_url($item,$sparkle,true);
		if(strstr($y,'/redir/'))
			$item['plink'] = $y . '?f=&url=' . $item['plink'];
	}



}

/**
 * Count the total of comments on this item and its desendants
 */
function count_descendants($item) {
	$total = count($item['children']);

	if($total > 0) {
		foreach($item['children'] as $child) {
			if(! visible_activity($child))
				$total --;
			$total += count_descendants($child);
		}
	}

	return $total;
}

function visible_activity($item) {

	// likes (etc.) can apply to other things besides posts. Check if they are post children, 
	// in which case we handle them specially

	$hidden_activities = array(ACTIVITY_LIKE, ACTIVITY_DISLIKE, ACTIVITY_ATTEND, ACTIVITY_ATTENDNO, ACTIVITY_ATTENDMAYBE);
	foreach($hidden_activities as $act) {
		if(activity_match($item['verb'],$act)) {
			return false;
		}
	}

	if(activity_match($item['verb'],ACTIVITY_FOLLOW) && $item['object-type'] === ACTIVITY_OBJ_NOTE) {
		if(! (($item['self']) && ($item['uid'] == local_user()))) {
			return false;
		}
	}

	return true;
}


/**
 * "Render" a conversation or list of items for HTML display.
 * There are two major forms of display:
 *      - Sequential or unthreaded ("New Item View" or search results)
 *      - conversation view
 * The $mode parameter decides between the various renderings and also
 * figures out how to determine page owner and other contextual items
 * that are based on unique features of the calling module.
 *
 */

if(!function_exists('conversation')) {
function conversation(&$a, $items, $mode, $update, $preview = false) {

	require_once('include/bbcode.php');
	require_once('mod/proxy.php');

	$ssl_state = ((local_user()) ? true : false);

	$profile_owner = 0;
	$page_writeable = false;
	$live_update_div = '';

	$arr_blocked = null;

	if(local_user()) {
		$str_blocked = get_pconfig(local_user(),'system','blocked');
		if($str_blocked) {
			$arr_blocked = explode(',',$str_blocked);
			for($x = 0; $x < count($arr_blocked); $x ++)
				$arr_blocked[$x] = trim($arr_blocked[$x]);
		}

	}

	$previewing = (($preview) ? ' preview ' : '');

	if($mode === 'network') {
		$profile_owner = local_user();
		$page_writeable = true;
		if(!$update) {
			// The special div is needed for liveUpdate to kick in for this page.
			// We only launch liveUpdate if you aren't filtering in some incompatible
			// way and also you aren't writing a comment (discovered in javascript).

			$live_update_div = '<div id="live-network"></div>' . "\r\n"
				. "<script> var profile_uid = " . $_SESSION['uid']
				. "; var netargs = '" . substr($a->cmd,8)
				. '?f='
				. ((x($_GET,'cid'))    ? '&cid='    . $_GET['cid']    : '')
				. ((x($_GET,'search')) ? '&search=' . $_GET['search'] : '')
				. ((x($_GET,'star'))   ? '&star='   . $_GET['star']   : '')
				. ((x($_GET,'order'))  ? '&order='  . $_GET['order']  : '')
				. ((x($_GET,'bmark'))  ? '&bmark='  . $_GET['bmark']  : '')
				. ((x($_GET,'liked'))  ? '&liked='  . $_GET['liked']  : '')
				. ((x($_GET,'conv'))   ? '&conv='   . $_GET['conv']   : '')
				. ((x($_GET,'spam'))   ? '&spam='   . $_GET['spam']   : '')
				. ((x($_GET,'nets'))   ? '&nets='   . $_GET['nets']   : '')
				. ((x($_GET,'cmin'))   ? '&cmin='   . $_GET['cmin']   : '')
				. ((x($_GET,'cmax'))   ? '&cmax='   . $_GET['cmax']   : '')
				. ((x($_GET,'file'))   ? '&file='   . $_GET['file']   : '')

				. "'; var profile_page = " . $a->pager['page'] . "; </script>\r\n";
		}
	}
	else if($mode === 'profile') {
		$profile_owner = $a->profile['profile_uid'];
		$page_writeable = can_write_wall($a,$profile_owner);

		if(!$update) {
			$tab = notags(trim($_GET['tab']));
			$tab = ( $tab ? $tab : 'posts' );
			if($tab === 'posts') {
				// This is ugly, but we can't pass the profile_uid through the session to the ajax updater,
				// because browser prefetching might change it on us. We have to deliver it with the page.

				$live_update_div = '<div id="live-profile"></div>' . "\r\n"
					. "<script> var profile_uid = " . $a->profile['profile_uid']
					. "; var netargs = '?f='; var profile_page = " . $a->pager['page'] . "; </script>\r\n";
			}
		}
	}
	else if($mode === 'notes') {
		$profile_owner = local_user();
		$page_writeable = true;
		if(!$update) {
			$live_update_div = '<div id="live-notes"></div>' . "\r\n"
				. "<script> var profile_uid = " . local_user()
				. "; var netargs = '/?f='; var profile_page = " . $a->pager['page'] . "; </script>\r\n";
		}
	}
	else if($mode === 'display') {
		$profile_owner = $a->profile['uid'];
		$page_writeable = can_write_wall($a,$profile_owner);
		if(!$update) {
			$live_update_div = '<div id="live-display"></div>' . "\r\n"
				. "<script> var profile_uid = " . $_SESSION['uid'] . ";"
				. " var profile_page = 1; </script>";
		}
	}
	else if($mode === 'community') {
		$profile_owner = 0;
		$page_writeable = false;
		if(!$update) {
			$live_update_div = '<div id="live-community"></div>' . "\r\n"
				. "<script> var profile_uid = -1; var netargs = '/?f='; var profile_page = " . $a->pager['page'] . "; </script>\r\n";
		}
	}
	else if($mode === 'search') {
		$live_update_div = '<div id="live-search"></div>' . "\r\n";
	}

	$page_dropping = ((local_user() && local_user() == $profile_owner) ? true : false);


	if($update)
		$return_url = $_SESSION['return_url'];
	else
		$return_url = $_SESSION['return_url'] = $a->query_string;

	load_contact_links(local_user());

	$cb = array('items' => $items, 'mode' => $mode, 'update' => $update, 'preview' => $preview);
	call_hooks('conversation_start',$cb);

	$items = $cb['items'];

	$cmnt_tpl    = get_markup_template('comment_item.tpl');
	$hide_comments_tpl = get_markup_template('hide_comments.tpl');

	$conv_responses = array(
		'like' => array('title' => t('Likes','title')), 'dislike' => array('title' => t('Dislikes','title')), 
		'attendyes' => array('title' => t('Attending','title')), 'attendno' => array('title' => t('Not attending','title')), 'attendmaybe' => array('title' => t('Might attend','title'))
	);

	// array with html for each thread (parent+comments)
	$threads = array();
	$threadsid = -1;

	$page_template = get_markup_template("conversation.tpl");

	if($items && count($items)) {

		if($mode === 'network-new' || $mode === 'search' || $mode === 'community') {

			// "New Item View" on network page or search page results
			// - just loop through the items and format them minimally for display

//			$tpl = get_markup_template('search_item.tpl');
			$tpl = 'search_item.tpl';

			foreach($items as $item) {

				if($arr_blocked) {
					$blocked = false;
					foreach($arr_blocked as $b) {
						if($b && link_compare($item['author-link'],$b)) {
							$blocked = true;
							break;
						}
					}
					if($blocked)
						continue;
				}


				$threadsid++;

				$comment     = '';
				$owner_url   = '';
				$owner_photo = '';
				$owner_name  = '';
				$sparkle     = '';

				if($mode === 'search' || $mode === 'community') {
					if(((activity_match($item['verb'],ACTIVITY_LIKE)) || (activity_match($item['verb'],ACTIVITY_DISLIKE)))
						&& ($item['id'] != $item['parent']))
						continue;
					$nickname = $item['nickname'];
				}
				else
					$nickname = $a->user['nickname'];

				// prevent private email from leaking.
				if($item['network'] === NETWORK_MAIL && local_user() != $item['uid'])
						continue;

				$profile_name   = ((strlen($item['author-name']))   ? $item['author-name']   : $item['name']);
				if($item['author-link'] && (! $item['author-name']))
					$profile_name = $item['author-link'];



				$tags=array();
				$hashtags = array();
				$mentions = array();

				$taglist = q("SELECT `type`, `term`, `url` FROM `term` WHERE `otype` = %d AND `oid` = %d AND `type` IN (%d, %d) ORDER BY `tid`",
						intval(TERM_OBJ_POST), intval($item['id']), intval(TERM_HASHTAG), intval(TERM_MENTION));

				foreach($taglist as $tag) {

					if ($tag["url"] == "")
						$tag["url"] = $searchpath.strtolower($tag["term"]);

					if ($tag["type"] == TERM_HASHTAG) {
						$hashtags[] = "#<a href=\"".$tag["url"]."\" target=\"_blank\">".$tag["term"]."</a>";
						$prefix = "#";
					} elseif ($tag["type"] == TERM_MENTION) {
						$mentions[] = "@<a href=\"".$tag["url"]."\" target=\"_blank\">".$tag["term"]."</a>";
						$prefix = "@";
					}
					$tags[] = $prefix."<a href=\"".$tag["url"]."\" target=\"_blank\">".$tag["term"]."</a>";
				}

				/*foreach(explode(',',$item['tag']) as $tag){
					$tag = trim($tag);
					if ($tag!="") {
						$t = bbcode($tag);
						$tags[] = $t;
						if($t[0] == '#')
							$hashtags[] = $t;
						elseif($t[0] == '@')
							$mentions[] = $t;
					}
				}*/

				$sp = false;
				$profile_link = best_link_url($item,$sp);
				if($profile_link === 'mailbox')
					$profile_link = '';
				if($sp)
					$sparkle = ' sparkle';
				else
					$profile_link = zrl($profile_link);

				$normalised = normalise_link((strlen($item['author-link'])) ? $item['author-link'] : $item['url']);
				if(($normalised != 'mailbox') && (x($a->contacts[$normalised])))
					$profile_avatar = $a->contacts[$normalised]['thumb'];
				else
					$profile_avatar = ((strlen($item['author-avatar'])) ? $a->get_cached_avatar_image($item['author-avatar']) : $item['thumb']);

				$locate = array('location' => $item['location'], 'coord' => $item['coord'], 'html' => '');
				call_hooks('render_location',$locate);

				$location = ((strlen($locate['html'])) ? $locate['html'] : render_location_dummy($locate));

				localize_item($item);
				if($mode === 'network-new')
					$dropping = true;
				else
					$dropping = false;


				$drop = array(
					'dropping' => $dropping,
					'pagedrop' => $page_dropping,
					'select' => t('Select'),
					'delete' => t('Delete'),
				);

				$star = false;
				$isstarred = "unstarred";

				$lock = false;
				$likebuttons = false;
				$shareable = false;

				$body = prepare_body($item,true, $preview);


				list($categories, $folders) = get_cats_and_terms($item);

				if($a->theme['template_engine'] === 'internal') {
					$profile_name_e = template_escape($profile_name);
					$item['title_e'] = template_escape($item['title']);
					$body_e = template_escape($body);
					$tags_e = template_escape($tags);
					$hashtags_e = template_escape($hashtags);
					$mentions_e = template_escape($mentions);
					$location_e = template_escape($location);
					$owner_name_e = template_escape($owner_name);
				}
				else {
					$profile_name_e = $profile_name;
					$item['title_e'] = $item['title'];
					$body_e = $body;
					$tags_e = $tags;
					$hashtags_e = $hashtags;
					$mentions_e = $mentions;
					$location_e = $location;
					$owner_name_e = $owner_name;
				}

				$tmp_item = array(
					'template' => $tpl,
					'id' => (($preview) ? 'P0' : $item['item_id']),
					'network' => $item['item_network'],
					'linktitle' => sprintf( t('View %s\'s profile @ %s'), $profile_name, ((strlen($item['author-link'])) ? $item['author-link'] : $item['url'])),
					'profile_url' => $profile_link,
					'item_photo_menu' => item_photo_menu($item),
					'name' => $profile_name_e,
					'sparkle' => $sparkle,
					'lock' => $lock,
					'thumb' => proxy_url($profile_avatar, false, PROXY_SIZE_THUMB),
					'title' => $item['title_e'],
					'body' => $body_e,
					'tags' => $tags_e,
					'hashtags' => $hashtags_e,
					'mentions' => $mentions_e,
					'txt_cats' => t('Categories:'),
					'txt_folders' => t('Filed under:'),
					'has_cats' => ((count($categories)) ? 'true' : ''),
					'has_folders' => ((count($folders)) ? 'true' : ''),
					'categories' => $categories,
					'folders' => $folders,
					'text' => strip_tags($body_e),
					'localtime' => datetime_convert('UTC', date_default_timezone_get(), $item['created'], 'r'),
					'ago' => (($item['app']) ? sprintf( t('%s from %s'),relative_date($item['created']),$item['app']) : relative_date($item['created'])),
					'location' => $location_e,
					'indent' => '',
					'owner_name' => $owner_name_e,
					'owner_url' => $owner_url,
					'owner_photo' => proxy_url($owner_photo, false, PROXY_SIZE_THUMB),
					'plink' => get_plink($item),
					'edpost' => false,
					'isstarred' => $isstarred,
					'star' => $star,
					'drop' => $drop,
					'vote' => $likebuttons,
					'like' => '',
					'dislike' => '',
					'comment' => '',
					//'conv' => (($preview) ? '' : array('href'=> $a->get_baseurl($ssl_state) . '/display/' . $nickname . '/' . $item['id'], 'title'=> t('View in context'))),
					'conv' => (($preview) ? '' : array('href'=> $a->get_baseurl($ssl_state) . '/display/'.$item['guid'], 'title'=> t('View in context'))),
					'previewing' => $previewing,
					'wait' => t('Please wait'),
					'thread_level' => 1,
				);

				$arr = array('item' => $item, 'output' => $tmp_item);
				call_hooks('display_item', $arr);

				$threads[$threadsid]['id'] = $item['item_id'];
				$threads[$threadsid]['network'] = $item['item_network'];
				$threads[$threadsid]['items'] = array($arr['output']);

			}
		}
		else
		{
			// Normal View
			$page_template = get_markup_template("threaded_conversation.tpl");

			require_once('object/Conversation.php');
			require_once('object/Item.php');

			$conv = new Conversation($mode, $preview);

			// get all the topmost parents
			// this shouldn't be needed, as we should have only them in our array
			// But for now, this array respects the old style, just in case

			$threads = array();
			foreach($items as $item) {

				if($arr_blocked) {
					$blocked = false;
					foreach($arr_blocked as $b) {

						if($b && link_compare($item['author-link'],$b)) {
							$blocked = true;
							break;
						}
					}
					if($blocked)
						continue;
				}



				// Can we put this after the visibility check?
				builtin_activity_puller($item, $conv_responses);

				// Only add what is visible
				if($item['network'] === NETWORK_MAIL && local_user() != $item['uid']) {
					continue;
				}
				if(! visible_activity($item)) {
					continue;
				}

				call_hooks('display_item', $arr);

				$item['pagedrop'] = $page_dropping;

				if($item['id'] == $item['parent']) {
					$item_object = new Item($item);
					$conv->add_thread($item_object);
				}
			}

			$threads = $conv->get_template_data($conv_responses);

			if(!$threads) {
				logger('[ERROR] conversation : Failed to get template data.', LOGGER_DEBUG);
				$threads = array();
			}
		}
	}

	$o = replace_macros($page_template, array(
		'$baseurl' => $a->get_baseurl($ssl_state),
		'$return_path' => $a->query_string,
		'$live_update' => $live_update_div,
		'$remove' => t('remove'),
		'$mode' => $mode,
		'$user' => $a->user,
		'$threads' => $threads,
		'$dropping' => ($page_dropping && feature_enabled(local_user(),'multi_delete') ? t('Delete Selected Items') : False),
	));

	return $o;
}}

function best_link_url($item,&$sparkle,$ssl_state = false) {

	$a = get_app();

	$best_url = '';
	$sparkle  = false;

	$clean_url = normalise_link($item['author-link']);

	if((local_user()) && (local_user() == $item['uid'])) {
		if(isset($a->contacts) && x($a->contacts,$clean_url)) {
			if($a->contacts[$clean_url]['network'] === NETWORK_DFRN) {
				$best_url = $a->get_baseurl($ssl_state) . '/redir/' . $a->contacts[$clean_url]['id'];
				$sparkle = true;
			} else
				$best_url = $a->contacts[$clean_url]['url'];
		}
	} elseif (local_user()) {
		$r = q("SELECT `id`, `network` FROM `contact` WHERE `network` = '%s' AND `uid` = %d AND `nurl` = '%s'",
			dbesc(NETWORK_DFRN), intval(local_user()), dbesc(normalise_link($clean_url)));
		if ($r) {
			$best_url = $a->get_baseurl($ssl_state).'/redir/'.$r[0]['id'];
			$sparkle = true;
		}
	}
	if(! $best_url) {
		if(strlen($item['author-link']))
			$best_url = $item['author-link'];
		else
			$best_url = $item['url'];
	}

	return $best_url;
}


if(! function_exists('item_photo_menu')){
function item_photo_menu($item){
	$a = get_app();

	$ssl_state = false;

	if(local_user()) {
		$ssl_state = true;
		 if(! count($a->contacts))
			load_contact_links(local_user());
	}
	$sub_link="";
	$poke_link="";
	$contact_url="";
	$pm_url="";
	$status_link="";
	$photos_link="";
	$posts_link="";

	if((local_user()) && local_user() == $item['uid'] && $item['parent'] == $item['id'] && (! $item['self'])) {
		$sub_link = 'javascript:dosubthread(' . $item['id'] . '); return false;';
	}

	$sparkle = false;
	$profile_link = best_link_url($item,$sparkle,$ssl_state);
	if($profile_link === 'mailbox')
		$profile_link = '';

	if($sparkle) {
		$cid = intval(basename($profile_link));
		$status_link = $profile_link . "?url=status";
		$photos_link = $profile_link . "?url=photos";
		$profile_link = $profile_link . "?url=profile";
		$pm_url = $a->get_baseurl($ssl_state) . '/message/new/' . $cid;
		$zurl = '';
	}
	else {
		$profile_link = zrl($profile_link);
		if(local_user() && local_user() == $item['uid'] && link_compare($item['url'],$item['author-link'])) {
			$cid = $item['contact-id'];
		} else {
			$r = q("SELECT `id`, `network` FROM `contact` WHERE `uid` = %d AND `nurl` = '%s' ORDER BY `uid` DESC LIMIT 1",
				intval(local_user()), dbesc(normalise_link($item['author-link'])));
			if ($r) {
				$cid = $r[0]["id"];

				if ($r[0]["network"] == NETWORK_DIASPORA)
					$pm_url = $a->get_baseurl($ssl_state) . '/message/new/' . $cid;

			} else
				$cid = 0;
		}
	}
	if(($cid) && (! $item['self'])) {
		$poke_link = $a->get_baseurl($ssl_state) . '/poke/?f=&c=' . $cid;
		$contact_url = $a->get_baseurl($ssl_state) . '/contacts/' . $cid;
		$posts_link = $a->get_baseurl($ssl_state) . '/network/0?nets=all&cid=' . $cid;

		$clean_url = normalise_link($item['author-link']);

		if((local_user()) && (local_user() == $item['uid'])) {
			if(isset($a->contacts) && x($a->contacts,$clean_url)) {
				if($a->contacts[$clean_url]['network'] === NETWORK_DIASPORA) {
					$pm_url = $a->get_baseurl($ssl_state) . '/message/new/' . $cid;
				}
			}
		}

	}

	if (local_user()) {
		$menu = Array(
			t("Follow Thread") => $sub_link,
			t("View Status") => $status_link,
			t("View Profile") => $profile_link,
			t("View Photos") => $photos_link,
			t("Network Posts") => $posts_link,
			t("Edit Contact") => $contact_url,
			t("Send PM") => $pm_url
		);

		if ($a->contacts[$clean_url]['network'] === NETWORK_DFRN)
			$menu[t("Poke")] = $poke_link;

		if ((($cid == 0) OR ($a->contacts[$clean_url]['rel'] == CONTACT_IS_FOLLOWER)) AND
			in_array($item['network'], array(NETWORK_DFRN, NETWORK_OSTATUS, NETWORK_DIASPORA)))
			$menu[t("Connect/Follow")] = $a->get_baseurl($ssl_state)."/follow?url=".urlencode($item['author-link']);
	} else
		$menu = array(t("View Profile") => $item['author-link']);

	$args = array('item' => $item, 'menu' => $menu);

	call_hooks('item_photo_menu', $args);

	$menu = $args['menu'];

	$o = "";
	foreach($menu as $k=>$v){
		if(strpos($v,'javascript:') === 0) {
			$v = substr($v,11);
			$o .= "<li role=\"menuitem\"><a onclick=\"$v\">$k</a></li>\n";
		}
		elseif ($v!="") $o .= "<li role=\"menuitem\"><a href=\"$v\">$k</a></li>\n";
	}
	return $o;
}}

/**
 * @brief Checks item to see if it is one of the builtin activities (like/dislike, event attendance, consensus items, etc.)
 * Increments the count of each matching activity and adds a link to the author as needed.
 *
 * @param array $a (not used)
 * @param array $item
 * @param array &$conv_responses (already created with builtin activity structure)
 * @return void
 */
if(! function_exists(builtin_activity_puller)) {
function builtin_activity_puller($item, &$conv_responses) {
	foreach($conv_responses as $mode => $v) {
		$url = '';
		$sparkle = '';

		switch($mode) {
			case 'like':
				$verb = ACTIVITY_LIKE;
				break;
			case 'dislike':
				$verb = ACTIVITY_DISLIKE;
				break;
			case 'attendyes':
				$verb = ACTIVITY_ATTEND;
				break;
			case 'attendno':
				$verb = ACTIVITY_ATTENDNO;
				break;
			case 'attendmaybe':
				$verb = ACTIVITY_ATTENDMAYBE;
				break;
			default:
				return;
				break;
		}

		if((activity_match($item['verb'], $verb)) && ($item['id'] != $item['parent'])) {
			$url = $item['author-link'];
			if((local_user()) && (local_user() == $item['uid']) && ($item['network'] === NETWORK_DFRN) && (! $item['self']) && (link_compare($item['author-link'],$item['url']))) {
				$url = z_root(true) . '/redir/' . $item['contact-id'];
				$sparkle = ' class="sparkle" ';
			}
			else 
				$url = zrl($url);
			
			$url = '<a href="'. $url . '"'. $sparkle .'>' . $item['author-name'] . '</a>';

<<<<<<< HEAD
			if(! $item['thr-parent'])
				$item['thr-parent'] = $item['parent-uri'];

			if(! ((isset($conv_responses[$mode][$item['thr-parent'] . '-l'])) 
				&& (is_array($conv_responses[$mode][$item['thr-parent'] . '-l']))))
				$conv_responses[$mode][$item['thr-parent'] . '-l'] = array();

			// only list each unique author once
			if(in_array($url,$conv_responses[$mode][$item['thr-parent'] . '-l']))
				continue;

			if(! isset($conv_responses[$mode][$item['thr-parent']]))
				$conv_responses[$mode][$item['thr-parent']] = 1;
			else
				$conv_responses[$mode][$item['thr-parent']] ++;

			$conv_responses[$mode][$item['thr-parent'] . '-l'][] = $url;

			// there can only be one activity verb per item so if we found anything, we can stop looking
			return;
		}
=======
		if(! ((isset($arr[$item['thr-parent'] . '-l'])) && (is_array($arr[$item['thr-parent'] . '-l']))))
			$arr[$item['thr-parent'] . '-l'] = array();
		if(! isset($arr[$item['thr-parent']]))
			$arr[$item['thr-parent']] = 1;
		else
			$arr[$item['thr-parent']] ++;
		$arr[$item['thr-parent'] . '-l'][] = '<a href="'. $url . '"'. $sparkle .'>' . htmlentities($item['author-name']) . '</a>';
>>>>>>> 12f2aedd
	}
}}

// Format the vote text for a profile item
// $cnt = number of people who vote the item
// $arr = array of pre-linked names of likers/dislikers
// $type = one of 'like, 'dislike', 'attendyes', 'attendno', 'attendmaybe'
// $id  = item id
// returns formatted text

if(! function_exists('format_like')) {
function format_like($cnt,$arr,$type,$id) {
	$o = '';
	$expanded = '';

	if($cnt == 1)
<<<<<<< HEAD
		$likers = $arr[0];
=======
		$o .= (($type === 'like') ? sprintf( t('%s likes this.'), $arr[0]) : sprintf( t('%s doesn\'t like this.'), $arr[0])) . EOL;
	else {
		$spanatts = "class=\"fakelink\" onclick=\"openClose('{$type}list-$id');\"";
		switch($type) {
			case 'like':
				$phrase = sprintf( t('<span  %1$s>%2$d people</span> like this'), $spanatts, $cnt);
				break;
			case 'dislike':
				$phrase = sprintf( t('<span  %1$s>%2$d people</span> don\'t like this'), $spanatts, $cnt);
				break;
		}
		$phrase .= EOL ;
		$o .= replace_macros(get_markup_template('voting_fakelink.tpl'), array(
			'$phrase' => $phrase,
			'$type' => $type,
			'$id' => $id
		));
>>>>>>> 12f2aedd

	else {
		$total = count($arr);
		if($total >= MAX_LIKERS)
			$arr = array_slice($arr, 0, MAX_LIKERS - 1);
		if($total < MAX_LIKERS) {
			$last = t('and') . ' ' . $arr[count($arr)-1];
			$arr2 = array_slice($arr, 0, -1);
			$str = implode(', ', $arr2) . ' ' . $last;
		}
		if($total >= MAX_LIKERS) {
			$str = implode(', ', $arr);
			$str .= sprintf( t(', and %d other people'), $total - MAX_LIKERS );
		}

		$likers = $str;
	}

	// Phrase if there is only one liker. In other cases it will be uses for the expanded
	// list which show all likers
	switch($type) {
		case 'like' :
			$phrase = sprintf( t('%s likes this.'), $likers);
			break;
		case 'dislike' :
			$phrase = sprintf( t('%s doesn\'t like this.'), $likers);
			break;
		case 'attendyes' :
			$phrase = sprintf( t('%s attends.'), $likers);
			break;
		case 'attendno' :
			$phrase = sprintf( t('%s doesn\'t attend.'), $likers);
			break;
		case 'attendmaybe' :
			$phrase = sprintf( t('%s attends maybe.'), $likers);
			break;
	}

	if($cnt > 1) {
		$spanatts = "class=\"fakelink\" onclick=\"openClose('{$type}list-$id');\"";
		$expanded .= "\t" . '<div class="wall-item-' . $type . '-expanded" id="' . $type . 'list-' . $id . '" style="display: none;" >' . $phrase . EOL . '</div>';
		switch($type) {
			case 'like':
				$phrase = sprintf( t('<span  %1$s>%2$d people</span> like this'), $spanatts, $cnt);
				break;
			case 'dislike':
				$phrase = sprintf( t('<span  %1$s>%2$d people</span> don\'t like this'), $spanatts, $cnt);
				break;
			case 'attendyes':
				$phrase = sprintf( t('<span  %1$s>%2$d people</span> attend'), $spanatts, $cnt);
				break;
			case 'attendno':
				$phrase = sprintf( t('<span  %1$s>%2$d people</span> don\'t attend'), $spanatts, $cnt);
				break;
			case 'attendmaybe':
				$phrase = sprintf( t('<span  %1$s>%2$d people</span> anttend maybe'), $spanatts, $cnt);
			case 'agree':
				$phrase = sprintf( t('<span  %1$s>%2$d people</span> agree'), $spanatts, $cnt);
				break;
			case 'disagree':
				$phrase = sprintf( t('<span  %1$s>%2$d people</span> don\'t agree'), $spanatts, $cnt);
				break;
			case 'abstain':
				$phrase = sprintf( t('<span  %1$s>%2$d people</span> abstains'), $spanatts, $cnt);
		}
	}

	$phrase .= EOL ;
	$o .= replace_macros(get_markup_template('voting_fakelink.tpl'), array(
		'$phrase' => $phrase,
		'$type' => $type,
		'$id' => $id
	));
	$o .= $expanded;

	return $o;
}}


function status_editor($a,$x, $notes_cid = 0, $popup=false) {

	$o = '';

	$geotag = (($x['allow_location']) ? replace_macros(get_markup_template('jot_geotag.tpl'), array()) : '');

/*	$plaintext = false;
	if( local_user() && (intval(get_pconfig(local_user(),'system','plaintext')) || !feature_enabled(local_user(),'richtext')) )
		$plaintext = true;*/
	$plaintext = true;
	if( local_user() && feature_enabled(local_user(),'richtext') )
		$plaintext = false;

	$tpl = get_markup_template('jot-header.tpl');
	$a->page['htmlhead'] .= replace_macros($tpl, array(
		'$newpost' => 'true',
		'$baseurl' => $a->get_baseurl(true),
		'$editselect' => (($plaintext) ? 'none' : '/(profile-jot-text|prvmail-text)/'),
		'$geotag' => $geotag,
		'$nickname' => $x['nickname'],
		'$ispublic' => t('Visible to <strong>everybody</strong>'),
		'$linkurl' => t('Please enter a link URL:'),
		'$vidurl' => t("Please enter a video link/URL:"),
		'$audurl' => t("Please enter an audio link/URL:"),
		'$term' => t('Tag term:'),
		'$fileas' => t('Save to Folder:'),
		'$whereareu' => t('Where are you right now?'),
		'$delitems' => t('Delete item(s)?')
	));


	$tpl = get_markup_template('jot-end.tpl');
	$a->page['end'] .= replace_macros($tpl, array(
		'$newpost' => 'true',
		'$baseurl' => $a->get_baseurl(true),
		'$editselect' => (($plaintext) ? 'none' : '/(profile-jot-text|prvmail-text)/'),
		'$geotag' => $geotag,
		'$nickname' => $x['nickname'],
		'$ispublic' => t('Visible to <strong>everybody</strong>'),
		'$linkurl' => t('Please enter a link URL:'),
		'$vidurl' => t("Please enter a video link/URL:"),
		'$audurl' => t("Please enter an audio link/URL:"),
		'$term' => t('Tag term:'),
		'$fileas' => t('Save to Folder:'),
		'$whereareu' => t('Where are you right now?')
	));

	$jotplugins = '';
	call_hooks('jot_tool', $jotplugins);

	// Private/public post links for the non-JS ACL form
	$private_post = 1;
	if($_REQUEST['public'])
		$private_post = 0;

	$query_str = $a->query_string;
	if(strpos($query_str, 'public=1') !== false)
		$query_str = str_replace(array('?public=1', '&public=1'), array('', ''), $query_str);

	// I think $a->query_string may never have ? in it, but I could be wrong
	// It looks like it's from the index.php?q=[etc] rewrite that the web
	// server does, which converts any ? to &, e.g. suggest&ignore=61 for suggest?ignore=61
	if(strpos($query_str, '?') === false)
		$public_post_link = '?public=1';
	else
		$public_post_link = '&public=1';



//	$tpl = replace_macros($tpl,array('$jotplugins' => $jotplugins));
	$tpl = get_markup_template("jot.tpl");

	$o .= replace_macros($tpl,array(
		'$return_path' => $query_str,
		'$action' =>  $a->get_baseurl(true) . '/item',
		'$share' => (x($x,'button') ? $x['button'] : t('Share')),
		'$upload' => t('Upload photo'),
		'$shortupload' => t('upload photo'),
		'$attach' => t('Attach file'),
		'$shortattach' => t('attach file'),
		'$weblink' => t('Insert web link'),
		'$shortweblink' => t('web link'),
		'$video' => t('Insert video link'),
		'$shortvideo' => t('video link'),
		'$audio' => t('Insert audio link'),
		'$shortaudio' => t('audio link'),
		'$setloc' => t('Set your location'),
		'$shortsetloc' => t('set location'),
		'$noloc' => t('Clear browser location'),
		'$shortnoloc' => t('clear location'),
		'$title' => $x['title'],
		'$placeholdertitle' => t('Set title'),
		'$category' => $x['category'],
		'$placeholdercategory' => (feature_enabled(local_user(),'categories') ? t('Categories (comma-separated list)') : ''),
		'$wait' => t('Please wait'),
		'$permset' => t('Permission settings'),
		'$shortpermset' => t('permissions'),
		'$ptyp' => (($notes_cid) ? 'note' : 'wall'),
		'$content' => $x['content'],
		'$post_id' => $x['post_id'],
		'$baseurl' => $a->get_baseurl(true),
		'$defloc' => $x['default_location'],
		'$visitor' => $x['visitor'],
		'$pvisit' => (($notes_cid) ? 'none' : $x['visitor']),
		'$public' => t('Public post'),
		'$jotnets' => $jotnets,
		'$lockstate' => $x['lockstate'],
		'$bang' => $x['bang'],
		'$profile_uid' => $x['profile_uid'],
		'$preview' => ((feature_enabled($x['profile_uid'],'preview')) ? t('Preview') : ''),
		'$jotplugins' => $jotplugins,
		'$notes_cid' => $notes_cid,
		'$sourceapp' => t($a->sourcename),
		'$cancel' => t('Cancel'),
		'$rand_num' => random_digits(12),

		// ACL permissions box
		'$acl' => $x['acl'],
		'$acl_data' => $x['acl_data'],
		'$group_perms' => t('Post to Groups'),
		'$contact_perms' => t('Post to Contacts'),
		'$private' => t('Private post'),
		'$is_private' => $private_post,
		'$public_link' => $public_post_link,
	));


	if ($popup==true){
		$o = '<div id="jot-popup" style="display: none;">'.$o.'</div>';

	}

	return $o;
}


function get_item_children($arr, $parent) {
	$children = array();
	$a = get_app();
	foreach($arr as $item) {
		if($item['id'] != $item['parent']) {
			if(get_config('system','thread_allow') && $a->theme_thread_allow) {
				// Fallback to parent-uri if thr-parent is not set
				$thr_parent = $item['thr-parent'];
				if($thr_parent == '')
					$thr_parent = $item['parent-uri'];

				if($thr_parent == $parent['uri']) {
					$item['children'] = get_item_children($arr, $item);
					$children[] = $item;
				}
			}
			else if($item['parent'] == $parent['id']) {
				$children[] = $item;
			}
		}
	}
	return $children;
}

function sort_item_children($items) {
	$result = $items;
	usort($result,'sort_thr_created_rev');
	foreach($result as $k => $i) {
		if(count($result[$k]['children'])) {
			$result[$k]['children'] = sort_item_children($result[$k]['children']);
		}
	}
	return $result;
}

function add_children_to_list($children, &$arr) {
	foreach($children as $y) {
		$arr[] = $y;
		if(count($y['children']))
			add_children_to_list($y['children'], $arr);
	}
}

function conv_sort($arr,$order) {

	if((!(is_array($arr) && count($arr))))
		return array();

	$parents = array();
	$children = array();

	foreach($arr as $x)
		if($x['id'] == $x['parent'])
				$parents[] = $x;

	if(stristr($order,'created'))
		usort($parents,'sort_thr_created');
	elseif(stristr($order,'commented'))
		usort($parents,'sort_thr_commented');

	if(count($parents))
		foreach($parents as $i=>$_x)
			$parents[$i]['children'] = get_item_children($arr, $_x);

	/*foreach($arr as $x) {
		if($x['id'] != $x['parent']) {
			$p = find_thread_parent_index($parents,$x);
			if($p !== false)
				$parents[$p]['children'][] = $x;
		}
	}*/
	if(count($parents)) {
		foreach($parents as $k => $v) {
			if(count($parents[$k]['children'])) {
				$parents[$k]['children'] = sort_item_children($parents[$k]['children']);
				/*$y = $parents[$k]['children'];
				usort($y,'sort_thr_created_rev');
				$parents[$k]['children'] = $y;*/
			}
		}
	}

	$ret = array();
	if(count($parents)) {
		foreach($parents as $x) {
			$ret[] = $x;
			if(count($x['children']))
				add_children_to_list($x['children'], $ret);
				/*foreach($x['children'] as $y)
					$ret[] = $y;*/
		}
	}

	return $ret;
}


function sort_thr_created($a,$b) {
	return strcmp($b['created'],$a['created']);
}

function sort_thr_created_rev($a,$b) {
	return strcmp($a['created'],$b['created']);
}

function sort_thr_commented($a,$b) {
	return strcmp($b['commented'],$a['commented']);
}

function find_thread_parent_index($arr,$x) {
	foreach($arr as $k => $v)
		if($v['id'] == $x['parent'])
			return $k;
	return false;
}

function render_location_dummy($item) {
	if ($item['location'] != "")
		return $item['location'];

	if ($item['coord'] != "")
		return $item['coord'];
}

function get_responses($conv_responses,$response_verbs,$ob,$item) {
	$ret = array();
	foreach($response_verbs as $v) {
		$ret[$v] = array();
		$ret[$v]['count'] = ((x($conv_responses[$v],$item['uri'])) ? $conv_responses[$v][$item['uri']] : '');
		$ret[$v]['list']  = ((x($conv_responses[$v],$item['uri'])) ? $conv_responses[$v][$item['uri'] . '-l'] : '');
		if(count($ret[$v]['list']) > MAX_LIKERS) {
			$ret[$v]['list_part'] = array_slice($ret[$v]['list'], 0, MAX_LIKERS);
			array_push($ret[$v]['list_part'], '<a href="#" data-toggle="modal" data-target="#' . $v . 'Modal-' 
				. (($ob) ? $ob->get_id() : $item['id']) . '"><b>' . t('View all') . '</b></a>');
		}
		else {
			$ret[$v]['list_part'] = '';
		}
		$ret[$v]['button'] = get_response_button_text($v,$ret[$v]['count']);
		$ret[$v]['title'] = $conv_responses[$v]['title'];
	}

	$count = 0;
	foreach($ret as $key) {
		if ($key['count'] == true)
			$count++;
	}
	$ret['count'] = $count;

	return $ret;
}

function get_response_button_text($v,$count) {
	switch($v) {
		case 'like':
			return tt('Like','Likes',$count,'noun');
			break;
		case 'dislike':
			return tt('Dislike','Dislikes',$count,'noun');
			break;
		case 'attendyes':
			return tt('Attending','Attending',$count,'noun');
			break;
		case 'attendno':
			return tt('Not Attending','Not Attending',$count,'noun');
			break;
		case 'attendmaybe':
			return tt('Undecided','Undecided',$count,'noun');
			break;
	}
}<|MERGE_RESOLUTION|>--- conflicted
+++ resolved
@@ -989,7 +989,6 @@
 			
 			$url = '<a href="'. $url . '"'. $sparkle .'>' . $item['author-name'] . '</a>';
 
-<<<<<<< HEAD
 			if(! $item['thr-parent'])
 				$item['thr-parent'] = $item['parent-uri'];
 
@@ -1011,15 +1010,6 @@
 			// there can only be one activity verb per item so if we found anything, we can stop looking
 			return;
 		}
-=======
-		if(! ((isset($arr[$item['thr-parent'] . '-l'])) && (is_array($arr[$item['thr-parent'] . '-l']))))
-			$arr[$item['thr-parent'] . '-l'] = array();
-		if(! isset($arr[$item['thr-parent']]))
-			$arr[$item['thr-parent']] = 1;
-		else
-			$arr[$item['thr-parent']] ++;
-		$arr[$item['thr-parent'] . '-l'][] = '<a href="'. $url . '"'. $sparkle .'>' . htmlentities($item['author-name']) . '</a>';
->>>>>>> 12f2aedd
 	}
 }}
 
@@ -1036,27 +1026,7 @@
 	$expanded = '';
 
 	if($cnt == 1)
-<<<<<<< HEAD
 		$likers = $arr[0];
-=======
-		$o .= (($type === 'like') ? sprintf( t('%s likes this.'), $arr[0]) : sprintf( t('%s doesn\'t like this.'), $arr[0])) . EOL;
-	else {
-		$spanatts = "class=\"fakelink\" onclick=\"openClose('{$type}list-$id');\"";
-		switch($type) {
-			case 'like':
-				$phrase = sprintf( t('<span  %1$s>%2$d people</span> like this'), $spanatts, $cnt);
-				break;
-			case 'dislike':
-				$phrase = sprintf( t('<span  %1$s>%2$d people</span> don\'t like this'), $spanatts, $cnt);
-				break;
-		}
-		$phrase .= EOL ;
-		$o .= replace_macros(get_markup_template('voting_fakelink.tpl'), array(
-			'$phrase' => $phrase,
-			'$type' => $type,
-			'$id' => $id
-		));
->>>>>>> 12f2aedd
 
 	else {
 		$total = count($arr);
