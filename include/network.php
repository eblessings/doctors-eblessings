--- conflicted
+++ resolved
@@ -76,22 +76,14 @@
 	}
 
 	$ch = @curl_init($url);
-<<<<<<< HEAD
-	if (($redirects > 8) || (! $ch)) {
-=======
 
 	if (($redirects > 8) || (!$ch)) {
->>>>>>> f1ba1508
 		return $ret;
 	}
 
 	@curl_setopt($ch, CURLOPT_HEADER, true);
 
-<<<<<<< HEAD
-	if (x($opts,"cookiejar")) {
-=======
 	if (x($opts, "cookiejar")) {
->>>>>>> f1ba1508
 		curl_setopt($ch, CURLOPT_COOKIEJAR, $opts["cookiejar"]);
 		curl_setopt($ch, CURLOPT_COOKIEFILE, $opts["cookiejar"]);
 	}
@@ -115,15 +107,6 @@
 		@curl_setopt($ch, CURLOPT_RANGE, '0-' . $range);
 	}
 
-<<<<<<< HEAD
-	if (x($opts,'headers')){
-		@curl_setopt($ch, CURLOPT_HTTPHEADER, $opts['headers']);
-	}
-	if (x($opts,'nobody')){
-		@curl_setopt($ch, CURLOPT_NOBODY, $opts['nobody']);
-	}
-	if (x($opts,'timeout')){
-=======
 	if (x($opts, 'headers')) {
 		@curl_setopt($ch, CURLOPT_HTTPHEADER, $opts['headers']);
 	}
@@ -133,7 +116,6 @@
 	}
 
 	if (x($opts, 'timeout')) {
->>>>>>> f1ba1508
 		@curl_setopt($ch, CURLOPT_TIMEOUT, $opts['timeout']);
 	} else {
 		$curl_time = intval(get_config('system', 'curl_timeout'));
@@ -150,18 +132,6 @@
 		@curl_setopt($ch, CURLOPT_SSL_VERIFYHOST, 2);
 	}
 
-<<<<<<< HEAD
-	$prx = get_config('system','proxy');
-	if (strlen($prx)) {
-		@curl_setopt($ch, CURLOPT_HTTPPROXYTUNNEL, 1);
-		@curl_setopt($ch, CURLOPT_PROXY, $prx);
-		$prxusr = @get_config('system','proxyuser');
-		if (strlen($prxusr))
-			@curl_setopt($ch, CURLOPT_PROXYUSERPWD, $prxusr);
-	}
-	if ($binary)
-		@curl_setopt($ch, CURLOPT_BINARYTRANSFER,1);
-=======
 	$proxy = get_config('system', 'proxy');
 
 	if (strlen($proxy)) {
@@ -177,7 +147,6 @@
 	if ($binary) {
 		@curl_setopt($ch, CURLOPT_BINARYTRANSFER, 1);
 	}
->>>>>>> f1ba1508
 
 	$a->set_curl_code(0);
 
@@ -202,13 +171,8 @@
 	// Pull out multiple headers, e.g. proxy and continuation headers
 	// allow for HTTP/2.x without fixing code
 
-<<<<<<< HEAD
-	while (preg_match('/^HTTP\/[1-2].+? [1-5][0-9][0-9]/',$base)) {
-		$chunk = substr($base,0,strpos($base,"\r\n\r\n")+4);
-=======
 	while (preg_match('/^HTTP\/[1-2].+? [1-5][0-9][0-9]/', $base)) {
-		$chunk = substr($base, 0, strpos($base, "\r\n\r\n") + 4);
->>>>>>> f1ba1508
+		$chunk = substr($base, 0, strpos($base,"\r\n\r\n") + 4);
 		$header .= $chunk;
 		$base = substr($base, strlen($chunk));
 	}
@@ -218,13 +182,8 @@
 	$a->set_curl_headers($header);
 
 	if ($http_code == 301 || $http_code == 302 || $http_code == 303 || $http_code == 307) {
-<<<<<<< HEAD
-		$new_location_info = @parse_url($curl_info["redirect_url"]);
-		$old_location_info = @parse_url($curl_info["url"]);
-=======
 		$new_location_info = @parse_url($curl_info['redirect_url']);
 		$old_location_info = @parse_url($curl_info['url']);
->>>>>>> f1ba1508
 
 		$newurl = $curl_info['redirect_url'];
 
@@ -237,16 +196,10 @@
 		if (preg_match('/(Location:|URI:)(.*?)\n/i', $header, $matches)) {
 			$newurl = trim(array_pop($matches));
 		}
-<<<<<<< HEAD
-		if (strpos($newurl,'/') === 0)
+		if (strpos($newurl,'/') === 0) {
 			$newurl = $old_location_info["scheme"]."://".$old_location_info["host"].$newurl;
-=======
-
-		if (strpos($newurl, '/') === 0) {
-			$newurl = $old_location_info['scheme'] . '://' . $old_location_info['host'] . $newurl;
-		}
-
->>>>>>> f1ba1508
+		}
+
 		if (filter_var($newurl, FILTER_VALIDATE_URL)) {
 			$redirects++;
 			@curl_close($ch);
@@ -263,12 +216,8 @@
 	$ret['return_code'] = $rc;
 	$ret['success'] = (($rc >= 200 && $rc <= 299) ? true : false);
 	$ret['redirect_url'] = $url;
-<<<<<<< HEAD
-	if (! $ret['success']) {
-=======
 
 	if (!$ret['success']) {
->>>>>>> f1ba1508
 		$ret['error'] = curl_error($ch);
 		$ret['debug'] = $curl_info;
 		logger('z_fetch_url: error: ' . $url . ': ' . $ret['error'], LOGGER_DEBUG);
@@ -277,12 +226,8 @@
 
 	$ret['body'] = substr($s, strlen($header));
 	$ret['header'] = $header;
-<<<<<<< HEAD
-	if (x($opts,'debug')) {
-=======
 
 	if (x($opts, 'debug')) {
->>>>>>> f1ba1508
 		$ret['debug'] = $curl_info;
 	}
 
@@ -314,12 +259,8 @@
 
 	$a = get_app();
 	$ch = curl_init($url);
-<<<<<<< HEAD
-	if (($redirects > 8) || (! $ch))
-=======
 
 	if (($redirects > 8) || (!$ch)) {
->>>>>>> f1ba1508
 		return false;
 	}
 
@@ -347,12 +288,8 @@
 			}
 		}
 	}
-<<<<<<< HEAD
-	if ($headers)
-=======
 
 	if ($headers) {
->>>>>>> f1ba1508
 		curl_setopt($ch, CURLOPT_HTTPHEADER, $headers);
 	}
 
@@ -362,15 +299,6 @@
 	if ($check_cert) {
 		@curl_setopt($ch, CURLOPT_SSL_VERIFYHOST, 2);
 	}
-<<<<<<< HEAD
-	$prx = get_config('system','proxy');
-	if (strlen($prx)) {
-		curl_setopt($ch, CURLOPT_HTTPPROXYTUNNEL, 1);
-		curl_setopt($ch, CURLOPT_PROXY, $prx);
-		$prxusr = get_config('system','proxyuser');
-		if (strlen($prxusr))
-			curl_setopt($ch, CURLOPT_PROXYUSERPWD, $prxusr);
-=======
 
 	$proxy = get_config('system', 'proxy');
 
@@ -381,7 +309,6 @@
 		if (strlen($proxyuser)) {
 			curl_setopt($ch, CURLOPT_PROXYUSERPWD, $proxyuser);
 		}
->>>>>>> f1ba1508
 	}
 
 	$a->set_curl_code(0);
@@ -402,13 +329,8 @@
 	// Pull out multiple headers, e.g. proxy and continuation headers
 	// allow for HTTP/2.x without fixing code
 
-<<<<<<< HEAD
-	while (preg_match('/^HTTP\/[1-2].+? [1-5][0-9][0-9]/',$base)) {
-		$chunk = substr($base,0,strpos($base,"\r\n\r\n")+4);
-=======
 	while (preg_match('/^HTTP\/[1-2].+? [1-5][0-9][0-9]/', $base)) {
 		$chunk = substr($base, 0, strpos($base, "\r\n\r\n") + 4);
->>>>>>> f1ba1508
 		$header .= $chunk;
 		$base = substr($base, strlen($chunk));
 	}
@@ -417,16 +339,11 @@
 		$matches = array();
 		preg_match('/(Location:|URI:)(.*?)\n/', $header, $matches);
 		$newurl = trim(array_pop($matches));
-<<<<<<< HEAD
-		if (strpos($newurl,'/') === 0)
+
+		if (strpos($newurl, '/') === 0) {
 			$newurl = $old_location_info["scheme"] . "://" . $old_location_info["host"] . $newurl;
-=======
-
-		if (strpos($newurl, '/') === 0) {
-			$newurl = $old_location_info['scheme'] . '://' . $old_location_info['host'] . $newurl;
-		}
-
->>>>>>> f1ba1508
+		}
+
 		if (filter_var($newurl, FILTER_VALIDATE_URL)) {
 			$redirects++;
 			logger('post_url: redirect ' . $url . ' to ' . $newurl);
@@ -574,13 +491,8 @@
 		return false;
 	}
 
-<<<<<<< HEAD
-	$str_allowed = get_config('system','allowed_sites');
-	if (! $str_allowed)
-=======
 	$str_allowed = Config::get('system', 'allowed_sites');
 	if (! $str_allowed) {
->>>>>>> f1ba1508
 		return true;
 	}
 
@@ -589,12 +501,7 @@
 	$host = strtolower($h['host']);
 
 	// always allow our own site
-
-<<<<<<< HEAD
-	if ($host == strtolower($_SERVER['SERVER_NAME']))
-=======
 	if ($host == strtolower($_SERVER['SERVER_NAME'])) {
->>>>>>> f1ba1508
 		return true;
 	}
 
@@ -604,11 +511,7 @@
 	if (count($allowed)) {
 		foreach ($allowed as $a) {
 			$pat = strtolower(trim($a));
-<<<<<<< HEAD
-			if (($fnmatch && fnmatch($pat,$host)) || ($pat == $host)) {
-=======
 			if (($fnmatch && fnmatch($pat, $host)) || ($pat == $host)) {
->>>>>>> f1ba1508
 				$found = true;
 				break;
 			}
