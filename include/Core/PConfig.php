--- conflicted
+++ resolved
@@ -133,7 +133,6 @@
 
 		$a->config[$uid][$family][$key] = $value;
 
-<<<<<<< HEAD
                 if (is_null($stored)) {
 			$ret = q("INSERT INTO `pconfig` (`uid`, `cat`, `k`, `v`) VALUES (%d, '%s', '%s', '%s') ON DUPLICATE KEY UPDATE `v` = '%s'",
 				intval($uid),
@@ -151,16 +150,6 @@
 			);
 		}
 
-=======
-		$ret = q("INSERT INTO `pconfig` ( `uid`, `cat`, `k`, `v` ) VALUES ( %d, '%s', '%s', '%s' )
-ON DUPLICATE KEY UPDATE `v` = '%s'",
-			intval($uid),
-			dbesc($family),
-			dbesc($key),
-			dbesc($dbvalue),
-			dbesc($dbvalue)
-		);
->>>>>>> 8412514d
 		if ($ret) {
 			return $value;
 		}
