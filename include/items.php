--- conflicted
+++ resolved
@@ -413,7 +413,7 @@
 	/* check for create  date and expire time */
 	$uid = intval($arr['uid']);
 	$r = q("SELECT expire FROM user WHERE uid = %d", intval($uid));
-	if(dba::is_result($r)) {
+	if(dbm::is_result($r)) {
 		$expire_interval = $r[0]['expire'];
 		if ($expire_interval>0) {
 			$expire_date =  new DateTime( '- '.$expire_interval.' days', new DateTimeZone('UTC'));
@@ -542,7 +542,7 @@
 				intval($arr['uid'])
 			);
 
-		if(dba::is_result($r))
+		if(dbm::is_result($r))
 			$arr['network'] = $r[0]["network"];
 
 		// Fallback to friendica (why is it empty in some cases?)
@@ -596,7 +596,7 @@
 		$r = q("SELECT `guid` FROM `item` WHERE `guid` = '%s' AND `network` = '%s' AND `uid` = '%d' LIMIT 1",
 			dbesc($arr['guid']), dbesc($arr['network']), intval($arr['uid']));
 
-		if(dba::is_result($r)) {
+		if(dbm::is_result($r)) {
 			logger('found item with guid '.$arr['guid'].' for user '.$arr['uid'].' on network '.$arr['network'], LOGGER_DEBUG);
 			return 0;
 		}
@@ -625,7 +625,7 @@
 			intval($arr['uid'])
 		);
 
-		if(dba::is_result($r)) {
+		if(dbm::is_result($r)) {
 
 			// is the new message multi-level threaded?
 			// even though we don't support it now, preserve the info
@@ -781,7 +781,7 @@
 			intval($r[0]["id"])
 		);
 		return 0;
-	} elseif(dba::is_result($r)) {
+	} elseif(dbm::is_result($r)) {
 
 		$current_post = $r[0]['id'];
 		logger('item_store: created item ' . $current_post);
@@ -992,7 +992,7 @@
 
 function get_item_guid($id) {
 	$r = q("SELECT `guid` FROM `item` WHERE `id` = %d LIMIT 1", intval($id));
-	if (dba::is_result($r))
+	if (dbm::is_result($r))
 		return($r[0]["guid"]);
 	else
 		return("");
@@ -1011,7 +1011,7 @@
 		$r = q("SELECT `item`.`id`, `user`.`nickname` FROM `item` INNER JOIN `user` ON `user`.`uid` = `item`.`uid`
 			WHERE `item`.`visible` = 1 AND `item`.`deleted` = 0 and `item`.`moderated` = 0
 				AND `item`.`guid` = '%s' AND `item`.`uid` = %d", dbesc($guid), intval($uid));
-		if (dba::is_result($r)) {
+		if (dbm::is_result($r)) {
 			$id = $r[0]["id"];
 			$nick = $r[0]["nickname"];
 		}
@@ -1025,7 +1025,7 @@
 				AND `item`.`deny_cid`  = '' AND `item`.`deny_gid`  = ''
 				AND `item`.`private` = 0 AND `item`.`wall` = 1
 				AND `item`.`guid` = '%s'", dbesc($guid));
-		if (dba::is_result($r)) {
+		if (dbm::is_result($r)) {
 			$id = $r[0]["id"];
 			$nick = $r[0]["nickname"];
 		}
@@ -1326,7 +1326,7 @@
 	if ($contact['remote_self'] == 2) {
 		$r = q("SELECT `id`,`url`,`name`,`thumb` FROM `contact` WHERE `uid` = %d AND `self`",
 			intval($contact['uid']));
-		if (dba::is_result($r)) {
+		if (dbm::is_result($r)) {
 			$datarray['contact-id'] = $r[0]["id"];
 
 			$datarray['owner-name'] = $r[0]["name"];
@@ -1403,23 +1403,9 @@
 				intval($importer['uid']),
 				dbesc($url)
 		);
-<<<<<<< HEAD
-		if(dba::is_result($r)) {
-				$contact_record = $r[0];
-
-				$photos = import_profile_photo($photo,$importer["uid"],$contact_record["id"]);
-
-				q("UPDATE `contact` SET `photo` = '%s', `thumb` = '%s', `micro` = '%s' WHERE `id` = %d",
-					dbesc($photos[0]),
-					dbesc($photos[1]),
-					dbesc($photos[2]),
-					intval($contact_record["id"])
-				);
-=======
-		if(count($r)) {
+		if(dbm::is_result($r)) {
 			$contact_record = $r[0];
 			update_contact_avatar($photo, $importer["uid"], $contact_record["id"], true);
->>>>>>> d937e51d
 		}
 
 
@@ -1427,7 +1413,8 @@
 			intval($importer['uid'])
 		);
 		$a = get_app();
-		if(count($r) AND !in_array($r[0]['page-flags'], array(PAGE_SOAPBOX, PAGE_FREELOVE))) {
+
+		if(dbm::is_result($r) AND !in_array($r[0]['page-flags'], array(PAGE_SOAPBOX, PAGE_FREELOVE))) {
 
 			// create notification
 			$hash = random_string();
@@ -2001,7 +1988,7 @@
 				dbesc($item['parent-uri']),
 				intval($item['uid'])
 			);
-			if(dba::is_result($r)) {
+			if(dbm::is_result($r)) {
 				q("UPDATE `item` SET `last-child` = 1 WHERE `id` = %d",
 					intval($r[0]['id'])
 				);
@@ -2038,7 +2025,7 @@
 		intval($uid),
 		intval($wall ? 1 : 0)
 	);
-	if(dba::is_result($r)) {
+	if(dbm::is_result($r)) {
 //		logger('first_post_date: ' . $r[0]['id'] . ' ' . $r[0]['created'], LOGGER_DATA);
 		return substr(datetime_convert('',date_default_timezone_get(),$r[0]['created']),0,10);
 	}
