<?php

<<<<<<< HEAD
require_once 'include/oembed.php';
require_once 'include/event.php';
require_once 'library/markdown.php';
require_once 'include/html2bbcode.php';
require_once 'include/bbcode.php';
require_once 'library/html-to-markdown/HTML_To_Markdown.php';
=======
use League\HTMLToMarkdown\HtmlConverter;

require_once "include/oembed.php";
require_once "include/event.php";
require_once "library/markdown.php";
require_once "include/html2bbcode.php";
require_once "include/bbcode.php";
>>>>>>> e4b252cb

/**
 * @brief Callback function to replace a Diaspora style mention in a mention for Friendica
 *
 * @param array $match Matching values for the callback
 * @return string Replaced mention
 */
function diaspora_mention2bb($match) {
	if ($match[2] == '') {
		return;
	}

	$data = get_contact_details_by_addr($match[2]);

	$name = $match[1];

	if ($name == '') {
		$name = $data['name'];
	}

	return '@[url=' . $data['url'] . ']' . $name . '[/url]';
}

/*
 * we don't want to support a bbcode specific markdown interpreter
 * and the markdown library we have is pretty good, but provides HTML output.
 * So we'll use that to convert to HTML, then convert the HTML back to bbcode,
 * and then clean up a few Diaspora specific constructs.
 */
function diaspora2bb($s) {

	$s = html_entity_decode($s, ENT_COMPAT, 'UTF-8');

	// Handles single newlines
	$s = str_replace("\r\n", "\n", $s);
	$s = str_replace("\n", " \n", $s);
	$s = str_replace("\r", " \n", $s);

	// Replace lonely stars in lines not starting with it with literal stars
	$s = preg_replace('/^([^\*]+)\*([^\*]*)$/im', '$1\*$2', $s);

	// The parser cannot handle paragraphs correctly
	$s = str_replace(array('</p>', '<p>', '<p dir="ltr">'), array('<br>', '<br>', '<br>'), $s);

	// Escaping the hash tags
	$s = preg_replace('/\#([^\s\#])/', '&#35;$1', $s);

	$s = Markdown($s);

	$regexp = "/@\{(?:([^\}]+?); )?([^\} ]+)\}/";
	$s = preg_replace_callback($regexp, 'diaspora_mention2bb', $s);

	$s = str_replace('&#35;', '#', $s);

	$s = html2bbcode($s);

	// protect the recycle symbol from turning into a tag, but without unescaping angles and naked ampersands
	$s = str_replace('&#x2672;', html_entity_decode('&#x2672;', ENT_QUOTES, 'UTF-8'), $s);

	// Convert everything that looks like a link to a link
	$s = preg_replace('/([^\]=]|^)(https?\:\/\/)([a-zA-Z0-9:\/\-?&;.=_~#%$!+,@]+(?<!,))/ism', '$1[url=$2$3]$2$3[/url]', $s);

	//$s = preg_replace("/([^\]\=]|^)(https?\:\/\/)(vimeo|youtu|www\.youtube|soundcloud)([a-zA-Z0-9\:\/\-\?\&\;\.\=\_\~\#\%\$\!\+\,]+)/ism", '$1[url=$2$3$4]$2$3$4[/url]',$s);
	$s = bb_tag_preg_replace('/\[url\=?(.*?)\]https?:\/\/www.youtube.com\/watch\?v\=(.*?)\[\/url\]/ism', '[youtube]$2[/youtube]', 'url', $s);
	$s = bb_tag_preg_replace('/\[url\=https?:\/\/www.youtube.com\/watch\?v\=(.*?)\].*?\[\/url\]/ism'   , '[youtube]$1[/youtube]', 'url', $s);
	$s = bb_tag_preg_replace('/\[url\=?(.*?)\]https?:\/\/vimeo.com\/([0-9]+)(.*?)\[\/url\]/ism'        , '[vimeo]$2[/vimeo]'    , 'url', $s);
	$s = bb_tag_preg_replace('/\[url\=https?:\/\/vimeo.com\/([0-9]+)\](.*?)\[\/url\]/ism'              , '[vimeo]$1[/vimeo]'    , 'url', $s);

	// remove duplicate adjacent code tags
	$s = preg_replace('/(\[code\])+(.*?)(\[\/code\])+/ism', '[code]$2[/code]', $s);

	// Don't show link to full picture (until it is fixed)
	$s = scale_external_images($s, false);

	return $s;
}

/**
 * @brief Callback function to replace a Friendica style mention in a mention for Diaspora
 *
 * @param array $match Matching values for the callback
 * @return string Replaced mention
 */
function diaspora_mentions($match) {

	$contact = get_contact_details_by_url($match[3]);

	if (!x($contact, 'addr')) {
		$contact = Probe::uri($match[3]);
	}

	if (!x($contact, 'addr')) {
		return $match[0];
	}

	$mention = '@{' . $match[2] . '; ' . $contact['addr'] . '}';
	return $mention;
}

<<<<<<< HEAD
function bb2diaspora($Text, $preserve_nl = false, $fordiaspora = true) {

=======
/**
 * @brief Converts a BBCode text into Markdown
 *
 * This function converts a BBCode item body to be sent to Markdown-enabled
 * systems like Diaspora and Libertree
 *
 * @param string $Text
 * @param bool $preserve_nl Effects unclear, unused in Friendica
 * @param bool $fordiaspora Diaspora requires more changes than Libertree
 * @return string
 */
function bb2diaspora($Text, $preserve_nl = false, $fordiaspora = true) {
>>>>>>> e4b252cb
	$a = get_app();

	$OriginalText = $Text;

	// Since Diaspora is creating a summary for links, this function removes them before posting
	if ($fordiaspora) {
		$Text = bb_remove_share_information($Text);
	}

	/**
	 * Transform #tags, strip off the [url] and replace spaces with underscore
	 */
	$URLSearchString = "^\[\]";
	$Text = preg_replace_callback("/#\[url\=([$URLSearchString]*)\](.*?)\[\/url\]/i",
		function ($matches) {
			return '#' . str_replace(' ', '_', $matches[2]);
		}
	, $Text);

	// Converting images with size parameters to simple images. Markdown doesn't know it.
	$Text = preg_replace("/\[img\=([0-9]*)x([0-9]*)\](.*?)\[\/img\]/ism", '[img]$3[/img]', $Text);

	// Extracting multi-line code blocks before the whitespace processing/code highlighter in bbcode()
	$codeblocks = [];
	$Text = preg_replace_callback('#\[code(?:=([^\]]*))?\](?=\n)(.*?)\[\/code\]#is',
		function ($matches) use (&$codeblocks) {
			$return = '#codeblock-' . count($codeblocks) . '#';

            $prefix = '````' . $matches[1] . PHP_EOL;
			$codeblocks[] = $prefix . trim($matches[2]) . PHP_EOL . '````';
			return $return;
		}
	, $Text);

	// Convert it to HTML - don't try oembed
	if ($fordiaspora) {
		$Text = bbcode($Text, $preserve_nl, false, 3);

		// Add all tags that maybe were removed
		if (preg_match_all("/#\[url\=([$URLSearchString]*)\](.*?)\[\/url\]/ism", $OriginalText, $tags)) {
			$tagline = "";
			foreach ($tags[2] as $tag) {
				$tag = html_entity_decode($tag, ENT_QUOTES, 'UTF-8');
<<<<<<< HEAD
				if (!strpos(html_entity_decode($Text, ENT_QUOTES, 'UTF-8'), "#" . $tag)) {
					$tagline .= "#" . $tag . " ";
=======
				if (!strpos(html_entity_decode($Text, ENT_QUOTES, 'UTF-8'), '#' . $tag)) {
					$tagline .= '#' . $tag . ' ';
>>>>>>> e4b252cb
				}
			}
			$Text = $Text." ".$tagline;
		}
<<<<<<< HEAD

=======
>>>>>>> e4b252cb
	} else {
		$Text = bbcode($Text, $preserve_nl, false, 4);
	}

	// mask some special HTML chars from conversation to markdown
	$Text = str_replace(array('&lt;', '&gt;', '&amp;'), array('&_lt_;', '&_gt_;', '&_amp_;'), $Text);

	// If a link is followed by a quote then there should be a newline before it
	// Maybe we should make this newline at every time before a quote.
	$Text = str_replace(array("</a><blockquote>"), array("</a><br><blockquote>"), $Text);

	$stamp1 = microtime(true);

	// Now convert HTML to Markdown
	$converter = new HtmlConverter();
	$Text = $converter->convert($Text);

	// unmask the special chars back to HTML
	$Text = str_replace(array('&_lt_;', '&_gt_;', '&_amp_;'), array('&lt;', '&gt;', '&amp;'), $Text);

	$a->save_timestamp($stamp1, "parser");

	// Libertree has a problem with escaped hashtags.
	$Text = str_replace(array('\#'), array('#'), $Text);

	// Remove any leading or trailing whitespace, as this will mess up
	// the Diaspora signature verification and cause the item to disappear
	$Text = trim($Text);

	if ($fordiaspora) {
		$URLSearchString = "^\[\]";
		$Text = preg_replace_callback("/([@]\[(.*?)\])\(([$URLSearchString]*?)\)/ism", 'diaspora_mentions', $Text);
	}

	// Restore code blocks
	$Text = preg_replace_callback('/#codeblock-([0-9]+)#/iU',
		function ($matches) use ($codeblocks) {
            $return = '';
            if (isset($codeblocks[intval($matches[1])])) {
                $return = $codeblocks[$matches[1]];
            }
			return $return;
		}
	, $Text);

	call_hooks('bb2diaspora',$Text);

	return $Text;
}

function unescape_underscores_in_links($m) {
<<<<<<< HEAD
	$y = str_replace('\\_','_', $m[2]);
	return '[' . $m[1] . '](' . $y . ')';
=======
	$y = str_replace('\\_', '_', $m[2]);
	return('[' . $m[1] . '](' . $y . ')');
>>>>>>> e4b252cb
}

function format_event_diaspora($ev) {
	if (! ((is_array($ev)) && count($ev))) {
		return '';
	}

	$bd_format = t('l F d, Y \@ g:i A') ; // Friday January 18, 2011 @ 8 AM

	$o = 'Friendica event notification:' . "\n";

	$o .= '**' . (($ev['summary']) ? bb2diaspora($ev['summary']) : bb2diaspora($ev['desc'])) .  '**' . "\n";

	$o .= t('Starts:') . ' ' . '['
		. (($ev['adjust']) ? day_translate(datetime_convert('UTC', 'UTC',
			$ev['start'] , $bd_format ))
			:  day_translate(datetime_convert('UTC', 'UTC',
			$ev['start'] , $bd_format)))
		.  '](' . App::get_baseurl() . '/localtime/?f=&time=' . urlencode(datetime_convert('UTC','UTC',$ev['start'])) . ")\n";

	if (! $ev['nofinish']) {
		$o .= t('Finishes:') . ' ' . '['
			. (($ev['adjust']) ? day_translate(datetime_convert('UTC', 'UTC',
				$ev['finish'] , $bd_format ))
				:  day_translate(datetime_convert('UTC', 'UTC',
				$ev['finish'] , $bd_format )))
			. '](' . App::get_baseurl() . '/localtime/?f=&time=' . urlencode(datetime_convert('UTC','UTC',$ev['finish'])) . ")\n";
	}

	if (strlen($ev['location'])) {
		$o .= t('Location:') . bb2diaspora($ev['location'])
			. "\n";
	}

	$o .= "\n";
	return $o;
}<|MERGE_RESOLUTION|>--- conflicted
+++ resolved
@@ -1,13 +1,5 @@
 <?php
 
-<<<<<<< HEAD
-require_once 'include/oembed.php';
-require_once 'include/event.php';
-require_once 'library/markdown.php';
-require_once 'include/html2bbcode.php';
-require_once 'include/bbcode.php';
-require_once 'library/html-to-markdown/HTML_To_Markdown.php';
-=======
 use League\HTMLToMarkdown\HtmlConverter;
 
 require_once "include/oembed.php";
@@ -15,7 +7,6 @@
 require_once "library/markdown.php";
 require_once "include/html2bbcode.php";
 require_once "include/bbcode.php";
->>>>>>> e4b252cb
 
 /**
  * @brief Callback function to replace a Diaspora style mention in a mention for Friendica
@@ -115,10 +106,6 @@
 	return $mention;
 }
 
-<<<<<<< HEAD
-function bb2diaspora($Text, $preserve_nl = false, $fordiaspora = true) {
-
-=======
 /**
  * @brief Converts a BBCode text into Markdown
  *
@@ -131,7 +118,6 @@
  * @return string
  */
 function bb2diaspora($Text, $preserve_nl = false, $fordiaspora = true) {
->>>>>>> e4b252cb
 	$a = get_app();
 
 	$OriginalText = $Text;
@@ -175,21 +161,12 @@
 			$tagline = "";
 			foreach ($tags[2] as $tag) {
 				$tag = html_entity_decode($tag, ENT_QUOTES, 'UTF-8');
-<<<<<<< HEAD
-				if (!strpos(html_entity_decode($Text, ENT_QUOTES, 'UTF-8'), "#" . $tag)) {
-					$tagline .= "#" . $tag . " ";
-=======
 				if (!strpos(html_entity_decode($Text, ENT_QUOTES, 'UTF-8'), '#' . $tag)) {
 					$tagline .= '#' . $tag . ' ';
->>>>>>> e4b252cb
 				}
 			}
 			$Text = $Text." ".$tagline;
 		}
-<<<<<<< HEAD
-
-=======
->>>>>>> e4b252cb
 	} else {
 		$Text = bbcode($Text, $preserve_nl, false, 4);
 	}
@@ -241,13 +218,8 @@
 }
 
 function unescape_underscores_in_links($m) {
-<<<<<<< HEAD
-	$y = str_replace('\\_','_', $m[2]);
-	return '[' . $m[1] . '](' . $y . ')';
-=======
 	$y = str_replace('\\_', '_', $m[2]);
 	return('[' . $m[1] . '](' . $y . ')');
->>>>>>> e4b252cb
 }
 
 function format_event_diaspora($ev) {
