--- conflicted
+++ resolved
@@ -217,12 +217,8 @@
 	//	$QuoteLayout = '<blockquote>$1</blockquote>';
 	// Check for [quote] text
 	$Text = preg_replace("/\[quote\](.*?)\[\/quote\]/is",">$1\n\n", $Text);
-<<<<<<< HEAD
-
-=======
 	$Text = preg_replace("/\[quote=(.*?)\](.*?)\[\/quote\]/is",">$2\n\n", $Text);
-         
->>>>>>> 8df29e9b
+
 	// Images
 
 	// html5 video and audio
@@ -267,15 +263,12 @@
 	$Text = preg_replace("/\<(.*?)(src|href)=(.*?)\&amp\;(.*?)\>/ism",'<$1$2=$3&$4>',$Text);
 
 	$Text = preg_replace_callback('/\[(.*?)\]\((.*?)\)/ism','unescape_underscores_in_links',$Text);
-<<<<<<< HEAD
 */
-=======
 
 	// Remove any leading or trailing whitespace, as this will mess up
 	// the Diaspora signature verification and cause the item to disappear
 	$Text = trim($Text);
-	
->>>>>>> 8df29e9b
+
 	call_hooks('bb2diaspora',$Text);
 
 	return $Text;
