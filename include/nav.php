<?php

function nav(&$a) {

	/**
	 *
	 * Build page header and site navigation bars
	 *
	 */

	if(!(x($a->page,'nav')))
		$a->page['nav'] = '';

	/**
	 * Placeholder div for popup panel
	 */

	$a->page['nav'] .= '<div id="panel" style="display: none;"></div>' ;

	/**
	 *
	 * Our network is distributed, and as you visit friends some of the 
	 * sites look exactly the same - it isn't always easy to know where you are.
	 * Display the current site location as a navigation aid.
	 *
	 */

	$myident = ((is_array($a->user) && isset($a->user['nickname'])) ? $a->user['nickname'] . '@' : '');
		
	$sitelocation = $myident . substr($a->get_baseurl(),strpos($a->get_baseurl(),'//') + 2 );


	// nav links: array of array('href', 'text', 'extra css classes', 'title')
	$nav = Array();

	/**
	 * Display login or logout
	 */

	$nav['usermenu']=array();
	$userinfo = null;

	if(local_user()) {
		$nav['logout'] = Array('logout',t('Logout'), "", t('End this session'));
		
		// user menu
		$nav['usermenu'][] = Array('profile/' . $a->user['nickname'], t('Status'), "", t('Your posts and conversations'));
		$nav['usermenu'][] = Array('profile/' . $a->user['nickname']. '?tab=profile', t('Profile'), "", t('Your profile page'));
		$nav['usermenu'][] = Array('photos/' . $a->user['nickname'], t('Photos'), "", t('Your photos'));
		$nav['usermenu'][] = Array('events/', t('Events'), "", t('Your events'));
		$nav['usermenu'][] = Array('notes/', t('Personal notes'), "", t('Your personal photos'));
		
		// user info
		$r = q("SELECT micro FROM contact WHERE uid=%d AND self=1", intval($a->user['uid']));
		$userinfo = array(
			'icon' => (count($r) ? $r[0]['micro']: $a->get_baseurl()."/images/default-profile-mm.jpg"),
			'name' => $a->user['username'],
		);
		
	}
	else {
		$nav['login'] = Array('login',t('Login'), ($a->module == 'login'?'selected':''), t('Sign in'));
	}


	/**
	 * "Home" should also take you home from an authenticated remote profile connection
	 */

	$homelink = ((x($_SESSION,'visitor_home')) ? $_SESSION['visitor_home'] : '');

	if(($a->module != 'home') && (! (local_user()))) 
		$nav['home'] = array($homelink, t('Home'), "", t('Home Page'));


	if(($a->config['register_policy'] == REGISTER_OPEN) && (! local_user()) && (! remote_user()))
		$nav['register'] = array('register',t('Register'), "", t('Create an account'));

	$help_url = $a->get_baseurl() . '/help';

	if(! get_config('system','hide_help'))
		$nav['help'] = array($help_url, t('Help'), "", t('Help and documentation'));

	if(count($a->apps)>0)
		$nav['apps'] = array('apps', t('Apps'), "", t('Addon applications, utilities, games'));

	$nav['search'] = array('search', t('Search'), "", t('Search site content'));

	$gdirpath = 'directory';

	if(strlen(get_config('system','singleuser'))) {
		$gdir = dirname(get_config('system','directory_submit_url'));
		if(strlen($gdir))
			$gdirpath = $gdir;
	}
	elseif(! get_config('system','no_community_page'))
		$nav['community'] = array('community', t('Community'), "", t('Conversations on this site'));

	$nav['directory'] = array($gdirpath, t('Directory'), "", t('People directory')); 

	/**
	 *
	 * The following nav links are only show to logged in users
	 *
	 */

	if(local_user()) {

		$nav['network'] = array('network', t('Network'), "", t('Conversations from your friends'));

		$nav['home'] = array('profile/' . $a->user['nickname'], t('Home'), "", t('Your posts and conversations'));


		/* only show friend requests for normal pages. Other page types have automatic friendship. */

		if($_SESSION['page_flags'] == PAGE_NORMAL) {
			$nav['notifications'] = array('notifications',	t('Notifications'), "", t('Friend requests'));
		}

		$nav['messages'] = array('message', t('Messages'), "", t('Private mail'));
		
		if(is_array($a->identities) && count($a->identities) > 1) {
			$nav['manage'] = array('manage', t('Manage'), "", t('Manage other pages'));
		}

		$nav['settings'] = array('settings', t('Settings'),"", t('Account settings'));
		$nav['profiles'] = array('profiles', t('Profiles'),"", t('Manage/edit profiles'));
		$nav['contacts'] = array('contacts', t('Contacts'),"", t('Manage/edit friends and contacts'));
	}

	/**
	 * Admin page
	 */
	 if (is_site_admin()){
		 $nav['admin'] = array('admin/', t('Admin'), "", t('Site setup and configuration'));
	 }


	/**
	 *
	 * Provide a banner/logo/whatever
	 *
	 */

	$banner = get_config('system','banner');

	if($banner === false) 
		$banner .= '<a href="http://project.friendika.com"><img id="logo-img" src="images/friendika-32.png" alt="logo" /></a><span id="logo-text"><a href="http://project.friendika.com">Friendika</a></span>';


	$tpl = get_markup_template('nav.tpl');

	$a->page['nav'] .= replace_macros($tpl, array(
		'$langselector' => lang_selector(),
		'$sitelocation' => $sitelocation,
		'$nav' => $nav,
		'$banner' =>  $banner,
		'$emptynotifications' => t('Nothing new here'),
		'$userinfo' => $userinfo,
		'$sel' => 	$a->nav_sel,
<<<<<<< HEAD
=======
		'$apps' => $a->apps,
>>>>>>> 4114daac
	));

	call_hooks('page_header', $a->page['nav']);
}

/*
 * Set a menu item in navbar as selected
 * 
 */
function nav_set_selected($item){
	$a = get_app();
    $a->nav_sel = array(
		'community' 	=> null,
		'network' 		=> null,
		'home'			=> null,
		'profiles'		=> null,
		'notifications'	=> null,
		'messages'		=> null,
		'directyory'	=> null,
		'settings'		=> null,
		'contacts'		=> null,
	);
	$a->nav_sel[$item] = 'selected';
}<|MERGE_RESOLUTION|>--- conflicted
+++ resolved
@@ -158,10 +158,7 @@
 		'$emptynotifications' => t('Nothing new here'),
 		'$userinfo' => $userinfo,
 		'$sel' => 	$a->nav_sel,
-<<<<<<< HEAD
-=======
 		'$apps' => $a->apps,
->>>>>>> 4114daac
 	));
 
 	call_hooks('page_header', $a->page['nav']);
