--- conflicted
+++ resolved
@@ -272,11 +272,7 @@
 
 	$r = q("SELECT `id` FROM `contact` WHERE `id` IN ( " . $str . ") AND `blocked` = 0 AND `pending` = 0 AND `archive` = 0 ");
 
-<<<<<<< HEAD
-	if ($r) {
-=======
 	if (dbm::is_result($r)) {
->>>>>>> b3b27be2
 		$ret = array();
 		foreach ($r as $rr) {
 			$ret[] = intval($rr['id']);
