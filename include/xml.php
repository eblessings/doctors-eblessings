<?php
/**
 * @file include/xml.php
 */


/**
 * @brief This class contain functions to work with XML data
 *
 */
class xml {
	/**
	 * @brief Creates an XML structure out of a given array
	 *
	 * @param array $array The array of the XML structure that will be generated
	 * @param object $xml The createdXML will be returned by reference
	 * @param bool $remove_header Should the XML header be removed or not?
	 * @param array $namespaces List of namespaces
	 * @param bool $root - interally used parameter. Mustn't be used from outside.
	 *
	 * @return string The created XML
	 */
	public static function from_array($array, &$xml, $remove_header = false, $namespaces = array(), $root = true) {

		if ($root) {
			foreach($array as $key => $value) {
				foreach ($namespaces AS $nskey => $nsvalue)
					$key .= " xmlns".($nskey == "" ? "":":").$nskey.'="'.$nsvalue.'"';

				if (is_array($value)) {
					$root = new SimpleXMLElement("<".$key."/>");
					self::from_array($value, $root, $remove_header, $namespaces, false);
				} else
					$root = new SimpleXMLElement("<".$key.">".xmlify($value)."</".$key.">");

				$dom = dom_import_simplexml($root)->ownerDocument;
				$dom->formatOutput = true;
				$xml = $dom;

				$xml_text = $dom->saveXML();

				if ($remove_header)
					$xml_text = trim(substr($xml_text, 21));

				return $xml_text;
			}
		}

		foreach($array as $key => $value) {
			if (!isset($element) AND isset($xml))
				$element = $xml;

			if (is_integer($key)) {
<<<<<<< HEAD
				if (isset($element))
					$element[0] = $value;
				continue;
			}

=======
				if (isset($element)) {
					if (is_scalar($value)) {
						$element[0] = $value;
					} else {
						/// @todo: handle nested array values
					}
				}
				continue;
			}

			$element_parts = explode(":", $key);
			if ((count($element_parts) > 1) AND isset($namespaces[$element_parts[0]]))
				$namespace = $namespaces[$element_parts[0]];
			elseif (isset($namespaces[""])) {
				$namespace = $namespaces[""];
			} else
				$namespace = NULL;

			// Remove undefined namespaces from the key
			if ((count($element_parts) > 1) AND is_null($namespace))
				$key = $element_parts[1];

>>>>>>> 8027ae13
			if (substr($key, 0, 11) == "@attributes") {
				if (!isset($element) OR !is_array($value))
					continue;

				foreach ($value as $attr_key => $attr_value) {
					$element_parts = explode(":", $attr_key);
					if ((count($element_parts) > 1) AND isset($namespaces[$element_parts[0]]))
						$namespace = $namespaces[$element_parts[0]];
					else
						$namespace = NULL;

					$element->addAttribute($attr_key, $attr_value, $namespace);
				}

				continue;
			}

<<<<<<< HEAD
			$element_parts = explode(":", $key);
			if ((count($element_parts) > 1) AND isset($namespaces[$element_parts[0]]))
				$namespace = $namespaces[$element_parts[0]];
			elseif (isset($namespaces[""]))
				$namespace = $namespaces[""];
			else
				$namespace = NULL;

=======
>>>>>>> 8027ae13
			if (!is_array($value))
				$element = $xml->addChild($key, xmlify($value), $namespace);
			elseif (is_array($value)) {
				$element = $xml->addChild($key, NULL, $namespace);
				self::from_array($value, $element, $remove_header, $namespaces, false);
			}
		}
	}

	/**
	 * @brief Copies an XML object
	 *
	 * @param object $source The XML source
	 * @param object $target The XML target
	 * @param string $elementname Name of the XML element of the target
	 */
	public static function copy(&$source, &$target, $elementname) {
		if (count($source->children()) == 0)
			$target->addChild($elementname, xmlify($source));
		else {
			$child = $target->addChild($elementname);
			foreach ($source->children() AS $childfield => $childentry)
				self::copy($childentry, $child, $childfield);
		}
	}

	/**
	 * @brief Create an XML element
	 *
	 * @param object $doc XML root
	 * @param string $element XML element name
	 * @param string $value XML value
	 * @param array $attributes array containing the attributes
	 *
	 * @return object XML element object
	 */
	public static function create_element($doc, $element, $value = "", $attributes = array()) {
		$element = $doc->createElement($element, xmlify($value));

		foreach ($attributes AS $key => $value) {
			$attribute = $doc->createAttribute($key);
			$attribute->value = xmlify($value);
			$element->appendChild($attribute);
		}
		return $element;
	}

	/**
	 * @brief Create an XML and append it to the parent object
	 *
	 * @param object $doc XML root
	 * @param object $parent parent object
	 * @param string $element XML element name
	 * @param string $value XML value
	 * @param array $attributes array containing the attributes
	 */
	public static function add_element($doc, $parent, $element, $value = "", $attributes = array()) {
		$element = self::create_element($doc, $element, $value, $attributes);
		$parent->appendChild($element);
	}

	/**
	 * @brief Convert an XML document to a normalised, case-corrected array
	 *   used by webfinger
	 *
	 * @param object $xml_element The XML document
	 * @param integer $recursion_depth recursion counter for internal use - default 0
	 *    internal use, recursion counter
	 *
	 * @return array | sring The array from the xml element or the string
	 */
	public static function element_to_array($xml_element, &$recursion_depth=0) {

		// If we're getting too deep, bail out
		if ($recursion_depth > 512) {
			return(null);
		}

		if (!is_string($xml_element) &&
		!is_array($xml_element) &&
		(get_class($xml_element) == 'SimpleXMLElement')) {
			$xml_element_copy = $xml_element;
			$xml_element = get_object_vars($xml_element);
		}

		if (is_array($xml_element)) {
			$result_array = array();
			if (count($xml_element) <= 0) {
				return (trim(strval($xml_element_copy)));
			}

			foreach($xml_element as $key=>$value) {

				$recursion_depth++;
				$result_array[strtolower($key)] =
					self::element_to_array($value, $recursion_depth);
				$recursion_depth--;
			}
			if ($recursion_depth == 0) {
				$temp_array = $result_array;
				$result_array = array(
					strtolower($xml_element_copy->getName()) => $temp_array,
				);
			}

			return ($result_array);

		} else {
			return (trim(strval($xml_element)));
		}
	}

	/**
	 * @brief Convert the given XML text to an array in the XML structure.
	 *
	 * xml::to_array() will convert the given XML text to an array in the XML structure.
	 * Link: http://www.bin-co.com/php/scripts/xml2array/
	 * Portions significantly re-written by mike@macgirvin.com for Friendica
	 * (namespaces, lowercase tags, get_attribute default changed, more...)
	 *
	 * Examples: $array =  xml::to_array(file_get_contents('feed.xml'));
	 *		$array =  xml::to_array(file_get_contents('feed.xml', true, 1, 'attribute'));
	 *
	 * @param object $contents The XML text
	 * @param boolean $namespaces True or false include namespace information
	 *	in the returned array as array elements.
	 * @param integer $get_attributes 1 or 0. If this is 1 the function will get the attributes as well as the tag values -
	 *	this results in a different array structure in the return value.
	 * @param string $priority Can be 'tag' or 'attribute'. This will change the way the resulting
	 *	 array sturcture. For 'tag', the tags are given more importance.
	 *
	 * @return array The parsed XML in an array form. Use print_r() to see the resulting array structure.
	 */
	public static function to_array($contents, $namespaces = true, $get_attributes=1, $priority = 'attribute') {
		if(!$contents) return array();

		if(!function_exists('xml_parser_create')) {
			logger('xml::to_array: parser function missing');
			return array();
		}


		libxml_use_internal_errors(true);
		libxml_clear_errors();

		if($namespaces)
			$parser = @xml_parser_create_ns("UTF-8",':');
		else
			$parser = @xml_parser_create();

		if(! $parser) {
			logger('xml::to_array: xml_parser_create: no resource');
			return array();
		}

		xml_parser_set_option($parser, XML_OPTION_TARGET_ENCODING, "UTF-8");
		// http://minutillo.com/steve/weblog/2004/6/17/php-xml-and-character-encodings-a-tale-of-sadness-rage-and-data-loss
		xml_parser_set_option($parser, XML_OPTION_CASE_FOLDING, 0);
		xml_parser_set_option($parser, XML_OPTION_SKIP_WHITE, 1);
		@xml_parse_into_struct($parser, trim($contents), $xml_values);
		@xml_parser_free($parser);

		if(! $xml_values) {
			logger('xml::to_array: libxml: parse error: ' . $contents, LOGGER_DATA);
			foreach(libxml_get_errors() as $err)
				logger('libxml: parse: ' . $err->code . " at " . $err->line . ":" . $err->column . " : " . $err->message, LOGGER_DATA);
			libxml_clear_errors();
			return;
		}

		//Initializations
		$xml_array = array();
		$parents = array();
		$opened_tags = array();
		$arr = array();

		$current = &$xml_array; // Reference

		// Go through the tags.
		$repeated_tag_index = array(); // Multiple tags with same name will be turned into an array
		foreach($xml_values as $data) {
			unset($attributes,$value); // Remove existing values, or there will be trouble

			// This command will extract these variables into the foreach scope
			// tag(string), type(string), level(int), attributes(array).
			extract($data); // We could use the array by itself, but this cooler.

			$result = array();
			$attributes_data = array();

			if(isset($value)) {
				if($priority == 'tag') $result = $value;
				else $result['value'] = $value; // Put the value in a assoc array if we are in the 'Attribute' mode
			}

			//Set the attributes too.
			if(isset($attributes) and $get_attributes) {
				foreach($attributes as $attr => $val) {
					if($priority == 'tag') $attributes_data[$attr] = $val;
					else $result['@attributes'][$attr] = $val; // Set all the attributes in a array called 'attr'
				}
			}

			// See tag status and do the needed.
			if($namespaces && strpos($tag,':')) {
				$namespc = substr($tag,0,strrpos($tag,':'));
				$tag = strtolower(substr($tag,strlen($namespc)+1));
				$result['@namespace'] = $namespc;
			}
			$tag = strtolower($tag);

			if($type == "open") {   // The starting of the tag '<tag>'
				$parent[$level-1] = &$current;
				if(!is_array($current) or (!in_array($tag, array_keys($current)))) { // Insert New tag
					$current[$tag] = $result;
					if($attributes_data) $current[$tag. '_attr'] = $attributes_data;
					$repeated_tag_index[$tag.'_'.$level] = 1;

					$current = &$current[$tag];

				} else { // There was another element with the same tag name

					if(isset($current[$tag][0])) { // If there is a 0th element it is already an array
						$current[$tag][$repeated_tag_index[$tag.'_'.$level]] = $result;
						$repeated_tag_index[$tag.'_'.$level]++;
					} else { // This section will make the value an array if multiple tags with the same name appear together
						$current[$tag] = array($current[$tag],$result); // This will combine the existing item and the new item together to make an array
						$repeated_tag_index[$tag.'_'.$level] = 2;

						if(isset($current[$tag.'_attr'])) { // The attribute of the last(0th) tag must be moved as well
							$current[$tag]['0_attr'] = $current[$tag.'_attr'];
							unset($current[$tag.'_attr']);
						}

					}
					$last_item_index = $repeated_tag_index[$tag.'_'.$level]-1;
					$current = &$current[$tag][$last_item_index];
				}

			} elseif($type == "complete") { // Tags that ends in 1 line '<tag />'
				//See if the key is already taken.
				if(!isset($current[$tag])) { //New Key
					$current[$tag] = $result;
					$repeated_tag_index[$tag.'_'.$level] = 1;
					if($priority == 'tag' and $attributes_data) $current[$tag. '_attr'] = $attributes_data;

				} else { // If taken, put all things inside a list(array)
					if(isset($current[$tag][0]) and is_array($current[$tag])) { // If it is already an array...

						// ...push the new element into that array.
						$current[$tag][$repeated_tag_index[$tag.'_'.$level]] = $result;

						if($priority == 'tag' and $get_attributes and $attributes_data) {
							$current[$tag][$repeated_tag_index[$tag.'_'.$level] . '_attr'] = $attributes_data;
						}
						$repeated_tag_index[$tag.'_'.$level]++;

					} else { // If it is not an array...
						$current[$tag] = array($current[$tag],$result); //...Make it an array using using the existing value and the new value
						$repeated_tag_index[$tag.'_'.$level] = 1;
						if($priority == 'tag' and $get_attributes) {
							if(isset($current[$tag.'_attr'])) { // The attribute of the last(0th) tag must be moved as well

								$current[$tag]['0_attr'] = $current[$tag.'_attr'];
								unset($current[$tag.'_attr']);
							}

							if($attributes_data) {
								$current[$tag][$repeated_tag_index[$tag.'_'.$level] . '_attr'] = $attributes_data;
							}
						}
						$repeated_tag_index[$tag.'_'.$level]++; // 0 and 1 indexes are already taken
					}
				}

			} elseif($type == 'close') { // End of tag '</tag>'
				$current = &$parent[$level-1];
			}
		}

		return($xml_array);
	}
}
?><|MERGE_RESOLUTION|>--- conflicted
+++ resolved
@@ -51,13 +51,6 @@
 				$element = $xml;
 
 			if (is_integer($key)) {
-<<<<<<< HEAD
-				if (isset($element))
-					$element[0] = $value;
-				continue;
-			}
-
-=======
 				if (isset($element)) {
 					if (is_scalar($value)) {
 						$element[0] = $value;
@@ -80,7 +73,6 @@
 			if ((count($element_parts) > 1) AND is_null($namespace))
 				$key = $element_parts[1];
 
->>>>>>> 8027ae13
 			if (substr($key, 0, 11) == "@attributes") {
 				if (!isset($element) OR !is_array($value))
 					continue;
@@ -98,17 +90,6 @@
 				continue;
 			}
 
-<<<<<<< HEAD
-			$element_parts = explode(":", $key);
-			if ((count($element_parts) > 1) AND isset($namespaces[$element_parts[0]]))
-				$namespace = $namespaces[$element_parts[0]];
-			elseif (isset($namespaces[""]))
-				$namespace = $namespaces[""];
-			else
-				$namespace = NULL;
-
-=======
->>>>>>> 8027ae13
 			if (!is_array($value))
 				$element = $xml->addChild($key, xmlify($value), $namespace);
 			elseif (is_array($value)) {
