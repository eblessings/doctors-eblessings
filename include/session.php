--- conflicted
+++ resolved
@@ -14,7 +14,6 @@
 function ref_session_read($id) {
 	global $session_exists;
 
-<<<<<<< HEAD
 	if (!x($id)) {
 		return '';
 	}
@@ -31,10 +30,7 @@
 
 	$r = q("SELECT `data` FROM `session` WHERE `sid`= '%s'", dbesc($id));
 
-	if (dbm::is_result($r)) {
-=======
 	if(dbm::is_result($r)) {
->>>>>>> c749a779
 		$session_exists = true;
 		return $r[0]['data'];
 	} else {
