--- conflicted
+++ resolved
@@ -50,11 +50,7 @@
 		$r = q("SELECT * FROM `contact` WHERE `id` = %d LIMIT 1",
 			intval($_SESSION['visitor_id'])
 		);
-<<<<<<< HEAD
-		if (dba::is_result($r)) {
-=======
-		if (count($r)) {
->>>>>>> d937e51d
+		if (dbm::is_result($r)) {
 			$a->contact = $r[0];
 		}
 	}
@@ -173,11 +169,7 @@
 				dbesc(trim($_POST['username'])),
 				dbesc($encrypted)
 			);
-<<<<<<< HEAD
-			if (dba::is_result($r))
-=======
-			if (count($r))
->>>>>>> d937e51d
+			if (dbm::is_result($r))
 				$record = $r[0];
 		}
 
