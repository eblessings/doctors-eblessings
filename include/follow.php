<?php
require_once("include/Scrape.php");
require_once("include/socgraph.php");
require_once('include/group.php');
require_once('include/salmon.php');
require_once('include/ostatus.php');
require_once("include/Photo.php");
require_once('include/diaspora.php');

function update_contact($id) {
	/*
	Warning: Never ever fetch the public key via probe_url and write it into the contacts.
	This will reliably kill your communication with Friendica contacts.
	*/

	$r = q("SELECT `url`, `nurl`, `addr`, `alias`, `batch`, `notify`, `poll`, `poco`, `network` FROM `contact` WHERE `id` = %d", intval($id));
	if (!$r)
		return false;

	$ret = probe_url($r[0]["url"]);

	// If probe_url fails the network code will be different
	if ($ret["network"] != $r[0]["network"])
		return false;

	$update = false;

	// make sure to not overwrite existing values with blank entries
	foreach ($ret AS $key => $val) {
		if (isset($r[0][$key]) AND ($r[0][$key] != "") AND ($val == ""))
			$ret[$key] = $r[0][$key];

		if (isset($r[0][$key]) AND ($ret[$key] != $r[0][$key]))
			$update = true;
	}

	if (!$update)
		return true;

	q("UPDATE `contact` SET `url` = '%s', `nurl` = '%s', `addr` = '%s', `alias` = '%s', `batch` = '%s', `notify` = '%s', `poll` = '%s', `poco` = '%s' WHERE `id` = %d",
		dbesc($ret['url']),
		dbesc(normalise_link($ret['url'])),
		dbesc($ret['addr']),
		dbesc($ret['alias']),
		dbesc($ret['batch']),
		dbesc($ret['notify']),
		dbesc($ret['poll']),
		dbesc($ret['poco']),
		intval($id)
	);

	// Update the corresponding gcontact entry
	poco_last_updated($ret["url"]);

	return true;
}

//
// Takes a $uid and a url/handle and adds a new contact
// Currently if the contact is DFRN, interactive needs to be true, to redirect to the
// dfrn_request page.

// Otherwise this can be used to bulk add statusnet contacts, twitter contacts, etc.
// Returns an array
//  $return['success'] boolean true if successful
//  $return['message'] error text if success is false.



function new_contact($uid,$url,$interactive = false) {

	$result = array('cid' => -1, 'success' => false,'message' => '');

	$a = get_app();

	// remove ajax junk, e.g. Twitter

	$url = str_replace('/#!/','/',$url);

	if(! allowed_url($url)) {
		$result['message'] = t('Disallowed profile URL.');
		return $result;
	}

	if(! $url) {
		$result['message'] = t('Connect URL missing.');
		return $result;
	}

	$arr = array('url' => $url, 'contact' => array());

	call_hooks('follow', $arr);

	if(x($arr['contact'],'name'))
		$ret = $arr['contact'];
	else
		$ret = probe_url($url);

	if($ret['network'] === NETWORK_DFRN) {
		if($interactive) {
			if(strlen($a->path))
				$myaddr = bin2hex($a->get_baseurl() . '/profile/' . $a->user['nickname']);
			else
				$myaddr = bin2hex($a->user['nickname'] . '@' . $a->get_hostname());

			goaway($ret['request'] . "&addr=$myaddr");

			// NOTREACHED
		}
	}
	else {
		if(get_config('system','dfrn_only')) {
			$result['message'] = t('This site is not configured to allow communications with other networks.') . EOL;
			$result['message'] != t('No compatible communication protocols or feeds were discovered.') . EOL;
			return $result;
		}
	}






	// This extra param just confuses things, remove it
	if($ret['network'] === NETWORK_DIASPORA)
		$ret['url'] = str_replace('?absolute=true','',$ret['url']);


	// do we have enough information?

	if(! ((x($ret,'name')) && (x($ret,'poll')) && ((x($ret,'url')) || (x($ret,'addr'))))) {
		$result['message'] .=  t('The profile address specified does not provide adequate information.') . EOL;
		if(! x($ret,'poll'))
			$result['message'] .= t('No compatible communication protocols or feeds were discovered.') . EOL;
		if(! x($ret,'name'))
			$result['message'] .=  t('An author or name was not found.') . EOL;
		if(! x($ret,'url'))
			$result['message'] .=  t('No browser URL could be matched to this address.') . EOL;
		if(strpos($url,'@') !== false) {
			$result['message'] .=  t('Unable to match @-style Identity Address with a known protocol or email contact.') . EOL;
			$result['message'] .=  t('Use mailto: in front of address to force email check.') . EOL;
		}
		return $result;
	}

	if($ret['network'] === NETWORK_OSTATUS && get_config('system','ostatus_disabled')) {
		$result['message'] .= t('The profile address specified belongs to a network which has been disabled on this site.') . EOL;
		$ret['notify'] = '';
	}






	if(! $ret['notify']) {
		$result['message'] .=  t('Limited profile. This person will be unable to receive direct/personal notifications from you.') . EOL;
	}

	$writeable = ((($ret['network'] === NETWORK_OSTATUS) && ($ret['notify'])) ? 1 : 0);

	$subhub = (($ret['network'] === NETWORK_OSTATUS) ? true : false);

	$hidden = (($ret['network'] === NETWORK_MAIL) ? 1 : 0);

	if(in_array($ret['network'], array(NETWORK_MAIL, NETWORK_DIASPORA)))
		$writeable = 1;

	// check if we already have a contact
	// the poll url is more reliable than the profile url, as we may have
	// indirect links or webfinger links

	$r = q("SELECT * FROM `contact` WHERE `uid` = %d AND `poll` IN ('%s', '%s') AND `network` = '%s' LIMIT 1",
		intval($uid),
		dbesc($ret['poll']),
		dbesc(normalise_link($ret['poll'])),
		dbesc($ret['network'])
	);

	if (!dbm::is_result($r))
		$r = q("SELECT * FROM `contact` WHERE `uid` = %d AND `nurl` = '%s' AND `network` = '%s' LIMIT 1",
			intval($uid), dbesc(normalise_link($url)), dbesc($ret['network'])
	);

	if (dbm::is_result($r)) {
		// update contact
		if($r[0]['rel'] == CONTACT_IS_FOLLOWER || ($network === NETWORK_DIASPORA && $r[0]['rel'] == CONTACT_IS_SHARING)) {
			q("UPDATE `contact` SET `rel` = %d , `subhub` = %d, `readonly` = 0 WHERE `id` = %d AND `uid` = %d",
				intval(CONTACT_IS_FRIEND),
				intval($subhub),
				intval($r[0]['id']),
				intval($uid)
			);
		}
	} else {


		// check service class limits

		$r = q("select count(*) as total from contact where uid = %d and pending = 0 and self = 0",
			intval($uid)
		);
		if (dbm::is_result($r))
			$total_contacts = $r[0]['total'];

		if(! service_class_allows($uid,'total_contacts',$total_contacts)) {
			$result['message'] .= upgrade_message();
			return $result;
		}

		$r = q("select count(network) as total from contact where uid = %d and network = '%s' and pending = 0 and self = 0",
			intval($uid),
			dbesc($network)
		);
		if (dbm::is_result($r))
			$total_network = $r[0]['total'];

		if(! service_class_allows($uid,'total_contacts_' . $network,$total_network)) {
			$result['message'] .= upgrade_message();
			return $result;
		}

		$new_relation = ((in_array($ret['network'], array(NETWORK_MAIL, NETWORK_DIASPORA))) ? CONTACT_IS_FRIEND : CONTACT_IS_SHARING);

		// create contact record
		$r = q("INSERT INTO `contact` ( `uid`, `created`, `url`, `nurl`, `addr`, `alias`, `batch`, `notify`, `poll`, `poco`, `name`, `nick`, `network`, `pubkey`, `rel`, `priority`,
			`writable`, `hidden`, `blocked`, `readonly`, `pending`, `subhub` )
			VALUES ( %d, '%s', '%s', '%s', '%s', '%s', '%s', '%s', '%s', '%s', '%s', '%s', '%s', '%s', %d, %d, %d, %d, 0, 0, 0, %d ) ",
			intval($uid),
			dbesc(datetime_convert()),
			dbesc($ret['url']),
			dbesc(normalise_link($ret['url'])),
			dbesc($ret['addr']),
			dbesc($ret['alias']),
			dbesc($ret['batch']),
			dbesc($ret['notify']),
			dbesc($ret['poll']),
			dbesc($ret['poco']),
			dbesc($ret['name']),
			dbesc($ret['nick']),
			dbesc($ret['network']),
			dbesc($ret['pubkey']),
			intval($new_relation),
			intval($ret['priority']),
			intval($writeable),
			intval($hidden),
			intval($subhub)
		);
	}

	$r = q("SELECT * FROM `contact` WHERE `url` = '%s' AND `network` = '%s' AND `uid` = %d LIMIT 1",
		dbesc($ret['url']),
		dbesc($ret['network']),
		intval($uid)
	);

	if(! dbm::is_result($r)) {
		$result['message'] .=  t('Unable to retrieve contact information.') . EOL;
		return $result;
	}

	$contact = $r[0];
	$contact_id  = $r[0]['id'];
	$result['cid'] = $contact_id;

	$def_gid = get_default_group($uid, $contact["network"]);
	if (intval($def_gid))
		group_add_member($uid, '', $contact_id, $def_gid);

	// Update the avatar
	update_contact_avatar($ret['photo'],$uid,$contact_id);

	// pull feed and consume it, which should subscribe to the hub.

	proc_run(PRIORITY_HIGH, "include/onepoll.php", $contact_id, "force");

	$r = q("SELECT `contact`.*, `user`.* FROM `contact` INNER JOIN `user` ON `contact`.`uid` = `user`.`uid`
			WHERE `user`.`uid` = %d AND `contact`.`self` LIMIT 1",
			intval($uid)
	);

	if (dbm::is_result($r)) {
<<<<<<< HEAD
		if(($contact['network'] == NETWORK_OSTATUS) && (strlen($contact['notify']))) {
			require_once('include/salmon.php');
			slapper($r[0],$contact['notify'],$slap);
=======
		if (($contact['network'] == NETWORK_OSTATUS) && (strlen($contact['notify']))) {

			// create a follow slap
			$item = array();
			$item['verb'] = ACTIVITY_FOLLOW;
			$item['follow'] = $contact["url"];
			$slap = ostatus::salmon($item, $r[0]);
			slapper($r[0], $contact['notify'], $slap);
>>>>>>> 8e0b8c7a
		}
		if ($contact['network'] == NETWORK_DIASPORA) {
			$ret = diaspora::send_share($a->user,$contact);
			logger('share returns: '.$ret);
		}
	}

	$result['success'] = true;
	return $result;
}<|MERGE_RESOLUTION|>--- conflicted
+++ resolved
@@ -280,11 +280,6 @@
 	);
 
 	if (dbm::is_result($r)) {
-<<<<<<< HEAD
-		if(($contact['network'] == NETWORK_OSTATUS) && (strlen($contact['notify']))) {
-			require_once('include/salmon.php');
-			slapper($r[0],$contact['notify'],$slap);
-=======
 		if (($contact['network'] == NETWORK_OSTATUS) && (strlen($contact['notify']))) {
 
 			// create a follow slap
@@ -293,7 +288,6 @@
 			$item['follow'] = $contact["url"];
 			$slap = ostatus::salmon($item, $r[0]);
 			slapper($r[0], $contact['notify'], $slap);
->>>>>>> 8e0b8c7a
 		}
 		if ($contact['network'] == NETWORK_DIASPORA) {
 			$ret = diaspora::send_share($a->user,$contact);
