<?php
if (!file_exists("boot.php") AND (sizeof($_SERVER["argv"]) != 0)) {
	$directory = dirname($_SERVER["argv"][0]);

	if (substr($directory, 0, 1) != "/")
		$directory = $_SERVER["PWD"]."/".$directory;

	$directory = realpath($directory."/..");

	chdir($directory);
}

use \Friendica\Core\Config;

require_once("boot.php");

function poller_run($argv, $argc){
	global $a, $db;

	if (is_null($a)) {
		$a = new App;
	}

	if (is_null($db)) {
		@include(".htconfig.php");
		require_once("include/dba.php");
		$db = new dba($db_host, $db_user, $db_pass, $db_data);
		unset($db_host, $db_user, $db_pass, $db_data);
	};

	Config::load();

	// Quit when in maintenance
	if (Config::get('system', 'maintenance', true)) {
		return;
	}

	$a->set_baseurl(Config::get('system', 'url'));

	load_hooks();

	$a->start_process();

	if (poller_max_connections_reached()) {
		return;
	}

	if ($a->maxload_reached()) {
		return;
	}

	if (($argc <= 1) OR ($argv[1] != "no_cron")) {
		poller_run_cron();
	}

	if ($a->max_processes_reached()) {
		return;
	}

	// Checking the number of workers
	if (poller_too_much_workers()) {
		poller_kill_stale_workers();
		return;
	}

	$starttime = time();

	while ($r = poller_worker_process()) {

		// Count active workers and compare them with a maximum value that depends on the load
		if (poller_too_much_workers()) {
			return;
		}

		if (!poller_execute($r[0])) {
			return;
		}

		// Quit the poller once every hour
		if (time() > ($starttime + 3600))
			return;
	}

}

/**
 * @brief Execute a worker entry
 *
 * @param array $queue Workerqueue entry
 *
 * @return boolean "true" if further processing should be stopped
 */
function poller_execute($queue) {

	$a = get_app();

	$mypid = getmypid();

	// Quit when in maintenance
	if (Config::get('system', 'maintenance', true)) {
		return false;
	}

	// Constantly check the number of parallel database processes
	if ($a->max_processes_reached()) {
		return false;
	}

	// Constantly check the number of available database connections to let the frontend be accessible at any time
	if (poller_max_connections_reached()) {
		return false;
	}

	$upd = q("UPDATE `workerqueue` SET `executed` = '%s', `pid` = %d WHERE `id` = %d AND `pid` = 0",
		dbesc(datetime_convert()),
		intval($mypid),
		intval($queue["id"]));

	if (!$upd) {
		logger("Couldn't update queue entry ".$queue["id"]." - skip this execution", LOGGER_DEBUG);
		q("COMMIT");
		return true;
	}

	// Assure that there are no tasks executed twice
	$id = q("SELECT `pid`, `executed` FROM `workerqueue` WHERE `id` = %d", intval($queue["id"]));
	if (!$id) {
		logger("Queue item ".$queue["id"]." vanished - skip this execution", LOGGER_DEBUG);
		q("COMMIT");
		return true;
	} elseif ((strtotime($id[0]["executed"]) <= 0) OR ($id[0]["pid"] == 0)) {
		logger("Entry for queue item ".$queue["id"]." wasn't stored - skip this execution", LOGGER_DEBUG);
		q("COMMIT");
		return true;
	} elseif ($id[0]["pid"] != $mypid) {
		logger("Queue item ".$queue["id"]." is to be executed by process ".$id[0]["pid"]." and not by me (".$mypid.") - skip this execution", LOGGER_DEBUG);
		q("COMMIT");
		return true;
	}
	q("COMMIT");

	$argv = json_decode($queue["parameter"]);

	// Check for existance and validity of the include file
	$include = $argv[0];

	if (!validate_include($include)) {
		logger("Include file ".$argv[0]." is not valid!");
		q("DELETE FROM `workerqueue` WHERE `id` = %d", intval($queue["id"]));
		return true;
	}

	require_once($include);

	$funcname = str_replace(".php", "", basename($argv[0]))."_run";

	if (function_exists($funcname)) {

		poller_exec_function($queue, $funcname, $argv);

		q("DELETE FROM `workerqueue` WHERE `id` = %d", intval($queue["id"]));
	} else {
		logger("Function ".$funcname." does not exist");
	}

	return true;
}

/**
 * @brief Execute a function from the queue
 *
 * @param array $queue Workerqueue entry
 * @param string $funcname name of the function
 * @param array $argv Array of values to be passed to the function
 */
function poller_exec_function($queue, $funcname, $argv) {

	$a = get_app();

	$mypid = getmypid();

	$argc = count($argv);

	logger("Process ".$mypid." - Prio ".$queue["priority"]." - ID ".$queue["id"].": ".$funcname." ".$queue["parameter"]);

	$stamp = (float)microtime(true);

	// We use the callstack here to analyze the performance of executed worker entries.
	// For this reason the variables have to be initialized.
	if (Config::get("system", "profiler")) {
		$a->performance["start"] = microtime(true);
		$a->performance["database"] = 0;
		$a->performance["database_write"] = 0;
		$a->performance["network"] = 0;
		$a->performance["file"] = 0;
		$a->performance["rendering"] = 0;
		$a->performance["parser"] = 0;
		$a->performance["marktime"] = 0;
		$a->performance["markstart"] = microtime(true);
		$a->callstack = array();
	}

	// For better logging create a new process id for every worker call
	// But preserve the old one for the worker
	$old_process_id = $a->process_id;
	$a->process_id = uniqid("wrk", true);

	$funcname($argv, $argc);

	$a->process_id = $old_process_id;

	$duration = number_format(microtime(true) - $stamp, 3);

	if ($duration > 3600) {
		logger("Prio ".$queue["priority"].": ".$queue["parameter"]." - longer than 1 hour (".round($duration/60, 3).")", LOGGER_DEBUG);
	} elseif ($duration > 600) {
		logger("Prio ".$queue["priority"].": ".$queue["parameter"]." - longer than 10 minutes (".round($duration/60, 3).")", LOGGER_DEBUG);
	} elseif ($duration > 300) {
		logger("Prio ".$queue["priority"].": ".$queue["parameter"]." - longer than 5 minutes (".round($duration/60, 3).")", LOGGER_DEBUG);
	} elseif ($duration > 120) {
		logger("Prio ".$queue["priority"].": ".$queue["parameter"]." - longer than 2 minutes (".round($duration/60, 3).")", LOGGER_DEBUG);
	}

	logger("Process ".$mypid." - Prio ".$queue["priority"]." - ID ".$queue["id"].": ".$funcname." - done in ".$duration." seconds.");

	// Write down the performance values into the log
	if (Config::get("system", "profiler")) {
		$duration = microtime(true)-$a->performance["start"];

		if (Config::get("rendertime", "callstack")) {
			if (isset($a->callstack["database"])) {
				$o = "\nDatabase Read:\n";
				foreach ($a->callstack["database"] AS $func => $time) {
					$time = round($time, 3);
					if ($time > 0)
						$o .= $func.": ".$time."\n";
				}
			}
			if (isset($a->callstack["database_write"])) {
				$o .= "\nDatabase Write:\n";
				foreach ($a->callstack["database_write"] AS $func => $time) {
					$time = round($time, 3);
					if ($time > 0)
						$o .= $func.": ".$time."\n";
				}
			}
			if (isset($a->callstack["network"])) {
				$o .= "\nNetwork:\n";
				foreach ($a->callstack["network"] AS $func => $time) {
					$time = round($time, 3);
					if ($time > 0)
						$o .= $func.": ".$time."\n";
				}
			}
		} else {
			$o = '';
		}

		logger("ID ".$queue["id"].": ".$funcname.": ".sprintf("DB: %s/%s, Net: %s, I/O: %s, Other: %s, Total: %s".$o,
			number_format($a->performance["database"] - $a->performance["database_write"], 2),
			number_format($a->performance["database_write"], 2),
			number_format($a->performance["network"], 2),
			number_format($a->performance["file"], 2),
			number_format($duration - ($a->performance["database"] + $a->performance["network"] + $a->performance["file"]), 2),
			number_format($duration, 2)),
			LOGGER_DEBUG);
	}

	$cooldown = Config::get("system", "worker_cooldown", 0);

	if ($cooldown > 0) {
		logger("Process ".$mypid." - Prio ".$queue["priority"]." - ID ".$queue["id"].": ".$funcname." - in cooldown for ".$cooldown." seconds");
		sleep($cooldown);
	}
}

/**
 * @brief Checks if the number of database connections has reached a critical limit.
 *
 * @return bool Are more than 3/4 of the maximum connections used?
 */
function poller_max_connections_reached() {

	// Fetch the max value from the config. This is needed when the system cannot detect the correct value by itself.
	$max = Config::get("system", "max_connections");

	// Fetch the percentage level where the poller will get active
	$maxlevel = Config::get("system", "max_connections_level", 75);

	if ($max == 0) {
		// the maximum number of possible user connections can be a system variable
		$r = q("SHOW VARIABLES WHERE `variable_name` = 'max_user_connections'");
		if ($r)
			$max = $r[0]["Value"];

		// Or it can be granted. This overrides the system variable
		$r = q("SHOW GRANTS");
		if ($r)
			foreach ($r AS $grants) {
				$grant = array_pop($grants);
				if (stristr($grant, "GRANT USAGE ON"))
					if (preg_match("/WITH MAX_USER_CONNECTIONS (\d*)/", $grant, $match))
						$max = $match[1];
			}
	}

	// If $max is set we will use the processlist to determine the current number of connections
	// The processlist only shows entries of the current user
	if ($max != 0) {
		$r = q("SHOW PROCESSLIST");
		if (!dbm::is_result($r))
			return false;

		$used = count($r);

		logger("Connection usage (user values): ".$used."/".$max, LOGGER_DEBUG);

		$level = ($used / $max) * 100;

		if ($level >= $maxlevel) {
			logger("Maximum level (".$maxlevel."%) of user connections reached: ".$used."/".$max);
			return true;
		}
	}

	// We will now check for the system values.
	// This limit could be reached although the user limits are fine.
	$r = q("SHOW VARIABLES WHERE `variable_name` = 'max_connections'");
	if (!$r)
		return false;

	$max = intval($r[0]["Value"]);
	if ($max == 0)
		return false;

	$r = q("SHOW STATUS WHERE `variable_name` = 'Threads_connected'");
	if (!$r)
		return false;

	$used = intval($r[0]["Value"]);
	if ($used == 0)
		return false;

	logger("Connection usage (system values): ".$used."/".$max, LOGGER_DEBUG);

	$level = $used / $max * 100;

	if ($level < $maxlevel)
		return false;

	logger("Maximum level (".$level."%) of system connections reached: ".$used."/".$max);
	return true;
}

/**
 * @brief fix the queue entry if the worker process died
 *
 */
function poller_kill_stale_workers() {
	$r = q("SELECT `pid`, `executed`, `priority`, `parameter` FROM `workerqueue` WHERE `executed` > '%s'", dbesc(NULL_DATE));

	if (!dbm::is_result($r)) {
		// No processing here needed
		return;
	}

<<<<<<< HEAD
	foreach ($r AS $pid)
		if (!posix_kill($pid["pid"], 0)) {
			q("UPDATE `workerqueue` SET `executed` = '0000-00-00 00:00:00', `pid` = 0 WHERE `pid` = %d",
				intval($pid["pid"]));
=======
	foreach ($r AS $pid) {
		if (!posix_kill($pid["pid"], 0)) {
			q("UPDATE `workerqueue` SET `executed` = '%s', `pid` = 0 WHERE `pid` = %d",
				dbesc(NULL_DATE), intval($pid["pid"]));
>>>>>>> 689a6541
		} else {
			// Kill long running processes

			// Check if the priority is in a valid range
			if (!in_array($pid["priority"], array(PRIORITY_CRITICAL, PRIORITY_HIGH, PRIORITY_MEDIUM, PRIORITY_LOW, PRIORITY_NEGLIGIBLE)))
				$pid["priority"] = PRIORITY_MEDIUM;

			// Define the maximum durations
			$max_duration_defaults = array(PRIORITY_CRITICAL => 360, PRIORITY_HIGH => 10, PRIORITY_MEDIUM => 60, PRIORITY_LOW => 180, PRIORITY_NEGLIGIBLE => 360);
			$max_duration = $max_duration_defaults[$pid["priority"]];

			$argv = json_decode($pid["parameter"]);
			$argv[0] = basename($argv[0]);

			// How long is the process already running?
			$duration = (time() - strtotime($pid["executed"])) / 60;
			if ($duration > $max_duration) {
				logger("Worker process ".$pid["pid"]." (".implode(" ", $argv).") took more than ".$max_duration." minutes. It will be killed now.");
				posix_kill($pid["pid"], SIGTERM);

				// We killed the stale process.
				// To avoid a blocking situation we reschedule the process at the beginning of the queue.
				// Additionally we are lowering the priority.
				q("UPDATE `workerqueue` SET `executed` = '%s', `created` = '%s',
							`priority` = %d, `pid` = 0 WHERE `pid` = %d",
					dbesc(NULL_DATE),
					dbesc(datetime_convert()),
					intval(PRIORITY_NEGLIGIBLE),
					intval($pid["pid"]));
			} else {
				logger("Worker process ".$pid["pid"]." (".implode(" ", $argv).") now runs for ".round($duration)." of ".$max_duration." allowed minutes. That's okay.", LOGGER_DEBUG);
			}
		}
	}
}

/**
 * @brief Checks if the number of active workers exceeds the given limits
 *
 * @return bool Are there too much workers running?
 */
function poller_too_much_workers() {
	$queues = Config::get("system", "worker_queues", 4);

	$maxqueues = $queues;

	$active = poller_active_workers();

	// Decrease the number of workers at higher load
	$load = current_load();
	if ($load) {
		$maxsysload = intval(Config::get("system", "maxloadavg", 50));

		$maxworkers = $queues;

		// Some magical mathemathics to reduce the workers
		$exponent = 3;
		$slope = $maxworkers / pow($maxsysload, $exponent);
		$queues = ceil($slope * pow(max(0, $maxsysload - $load), $exponent));

		$s = q("SELECT COUNT(*) AS `total` FROM `workerqueue` WHERE `executed` <= '%s'", dbesc(NULL_DATE));
		$entries = $s[0]["total"];

		if (Config::get("system", "worker_fastlane", false) AND ($queues > 0) AND ($entries > 0) AND ($active >= $queues)) {
			$s = q("SELECT `priority` FROM `workerqueue` WHERE `executed` <= '%s' ORDER BY `priority` LIMIT 1", dbesc(NULL_DATE));
			$top_priority = $s[0]["priority"];

			$s = q("SELECT `id` FROM `workerqueue` WHERE `priority` <= %d AND `executed` > '%s' LIMIT 1",
				intval($top_priority), dbesc(NULL_DATE));
			$high_running = dbm::is_result($s);

			if (!$high_running AND ($top_priority > PRIORITY_UNDEFINED) AND ($top_priority < PRIORITY_NEGLIGIBLE)) {
				logger("There are jobs with priority ".$top_priority." waiting but none is executed. Open a fastlane.", LOGGER_DEBUG);
				$queues = $active + 1;
			}
		}

		// Create a list of queue entries grouped by their priority
		$running = array(PRIORITY_CRITICAL => 0,
				PRIORITY_HIGH => 0,
				PRIORITY_MEDIUM => 0,
				PRIORITY_LOW => 0,
				PRIORITY_NEGLIGIBLE => 0);

		$r = q("SELECT COUNT(*) AS `running`, `priority` FROM `process` INNER JOIN `workerqueue` ON `workerqueue`.`pid` = `process`.`pid` GROUP BY `priority`");
		if (dbm::is_result($r))
			foreach ($r AS $process)
				$running[$process["priority"]] = $process["running"];

		$processlist = "";
		$r = q("SELECT COUNT(*) AS `entries`, `priority` FROM `workerqueue` GROUP BY `priority`");
		if (dbm::is_result($r))
			foreach ($r as $entry) {
				if ($processlist != "")
					$processlist .= ", ";
				$processlist .= $entry["priority"].":".$running[$entry["priority"]]."/".$entry["entries"];
			}

		logger("Load: ".$load."/".$maxsysload." - processes: ".$active."/".$entries." (".$processlist.") - maximum: ".$queues."/".$maxqueues, LOGGER_DEBUG);

		// Are there fewer workers running as possible? Then fork a new one.
		if (!Config::get("system", "worker_dont_fork") AND ($queues > ($active + 1)) AND ($entries > 1)) {
			logger("Active workers: ".$active."/".$queues." Fork a new worker.", LOGGER_DEBUG);
			$args = array("include/poller.php", "no_cron");
			$a = get_app();
			$a->proc_run($args);
		}
	}

	return($active >= $queues);
}

/**
 * @brief Returns the number of active poller processes
 *
 * @return integer Number of active poller processes
 */
function poller_active_workers() {
	$workers = q("SELECT COUNT(*) AS `processes` FROM `process` WHERE `command` = 'poller.php'");

	return($workers[0]["processes"]);
}

/**
 * @brief Check if we should pass some slow processes
 *
 * When the active processes of the highest priority are using more than 2/3
 * of all processes, we let pass slower processes.
 *
 * @param string $highest_priority Returns the currently highest priority
 * @return bool We let pass a slower process than $highest_priority
 */
function poller_passing_slow(&$highest_priority) {

	$highest_priority = 0;

	$r = q("SELECT `priority`
		FROM `process`
		INNER JOIN `workerqueue` ON `workerqueue`.`pid` = `process`.`pid`");

	// No active processes at all? Fine
	if (!dbm::is_result($r))
		return(false);

	$priorities = array();
	foreach ($r AS $line)
		$priorities[] = $line["priority"];

	// Should not happen
	if (count($priorities) == 0)
		return(false);

	$highest_priority = min($priorities);

	// The highest process is already the slowest one?
	// Then we quit
	if ($highest_priority == PRIORITY_NEGLIGIBLE)
		return(false);

	$high = 0;
	foreach ($priorities AS $priority)
		if ($priority == $highest_priority)
			++$high;

	logger("Highest priority: ".$highest_priority." Total processes: ".count($priorities)." Count high priority processes: ".$high, LOGGER_DEBUG);
	$passing_slow = (($high/count($priorities)) > (2/3));

	if ($passing_slow)
		logger("Passing slower processes than priority ".$highest_priority, LOGGER_DEBUG);

	return($passing_slow);
}

/**
 * @brief Returns the next worker process
 *
 * @return string SQL statement
 */
function poller_worker_process() {

	q("START TRANSACTION;");

	// Check if we should pass some low priority process
	$highest_priority = 0;

	if (poller_passing_slow($highest_priority)) {
		// Are there waiting processes with a higher priority than the currently highest?
		$r = q("SELECT * FROM `workerqueue`
				WHERE `executed` <= '%s' AND `priority` < %d
				ORDER BY `priority`, `created` LIMIT 1",
				dbesc(NULL_DATE),
				intval($highest_priority));
		if (dbm::is_result($r)) {
			return $r;
		}
		// Give slower processes some processing time
		$r = q("SELECT * FROM `workerqueue`
				WHERE `executed` <= '%s' AND `priority` > %d
				ORDER BY `priority`, `created` LIMIT 1",
				dbesc(NULL_DATE),
				intval($highest_priority));
	}

	// If there is no result (or we shouldn't pass lower processes) we check without priority limit
	if (($highest_priority == 0) OR !dbm::is_result($r)) {
		$r = q("SELECT * FROM `workerqueue` WHERE `executed` <= '%s' ORDER BY `priority`, `created` LIMIT 1", dbesc(NULL_DATE));
	}
	return $r;
}

/**
 * @brief Call the front end worker
 */
function call_worker() {
	if (!Config::get("system", "frontend_worker")) {
		return;
	}

	$url = App::get_baseurl()."/worker";
	fetch_url($url, false, $redirects, 1);
}

/**
 * @brief Call the front end worker if there aren't any active
 */
function call_worker_if_idle() {
	if (!Config::get("system", "frontend_worker")) {
		return;
	}

	// Do we have "proc_open"? Then we can fork the poller
	if (function_exists("proc_open")) {
		// When was the last time that we called the worker?
		// Less than one minute? Then we quit
		if ((time() - Config::get("system", "worker_started")) < 60) {
			return;
		}

		set_config("system", "worker_started", time());

		// Do we have enough running workers? Then we quit here.
		if (poller_too_much_workers()) {
			// Cleaning dead processes
			poller_kill_stale_workers();
			get_app()->remove_inactive_processes();

			return;
		}

		poller_run_cron();

		logger('Call poller', LOGGER_DEBUG);

		$args = array("include/poller.php", "no_cron");
		$a = get_app();
		$a->proc_run($args);
		return;
	}

	// We cannot execute background processes.
	// We now run the processes from the frontend.
	// This won't work with long running processes.
	poller_run_cron();

	clear_worker_processes();

	$workers = q("SELECT COUNT(*) AS `processes` FROM `process` WHERE `command` = 'worker.php'");

	if ($workers[0]["processes"] == 0) {
		call_worker();
	}
}

/**
 * @brief Removes long running worker processes
 */
function clear_worker_processes() {
	$timeout = Config::get("system", "frontend_worker_timeout", 10);

	/// @todo We should clean up the corresponding workerqueue entries as well
	q("DELETE FROM `process` WHERE `created` < '%s' AND `command` = 'worker.php'",
		dbesc(datetime_convert('UTC','UTC',"now - ".$timeout." minutes")));
}

/**
 * @brief Runs the cron processes
 */
function poller_run_cron() {
	logger('Add cron entries', LOGGER_DEBUG);

	// Check for spooled items
	proc_run(PRIORITY_HIGH, "include/spool_post.php");

	// Run the cron job that calls all other jobs
	proc_run(PRIORITY_MEDIUM, "include/cron.php");

	// Run the cronhooks job separately from cron for being able to use a different timing
	proc_run(PRIORITY_MEDIUM, "include/cronhooks.php");

	// Cleaning dead processes
	poller_kill_stale_workers();
}

if (array_search(__file__,get_included_files())===0){
	poller_run($_SERVER["argv"],$_SERVER["argc"]);

	get_app()->end_process();

	killme();
}
?><|MERGE_RESOLUTION|>--- conflicted
+++ resolved
@@ -364,23 +364,17 @@
 		return;
 	}
 
-<<<<<<< HEAD
 	foreach ($r AS $pid)
-		if (!posix_kill($pid["pid"], 0)) {
-			q("UPDATE `workerqueue` SET `executed` = '0000-00-00 00:00:00', `pid` = 0 WHERE `pid` = %d",
-				intval($pid["pid"]));
-=======
-	foreach ($r AS $pid) {
 		if (!posix_kill($pid["pid"], 0)) {
 			q("UPDATE `workerqueue` SET `executed` = '%s', `pid` = 0 WHERE `pid` = %d",
 				dbesc(NULL_DATE), intval($pid["pid"]));
->>>>>>> 689a6541
 		} else {
 			// Kill long running processes
 
 			// Check if the priority is in a valid range
-			if (!in_array($pid["priority"], array(PRIORITY_CRITICAL, PRIORITY_HIGH, PRIORITY_MEDIUM, PRIORITY_LOW, PRIORITY_NEGLIGIBLE)))
+			if (!in_array($pid["priority"], array(PRIORITY_CRITICAL, PRIORITY_HIGH, PRIORITY_MEDIUM, PRIORITY_LOW, PRIORITY_NEGLIGIBLE))) {
 				$pid["priority"] = PRIORITY_MEDIUM;
+			}
 
 			// Define the maximum durations
 			$max_duration_defaults = array(PRIORITY_CRITICAL => 360, PRIORITY_HIGH => 10, PRIORITY_MEDIUM => 60, PRIORITY_LOW => 180, PRIORITY_NEGLIGIBLE => 360);
