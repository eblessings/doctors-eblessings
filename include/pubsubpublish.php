<?php
require_once("boot.php");
require_once("include/ostatus.php");

use \Friendica\Core\Config;
use \Friendica\Core\PConfig;

function handle_pubsubhubbub($id) {
	global $a, $db;

	$r = q("SELECT * FROM `push_subscriber` WHERE `id` = %d", intval($id));
	if (!$r)
		return;
	else
		$rr = $r[0];

	logger("Generate feed of user ".$rr['nickname']." to ".$rr['callback_url']." - last updated ".$rr['last_update'], LOGGER_DEBUG);

<<<<<<< HEAD
		$params = ostatus::feed($a, $rr['nickname'], $rr['last_update']);
		$hmac_sig = hash_hmac("sha1", $params, $rr['secret']);
=======
	$params = ostatus::feed($a, $rr['nickname'], $rr['last_update']);
	$hmac_sig = hash_hmac("sha1", $params, $rr['secret']);
>>>>>>> d937e51d

	$headers = array("Content-type: application/atom+xml",
			sprintf("Link: <%s>;rel=hub,<%s>;rel=self",
				$a->get_baseurl().'/pubsubhubbub',
				$rr['topic']),
			"X-Hub-Signature: sha1=".$hmac_sig);

	logger('POST '.print_r($headers, true)."\n".$params, LOGGER_DEBUG);

	post_url($rr['callback_url'], $params, $headers);
	$ret = $a->get_curl_code();

	if ($ret >= 200 && $ret <= 299) {
		logger('successfully pushed to '.$rr['callback_url']);

		// set last_update to "now", and reset push=0
		$date_now = datetime_convert('UTC','UTC','now','Y-m-d H:i:s');
		q("UPDATE `push_subscriber` SET `push` = 0, last_update = '%s' WHERE id = %d",
			dbesc($date_now),
			intval($rr['id']));

	} else {
		logger('error when pushing to '.$rr['callback_url'].' HTTP: '.$ret);

		// we use the push variable also as a counter, if we failed we
		// increment this until some upper limit where we give up
		$new_push = intval($rr['push']) + 1;

		if ($new_push > 30) // OK, let's give up
			$new_push = 0;

		q("UPDATE `push_subscriber` SET `push` = %d WHERE id = %d",
			$new_push,
			intval($rr['id']));
	}
}


function pubsubpublish_run(&$argv, &$argc){
	global $a, $db;

	if(is_null($a)){
		$a = new App;
	}

	if(is_null($db)){
		@include(".htconfig.php");
		require_once("include/dba.php");
		$db = new dba($db_host, $db_user, $db_pass, $db_data);
		unset($db_host, $db_user, $db_pass, $db_data);
	};

	require_once('include/items.php');

	load_config('config');
	load_config('system');

	// Don't check this stuff if the function is called by the poller
	if (App::callstack() != "poller_run")
		if (App::is_already_running("pubsubpublish", "include/pubsubpublish.php", 540))
			return;

	$a->set_baseurl(get_config('system','url'));

	load_hooks();

	if($argc > 1)
		$pubsubpublish_id = intval($argv[1]);
	else {
		// We'll push to each subscriber that has push > 0,
		// i.e. there has been an update (set in notifier.php).
		$r = q("SELECT `id`, `callback_url` FROM `push_subscriber` WHERE `push` > 0");

		// Use the delivery interval that is also used for the notifier
		$interval = Config::get("system", "delivery_interval", 2);

		// If we are using the worker we don't need a delivery interval
		if (get_config("system", "worker"))
			$interval = false;

		foreach($r as $rr) {
			logger("Publish feed to ".$rr["callback_url"], LOGGER_DEBUG);
			proc_run(PRIORITY_HIGH, 'include/pubsubpublish.php', $rr["id"]);

			if($interval)
				@time_sleep_until(microtime(true) + (float) $interval);
		}
	}

	handle_pubsubhubbub($pubsubpublish_id);

	return;

}

if (array_search(__file__,get_included_files())===0){
  pubsubpublish_run($_SERVER["argv"],$_SERVER["argc"]);
  killme();
}
<|MERGE_RESOLUTION|>--- conflicted
+++ resolved
@@ -16,13 +16,8 @@
 
 	logger("Generate feed of user ".$rr['nickname']." to ".$rr['callback_url']." - last updated ".$rr['last_update'], LOGGER_DEBUG);
 
-<<<<<<< HEAD
-		$params = ostatus::feed($a, $rr['nickname'], $rr['last_update']);
-		$hmac_sig = hash_hmac("sha1", $params, $rr['secret']);
-=======
 	$params = ostatus::feed($a, $rr['nickname'], $rr['last_update']);
 	$hmac_sig = hash_hmac("sha1", $params, $rr['secret']);
->>>>>>> d937e51d
 
 	$headers = array("Content-type: application/atom+xml",
 			sprintf("Link: <%s>;rel=hub,<%s>;rel=self",
