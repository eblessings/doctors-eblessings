--- conflicted
+++ resolved
@@ -1182,11 +1182,8 @@
 			return 3;
 		}
 
-<<<<<<< HEAD
-		if ($contact['term-date'] != '0000-00-00 00:00:00') {
-=======
+		/// @TODO Really compare with > here? Maybe DateTime (which allows such comparison again) is much safer/correcter
 		if ($contact['term-date'] > NULL_DATE) {
->>>>>>> 689a6541
 			logger("dfrn_deliver: $url back from the dead - removing mark for death");
 			require_once('include/Contact.php');
 			unmark_for_death($contact);
