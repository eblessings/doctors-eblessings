<?php
/**
 * @file include/ostatus.php
 */

use Friendica\App;
use Friendica\Core\Config;
use Friendica\Network\Probe;

require_once 'include/Contact.php';
require_once 'include/threads.php';
require_once 'include/html2bbcode.php';
require_once 'include/bbcode.php';
require_once 'include/items.php';
require_once 'mod/share.php';
require_once 'include/enotify.php';
require_once 'include/socgraph.php';
require_once 'include/Photo.php';
require_once 'include/probe.php';
require_once 'include/follow.php';
require_once 'include/api.php';
require_once 'mod/proxy.php';
require_once 'include/xml.php';

/**
 * @brief This class contain functions for the OStatus protocol
 *
 */
class ostatus {
	const OSTATUS_DEFAULT_POLL_INTERVAL = 30; // given in minutes
	const OSTATUS_DEFAULT_POLL_TIMEFRAME = 1440; // given in minutes
	const OSTATUS_DEFAULT_POLL_TIMEFRAME_MENTIONS = 14400; // given in minutes

	/**
	 * @brief Fetches author data
	 *
	 * @param object $xpath The xpath object
	 * @param object $context The xml context of the author detals
	 * @param array $importer user record of the importing user
	 * @param array $contact Called by reference, will contain the fetched contact
	 * @param bool $onlyfetch Only fetch the header without updating the contact entries
	 *
	 * @return array Array of author related entries for the item
	 */
	private function fetchauthor($xpath, $context, $importer, &$contact, $onlyfetch) {

		$author = array();
		$author["author-link"] = $xpath->evaluate('atom:author/atom:uri/text()', $context)->item(0)->nodeValue;
		$author["author-name"] = $xpath->evaluate('atom:author/atom:name/text()', $context)->item(0)->nodeValue;
		$addr = $xpath->evaluate('atom:author/atom:email/text()', $context)->item(0)->nodeValue;

		$aliaslink = $author["author-link"];

		$alternate = $xpath->query("atom:author/atom:link[@rel='alternate']", $context)->item(0)->attributes;
		if (is_object($alternate)) {
<<<<<<< HEAD
			foreach($alternate AS $attributes) {
				if ($attributes->name == "href") {
=======
			foreach ($alternate AS $attributes) {
				if (($attributes->name == "href") AND ($attributes->textContent != "")) {
>>>>>>> f1ba1508
					$author["author-link"] = $attributes->textContent;
				}
			}
		}

<<<<<<< HEAD
		$r = q("SELECT * FROM `contact` WHERE `uid` = %d AND `nurl` IN ('%s', '%s') AND `network` != '%s'",
			intval($importer["uid"]), dbesc(normalise_link($author["author-link"])),
			dbesc(normalise_link($aliaslink)), dbesc(NETWORK_STATUSNET));
		if (dbm::is_result($r)) {
			$contact = $r[0];
			$author["contact-id"] = $r[0]["id"];
		} else {
			$author["contact-id"] = $contact["id"];
=======
		$author["contact-id"] = $contact["id"];

		if ($author["author-link"] != "") {
			if ($aliaslink == "") {
				$aliaslink = $author["author-link"];
			}

			$r = q("SELECT * FROM `contact` WHERE `uid` = %d AND `nurl` IN ('%s', '%s') AND `network` != '%s'",
				intval($importer["uid"]), dbesc(normalise_link($author["author-link"])),
				dbesc(normalise_link($aliaslink)), dbesc(NETWORK_STATUSNET));
			if (dbm::is_result($r)) {
				$contact = $r[0];
				$author["contact-id"] = $r[0]["id"];
				$author["author-link"] = $r[0]["url"];
			}
		} elseif ($addr != "") {
			// Should not happen
			$contact = dba::fetch_first("SELECT * FROM `contact` WHERE `uid` = ? AND `addr` = ? AND `network` != ?",
					$importer["uid"], $addr, NETWORK_STATUSNET);
			if (dbm::is_result($contact)) {
				$author["contact-id"] = $contact["id"];
				$author["author-link"] = $contact["url"];
			}
>>>>>>> f1ba1508
		}

		$avatarlist = array();
		$avatars = $xpath->query("atom:author/atom:link[@rel='avatar']", $context);
		foreach ($avatars AS $avatar) {
			$href = "";
			$width = 0;
			foreach ($avatar->attributes AS $attributes) {
				if ($attributes->name == "href") {
					$href = $attributes->textContent;
				}
				if ($attributes->name == "width") {
					$width = $attributes->textContent;
				}
			}
			if (($width > 0) AND ($href != "")) {
				$avatarlist[$width] = $href;
			}
		}
		if (count($avatarlist) > 0) {
			krsort($avatarlist);
			$author["author-avatar"] = Probe::fixAvatar(current($avatarlist), $author["author-link"]);
		}

		$displayname = $xpath->evaluate('atom:author/poco:displayName/text()', $context)->item(0)->nodeValue;
		if ($displayname != "") {
			$author["author-name"] = $displayname;
		}

		$author["owner-name"] = $author["author-name"];
		$author["owner-link"] = $author["author-link"];
		$author["owner-avatar"] = $author["author-avatar"];

		// Only update the contacts if it is an OStatus contact
		if ($r AND !$onlyfetch AND ($contact["network"] == NETWORK_OSTATUS)) {

			// Update contact data

			// This query doesn't seem to work
			// $value = $xpath->query("atom:link[@rel='salmon']", $context)->item(0)->nodeValue;
			// if ($value != "")
			//	$contact["notify"] = $value;

			// This query doesn't seem to work as well - I hate these queries
			// $value = $xpath->query("atom:link[@rel='self' and @type='application/atom+xml']", $context)->item(0)->nodeValue;
			// if ($value != "")
			//	$contact["poll"] = $value;

			$value = $xpath->evaluate('atom:author/atom:uri/text()', $context)->item(0)->nodeValue;
			if ($value != "")
				$contact["alias"] = $value;

			$value = $xpath->evaluate('atom:author/poco:displayName/text()', $context)->item(0)->nodeValue;
			if ($value != "")
				$contact["name"] = $value;

			$value = $xpath->evaluate('atom:author/poco:preferredUsername/text()', $context)->item(0)->nodeValue;
			if ($value != "")
				$contact["nick"] = $value;

			$value = $xpath->evaluate('atom:author/poco:note/text()', $context)->item(0)->nodeValue;
			if ($value != "")
				$contact["about"] = html2bbcode($value);

			$value = $xpath->evaluate('atom:author/poco:address/poco:formatted/text()', $context)->item(0)->nodeValue;
			if ($value != "")
				$contact["location"] = $value;

			if (($contact["name"] != $r[0]["name"]) OR ($contact["nick"] != $r[0]["nick"]) OR ($contact["about"] != $r[0]["about"]) OR
				($contact["alias"] != $r[0]["alias"]) OR ($contact["location"] != $r[0]["location"])) {

				logger("Update contact data for contact ".$contact["id"], LOGGER_DEBUG);

				q("UPDATE `contact` SET `name` = '%s', `nick` = '%s', `alias` = '%s', `about` = '%s', `location` = '%s', `name-date` = '%s' WHERE `id` = %d",
					dbesc($contact["name"]), dbesc($contact["nick"]), dbesc($contact["alias"]),
					dbesc($contact["about"]), dbesc($contact["location"]),
					dbesc(datetime_convert()), intval($contact["id"]));
			}

			if (isset($author["author-avatar"]) AND ($author["author-avatar"] != $r[0]['avatar'])) {
				logger("Update profile picture for contact ".$contact["id"], LOGGER_DEBUG);

				update_contact_avatar($author["author-avatar"], $importer["uid"], $contact["id"]);
			}

			// Ensure that we are having this contact (with uid=0)
			$cid = get_contact($author["author-link"], 0);

			if ($cid) {
				// Update it with the current values
				q("UPDATE `contact` SET `url` = '%s', `name` = '%s', `nick` = '%s', `alias` = '%s',
						`about` = '%s', `location` = '%s',
						`success_update` = '%s', `last-update` = '%s'
					WHERE `id` = %d",
					dbesc($author["author-link"]), dbesc($contact["name"]), dbesc($contact["nick"]),
					dbesc($contact["alias"]), dbesc($contact["about"]), dbesc($contact["location"]),
					dbesc(datetime_convert()), dbesc(datetime_convert()), intval($cid));

				// Update the avatar
				update_contact_avatar($author["author-avatar"], 0, $cid);
			}

			$contact["generation"] = 2;
			$contact["hide"] = false; // OStatus contacts are never hidden
			$contact["photo"] = $author["author-avatar"];
			$gcid = update_gcontact($contact);

			link_gcontact($gcid, $contact["uid"], $contact["id"]);
		}

		return($author);
	}

	/**
	 * @brief Fetches author data from a given XML string
	 *
	 * @param string $xml The XML
	 * @param array $importer user record of the importing user
	 *
	 * @return array Array of author related entries for the item
	 */
	public static function salmon_author($xml, $importer) {

		if ($xml == "")
			return;

		$doc = new DOMDocument();
		@$doc->loadXML($xml);

		$xpath = new DomXPath($doc);
		$xpath->registerNamespace('atom', NAMESPACE_ATOM1);
		$xpath->registerNamespace('thr', NAMESPACE_THREAD);
		$xpath->registerNamespace('georss', NAMESPACE_GEORSS);
		$xpath->registerNamespace('activity', NAMESPACE_ACTIVITY);
		$xpath->registerNamespace('media', NAMESPACE_MEDIA);
		$xpath->registerNamespace('poco', NAMESPACE_POCO);
		$xpath->registerNamespace('ostatus', NAMESPACE_OSTATUS);
		$xpath->registerNamespace('statusnet', NAMESPACE_STATUSNET);

		$entries = $xpath->query('/atom:entry');

		foreach ($entries AS $entry) {
			// fetch the author
			$author = self::fetchauthor($xpath, $entry, $importer, $contact, true);
			return $author;
		}
	}

	/**
	 * @brief Read attributes from element
	 *
	 * @param object $element Element object
	 *
	 * @return array attributes
	 */
	private static function read_attributes($element) {
		$attribute = array();

		foreach ($element->attributes AS $attributes) {
			$attribute[$attributes->name] = $attributes->textContent;
		}

		return $attribute;
	}

	/**
	 * @brief Imports an XML string containing OStatus elements
	 *
	 * @param string $xml The XML
	 * @param array $importer user record of the importing user
	 * @param $contact
	 * @param array $hub Called by reference, returns the fetched hub data
	 */
	public static function import($xml,$importer,&$contact, &$hub) {
		/// @todo this function is too long. It has to be split in many parts

		logger("Import OStatus message", LOGGER_DEBUG);

		if ($xml == "") {
			return;
		}
		//$tempfile = tempnam(get_temppath(), "import");
		//file_put_contents($tempfile, $xml);

		$doc = new DOMDocument();
		@$doc->loadXML($xml);

		$xpath = new DomXPath($doc);
		$xpath->registerNamespace('atom', NAMESPACE_ATOM1);
		$xpath->registerNamespace('thr', NAMESPACE_THREAD);
		$xpath->registerNamespace('georss', NAMESPACE_GEORSS);
		$xpath->registerNamespace('activity', NAMESPACE_ACTIVITY);
		$xpath->registerNamespace('media', NAMESPACE_MEDIA);
		$xpath->registerNamespace('poco', NAMESPACE_POCO);
		$xpath->registerNamespace('ostatus', NAMESPACE_OSTATUS);
		$xpath->registerNamespace('statusnet', NAMESPACE_STATUSNET);

		$gub = "";
		$hub_attributes = $xpath->query("/atom:feed/atom:link[@rel='hub']")->item(0)->attributes;
		if (is_object($hub_attributes)) {
			foreach ($hub_attributes AS $hub_attribute) {
				if ($hub_attribute->name == "href") {
					$hub = $hub_attribute->textContent;
					logger("Found hub ".$hub, LOGGER_DEBUG);
				}
			}
		}
		$header = array();
		$header["uid"] = $importer["uid"];
		$header["network"] = NETWORK_OSTATUS;
		$header["type"] = "remote";
		$header["wall"] = 0;
		$header["origin"] = 0;
		$header["gravity"] = GRAVITY_PARENT;

		// it could either be a received post or a post we fetched by ourselves
		// depending on that, the first node is different
		$first_child = $doc->firstChild->tagName;

		if ($first_child == "feed") {
			$entries = $xpath->query('/atom:feed/atom:entry');
			$header["protocol"] = PROTOCOL_OSTATUS_FEED;
		} else {
			$entries = $xpath->query('/atom:entry');
			$header["protocol"] = PROTOCOL_OSTATUS_SALMON;
		}
		$conversation = "";
		$conversationlist = array();
		$item_id = 0;

		// Reverse the order of the entries
		$entrylist = array();

		foreach ($entries AS $entry) {
			$entrylist[] = $entry;
		}
		foreach (array_reverse($entrylist) AS $entry) {

			$mention = false;

			// fetch the author
			if ($first_child == "feed") {
				$author = self::fetchauthor($xpath, $doc->firstChild, $importer, $contact, false);
			} else {
				$author = self::fetchauthor($xpath, $entry, $importer, $contact, false);
			}
			$value = $xpath->evaluate('atom:author/poco:preferredUsername/text()', $context)->item(0)->nodeValue;
			if ($value != "") {
				$nickname = $value;
			} else {
				$nickname = $author["author-name"];
			}
			$item = array_merge($header, $author);

			// Now get the item
			$item["uri"] = $xpath->query('atom:id/text()', $entry)->item(0)->nodeValue;

			$r = q("SELECT `id` FROM `item` WHERE `uid` = %d AND `uri` = '%s'",
				intval($importer["uid"]), dbesc($item["uri"]));
			if (dbm::is_result($r)) {
				logger("Item with uri ".$item["uri"]." for user ".$importer["uid"]." already existed under id ".$r[0]["id"], LOGGER_DEBUG);
				continue;
			}

			$item["body"] = add_page_info_to_body(html2bbcode($xpath->query('atom:content/text()', $entry)->item(0)->nodeValue));
			$item["object-type"] = $xpath->query('activity:object-type/text()', $entry)->item(0)->nodeValue;
			$item["verb"] = $xpath->query('activity:verb/text()', $entry)->item(0)->nodeValue;

			// Mastodon Content Warning
			if (($item["verb"] == ACTIVITY_POST) AND $xpath->evaluate('boolean(atom:summary)', $entry)) {
				$clear_text = $xpath->query('atom:summary/text()', $entry)->item(0)->nodeValue;

				$item["body"] = html2bbcode($clear_text) . '[spoiler]' . $item["body"] . '[/spoiler]';
			}

			if (($item["object-type"] == ACTIVITY_OBJ_BOOKMARK) OR ($item["object-type"] == ACTIVITY_OBJ_EVENT)) {
				$item["title"] = $xpath->query('atom:title/text()', $entry)->item(0)->nodeValue;
				$item["body"] = $xpath->query('atom:summary/text()', $entry)->item(0)->nodeValue;
			} elseif ($item["object-type"] == ACTIVITY_OBJ_QUESTION) {
				$item["title"] = $xpath->query('atom:title/text()', $entry)->item(0)->nodeValue;
			}
			$item["source"] = $xml;

			/// @TODO
			/// Delete a message
			if ($item["verb"] == "qvitter-delete-notice" || $item["verb"] == ACTIVITY_DELETE) {
				// ignore "Delete" messages (by now)
				logger("Ignore delete message ".print_r($item, true));
				continue;
			}

			if ($item["verb"] == ACTIVITY_JOIN) {
				// ignore "Join" messages
				logger("Ignore join message ".print_r($item, true));
				continue;
			}

			if ($item["verb"] == ACTIVITY_FOLLOW) {
				new_follower($importer, $contact, $item, $nickname);
				continue;
			}

			if ($item["verb"] == NAMESPACE_OSTATUS."/unfollow") {
				lose_follower($importer, $contact, $item, $dummy);
				continue;
			}

			if ($item["verb"] == ACTIVITY_FAVORITE) {
				$orig_uri = $xpath->query("activity:object/atom:id", $entry)->item(0)->nodeValue;
				logger("Favorite ".$orig_uri." ".print_r($item, true));

				$item["verb"] = ACTIVITY_LIKE;
				$item["parent-uri"] = $orig_uri;
				$item["gravity"] = GRAVITY_LIKE;
			}

			if ($item["verb"] == NAMESPACE_OSTATUS."/unfavorite") {
				// Ignore "Unfavorite" message
				logger("Ignore unfavorite message ".print_r($item, true));
				continue;
			}

			// http://activitystrea.ms/schema/1.0/rsvp-yes
			if (!in_array($item["verb"], array(ACTIVITY_POST, ACTIVITY_LIKE, ACTIVITY_SHARE))) {
				logger("Unhandled verb ".$item["verb"]." ".print_r($item, true));
			}
			$item["created"] = $xpath->query('atom:published/text()', $entry)->item(0)->nodeValue;
			$item["edited"] = $xpath->query('atom:updated/text()', $entry)->item(0)->nodeValue;
			$conversation = $xpath->query('ostatus:conversation/text()', $entry)->item(0)->nodeValue;
			$item['conversation-uri'] = $conversation;

			$conv = $xpath->query('ostatus:conversation', $entry);
			if (is_object($conv->item(0))) {
				foreach ($conv->item(0)->attributes AS $attributes) {
					if ($attributes->name == "ref") {
						$item['conversation-uri'] = $attributes->textContent;
					}
					if ($attributes->name == "href") {
						$item['conversation-href'] = $attributes->textContent;
					}
				}
			}

			$related = "";

			$inreplyto = $xpath->query('thr:in-reply-to', $entry);
			if (is_object($inreplyto->item(0))) {
				foreach ($inreplyto->item(0)->attributes AS $attributes) {
					if ($attributes->name == "ref") {
						$item["parent-uri"] = $attributes->textContent;
					}
					if ($attributes->name == "href") {
						$related = $attributes->textContent;
					}
				}
			}

			$georsspoint = $xpath->query('georss:point', $entry);
			if ($georsspoint) {
				$item["coord"] = $georsspoint->item(0)->nodeValue;
			}
			$categories = $xpath->query('atom:category', $entry);
			if ($categories) {
				foreach ($categories AS $category) {
					foreach ($category->attributes AS $attributes) {
						if ($attributes->name == "term") {
							$term = $attributes->textContent;
							if (strlen($item["tag"])) {
								$item["tag"] .= ',';
							}
							$item["tag"] .= "#[url=".App::get_baseurl()."/search?tag=".$term."]".$term."[/url]";
						}
					}
				}
			}

			$self = "";
			$enclosure = "";

			$links = $xpath->query('atom:link', $entry);
			if ($links) {
				foreach ($links AS $link) {
					$attribute = self::read_attributes($link);

					if (($attribute['rel'] != "") AND ($attribute['href'] != "")) {
						switch ($attribute['rel']) {
							case "alternate":
								$item["plink"] = $attribute['href'];
								if (($item["object-type"] == ACTIVITY_OBJ_QUESTION) OR
									($item["object-type"] == ACTIVITY_OBJ_EVENT)) {
									$item["body"] .= add_page_info($attribute['href']);
								}
								break;
							case "ostatus:conversation":
								$conversation = $attribute['href'];
								$item['conversation-href'] = $conversation;
								if (!isset($item['conversation-uri'])) {
									$item['conversation-uri'] = $item['conversation-href'];
								}
								break;
							case "enclosure":
								$enclosure = $attribute['href'];
								if (strlen($item["attach"])) {
									$item["attach"] .= ',';
								}
								if (!isset($attribute['length'])) {
									$attribute['length'] = "0";
								}
								$item["attach"] .= '[attach]href="'.$attribute['href'].'" length="'.$attribute['length'].'" type="'.$attribute['type'].'" title="'.$attribute['title'].'"[/attach]';
								break;
							case "related":
								if ($item["object-type"] != ACTIVITY_OBJ_BOOKMARK) {
									if (!isset($item["parent-uri"])) {
										$item["parent-uri"] = $attribute['href'];
									}
									if ($related == "") {
										$related = $attribute['href'];
									}
								} else {
									$item["body"] .= add_page_info($attribute['href']);
								}
								break;
							case "self":
								$self = $attribute['href'];
								break;
							case "mentioned":
								// Notification check
								if ($importer["nurl"] == normalise_link($attribute['href'])) {
									$mention = true;
								}
								break;
						}
					}
				}
			}

			$local_id = "";
			$repeat_of = "";

			$notice_info = $xpath->query('statusnet:notice_info', $entry);
			if ($notice_info AND ($notice_info->length > 0)) {
				foreach ($notice_info->item(0)->attributes AS $attributes) {
					if ($attributes->name == "source") {
						$item["app"] = strip_tags($attributes->textContent);
					}
					if ($attributes->name == "local_id") {
						$local_id = $attributes->textContent;
					}
					if ($attributes->name == "repeat_of") {
						$repeat_of = $attributes->textContent;
					}
				}
			}

			// Is it a repeated post?
			if (($repeat_of != "") OR ($item["verb"] == ACTIVITY_SHARE)) {
				$activityobjects = $xpath->query('activity:object', $entry)->item(0);

				if (is_object($activityobjects)) {

					$orig_uri = $xpath->query("activity:object/atom:id", $activityobjects)->item(0)->nodeValue;
					if (!isset($orig_uri)) {
						$orig_uri = $xpath->query('atom:id/text()', $activityobjects)->item(0)->nodeValue;
					}
					$orig_links = $xpath->query("activity:object/atom:link[@rel='alternate']", $activityobjects);
					if ($orig_links AND ($orig_links->length > 0)) {
						foreach ($orig_links->item(0)->attributes AS $attributes) {
							if ($attributes->name == "href") {
								$orig_link = $attributes->textContent;
							}
						}
					}
					if (!isset($orig_link)) {
						$orig_link = $xpath->query("atom:link[@rel='alternate']", $activityobjects)->item(0)->nodeValue;
					}
					if (!isset($orig_link)) {
						$orig_link =  self::convert_href($orig_uri);
					}
					$orig_body = $xpath->query('activity:object/atom:content/text()', $activityobjects)->item(0)->nodeValue;
					if (!isset($orig_body)) {
						$orig_body = $xpath->query('atom:content/text()', $activityobjects)->item(0)->nodeValue;
					}
					$orig_created = $xpath->query('atom:published/text()', $activityobjects)->item(0)->nodeValue;
					$orig_edited = $xpath->query('atom:updated/text()', $activityobjects)->item(0)->nodeValue;

					$orig_contact = $contact;
					$orig_author = self::fetchauthor($xpath, $activityobjects, $importer, $orig_contact, false);

					$item["author-name"] = $orig_author["author-name"];
					$item["author-link"] = $orig_author["author-link"];
					$item["author-avatar"] = $orig_author["author-avatar"];

					$item["body"] = add_page_info_to_body(html2bbcode($orig_body));
					$item["created"] = $orig_created;
					$item["edited"] = $orig_edited;

					$item["uri"] = $orig_uri;

					if (!isset($item["plink"])) {
						$item["plink"] = $orig_link;
					}

					$item["verb"] = $xpath->query('activity:verb/text()', $activityobjects)->item(0)->nodeValue;

					$item["object-type"] = $xpath->query('activity:object/activity:object-type/text()', $activityobjects)->item(0)->nodeValue;
					if (!isset($item["object-type"])) {
						$item["object-type"] = $xpath->query('activity:object-type/text()', $activityobjects)->item(0)->nodeValue;
					}

					$enclosures = $xpath->query("atom:link[@rel='alternate']", $activityobjects);
					if ($enclosures) {
						foreach ($enclosures AS $link) {
							$attribute = self::read_attributes($link);
							if ($href != "") {
								$enclosure = $attribute['href'];
								if (strlen($item["attach"])) {
									$item["attach"] .= ',';
								}
								if (!isset($attribute['length'])) {
									$attribute['length'] = "0";
								}
								$item["attach"] .= '[attach]href="'.$attribute['href'].'" length="'.$attribute['length'].'" type="'.$attribute['type'].'" title="'.$attribute['title'].'"[/attach]';
							}
						}
					}
				}
			}

			//if ($enclosure != "")
			//	$item["body"] .= add_page_info($enclosure);

			if (isset($item["parent-uri"])) {
				$r = q("SELECT `id` FROM `item` WHERE `uid` = %d AND `uri` = '%s'",
					intval($importer["uid"]), dbesc($item["parent-uri"]));

				// Only fetch missing stuff if it is a comment or reshare.
				if (in_array($item["verb"], array(ACTIVITY_POST, ACTIVITY_SHARE)) AND
					!dbm::is_result($r) AND ($related != "")) {
					$reply_path = str_replace("/notice/", "/api/statuses/show/", $related).".atom";

					if ($reply_path != $related) {
						logger("Fetching related items for user ".$importer["uid"]." from ".$reply_path, LOGGER_DEBUG);
						$reply_xml = fetch_url($reply_path);

						$reply_contact = $contact;
						self::import($reply_xml,$importer,$reply_contact, $reply_hub);

						// After the import try to fetch the parent item again
						$r = q("SELECT `id` FROM `item` WHERE `uid` = %d AND `uri` = '%s'",
							intval($importer["uid"]), dbesc($item["parent-uri"]));
					}
				}
				if (dbm::is_result($r)) {
					$item["type"] = 'remote-comment';
					$item["gravity"] = GRAVITY_COMMENT;
				}
			} else {
				$item["parent-uri"] = $item["uri"];
			}
			$item_id = self::completion($conversation, $importer["uid"], $item, $self);

			if (!$item_id) {
				logger("Error storing item", LOGGER_DEBUG);
				continue;
			}

			logger("Item was stored with id ".$item_id, LOGGER_DEBUG);
		}
	}

	/**
	 * @brief Create an url out of an uri
	 *
	 * @param string $href URI in the format "parameter1:parameter1:..."
	 *
	 * @return string URL in the format http(s)://....
	 */
	public static function convert_href($href) {
		$elements = explode(":",$href);

		if ((count($elements) <= 2) OR ($elements[0] != "tag"))
			return $href;

		$server = explode(",", $elements[1]);
		$conversation = explode("=", $elements[2]);

		if ((count($elements) == 4) AND ($elements[2] == "post"))
			return "http://".$server[0]."/notice/".$elements[3];

		if ((count($conversation) != 2) OR ($conversation[1] ==""))
			return $href;

		if ($elements[3] == "objectType=thread")
			return "http://".$server[0]."/conversation/".$conversation[1];
		else
			return "http://".$server[0]."/notice/".$conversation[1];

		return $href;
	}

	/**
	 * @brief Checks if there are entries in conversations that aren't present on our side
	 *
	 * @param bool $mentions Fetch conversations where we are mentioned
	 * @param bool $override Override the interval setting
	 */
	public static function check_conversations($mentions = false, $override = false) {
		$last = get_config('system','ostatus_last_poll');

		$poll_interval = intval(get_config('system','ostatus_poll_interval'));
		if (!$poll_interval) {
			$poll_interval = self::OSTATUS_DEFAULT_POLL_INTERVAL;
		}

		// Don't poll if the interval is set negative
		if (($poll_interval < 0) AND !$override) {
			return;
		}

		if (!$mentions) {
			$poll_timeframe = intval(get_config('system','ostatus_poll_timeframe'));
			if (!$poll_timeframe) {
				$poll_timeframe = self::OSTATUS_DEFAULT_POLL_TIMEFRAME;
			}
		} else {
			$poll_timeframe = intval(get_config('system','ostatus_poll_timeframe'));
			if (!$poll_timeframe) {
				$poll_timeframe = self::OSTATUS_DEFAULT_POLL_TIMEFRAME_MENTIONS;
			}
		}


		if ($last AND !$override) {
			$next = $last + ($poll_interval * 60);
			if ($next > time()) {
				logger('poll interval not reached');
				return;
			}
		}

		logger('cron_start');

		$start = date("Y-m-d H:i:s", time() - ($poll_timeframe * 60));

		if ($mentions) {
			$conversations = q("SELECT `term`.`oid`, `term`.`url`, `term`.`uid` FROM `term`
						STRAIGHT_JOIN `thread` ON `thread`.`iid` = `term`.`oid` AND `thread`.`uid` = `term`.`uid`
						WHERE `term`.`type` = 7 AND `term`.`term` > '%s' AND `thread`.`mention`
						GROUP BY `term`.`url`, `term`.`uid`, `term`.`oid`, `term`.`term` ORDER BY `term`.`term` DESC", dbesc($start));
		} else {
			$conversations = q("SELECT `oid`, `url`, `uid` FROM `term`
						WHERE `type` = 7 AND `term` > '%s'
						GROUP BY `url`, `uid`, `oid`, `term` ORDER BY `term` DESC", dbesc($start));
		}

		foreach ($conversations AS $conversation) {
			self::completion($conversation['url'], $conversation['uid']);
		}

		logger('cron_end');

		set_config('system','ostatus_last_poll', time());
	}

	/**
	 * @brief Updates the gcontact table with actor data from the conversation
	 *
	 * @param object $actor The actor object that contains the contact data
	 */
	private function conv_fetch_actor($actor) {

		// We set the generation to "3" since the data here is not as reliable as the data we get on other occasions
		$contact = array("network" => NETWORK_OSTATUS, "generation" => 3);

		if (isset($actor->url))
			$contact["url"] = $actor->url;

		if (isset($actor->displayName))
			$contact["name"] = $actor->displayName;

		if (isset($actor->portablecontacts_net->displayName))
			$contact["name"] = $actor->portablecontacts_net->displayName;

		if (isset($actor->portablecontacts_net->preferredUsername))
			$contact["nick"] = $actor->portablecontacts_net->preferredUsername;

		if (isset($actor->id))
			$contact["alias"] = $actor->id;

		if (isset($actor->summary))
			$contact["about"] = $actor->summary;

		if (isset($actor->portablecontacts_net->note))
			$contact["about"] = $actor->portablecontacts_net->note;

		if (isset($actor->portablecontacts_net->addresses->formatted))
			$contact["location"] = $actor->portablecontacts_net->addresses->formatted;


		if (isset($actor->image->url))
			$contact["photo"] = $actor->image->url;

		if (isset($actor->image->width))
			$avatarwidth = $actor->image->width;

		if (is_array($actor->status_net->avatarLinks))
			foreach ($actor->status_net->avatarLinks AS $avatar) {
				if ($avatarsize < $avatar->width) {
					$contact["photo"] = $avatar->url;
					$avatarsize = $avatar->width;
				}
			}

		$contact["hide"] = false; // OStatus contacts are never hidden
		update_gcontact($contact);
	}

	/**
	 * @brief Fetches the conversation url for a given item link or conversation id
	 *
	 * @param string $self The link to the posting
	 * @param string $conversation_id The conversation id
	 *
	 * @return string The conversation url
	 */
	private function fetch_conversation($self, $conversation_id = "") {

		if ($conversation_id != "") {
			$elements = explode(":", $conversation_id);

			if ((count($elements) <= 2) OR ($elements[0] != "tag"))
				return $conversation_id;
		}

		if ($self == "")
			return "";

		$json = str_replace(".atom", ".json", $self);

		$raw = fetch_url($json);
		if ($raw == "")
			return "";

		$data = json_decode($raw);
		if (!is_object($data))
			return "";

		$conversation_id = $data->statusnet_conversation_id;

		$pos = strpos($self, "/api/statuses/show/");
		$base_url = substr($self, 0, $pos);

		return $base_url."/conversation/".$conversation_id;
	}

	/**
	 * @brief Fetches actor details of a given actor and user id
	 *
	 * @param string $actor The actor url
	 * @param int $uid The user id
	 * @param int $contact_id The default contact-id
	 *
	 * @return array Array with actor details
	 */
	private function get_actor_details($actor, $uid, $contact_id) {

		$details = array();

		$contact = q("SELECT `id`, `rel`, `network` FROM `contact` WHERE `uid` = %d AND `nurl` = '%s' AND `network` != '%s'",
					$uid, normalise_link($actor), NETWORK_STATUSNET);

		if (!$contact)
			$contact = q("SELECT `id`, `rel`, `network` FROM `contact` WHERE `uid` = %d AND `alias` IN ('%s', '%s') AND `network` != '%s'",
					$uid, $actor, normalise_link($actor), NETWORK_STATUSNET);

		if ($contact) {
			logger("Found contact for url ".$actor, LOGGER_DEBUG);
			$details["contact_id"] = $contact[0]["id"];
			$details["network"] = $contact[0]["network"];

			$details["not_following"] = !in_array($contact[0]["rel"], array(CONTACT_IS_SHARING, CONTACT_IS_FRIEND));
		} else {
			logger("No contact found for user ".$uid." and url ".$actor, LOGGER_DEBUG);

			// Adding a global contact
			/// @TODO Use this data for the post
			$details["global_contact_id"] = get_contact($actor, 0);

			logger("Global contact ".$global_contact_id." found for url ".$actor, LOGGER_DEBUG);

			$details["contact_id"] = $contact_id;
			$details["network"] = NETWORK_OSTATUS;

			$details["not_following"] = true;
		}

		return $details;
	}

	/**
	 * @brief Stores an item and completes the thread
	 *
	 * @param string $conversation_url The URI of the conversation
	 * @param integer $uid The user id
	 * @param array $item Data of the item that is to be posted
	 *
	 * @return integer The item id of the posted item array
	 */
	private function completion($conversation_url, $uid, $item = array(), $self = "") {

		/// @todo This function is totally ugly and has to be rewritten totally

		// Import all threads or only threads that were started by our followers?
		$all_threads = !get_config('system','ostatus_full_threads');

		$item_stored = -1;

		$conversation_url = self::fetch_conversation($self, $conversation_url);

		// If the thread shouldn't be completed then store the item and go away
		// Don't do a completion on liked content
		if (((intval(get_config('system','ostatus_poll_interval')) == -2) AND (count($item) > 0)) OR
			($item["verb"] == ACTIVITY_LIKE) OR ($conversation_url == "")) {
			$item_stored = item_store($item, $all_threads);
			return $item_stored;
		} elseif (count($item) > 0) {
			$item = store_conversation($item);
		}

		// Get the parent
		$parents = q("SELECT `item`.`id`, `item`.`parent`, `item`.`uri`, `item`.`contact-id`, `item`.`type`,
				`item`.`verb`, `item`.`visible` FROM `term`
				STRAIGHT_JOIN `item` AS `thritem` ON `thritem`.`parent` = `term`.`oid`
				STRAIGHT_JOIN `item` ON `item`.`parent` = `thritem`.`parent`
				WHERE `term`.`uid` = %d AND `term`.`otype` = %d AND `term`.`type` = %d AND `term`.`url` = '%s'",
				intval($uid), intval(TERM_OBJ_POST), intval(TERM_CONVERSATION), dbesc($conversation_url));

/*		2016-10-23: The old query will be kept until we are sure that the query above is a good and fast replacement

		$parents = q("SELECT `id`, `parent`, `uri`, `contact-id`, `type`, `verb`, `visible` FROM `item` WHERE `id` IN
				(SELECT `parent` FROM `item` WHERE `id` IN
					(SELECT `oid` FROM `term` WHERE `uid` = %d AND `otype` = %d AND `type` = %d AND `url` = '%s'))",
				intval($uid), intval(TERM_OBJ_POST), intval(TERM_CONVERSATION), dbesc($conversation_url));
*/
		if ($parents)
			$parent = $parents[0];
		elseif (count($item) > 0) {
			$parent = $item;
			$parent["type"] = "remote";
			$parent["verb"] = ACTIVITY_POST;
			$parent["visible"] = 1;
		} else {
			// Preset the parent
			$r = q("SELECT `id` FROM `contact` WHERE `self` AND `uid`=%d", $uid);
			if (!$r)
				return(-2);

			$parent = array();
			$parent["id"] = 0;
			$parent["parent"] = 0;
			$parent["uri"] = "";
			$parent["contact-id"] = $r[0]["id"];
			$parent["type"] = "remote";
			$parent["verb"] = ACTIVITY_POST;
			$parent["visible"] = 1;
		}

		$conv = str_replace("/conversation/", "/api/statusnet/conversation/", $conversation_url).".as";
		$pageno = 1;
		$items = array();

		logger('fetching conversation url '.$conv.' (Self: '.$self.') for user '.$uid);

		do {
			$conv_arr = z_fetch_url($conv."?page=".$pageno);

			// If it is a non-ssl site and there is an error, then try ssl or vice versa
			if (!$conv_arr["success"] AND (substr($conv, 0, 7) == "http://")) {
				$conv = str_replace("http://", "https://", $conv);
				$conv_as = fetch_url($conv."?page=".$pageno);
			} elseif (!$conv_arr["success"] AND (substr($conv, 0, 8) == "https://")) {
				$conv = str_replace("https://", "http://", $conv);
				$conv_as = fetch_url($conv."?page=".$pageno);
			} else
				$conv_as = $conv_arr["body"];

			$conv_as = str_replace(',"statusnet:notice_info":', ',"statusnet_notice_info":', $conv_as);
			$conv_as = json_decode($conv_as);

			$no_of_items = sizeof($items);

			if (@is_array($conv_as->items))
				foreach ($conv_as->items AS $single_item)
					$items[$single_item->id] = $single_item;

			if ($no_of_items == sizeof($items))
				break;

			$pageno++;

		} while (true);

		logger('fetching conversation done. Found '.count($items).' items');

		if (!sizeof($items)) {
			if (count($item) > 0) {
				$item_stored = item_store($item, $all_threads);

				if ($item_stored) {
					logger("Conversation ".$conversation_url." couldn't be fetched. Item uri ".$item["uri"]." stored: ".$item_stored, LOGGER_DEBUG);
					self::store_conversation($item_id, $conversation_url);
				}

				return($item_stored);
			} else
				return(-3);
		}

		$items = array_reverse($items);

		$r = q("SELECT `nurl` FROM `contact` WHERE `uid` = %d AND `self`", intval($uid));
		$importer = $r[0];

		$new_parent = true;

		foreach ($items as $single_conv) {

			// Update the gcontact table
			self::conv_fetch_actor($single_conv->actor);

			// Test - remove before flight
			//$tempfile = tempnam(get_temppath(), "conversation");
			//file_put_contents($tempfile, json_encode($single_conv));

			$mention = false;

			if (isset($single_conv->object->id))
				$single_conv->id = $single_conv->object->id;

			$plink = self::convert_href($single_conv->id);
			if (isset($single_conv->object->url))
				$plink = self::convert_href($single_conv->object->url);

			if (@!$single_conv->id)
				continue;

			logger("Got id ".$single_conv->id, LOGGER_DEBUG);

			if ($first_id == "") {
				$first_id = $single_conv->id;

				// The first post of the conversation isn't our first post. There are three options:
				// 1. Our conversation hasn't the "real" thread starter
				// 2. This first post is a post inside our thread
				// 3. This first post is a post inside another thread
				if (($first_id != $parent["uri"]) AND ($parent["uri"] != "")) {

					$new_parent = true;

					$new_parents = q("SELECT `id`, `parent`, `uri`, `contact-id`, `type`, `verb`, `visible` FROM `item` WHERE `id` IN
								(SELECT `parent` FROM `item`
									WHERE `uid` = %d AND `uri` = '%s' AND `network` IN ('%s','%s')) LIMIT 1",
						intval($uid), dbesc($first_id), dbesc(NETWORK_OSTATUS), dbesc(NETWORK_DFRN));
					if ($new_parents) {
						if ($new_parents[0]["parent"] == $parent["parent"]) {
							// Option 2: This post is already present inside our thread - but not as thread starter
							logger("Option 2: uri present in our thread: ".$first_id, LOGGER_DEBUG);
							$first_id = $parent["uri"];
						} else {
							// Option 3: Not so good. We have mixed parents. We have to see how to clean this up.
							// For now just take the new parent.
							$parent = $new_parents[0];
							$first_id = $parent["uri"];
							logger("Option 3: mixed parents for uri ".$first_id, LOGGER_DEBUG);
						}
					} else {
						// Option 1: We hadn't got the real thread starter
						// We have to clean up our existing messages.
						$parent["id"] = 0;
						$parent["uri"] = $first_id;
						logger("Option 1: we have a new parent: ".$first_id, LOGGER_DEBUG);
					}
				} elseif ($parent["uri"] == "") {
					$parent["id"] = 0;
					$parent["uri"] = $first_id;
				}
			}

			$parent_uri = $parent["uri"];

			// "context" only seems to exist on older servers
			if (isset($single_conv->context->inReplyTo->id)) {
				$parent_exists = q("SELECT `id` FROM `item` WHERE `uid` = %d AND `uri` = '%s' AND `network` IN ('%s','%s') LIMIT 1",
							intval($uid), dbesc($single_conv->context->inReplyTo->id), dbesc(NETWORK_OSTATUS), dbesc(NETWORK_DFRN));
				if ($parent_exists)
					$parent_uri = $single_conv->context->inReplyTo->id;
			}

			// This is the current way
			if (isset($single_conv->object->inReplyTo->id)) {
				$parent_exists = q("SELECT `id` FROM `item` WHERE `uid` = %d AND `uri` = '%s' AND `network` IN ('%s','%s') LIMIT 1",
							intval($uid), dbesc($single_conv->object->inReplyTo->id), dbesc(NETWORK_OSTATUS), dbesc(NETWORK_DFRN));
				if ($parent_exists)
					$parent_uri = $single_conv->object->inReplyTo->id;
			}

			$message_exists = q("SELECT `id`, `parent`, `uri` FROM `item` WHERE `uid` = %d AND `uri` = '%s' AND `network` IN ('%s','%s') LIMIT 1",
							intval($uid), dbesc($single_conv->id),
							dbesc(NETWORK_OSTATUS), dbesc(NETWORK_DFRN));
			if ($message_exists) {
				logger("Message ".$single_conv->id." already existed on the system", LOGGER_DEBUG);

				if ($parent["id"] != 0) {
					$existing_message = $message_exists[0];

					// We improved the way we fetch OStatus messages, this shouldn't happen very often now
					/// @TODO We have to change the shadow copies as well. This way here is really ugly.
					if ($existing_message["parent"] != $parent["id"]) {
						logger('updating id '.$existing_message["id"].' with parent '.$existing_message["parent"].' to parent '.$parent["id"].' uri '.$parent["uri"].' thread '.$parent_uri, LOGGER_DEBUG);

						// Update the parent id of the selected item
						$r = q("UPDATE `item` SET `parent` = %d, `parent-uri` = '%s' WHERE `id` = %d",
							intval($parent["id"]), dbesc($parent["uri"]), intval($existing_message["id"]));

						// Update the parent uri in the thread - but only if it points to itself
						$r = q("UPDATE `item` SET `thr-parent` = '%s' WHERE `id` = %d AND `uri` = `thr-parent`",
							dbesc($parent_uri), intval($existing_message["id"]));

						// try to change all items of the same parent
						$r = q("UPDATE `item` SET `parent` = %d, `parent-uri` = '%s' WHERE `parent` = %d",
							intval($parent["id"]), dbesc($parent["uri"]), intval($existing_message["parent"]));

						// Update the parent uri in the thread - but only if it points to itself
						$r = q("UPDATE `item` SET `thr-parent` = '%s' WHERE (`parent` = %d) AND (`uri` = `thr-parent`)",
							dbesc($parent["uri"]), intval($existing_message["parent"]));

						// Now delete the thread
						delete_thread($existing_message["parent"]);
					}
				}

				// The item we are having on the system is the one that we wanted to store via the item array
				if (isset($item["uri"]) AND ($item["uri"] == $existing_message["uri"])) {
					$item = array();
					$item_stored = 0;
				}

				continue;
			}

			if (is_array($single_conv->to))
				foreach($single_conv->to AS $to)
					if ($importer["nurl"] == normalise_link($to->id))
						$mention = true;

			$actor = $single_conv->actor->id;
			if (isset($single_conv->actor->url))
				$actor = $single_conv->actor->url;

			$details = self::get_actor_details($actor, $uid, $parent["contact-id"]);

			// Do we only want to import threads that were started by our contacts?
			if ($details["not_following"] AND $new_parent AND get_config('system','ostatus_full_threads')) {
				logger("Don't import uri ".$first_id." because user ".$uid." doesn't follow the person ".$actor, LOGGER_DEBUG);
				continue;
			}

			/// @TODO One statment is okay (until if () )
			$arr = array();
			$arr["network"] = $details["network"];
			$arr["uri"] = $single_conv->id;
			$arr["plink"] = $plink;
			$arr["uid"] = $uid;
			$arr["contact-id"] = $details["contact_id"];
			$arr["parent-uri"] = $parent_uri;
			$arr["created"] = $single_conv->published;
			$arr["edited"] = $single_conv->published;
			$arr["owner-name"] = $single_conv->actor->displayName;
			if ($arr["owner-name"] == '')
				$arr["owner-name"] = $single_conv->actor->contact->displayName;
			if ($arr["owner-name"] == '')
				$arr["owner-name"] = $single_conv->actor->portablecontacts_net->displayName;

			$arr["owner-link"] = $actor;
			$arr["owner-avatar"] = Probe::fixAvatar($single_conv->actor->image->url, $arr["owner-link"]);

			$arr["author-name"] = $arr["owner-name"];
			$arr["author-link"] = $arr["owner-link"];
			$arr["author-avatar"] = $arr["owner-avatar"];
			$arr["body"] = add_page_info_to_body(html2bbcode($single_conv->content));

			if (isset($single_conv->status_net->conversation)) {
				$arr['conversation-uri'] = $single_conv->status_net->conversation;
			}

			if (isset($single_conv->status_net->notice_info->source))
				$arr["app"] = strip_tags($single_conv->status_net->notice_info->source);
			elseif (isset($single_conv->statusnet->notice_info->source))
				$arr["app"] = strip_tags($single_conv->statusnet->notice_info->source);
			elseif (isset($single_conv->statusnet_notice_info->source))
				$arr["app"] = strip_tags($single_conv->statusnet_notice_info->source);
			elseif (isset($single_conv->provider->displayName))
				$arr["app"] = $single_conv->provider->displayName;
			else
				$arr["app"] = "OStatus";


			$arr["source"] = json_encode($single_conv);
			$arr["protocol"] = PROTOCOL_GS_CONVERSATION;

			$arr["verb"] = $parent["verb"];
			$arr["visible"] = $parent["visible"];
			$arr["location"] = $single_conv->location->displayName;
			$arr["coord"] = trim($single_conv->location->lat." ".$single_conv->location->lon);

			// Is it a reshared item?
			if (isset($single_conv->verb) AND ($single_conv->verb == "share") AND isset($single_conv->object)) {
				if (is_array($single_conv->object))
					$single_conv->object = $single_conv->object[0];

				logger("Found reshared item ".$single_conv->object->id);

				// $single_conv->object->context->conversation;

				if (isset($single_conv->object->object->id))
					$arr["uri"] = $single_conv->object->object->id;
				else
					$arr["uri"] = $single_conv->object->id;

				if (isset($single_conv->object->object->url))
					$plink = self::convert_href($single_conv->object->object->url);
				else
					$plink = self::convert_href($single_conv->object->url);

				if (isset($single_conv->object->object->content))
					$arr["body"] = add_page_info_to_body(html2bbcode($single_conv->object->object->content));
				else
					$arr["body"] = add_page_info_to_body(html2bbcode($single_conv->object->content));

				$arr["plink"] = $plink;

				$arr["created"] = $single_conv->object->published;
				$arr["edited"] = $single_conv->object->published;

				$arr["author-name"] = $single_conv->object->actor->displayName;
				if ($arr["owner-name"] == '') {
					$arr["author-name"] = $single_conv->object->actor->contact->displayName;
				}
				$arr["author-link"] = $single_conv->object->actor->url;
				$arr["author-avatar"] = Probe::fixAvatar($single_conv->object->actor->image->url, $arr["author-link"]);

				$arr["app"] = $single_conv->object->provider->displayName."#";
				//$arr["verb"] = $single_conv->object->verb;

				$arr["location"] = $single_conv->object->location->displayName;
				$arr["coord"] = trim($single_conv->object->location->lat." ".$single_conv->object->location->lon);
			}

			if ($arr["location"] == "")
				unset($arr["location"]);

			if ($arr["coord"] == "")
				unset($arr["coord"]);

			// Copy fields from given item array
			if (isset($item["uri"]) AND (($item["uri"] == $arr["uri"]) OR ($item["uri"] ==  $single_conv->id))) {
				$copy_fields = array("owner-name", "owner-link", "owner-avatar", "author-name", "author-link", "author-avatar",
							"gravity", "body", "object-type", "object", "verb", "created", "edited", "coord", "tag",
							"title", "attach", "app", "type", "location", "contact-id", "uri");
				foreach ($copy_fields AS $field)
					if (isset($item[$field]))
						$arr[$field] = $item[$field];

			}

			$newitem = item_store($arr);
			if (!$newitem) {
				logger("Item wasn't stored ".print_r($arr, true), LOGGER_DEBUG);
				continue;
			}

			if (isset($item["uri"]) AND ($item["uri"] == $arr["uri"])) {
				$item = array();
				$item_stored = $newitem;
			}

			logger('Stored new item '.$plink.' for parent '.$arr["parent-uri"].' under id '.$newitem, LOGGER_DEBUG);

			// Add the conversation entry (but don't fetch the whole conversation)
			self::store_conversation($newitem, $conversation_url);

			// If the newly created item is the top item then change the parent settings of the thread
			// This shouldn't happen anymore. This is supposed to be absolote.
			if ($arr["uri"] == $first_id) {
				logger('setting new parent to id '.$newitem);
				$new_parents = q("SELECT `id`, `uri`, `contact-id`, `type`, `verb`, `visible` FROM `item` WHERE `uid` = %d AND `id` = %d LIMIT 1",
					intval($uid), intval($newitem));
				if ($new_parents)
					$parent = $new_parents[0];
			}
		}

		if (($item_stored < 0) AND (count($item) > 0)) {

			if (get_config('system','ostatus_full_threads')) {
				$details = self::get_actor_details($item["owner-link"], $uid, $item["contact-id"]);
				if ($details["not_following"]) {
					logger("Don't import uri ".$item["uri"]." because user ".$uid." doesn't follow the person ".$item["owner-link"], LOGGER_DEBUG);
					return false;
				}
			}

			$item_stored = item_store($item, $all_threads);
			if ($item_stored) {
				logger("Uri ".$item["uri"]." wasn't found in conversation ".$conversation_url, LOGGER_DEBUG);
				self::store_conversation($item_stored, $conversation_url);
			}
		}

		return($item_stored);
	}

	/**
	 * @brief Stores conversation data into the database
	 *
	 * @param integer $itemid The id of the item
	 * @param string $conversation_url The uri of the conversation
	 */
	private function store_conversation($itemid, $conversation_url) {

		$conversation_url = self::convert_href($conversation_url);

		$messages = q("SELECT `uid`, `parent`, `created`, `received`, `guid` FROM `item` WHERE `id` = %d LIMIT 1", intval($itemid));
		if (!$messages)
			return;
		$message = $messages[0];

		// Store conversation url if not done before
		$conversation = q("SELECT `url` FROM `term` WHERE `uid` = %d AND `oid` = %d AND `otype` = %d AND `type` = %d",
			intval($message["uid"]), intval($itemid), intval(TERM_OBJ_POST), intval(TERM_CONVERSATION));

		if (!$conversation) {
			$r = q("INSERT INTO `term` (`uid`, `oid`, `otype`, `type`, `term`, `url`, `created`, `received`, `guid`) VALUES (%d, %d, %d, %d, '%s', '%s', '%s', '%s', '%s')",
				intval($message["uid"]), intval($itemid), intval(TERM_OBJ_POST), intval(TERM_CONVERSATION),
				dbesc($message["created"]), dbesc($conversation_url), dbesc($message["created"]), dbesc($message["received"]), dbesc($message["guid"]));
			logger('Storing conversation url '.$conversation_url.' for id '.$itemid);
		}
	}

	/**
	 * @brief Checks if the current post is a reshare
	 *
	 * @param array $item The item array of thw post
	 *
	 * @return string The guid if the post is a reshare
	 */
	private function get_reshared_guid($item) {
		$body = trim($item["body"]);

		// Skip if it isn't a pure repeated messages
		// Does it start with a share?
		if (strpos($body, "[share") > 0)
			return("");

		// Does it end with a share?
		if (strlen($body) > (strrpos($body, "[/share]") + 8))
			return("");

		$attributes = preg_replace("/\[share(.*?)\]\s?(.*?)\s?\[\/share\]\s?/ism","$1",$body);
		// Skip if there is no shared message in there
		if ($body == $attributes)
			return(false);

		$guid = "";
		preg_match("/guid='(.*?)'/ism", $attributes, $matches);
		if ($matches[1] != "")
			$guid = $matches[1];

		preg_match('/guid="(.*?)"/ism', $attributes, $matches);
		if ($matches[1] != "")
			$guid = $matches[1];

		return $guid;
	}

	/**
	 * @brief Cleans the body of a post if it contains picture links
	 *
	 * @param string $body The body
	 *
	 * @return string The cleaned body
	 */
	private function format_picture_post($body) {
		$siteinfo = get_attached_data($body);

		if (($siteinfo["type"] == "photo")) {
			if (isset($siteinfo["preview"]))
				$preview = $siteinfo["preview"];
			else
				$preview = $siteinfo["image"];

			// Is it a remote picture? Then make a smaller preview here
			$preview = proxy_url($preview, false, PROXY_SIZE_SMALL);

			// Is it a local picture? Then make it smaller here
			$preview = str_replace(array("-0.jpg", "-0.png"), array("-2.jpg", "-2.png"), $preview);
			$preview = str_replace(array("-1.jpg", "-1.png"), array("-2.jpg", "-2.png"), $preview);

			if (isset($siteinfo["url"]))
				$url = $siteinfo["url"];
			else
				$url = $siteinfo["image"];

			$body = trim($siteinfo["text"])." [url]".$url."[/url]\n[img]".$preview."[/img]";
		}

		return $body;
	}

	/**
	 * @brief Adds the header elements to the XML document
	 *
	 * @param object $doc XML document
	 * @param array $owner Contact data of the poster
	 *
	 * @return object header root element
	 */
	private function add_header($doc, $owner) {

		$a = get_app();

		$root = $doc->createElementNS(NAMESPACE_ATOM1, 'feed');
		$doc->appendChild($root);

		$root->setAttribute("xmlns:thr", NAMESPACE_THREAD);
		$root->setAttribute("xmlns:georss", NAMESPACE_GEORSS);
		$root->setAttribute("xmlns:activity", NAMESPACE_ACTIVITY);
		$root->setAttribute("xmlns:media", NAMESPACE_MEDIA);
		$root->setAttribute("xmlns:poco", NAMESPACE_POCO);
		$root->setAttribute("xmlns:ostatus", NAMESPACE_OSTATUS);
		$root->setAttribute("xmlns:statusnet", NAMESPACE_STATUSNET);
		$root->setAttribute("xmlns:mastodon", NAMESPACE_MASTODON);

		$attributes = array("uri" => "https://friendi.ca", "version" => FRIENDICA_VERSION."-".DB_UPDATE_VERSION);
		xml::add_element($doc, $root, "generator", FRIENDICA_PLATFORM, $attributes);
		xml::add_element($doc, $root, "id", App::get_baseurl()."/profile/".$owner["nick"]);
		xml::add_element($doc, $root, "title", sprintf("%s timeline", $owner["name"]));
		xml::add_element($doc, $root, "subtitle", sprintf("Updates from %s on %s", $owner["name"], $a->config["sitename"]));
		xml::add_element($doc, $root, "logo", $owner["photo"]);
		xml::add_element($doc, $root, "updated", datetime_convert("UTC", "UTC", "now", ATOM_TIME));

		$author = self::add_author($doc, $owner);
		$root->appendChild($author);

		$attributes = array("href" => $owner["url"], "rel" => "alternate", "type" => "text/html");
		xml::add_element($doc, $root, "link", "", $attributes);

		/// @TODO We have to find out what this is
		/// $attributes = array("href" => App::get_baseurl()."/sup",
		///		"rel" => "http://api.friendfeed.com/2008/03#sup",
		///		"type" => "application/json");
		/// xml::add_element($doc, $root, "link", "", $attributes);

		self::hublinks($doc, $root);

		$attributes = array("href" => App::get_baseurl()."/salmon/".$owner["nick"], "rel" => "salmon");
		xml::add_element($doc, $root, "link", "", $attributes);

		$attributes = array("href" => App::get_baseurl()."/salmon/".$owner["nick"], "rel" => "http://salmon-protocol.org/ns/salmon-replies");
		xml::add_element($doc, $root, "link", "", $attributes);

		$attributes = array("href" => App::get_baseurl()."/salmon/".$owner["nick"], "rel" => "http://salmon-protocol.org/ns/salmon-mention");
		xml::add_element($doc, $root, "link", "", $attributes);

		$attributes = array("href" => App::get_baseurl()."/api/statuses/user_timeline/".$owner["nick"].".atom",
				"rel" => "self", "type" => "application/atom+xml");
		xml::add_element($doc, $root, "link", "", $attributes);

		return $root;
	}

	/**
	 * @brief Add the link to the push hubs to the XML document
	 *
	 * @param object $doc XML document
	 * @param object $root XML root element where the hub links are added
	 */
	public static function hublinks($doc, $root) {
		$hub = get_config('system','huburl');

		$hubxml = '';
		if(strlen($hub)) {
			$hubs = explode(',', $hub);
			if(count($hubs)) {
				foreach($hubs as $h) {
					$h = trim($h);
					if(! strlen($h))
						continue;
					if ($h === '[internal]')
						$h = App::get_baseurl() . '/pubsubhubbub';
					xml::add_element($doc, $root, "link", "", array("href" => $h, "rel" => "hub"));
				}
			}
		}
	}

	/**
	 * @brief Adds attachement data to the XML document
	 *
	 * @param object $doc XML document
	 * @param object $root XML root element where the hub links are added
	 * @param array $item Data of the item that is to be posted
	 */
	private function get_attachment($doc, $root, $item) {
		$o = "";
		$siteinfo = get_attached_data($item["body"]);

		switch ($siteinfo["type"]) {
			case 'photo':
				$imgdata = get_photo_info($siteinfo["image"]);
				$attributes = array("rel" => "enclosure",
						"href" => $siteinfo["image"],
						"type" => $imgdata["mime"],
						"length" => intval($imgdata["size"]));
				xml::add_element($doc, $root, "link", "", $attributes);
				break;
			case 'video':
				$attributes = array("rel" => "enclosure",
						"href" => $siteinfo["url"],
						"type" => "text/html; charset=UTF-8",
						"length" => "",
						"title" => $siteinfo["title"]);
				xml::add_element($doc, $root, "link", "", $attributes);
				break;
			default:
				break;
		}

		if (($siteinfo["type"] != "photo") AND isset($siteinfo["image"])) {
			$imgdata = get_photo_info($siteinfo["image"]);
			$attributes = array("rel" => "enclosure",
					"href" => $siteinfo["image"],
					"type" => $imgdata["mime"],
					"length" => intval($imgdata["size"]));

			xml::add_element($doc, $root, "link", "", $attributes);
		}

		$arr = explode('[/attach],', $item['attach']);
		if (count($arr)) {
			foreach ($arr as $r) {
				$matches = false;
				$cnt = preg_match('|\[attach\]href=\"(.*?)\" length=\"(.*?)\" type=\"(.*?)\" title=\"(.*?)\"|', $r, $matches);
				if ($cnt) {
					$attributes = array("rel" => "enclosure",
							"href" => $matches[1],
							"type" => $matches[3]);

					if (intval($matches[2])) {
						$attributes["length"] = intval($matches[2]);
					}
					if (trim($matches[4]) != "") {
						$attributes["title"] = trim($matches[4]);
					}
					xml::add_element($doc, $root, "link", "", $attributes);
				}
			}
		}
	}

	/**
	 * @brief Adds the author element to the XML document
	 *
	 * @param object $doc XML document
	 * @param array $owner Contact data of the poster
	 *
	 * @return object author element
	 */
	private function add_author($doc, $owner) {

		$r = q("SELECT `homepage`, `publish` FROM `profile` WHERE `uid` = %d AND `is-default` LIMIT 1", intval($owner["uid"]));
		if ($r)
			$profile = $r[0];

		$author = $doc->createElement("author");
		xml::add_element($doc, $author, "id", $owner["url"]);
		xml::add_element($doc, $author, "activity:object-type", ACTIVITY_OBJ_PERSON);
		xml::add_element($doc, $author, "uri", $owner["url"]);
		xml::add_element($doc, $author, "name", $owner["nick"]);
		xml::add_element($doc, $author, "email", $owner["addr"]);
		xml::add_element($doc, $author, "summary", bbcode($owner["about"], false, false, 7));

		$attributes = array("rel" => "alternate", "type" => "text/html", "href" => $owner["url"]);
		xml::add_element($doc, $author, "link", "", $attributes);

		$attributes = array(
				"rel" => "avatar",
				"type" => "image/jpeg", // To-Do?
				"media:width" => 175,
				"media:height" => 175,
				"href" => $owner["photo"]);
		xml::add_element($doc, $author, "link", "", $attributes);

		if (isset($owner["thumb"])) {
			$attributes = array(
					"rel" => "avatar",
					"type" => "image/jpeg", // To-Do?
					"media:width" => 80,
					"media:height" => 80,
					"href" => $owner["thumb"]);
			xml::add_element($doc, $author, "link", "", $attributes);
		}

		xml::add_element($doc, $author, "poco:preferredUsername", $owner["nick"]);
		xml::add_element($doc, $author, "poco:displayName", $owner["name"]);
		xml::add_element($doc, $author, "poco:note", bbcode($owner["about"], false, false, 7));

		if (trim($owner["location"]) != "") {
			$element = $doc->createElement("poco:address");
			xml::add_element($doc, $element, "poco:formatted", $owner["location"]);
			$author->appendChild($element);
		}

		if (trim($profile["homepage"]) != "") {
			$urls = $doc->createElement("poco:urls");
			xml::add_element($doc, $urls, "poco:type", "homepage");
			xml::add_element($doc, $urls, "poco:value", $profile["homepage"]);
			xml::add_element($doc, $urls, "poco:primary", "true");
			$author->appendChild($urls);
		}

		if (count($profile)) {
			xml::add_element($doc, $author, "followers", "", array("url" => App::get_baseurl()."/viewcontacts/".$owner["nick"]));
			xml::add_element($doc, $author, "statusnet:profile_info", "", array("local_id" => $owner["uid"]));
		}

		if ($profile["publish"]) {
			xml::add_element($doc, $author, "mastodon:scope", "public");
		}
		return $author;
	}

	/**
	 * @TODO Picture attachments should look like this:
	 *	<a href="https://status.pirati.ca/attachment/572819" title="https://status.pirati.ca/file/heluecht-20151202T222602-rd3u49p.gif"
	 *	class="attachment thumbnail" id="attachment-572819" rel="nofollow external">https://status.pirati.ca/attachment/572819</a>
	 *
	*/

	/**
	 * @brief Returns the given activity if present - otherwise returns the "post" activity
	 *
	 * @param array $item Data of the item that is to be posted
	 *
	 * @return string activity
	 */
	function construct_verb($item) {
		if ($item['verb'])
			return $item['verb'];
		return ACTIVITY_POST;
	}

	/**
	 * @brief Returns the given object type if present - otherwise returns the "note" object type
	 *
	 * @param array $item Data of the item that is to be posted
	 *
	 * @return string Object type
	 */
	function construct_objecttype($item) {
		if (in_array($item['object-type'], array(ACTIVITY_OBJ_NOTE, ACTIVITY_OBJ_COMMENT)))
			return $item['object-type'];
		return ACTIVITY_OBJ_NOTE;
	}

	/**
	 * @brief Adds an entry element to the XML document
	 *
	 * @param object $doc XML document
	 * @param array $item Data of the item that is to be posted
	 * @param array $owner Contact data of the poster
	 * @param bool $toplevel
	 *
	 * @return object Entry element
	 */
	private function entry($doc, $item, $owner, $toplevel = false) {
		$repeated_guid = self::get_reshared_guid($item);
		if ($repeated_guid != "")
			$xml = self::reshare_entry($doc, $item, $owner, $repeated_guid, $toplevel);

		if ($xml)
			return $xml;

		if ($item["verb"] == ACTIVITY_LIKE) {
			return self::like_entry($doc, $item, $owner, $toplevel);
		} elseif (in_array($item["verb"], array(ACTIVITY_FOLLOW, NAMESPACE_OSTATUS."/unfollow"))) {
			return self::follow_entry($doc, $item, $owner, $toplevel);
		} else {
			return self::note_entry($doc, $item, $owner, $toplevel);
		}
	}

	/**
	 * @brief Adds a source entry to the XML document
	 *
	 * @param object $doc XML document
	 * @param array $contact Array of the contact that is added
	 *
	 * @return object Source element
	 */
	private function source_entry($doc, $contact) {
		$source = $doc->createElement("source");
		xml::add_element($doc, $source, "id", $contact["poll"]);
		xml::add_element($doc, $source, "title", $contact["name"]);
		xml::add_element($doc, $source, "link", "", array("rel" => "alternate",
								"type" => "text/html",
								"href" => $contact["alias"]));
		xml::add_element($doc, $source, "link", "", array("rel" => "self",
								"type" => "application/atom+xml",
								"href" => $contact["poll"]));
		xml::add_element($doc, $source, "icon", $contact["photo"]);
		xml::add_element($doc, $source, "updated", datetime_convert("UTC","UTC",$contact["success_update"]."+00:00",ATOM_TIME));

		return $source;
	}

	/**
	 * @brief Fetches contact data from the contact or the gcontact table
	 *
	 * @param string $url URL of the contact
	 * @param array $owner Contact data of the poster
	 *
	 * @return array Contact array
	 */
	private function contact_entry($url, $owner) {

		$r = q("SELECT * FROM `contact` WHERE `nurl` = '%s' AND `uid` IN (0, %d) ORDER BY `uid` DESC LIMIT 1",
			dbesc(normalise_link($url)), intval($owner["uid"]));
		if ($r) {
			$contact = $r[0];
			$contact["uid"] = -1;
		}

		if (!$r) {
			$r = q("SELECT * FROM `gcontact` WHERE `nurl` = '%s' LIMIT 1",
				dbesc(normalise_link($url)));
			if ($r) {
				$contact = $r[0];
				$contact["uid"] = -1;
				$contact["success_update"] = $contact["updated"];
			}
		}

		if (!$r)
			$contact = owner;

		if (!isset($contact["poll"])) {
			$data = probe_url($url);
			$contact["poll"] = $data["poll"];

			if (!$contact["alias"])
				$contact["alias"] = $data["alias"];
		}

		if (!isset($contact["alias"]))
			$contact["alias"] = $contact["url"];

		return $contact;
	}

	/**
	 * @brief Adds an entry element with reshared content
	 *
	 * @param object $doc XML document
	 * @param array $item Data of the item that is to be posted
	 * @param array $owner Contact data of the poster
	 * @param $repeated_guid
	 * @param bool $toplevel Is it for en entry element (false) or a feed entry (true)?
	 *
	 * @return object Entry element
	 */
	private function reshare_entry($doc, $item, $owner, $repeated_guid, $toplevel) {

		if (($item["id"] != $item["parent"]) AND (normalise_link($item["author-link"]) != normalise_link($owner["url"]))) {
			logger("OStatus entry is from author ".$owner["url"]." - not from ".$item["author-link"].". Quitting.", LOGGER_DEBUG);
		}

		$title = self::entry_header($doc, $entry, $owner, $toplevel);

		$r = q("SELECT * FROM `item` WHERE `uid` = %d AND `guid` = '%s' AND NOT `private` AND `network` IN ('%s', '%s', '%s') LIMIT 1",
			intval($owner["uid"]), dbesc($repeated_guid),
			dbesc(NETWORK_DFRN), dbesc(NETWORK_DIASPORA), dbesc(NETWORK_OSTATUS));
		if ($r)
			$repeated_item = $r[0];
		else
			return false;

		$contact = self::contact_entry($repeated_item['author-link'], $owner);

		$parent_item = (($item['thr-parent']) ? $item['thr-parent'] : $item['parent-uri']);

		$title = $owner["nick"]." repeated a notice by ".$contact["nick"];

		self::entry_content($doc, $entry, $item, $owner, $title, ACTIVITY_SHARE, false);

		$as_object = $doc->createElement("activity:object");

		xml::add_element($doc, $as_object, "activity:object-type", NAMESPACE_ACTIVITY_SCHEMA."activity");

		self::entry_content($doc, $as_object, $repeated_item, $owner, "", "", false);

		$author = self::add_author($doc, $contact);
		$as_object->appendChild($author);

		$as_object2 = $doc->createElement("activity:object");

		xml::add_element($doc, $as_object2, "activity:object-type", self::construct_objecttype($repeated_item));

		$title = sprintf("New comment by %s", $contact["nick"]);

		self::entry_content($doc, $as_object2, $repeated_item, $owner, $title);

		$as_object->appendChild($as_object2);

		self::entry_footer($doc, $as_object, $item, $owner, false);

		$source = self::source_entry($doc, $contact);

		$as_object->appendChild($source);

		$entry->appendChild($as_object);

		self::entry_footer($doc, $entry, $item, $owner);

		return $entry;
	}

	/**
	 * @brief Adds an entry element with a "like"
	 *
	 * @param object $doc XML document
	 * @param array $item Data of the item that is to be posted
	 * @param array $owner Contact data of the poster
	 * @param bool $toplevel Is it for en entry element (false) or a feed entry (true)?
	 *
	 * @return object Entry element with "like"
	 */
	private function like_entry($doc, $item, $owner, $toplevel) {

		if (($item["id"] != $item["parent"]) AND (normalise_link($item["author-link"]) != normalise_link($owner["url"]))) {
			logger("OStatus entry is from author ".$owner["url"]." - not from ".$item["author-link"].". Quitting.", LOGGER_DEBUG);
		}

		$title = self::entry_header($doc, $entry, $owner, $toplevel);

		$verb = NAMESPACE_ACTIVITY_SCHEMA."favorite";
		self::entry_content($doc, $entry, $item, $owner, "Favorite", $verb, false);

		$as_object = $doc->createElement("activity:object");

		$parent = q("SELECT * FROM `item` WHERE `uri` = '%s' AND `uid` = %d",
			dbesc($item["thr-parent"]), intval($item["uid"]));
		$parent_item = (($item['thr-parent']) ? $item['thr-parent'] : $item['parent-uri']);

		xml::add_element($doc, $as_object, "activity:object-type", self::construct_objecttype($parent[0]));

		self::entry_content($doc, $as_object, $parent[0], $owner, "New entry");

		$entry->appendChild($as_object);

		self::entry_footer($doc, $entry, $item, $owner);

		return $entry;
	}

	/**
	 * @brief Adds the person object element to the XML document
	 *
	 * @param object $doc XML document
	 * @param array $owner Contact data of the poster
	 * @param array $contact Contact data of the target
	 *
	 * @return object author element
	 */
	private function add_person_object($doc, $owner, $contact) {

		$object = $doc->createElement("activity:object");
		xml::add_element($doc, $object, "activity:object-type", ACTIVITY_OBJ_PERSON);

		if ($contact['network'] == NETWORK_PHANTOM) {
			xml::add_element($doc, $object, "id", $contact['url']);
			return $object;
		}

		xml::add_element($doc, $object, "id", $contact["alias"]);
		xml::add_element($doc, $object, "title", $contact["nick"]);

		$attributes = array("rel" => "alternate", "type" => "text/html", "href" => $contact["url"]);
		xml::add_element($doc, $object, "link", "", $attributes);

		$attributes = array(
				"rel" => "avatar",
				"type" => "image/jpeg", // To-Do?
				"media:width" => 175,
				"media:height" => 175,
				"href" => $contact["photo"]);
		xml::add_element($doc, $object, "link", "", $attributes);

		xml::add_element($doc, $object, "poco:preferredUsername", $contact["nick"]);
		xml::add_element($doc, $object, "poco:displayName", $contact["name"]);

		if (trim($contact["location"]) != "") {
			$element = $doc->createElement("poco:address");
			xml::add_element($doc, $element, "poco:formatted", $contact["location"]);
			$object->appendChild($element);
		}

		return $object;
	}

	/**
	 * @brief Adds a follow/unfollow entry element
	 *
	 * @param object $doc XML document
	 * @param array $item Data of the follow/unfollow message
	 * @param array $owner Contact data of the poster
	 * @param bool $toplevel Is it for en entry element (false) or a feed entry (true)?
	 *
	 * @return object Entry element
	 */
	private function follow_entry($doc, $item, $owner, $toplevel) {

		$item["id"] = $item["parent"] = 0;
		$item["created"] = $item["edited"] = date("c");
		$item["private"] = true;

		$contact = Probe::uri($item['follow']);

		if ($contact['alias'] == '') {
			$contact['alias'] = $contact["url"];
		} else {
			$item['follow'] = $contact['alias'];
		}

		$r = q("SELECT `id` FROM `contact` WHERE `uid` = %d AND `nurl` = '%s'",
			intval($owner['uid']), dbesc(normalise_link($contact["url"])));

		if (dbm::is_result($r)) {
			$connect_id = $r[0]['id'];
		} else {
			$connect_id = 0;
		}

		if ($item['verb'] == ACTIVITY_FOLLOW) {
			$message = t('%s is now following %s.');
			$title = t('following');
			$action = "subscription";
		} else {
			$message = t('%s stopped following %s.');
			$title = t('stopped following');
			$action = "unfollow";
		}

		$item["uri"] = $item['parent-uri'] = $item['thr-parent'] =
				'tag:'.get_app()->get_hostname().
				','.date('Y-m-d').':'.$action.':'.$owner['uid'].
				':person:'.$connect_id.':'.$item['created'];

		$item["body"] = sprintf($message, $owner["nick"], $contact["nick"]);

		self::entry_header($doc, $entry, $owner, $toplevel);

		self::entry_content($doc, $entry, $item, $owner, $title);

		$object = self::add_person_object($doc, $owner, $contact);
		$entry->appendChild($object);

		self::entry_footer($doc, $entry, $item, $owner);

		return $entry;
	}

	/**
	 * @brief Adds a regular entry element
	 *
	 * @param object $doc XML document
	 * @param array $item Data of the item that is to be posted
	 * @param array $owner Contact data of the poster
	 * @param bool $toplevel Is it for en entry element (false) or a feed entry (true)?
	 *
	 * @return object Entry element
	 */
	private function note_entry($doc, $item, $owner, $toplevel) {

		if (($item["id"] != $item["parent"]) AND (normalise_link($item["author-link"]) != normalise_link($owner["url"]))) {
			logger("OStatus entry is from author ".$owner["url"]." - not from ".$item["author-link"].". Quitting.", LOGGER_DEBUG);
		}

		$title = self::entry_header($doc, $entry, $owner, $toplevel);

		xml::add_element($doc, $entry, "activity:object-type", ACTIVITY_OBJ_NOTE);

		self::entry_content($doc, $entry, $item, $owner, $title);

		self::entry_footer($doc, $entry, $item, $owner);

		return $entry;
	}

	/**
	 * @brief Adds a header element to the XML document
	 *
	 * @param object $doc XML document
	 * @param object $entry The entry element where the elements are added
	 * @param array $owner Contact data of the poster
	 * @param bool $toplevel Is it for en entry element (false) or a feed entry (true)?
	 *
	 * @return string The title for the element
	 */
	private function entry_header($doc, &$entry, $owner, $toplevel) {
		/// @todo Check if this title stuff is really needed (I guess not)
		if (!$toplevel) {
			$entry = $doc->createElement("entry");
			$title = sprintf("New note by %s", $owner["nick"]);
		} else {
			$entry = $doc->createElementNS(NAMESPACE_ATOM1, "entry");

			$entry->setAttribute("xmlns:thr", NAMESPACE_THREAD);
			$entry->setAttribute("xmlns:georss", NAMESPACE_GEORSS);
			$entry->setAttribute("xmlns:activity", NAMESPACE_ACTIVITY);
			$entry->setAttribute("xmlns:media", NAMESPACE_MEDIA);
			$entry->setAttribute("xmlns:poco", NAMESPACE_POCO);
			$entry->setAttribute("xmlns:ostatus", NAMESPACE_OSTATUS);
			$entry->setAttribute("xmlns:statusnet", NAMESPACE_STATUSNET);
			$entry->setAttribute("xmlns:mastodon", NAMESPACE_MASTODON);

			$author = self::add_author($doc, $owner);
			$entry->appendChild($author);

			$title = sprintf("New comment by %s", $owner["nick"]);
		}
		return $title;
	}

	/**
	 * @brief Adds elements to the XML document
	 *
	 * @param object $doc XML document
	 * @param object $entry Entry element where the content is added
	 * @param array $item Data of the item that is to be posted
	 * @param array $owner Contact data of the poster
	 * @param string $title Title for the post
	 * @param string $verb The activity verb
	 * @param bool $complete Add the "status_net" element?
	 */
	private function entry_content($doc, $entry, $item, $owner, $title, $verb = "", $complete = true) {

		if ($verb == "")
			$verb = self::construct_verb($item);

		xml::add_element($doc, $entry, "id", $item["uri"]);
		xml::add_element($doc, $entry, "title", $title);

		$body = self::format_picture_post($item['body']);

		if ($item['title'] != "")
			$body = "[b]".$item['title']."[/b]\n\n".$body;

		$body = bbcode($body, false, false, 7);

		xml::add_element($doc, $entry, "content", $body, array("type" => "html"));

		xml::add_element($doc, $entry, "link", "", array("rel" => "alternate", "type" => "text/html",
								"href" => App::get_baseurl()."/display/".$item["guid"]));

		if ($complete AND ($item["id"] > 0))
			xml::add_element($doc, $entry, "status_net", "", array("notice_id" => $item["id"]));

		xml::add_element($doc, $entry, "activity:verb", $verb);

		xml::add_element($doc, $entry, "published", datetime_convert("UTC","UTC",$item["created"]."+00:00",ATOM_TIME));
		xml::add_element($doc, $entry, "updated", datetime_convert("UTC","UTC",$item["edited"]."+00:00",ATOM_TIME));
	}

	/**
	 * @brief Adds the elements at the foot of an entry to the XML document
	 *
	 * @param object $doc XML document
	 * @param object $entry The entry element where the elements are added
	 * @param array $item Data of the item that is to be posted
	 * @param array $owner Contact data of the poster
	 * @param $complete
	 */
	private function entry_footer($doc, $entry, $item, $owner, $complete = true) {

		$mentioned = array();

		if (($item['parent'] != $item['id']) OR ($item['parent-uri'] !== $item['uri']) OR (($item['thr-parent'] !== '') AND ($item['thr-parent'] !== $item['uri']))) {
			$parent = q("SELECT `guid`, `author-link`, `owner-link` FROM `item` WHERE `id` = %d", intval($item["parent"]));
			$parent_item = (($item['thr-parent']) ? $item['thr-parent'] : $item['parent-uri']);

			$thrparent = q("SELECT `guid`, `author-link`, `owner-link`, `plink` FROM `item` WHERE `uid` = %d AND `uri` = '%s'",
					intval($owner["uid"]),
					dbesc($parent_item));
			if ($thrparent) {
				$mentioned[$thrparent[0]["author-link"]] = $thrparent[0]["author-link"];
				$mentioned[$thrparent[0]["owner-link"]] = $thrparent[0]["owner-link"];
				$parent_plink = $thrparent[0]["plink"];
			} else {
				$mentioned[$parent[0]["author-link"]] = $parent[0]["author-link"];
				$mentioned[$parent[0]["owner-link"]] = $parent[0]["owner-link"];
				$parent_plink = App::get_baseurl()."/display/".$parent[0]["guid"];
			}

			$attributes = array(
					"ref" => $parent_item,
					"href" => $parent_plink);
			xml::add_element($doc, $entry, "thr:in-reply-to", "", $attributes);

			$attributes = array(
					"rel" => "related",
					"href" => $parent_plink);
			xml::add_element($doc, $entry, "link", "", $attributes);
		}

		if (intval($item["parent"]) > 0) {
			$conversation_href = App::get_baseurl()."/display/".$owner["nick"]."/".$item["parent"];
			$conversation_uri = $conversation_href;

			if (isset($parent_item)) {
				$r = dba::fetch_first("SELECT `conversation-uri`, `conversation-href` FROM `conversation` WHERE `item-uri` = ?", $parent_item);
				if (dbm::is_result($r)) {
					if ($r['conversation-uri'] != '') {
						$conversation_uri = $r['conversation-uri'];
					}
					if ($r['conversation-href'] != '') {
						$conversation_href = $r['conversation-href'];
					}
				}
			}

			xml::add_element($doc, $entry, "link", "", array("rel" => "ostatus:conversation", "href" => $conversation_href));

			$attributes = array(
					"href" => $conversation_href,
					"local_id" => $item["parent"],
					"ref" => $conversation_uri);

			xml::add_element($doc, $entry, "ostatus:conversation", $conversation_uri, $attributes);
		}

		$tags = item_getfeedtags($item);

		if(count($tags))
			foreach($tags as $t)
				if ($t[0] == "@")
					$mentioned[$t[1]] = $t[1];

		// Make sure that mentions are accepted (GNU Social has problems with mixing HTTP and HTTPS)
		$newmentions = array();
		foreach ($mentioned AS $mention) {
			$newmentions[str_replace("http://", "https://", $mention)] = str_replace("http://", "https://", $mention);
			$newmentions[str_replace("https://", "http://", $mention)] = str_replace("https://", "http://", $mention);
		}
		$mentioned = $newmentions;

		foreach ($mentioned AS $mention) {
			$r = q("SELECT `forum`, `prv` FROM `contact` WHERE `uid` = %d AND `nurl` = '%s'",
				intval($owner["uid"]),
				dbesc(normalise_link($mention)));
			if ($r[0]["forum"] OR $r[0]["prv"])
				xml::add_element($doc, $entry, "link", "", array("rel" => "mentioned",
											"ostatus:object-type" => ACTIVITY_OBJ_GROUP,
											"href" => $mention));
			else
				xml::add_element($doc, $entry, "link", "", array("rel" => "mentioned",
											"ostatus:object-type" => ACTIVITY_OBJ_PERSON,
											"href" => $mention));
		}

		if (!$item["private"]) {
			xml::add_element($doc, $entry, "link", "", array("rel" => "ostatus:attention",
									"href" => "http://activityschema.org/collection/public"));
			xml::add_element($doc, $entry, "link", "", array("rel" => "mentioned",
									"ostatus:object-type" => "http://activitystrea.ms/schema/1.0/collection",
									"href" => "http://activityschema.org/collection/public"));
			xml::add_element($doc, $entry, "mastodon:scope", "public");
		}

		if(count($tags))
			foreach($tags as $t)
				if ($t[0] != "@")
					xml::add_element($doc, $entry, "category", "", array("term" => $t[2]));

		self::get_attachment($doc, $entry, $item);

		if ($complete AND ($item["id"] > 0)) {
			$app = $item["app"];
			if ($app == "")
				$app = "web";

			$attributes = array("local_id" => $item["id"], "source" => $app);

			if (isset($parent["id"]))
				$attributes["repeat_of"] = $parent["id"];

			if ($item["coord"] != "")
				xml::add_element($doc, $entry, "georss:point", $item["coord"]);

			xml::add_element($doc, $entry, "statusnet:notice_info", "", $attributes);
		}
	}

	/**
	 * @brief Creates the XML feed for a given nickname
	 *
	 * @param App $a The application class
	 * @param string $owner_nick Nickname of the feed owner
	 * @param string $last_update Date of the last update
	 *
	 * @return string XML feed
	 */
	public static function feed(App $a, $owner_nick, $last_update) {

		$r = q("SELECT `contact`.*, `user`.`nickname`, `user`.`timezone`, `user`.`page-flags`
				FROM `contact` INNER JOIN `user` ON `user`.`uid` = `contact`.`uid`
				WHERE `contact`.`self` AND `user`.`nickname` = '%s' LIMIT 1",
				dbesc($owner_nick));
		if (!$r)
			return;

		$owner = $r[0];

		if (!strlen($last_update))
			$last_update = 'now -30 days';

		$check_date = datetime_convert('UTC','UTC',$last_update,'Y-m-d H:i:s');
		$authorid = get_contact($owner["url"], 0);

		$items = q("SELECT `item`.*, `item`.`id` AS `item_id` FROM `item` USE INDEX (`uid_contactid_created`)
				STRAIGHT_JOIN `thread` ON `thread`.`iid` = `item`.`parent`
				WHERE `item`.`uid` = %d AND `item`.`contact-id` = %d AND
					`item`.`author-id` = %d AND `item`.`created` > '%s' AND
					NOT `item`.`deleted` AND NOT `item`.`private` AND
					`thread`.`network` IN ('%s', '%s')
				ORDER BY `item`.`created` DESC LIMIT 300",
				intval($owner["uid"]), intval($owner["id"]),
				intval($authorid), dbesc($check_date),
				dbesc(NETWORK_OSTATUS), dbesc(NETWORK_DFRN));

/*		2016-10-23: The old query will be kept until we are sure that the query above is a good and fast replacement

		$items = q("SELECT `item`.*, `item`.`id` AS `item_id` FROM `item`
				STRAIGHT_JOIN `thread` ON `thread`.`iid` = `item`.`parent`
				LEFT JOIN `item` AS `thritem` ON `thritem`.`uri`=`item`.`thr-parent` AND `thritem`.`uid`=`item`.`uid`
				WHERE `item`.`uid` = %d AND `item`.`received` > '%s' AND NOT `item`.`private` AND NOT `item`.`deleted`
					AND `item`.`allow_cid` = '' AND `item`.`allow_gid` = '' AND `item`.`deny_cid`  = '' AND `item`.`deny_gid`  = ''
					AND ((`item`.`wall` AND (`item`.`parent` = `item`.`id`))
						OR (`item`.`network` = '%s' AND ((`thread`.`network` IN ('%s', '%s')) OR (`thritem`.`network` IN ('%s', '%s')))) AND `thread`.`mention`)
					AND ((`item`.`owner-link` IN ('%s', '%s') AND (`item`.`parent` = `item`.`id`))
						OR (`item`.`author-link` IN ('%s', '%s')))
				ORDER BY `item`.`id` DESC
				LIMIT 0, 300",
				intval($owner["uid"]), dbesc($check_date), dbesc(NETWORK_DFRN),
				//dbesc(NETWORK_OSTATUS), dbesc(NETWORK_OSTATUS),
				//dbesc(NETWORK_OSTATUS), dbesc(NETWORK_OSTATUS),
				dbesc(NETWORK_OSTATUS), dbesc(NETWORK_DFRN),
				dbesc(NETWORK_OSTATUS), dbesc(NETWORK_DFRN),
				dbesc($owner["nurl"]), dbesc(str_replace("http://", "https://", $owner["nurl"])),
				dbesc($owner["nurl"]), dbesc(str_replace("http://", "https://", $owner["nurl"]))
			);
*/
		$doc = new DOMDocument('1.0', 'utf-8');
		$doc->formatOutput = true;

		$root = self::add_header($doc, $owner);

		foreach ($items AS $item) {
			if (Config::get('system', 'ostatus_debug')) {
				$item['body'] .= '🍼';
			}
			$entry = self::entry($doc, $item, $owner);
			$root->appendChild($entry);
		}

		return(trim($doc->saveXML()));
	}

	/**
	 * @brief Creates the XML for a salmon message
	 *
	 * @param array $item Data of the item that is to be posted
	 * @param array $owner Contact data of the poster
	 *
	 * @return string XML for the salmon
	 */
	public static function salmon($item,$owner) {

		$doc = new DOMDocument('1.0', 'utf-8');
		$doc->formatOutput = true;

		if (Config::get('system', 'ostatus_debug')) {
			$item['body'] .= '🐟';
		}

		$entry = self::entry($doc, $item, $owner, true);

		$doc->appendChild($entry);

		return(trim($doc->saveXML()));
	}
}<|MERGE_RESOLUTION|>--- conflicted
+++ resolved
@@ -53,28 +53,13 @@
 
 		$alternate = $xpath->query("atom:author/atom:link[@rel='alternate']", $context)->item(0)->attributes;
 		if (is_object($alternate)) {
-<<<<<<< HEAD
-			foreach($alternate AS $attributes) {
-				if ($attributes->name == "href") {
-=======
 			foreach ($alternate AS $attributes) {
 				if (($attributes->name == "href") AND ($attributes->textContent != "")) {
->>>>>>> f1ba1508
 					$author["author-link"] = $attributes->textContent;
 				}
 			}
 		}
 
-<<<<<<< HEAD
-		$r = q("SELECT * FROM `contact` WHERE `uid` = %d AND `nurl` IN ('%s', '%s') AND `network` != '%s'",
-			intval($importer["uid"]), dbesc(normalise_link($author["author-link"])),
-			dbesc(normalise_link($aliaslink)), dbesc(NETWORK_STATUSNET));
-		if (dbm::is_result($r)) {
-			$contact = $r[0];
-			$author["contact-id"] = $r[0]["id"];
-		} else {
-			$author["contact-id"] = $contact["id"];
-=======
 		$author["contact-id"] = $contact["id"];
 
 		if ($author["author-link"] != "") {
@@ -85,6 +70,7 @@
 			$r = q("SELECT * FROM `contact` WHERE `uid` = %d AND `nurl` IN ('%s', '%s') AND `network` != '%s'",
 				intval($importer["uid"]), dbesc(normalise_link($author["author-link"])),
 				dbesc(normalise_link($aliaslink)), dbesc(NETWORK_STATUSNET));
+
 			if (dbm::is_result($r)) {
 				$contact = $r[0];
 				$author["contact-id"] = $r[0]["id"];
@@ -94,11 +80,11 @@
 			// Should not happen
 			$contact = dba::fetch_first("SELECT * FROM `contact` WHERE `uid` = ? AND `addr` = ? AND `network` != ?",
 					$importer["uid"], $addr, NETWORK_STATUSNET);
+
 			if (dbm::is_result($contact)) {
 				$author["contact-id"] = $contact["id"];
 				$author["author-link"] = $contact["url"];
 			}
->>>>>>> f1ba1508
 		}
 
 		$avatarlist = array();
