--- conflicted
+++ resolved
@@ -1352,11 +1352,7 @@
 	$update = (!local_user() and !remote_user() and ($item["uid"] == 0));
 
 	// Or update it if the current viewer is the intented viewer
-<<<<<<< HEAD
-	if (($item["uid"] == local_user()) AND ($item["uid"] != 0)) {
-=======
-	if (($item["uid"] == local_user()) && ($item["uid"] != 0))
->>>>>>> 2041db2d
+	if (($item["uid"] == local_user()) && ($item["uid"] != 0)) {
 		$update = true;
 	}
 
