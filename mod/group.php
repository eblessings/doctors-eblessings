--- conflicted
+++ resolved
@@ -28,21 +28,13 @@
 		if($r) {
 			info( t('Group created.') . EOL );
 			$r = group_byname(local_user(),$name);
-<<<<<<< HEAD
-			if($r)
-				goaway(App::get_baseurl() . '/group/' . $r);
-=======
 			if ($r) {
 				goaway(App::get_baseurl() . '/group/' . $r);
 			}
->>>>>>> 1a21ec82
 		}
 		else {
 			notice( t('Could not create group.') . EOL );
-<<<<<<< HEAD
-=======
-		}
->>>>>>> 1a21ec82
+		}
 		goaway(App::get_baseurl() . '/group');
 		return; // NOTREACHED
 	}
