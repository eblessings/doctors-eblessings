<?php

require_once('include/security.php');

function photo_init(&$a) {

	// To-Do:
	// - checking with realpath
	// - checking permissions
	/*
	$cache = get_config('system','itemcache');
        if (($cache != '') and is_dir($cache)) {
		$cachefile = $cache."/".$a->argc."-".$a->argv[1]."-".$a->argv[2]."-".$a->argv[3];
		if (file_exists($cachefile)) {
			$data = file_get_contents($cachefile);

			if(function_exists('header_remove')) {
				header_remove('Pragma');
				header_remove('pragma');
			}

			header("Content-type: image/jpeg");
 			header("Expires: " . gmdate("D, d M Y H:i:s", time() + (3600*24)) . " GMT");
			header("Cache-Control: max-age=" . (3600*24));
			echo $data;
			killme();
			// NOTREACHED
		}
	}*/

	switch($a->argc) {
		case 4:
			$person = $a->argv[3];
			$customres = intval($a->argv[2]);
			$type = $a->argv[1];
			break;
		case 3:
			$person = $a->argv[2];
			$type = $a->argv[1];
			break;
		case 2:
			$photo = $a->argv[1];
			break;
		case 1:
		default:
			killme();
			// NOTREACHED
	}

	$default = 'images/person-175.jpg';

	if(isset($type)) {


		/**
		 * Profile photos
		 */

		switch($type) {

			case 'profile':
			case 'custom':
				$resolution = 4;
				break;
			case 'micro':
				$resolution = 6;
				$default = 'images/person-48.jpg';
				break;
			case 'avatar':
			default:
				$resolution = 5;
				$default = 'images/person-80.jpg';
				break;
		}

		$uid = str_replace('.jpg', '', $person);

		$r = q("SELECT * FROM `photo` WHERE `scale` = %d AND `uid` = %d AND `profile` = 1 LIMIT 1",
			intval($resolution),
			intval($uid)
		);
		if(count($r)) {
			$data = $r[0]['data'];
		}
		if(! isset($data)) {
			$data = file_get_contents($default);
		}
	}
	else {

		/**
		 * Other photos
		 */

		$resolution = 0;
		$photo = str_replace('.jpg','',$photo);
	
		if(substr($photo,-2,1) == '-') {
			$resolution = intval(substr($photo,-1,1));
			$photo = substr($photo,0,-2);
		}

		$r = q("SELECT `uid` FROM `photo` WHERE `resource-id` = '%s' AND `scale` = %d LIMIT 1",
			dbesc($photo),
			intval($resolution)
		);
		if(count($r)) {
			
			$sql_extra = permissions_sql($r[0]['uid']);

			// Now we'll see if we can access the photo

			$r = q("SELECT * FROM `photo` WHERE `resource-id` = '%s' AND `scale` = %d $sql_extra LIMIT 1",
				dbesc($photo),
				intval($resolution)
			);

			if(count($r)) {
				$data = $r[0]['data'];
			}
			else {

				// Does the picture exist? It may be a remote person with no credentials,
				// but who should otherwise be able to view it. Show a default image to let 
				// them know permissions was denied. It may be possible to view the image 
				// through an authenticated profile visit.
				// There won't be many completely unauthorised people seeing this because
				// they won't have the photo link, so there's a reasonable chance that the person
				// might be able to obtain permission to view it.
 
				$r = q("SELECT * FROM `photo` WHERE `resource-id` = '%s' AND `scale` = %d LIMIT 1",
					dbesc($photo),
					intval($resolution)
				);
				if(count($r)) {
					$data = file_get_contents('images/nosign.jpg');
				}
			}
		}
	}

	if(! isset($data)) {
		if(isset($resolution)) {
			switch($resolution) {

				case 4:
					$data = file_get_contents('images/person-175.jpg');
					break;
				case 5:
					$data = file_get_contents('images/person-80.jpg');
					break;
				case 6:
					$data = file_get_contents('images/person-48.jpg');
					break;
				default:
					killme();
					// NOTREACHED
					break;
			}
		}
	}

	if(isset($customres) && $customres > 0 && $customres < 500) {
		require_once('include/Photo.php');
		$ph = new Photo($data);
		if($ph->is_valid()) {
			$ph->scaleImageSquare($customres);
			$data = $ph->imageString();
		}
	}

	// Writing in cachefile
<<<<<<< HEAD
	if ($cachefile != '')
=======
	if (isset($cachefile) && $cachefile != '')
>>>>>>> f04fcd1b
		file_put_contents($cachefile, $data);

	if(function_exists('header_remove')) {
		header_remove('Pragma');
		header_remove('pragma');
	}

	header("Content-type: image/jpeg");
 	header("Expires: " . gmdate("D, d M Y H:i:s", time() + (3600*24)) . " GMT");
	header("Cache-Control: max-age=" . (3600*24));
	echo $data;
	killme();
	// NOTREACHED
}<|MERGE_RESOLUTION|>--- conflicted
+++ resolved
@@ -170,11 +170,7 @@
 	}
 
 	// Writing in cachefile
-<<<<<<< HEAD
-	if ($cachefile != '')
-=======
 	if (isset($cachefile) && $cachefile != '')
->>>>>>> f04fcd1b
 		file_put_contents($cachefile, $data);
 
 	if(function_exists('header_remove')) {
