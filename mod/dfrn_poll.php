--- conflicted
+++ resolved
@@ -13,32 +13,19 @@
 
 require_once 'include/items.php';
 
-<<<<<<< HEAD
-function dfrn_poll_init(App $a) {
-	Login::sessionAuth();
-
-	$dfrn_id         = ((x($_GET,'dfrn_id'))         ? $_GET['dfrn_id']              : '');
-	$type            = ((x($_GET,'type'))            ? $_GET['type']                 : 'data');
-	$last_update     = ((x($_GET,'last_update'))     ? $_GET['last_update']          : '');
-	$destination_url = ((x($_GET,'destination_url')) ? $_GET['destination_url']      : '');
-	$challenge       = ((x($_GET,'challenge'))       ? $_GET['challenge']            : '');
-	$sec             = ((x($_GET,'sec'))             ? $_GET['sec']                  : '');
-	$dfrn_version    = ((x($_GET,'dfrn_version'))    ? (float) $_GET['dfrn_version'] : 2.0);
-	$perm            = ((x($_GET,'perm'))            ? $_GET['perm']                 : 'r');
-	$quiet			 = ((x($_GET,'quiet'))			 ? true							 : false);
-=======
 function dfrn_poll_init(App $a)
 {
-	$dfrn_id         = x($_GET,'dfrn_id')         ? $_GET['dfrn_id']              : '';
-	$type            = x($_GET,'type')            ? $_GET['type']                 : 'data';
-	$last_update     = x($_GET,'last_update')     ? $_GET['last_update']          : '';
-	$destination_url = x($_GET,'destination_url') ? $_GET['destination_url']      : '';
-	$challenge       = x($_GET,'challenge')       ? $_GET['challenge']            : '';
-	$sec             = x($_GET,'sec')             ? $_GET['sec']                  : '';
-	$dfrn_version    = x($_GET,'dfrn_version')    ? (float) $_GET['dfrn_version'] : 2.0;
-	$perm            = x($_GET,'perm')            ? $_GET['perm']                 : 'r';
-	$quiet           = x($_GET,'quiet')           ? true                          : false;
->>>>>>> 4126e66a
+	Login::sessionAuth();
+
+	$dfrn_id         = defaults($_GET, 'dfrn_id'        , '');
+	$type            = defaults($_GET, 'type'           , 'data');
+	$last_update     = defaults($_GET, 'last_update'    , '');
+	$destination_url = defaults($_GET, 'destination_url', '');
+	$challenge       = defaults($_GET, 'challenge'      , '');
+	$sec             = defaults($_GET, 'sec'            , '');
+	$dfrn_version    = defaults($_GET, 'dfrn_version'   , 2.0);
+	$perm            = defaults($_GET, 'perm'           , 'r');
+	$quiet			 = x($_GET, 'quiet');
 
 	// Possibly it is an OStatus compatible server that requests a user feed
 	if (($a->argc > 1) && ($dfrn_id == '') && !strstr($_SERVER["HTTP_USER_AGENT"], 'Friendica')) {
