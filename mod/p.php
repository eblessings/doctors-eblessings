--- conflicted
+++ resolved
@@ -44,42 +44,13 @@
 		killme();
 	}
 
-<<<<<<< HEAD
-	$post = array();
-
-	$reshared = diaspora::is_reshare($item[0]["body"]);
-
-	if ($reshared) {
-		$nodename = "reshare";
-		$post["root_diaspora_id"] = $reshared["root_handle"];
-		$post["root_guid"] = $reshared["root_guid"];
-		$post["guid"] = $item[0]["guid"];
-		$post["diaspora_handle"] = diaspora::handle_from_contact($item[0]["contact-id"]);
-		$post["public"] = (!$item[0]["private"] ? 'true':'false');
-		$post["created_at"] = datetime_convert('UTC','UTC',$item[0]["created"]);
-	} else {
-
-		$body = bb2diaspora($item[0]["body"]);
-
-		if(strlen($item[0]["title"]))
-			$body = "## ".html_entity_decode($item[0]["title"])."\n\n".$body;
-
-		$nodename = "status_message";
-		$post["raw_message"] = str_replace("&", "&amp;", $body);
-		$post["guid"] = $item[0]["guid"];
-		$post["diaspora_handle"] = diaspora::handle_from_contact($item[0]["contact-id"]);
-		$post["public"] = (!$item[0]["private"] ? 'true':'false');
-		$post["created_at"] = datetime_convert('UTC','UTC',$item[0]["created"]);
-		$post["provider_display_name"] = $item[0]["app"];
-=======
 	// Fetch some data from the author (We could combine both queries - but I think this is more readable)
 	$r = q("SELECT `user`.`prvkey`, `contact`.`addr`, `user`.`nickname`, `contact`.`nick` FROM `user`
 		INNER JOIN `contact` ON `contact`.`uid` = `user`.`uid`
 		WHERE `user`.`uid` = %d", intval($item[0]["uid"]));
-	if (!$r) {
+	if (!dbm::is_result($r)) {
 		header($_SERVER["SERVER_PROTOCOL"].' 404 '.t('Not Found'));
 		killme();
->>>>>>> d937e51d
 	}
 	$user = $r[0];
 
