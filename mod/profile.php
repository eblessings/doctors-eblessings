--- conflicted
+++ resolved
@@ -258,13 +258,8 @@
 			    intval($a->profile['profile_uid'])
 			);
 
-<<<<<<< HEAD
-	        if(dbm::is_result($r)) {
-		        $a->set_pager_total($r[0]['total']);
-=======
 			if(dbm::is_result($r)) {
 				$a->set_pager_total($r[0]['total']);
->>>>>>> c749a779
 			}
 		}
 
