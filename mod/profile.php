<?php

use Friendica\App;
use Friendica\Core\Config;
use Friendica\Core\PConfig;
use Friendica\Core\System;
use Friendica\Database\DBM;
use Friendica\Model\Group;
use Friendica\Module\Login;

require_once 'include/contact_widgets.php';
require_once 'include/redir.php';

function profile_init(App $a)
{
	if (!x($a->page, 'aside')) {
		$a->page['aside'] = '';
	}

	if ($a->argc > 1) {
		$which = htmlspecialchars($a->argv[1]);
	} else {
		$r = q("SELECT `nickname` FROM `user` WHERE `blocked` = 0 AND `account_expired` = 0 AND `account_removed` = 0 AND `verified` = 1 ORDER BY RAND() LIMIT 1");
		if (DBM::is_result($r)) {
			goaway(System::baseUrl() . '/profile/' . $r[0]['nickname']);
		} else {
			logger('profile error: mod_profile ' . $a->query_string, LOGGER_DEBUG);
			notice(t('Requested profile is not available.') . EOL);
			$a->error = 404;
			return;
		}
	}

	$profile = 0;
	if (local_user() && $a->argc > 2 && $a->argv[2] === 'view') {
		$which = $a->user['nickname'];
		$profile = htmlspecialchars($a->argv[1]);
	} else {
		auto_redir($a, $which);
	}

	profile_load($a, $which, $profile);

	$blocked   = !local_user() && !remote_user() && Config::get('system', 'block_public');
	$userblock = !local_user() && !remote_user() && $a->profile['hidewall'];

	if (x($a->profile, 'page-flags') && $a->profile['page-flags'] == PAGE_COMMUNITY) {
		$a->page['htmlhead'] .= '<meta name="friendica.community" content="true" />';
	}

	if (x($a->profile, 'openidserver')) {
		$a->page['htmlhead'] .= '<link rel="openid.server" href="' . $a->profile['openidserver'] . '" />' . "\r\n";
	}

	if (x($a->profile, 'openid')) {
		$delegate = strstr($a->profile['openid'], '://') ? $a->profile['openid'] : 'https://' . $a->profile['openid'];
		$a->page['htmlhead'] .= '<link rel="openid.delegate" href="' . $delegate . '" />' . "\r\n";
	}

	// site block
	if (!$blocked && !$userblock) {
		$keywords = str_replace(array('#', ',', ' ', ',,'), array('', ' ', ',', ','), defaults($a->profile, 'pub_keywords', ''));
		if (strlen($keywords)) {
			$a->page['htmlhead'] .= '<meta name="keywords" content="' . $keywords . '" />' . "\r\n";
		}
	}

	$a->page['htmlhead'] .= '<meta name="dfrn-global-visibility" content="' . ($a->profile['net-publish'] ? 'true' : 'false') . '" />' . "\r\n";
	$a->page['htmlhead'] .= '<link rel="alternate" type="application/atom+xml" href="' . System::baseUrl() . '/feed/' . $which . '/" title="' . t('%s\'s posts', $a->profile['username']) . '"/>' . "\r\n";
	$a->page['htmlhead'] .= '<link rel="alternate" type="application/atom+xml" href="' . System::baseUrl() . '/feed/' . $which . '/comments" title="' . t('%s\'s comments', $a->profile['username']) . '"/>' . "\r\n";
	$a->page['htmlhead'] .= '<link rel="alternate" type="application/atom+xml" href="' . System::baseUrl() . '/feed/' . $which . '/activity" title="' . t('%s\'s timeline', $a->profile['username']) . '"/>' . "\r\n";
	$uri = urlencode('acct:' . $a->profile['nickname'] . '@' . $a->get_hostname() . ($a->path ? '/' . $a->path : ''));
	$a->page['htmlhead'] .= '<link rel="lrdd" type="application/xrd+xml" href="' . System::baseUrl() . '/xrd/?uri=' . $uri . '" />' . "\r\n";
	header('Link: <' . System::baseUrl() . '/xrd/?uri=' . $uri . '>; rel="lrdd"; type="application/xrd+xml"', false);

	$dfrn_pages = array('request', 'confirm', 'notify', 'poll');
	foreach ($dfrn_pages as $dfrn) {
		$a->page['htmlhead'] .= "<link rel=\"dfrn-{$dfrn}\" href=\"" . System::baseUrl() . "/dfrn_{$dfrn}/{$which}\" />\r\n";
	}
	$a->page['htmlhead'] .= '<link rel="dfrn-poco" href="' . System::baseUrl() . "/poco/{$which}\" />\r\n";
}

function profile_content(App $a, $update = 0)
{
	$category = $datequery = $datequery2 = '';

	if ($a->argc > 2) {
		for ($x = 2; $x < $a->argc; $x ++) {
			if (is_a_date_arg($a->argv[$x])) {
				if ($datequery) {
					$datequery2 = escape_tags($a->argv[$x]);
				} else {
					$datequery = escape_tags($a->argv[$x]);
				}
			} else {
				$category = $a->argv[$x];
			}
		}
	}

	if (!x($category)) {
		$category = defaults($_GET, 'category', '');
	}

	$hashtags = defaults($_GET, 'tag', '');

<<<<<<< HEAD
	if (Config::get('system','block_public') && (! local_user()) && (! remote_user())) {
		return Login::form();
=======
	if (Config::get('system', 'block_public') && !local_user() && !remote_user()) {
		return login();
>>>>>>> 4126e66a
	}

	require_once 'include/bbcode.php';
	require_once 'include/security.php';
	require_once 'include/conversation.php';
	require_once 'include/acl_selectors.php';
	require_once 'include/items.php';

	$groups = array();

	$tab = 'posts';
	$o = '';

	if ($update) {
		// Ensure we've got a profile owner if updating.
		$a->profile['profile_uid'] = $update;
	} elseif ($a->profile['profile_uid'] == local_user()) {
		nav_set_selected('home');
	}

	$contact = null;
	$remote_contact = false;

	$contact_id = 0;

	if (x($_SESSION, 'remote') && is_array($_SESSION['remote'])) {
		foreach ($_SESSION['remote'] as $v) {
			if ($v['uid'] == $a->profile['profile_uid']) {
				$contact_id = $v['cid'];
				break;
			}
		}
	}

	if ($contact_id) {
		$groups = Group::getIdsByContactId($contact_id);
		$r = q("SELECT * FROM `contact` WHERE `id` = %d AND `uid` = %d LIMIT 1",
			intval($contact_id),
			intval($a->profile['profile_uid'])
		);
		if (DBM::is_result($r)) {
			$contact = $r[0];
			$remote_contact = true;
		}
	}

	if (!$remote_contact) {
		if (local_user()) {
			$contact_id = $_SESSION['cid'];
			$contact = $a->contact;
		}
	}

	$is_owner = local_user() == $a->profile['profile_uid'];
	$last_updated_key = "profile:" . $a->profile['profile_uid'] . ":" . local_user() . ":" . remote_user();

	if (x($a->profile, 'hidewall') && !$is_owner && !$remote_contact) {
		notice(t('Access to this profile has been restricted.') . EOL);
		return;
	}

	if (!$update) {
		$tab = false;
		if (x($_GET, 'tab')) {
			$tab = notags(trim($_GET['tab']));
		}

		$o .= profile_tabs($a, $is_owner, $a->profile['nickname']);

		if ($tab === 'profile') {
			$o .= advanced_profile($a);
			call_hooks('profile_advanced', $o);
			return $o;
		}

		$o .= common_friends_visitor_widget($a->profile['profile_uid']);

		if (x($_SESSION, 'new_member') && $is_owner) {
			$o .= '<a href="newmember" id="newmember-tips" style="font-size: 1.2em;"><b>' . t('Tips for New Members') . '</b></a>' . EOL;
		}

		$commpage = $a->profile['page-flags'] == PAGE_COMMUNITY;
		$commvisitor = $commpage && $remote_contact;

		$a->page['aside'] .= posted_date_widget(System::baseUrl(true) . '/profile/' . $a->profile['nickname'], $a->profile['profile_uid'], true);
		$a->page['aside'] .= categories_widget(System::baseUrl(true) . '/profile/' . $a->profile['nickname'], (x($category) ? xmlify($category) : ''));
		$a->page['aside'] .= tagcloud_wall_widget();

		if (can_write_wall($a, $a->profile['profile_uid'])) {
			$x = array(
				'is_owner' => $is_owner,
				'allow_location' => ($is_owner || $commvisitor) && $a->profile['allow_location'],
				'default_location' => $is_owner ? $a->user['default-location'] : '',
				'nickname' => $a->profile['nickname'],
				'lockstate' => is_array($a->user)
					&& (strlen($a->user['allow_cid'])
						|| strlen($a->user['allow_gid'])
						|| strlen($a->user['deny_cid'])
						|| strlen($a->user['deny_gid'])
					) ? 'lock' : 'unlock',
				'acl' => $is_owner ? populate_acl($a->user, true) : '',
				'bang' => '',
				'visitor' => $is_owner || $commvisitor ? 'block' : 'none',
				'profile_uid' => $a->profile['profile_uid'],
				'acl_data' => $is_owner ? construct_acl_data($a, $a->user) : '', // For non-Javascript ACL selector
			);

			$o .= status_editor($a, $x);
		}
	}


	// Get permissions SQL - if $remote_contact is true, our remote user has been pre-verified and we already have fetched his/her groups
	$sql_extra = item_permissions_sql($a->profile['profile_uid'], $remote_contact, $groups);
	$sql_extra2 = '';

	if ($update) {
		$last_updated = (x($_SESSION['last_updated'], $last_updated_key) ? $_SESSION['last_updated'][$last_updated_key] : 0);

		// If the page user is the owner of the page we should query for unseen
		// items. Otherwise use a timestamp of the last succesful update request.
		if ($is_owner || !$last_updated) {
			$sql_extra4 = " AND `item`.`unseen`";
		} else {
			$gmupdate = gmdate("Y-m-d H:i:s", $last_updated);
			$sql_extra4 = " AND `item`.`received` > '" . $gmupdate . "'";
		}

		$r = q("SELECT distinct(parent) AS `item_id`, `item`.`network` AS `item_network`, `item`.`created`
			FROM `item` INNER JOIN `contact` ON `contact`.`id` = `item`.`contact-id`
			AND `contact`.`blocked` = 0 AND `contact`.`pending` = 0
			WHERE `item`.`uid` = %d AND `item`.`visible` = 1 AND
			(`item`.`deleted` = 0 OR item.verb = '" . ACTIVITY_LIKE . "'
			OR item.verb = '" . ACTIVITY_DISLIKE . "' OR item.verb = '" . ACTIVITY_ATTEND . "'
			OR item.verb = '" . ACTIVITY_ATTENDNO . "' OR item.verb = '" . ACTIVITY_ATTENDMAYBE . "')
			AND `item`.`moderated` = 0
			AND `item`.`wall` = 1
			$sql_extra4
			$sql_extra
			ORDER BY `item`.`created` DESC",
			intval($a->profile['profile_uid'])
		);

		if (!DBM::is_result($r)) {
			return '';
		}
	} else {
		$sql_post_table = "";

		if (x($category)) {
			$sql_post_table = sprintf("INNER JOIN (SELECT `oid` FROM `term` WHERE `term` = '%s' AND `otype` = %d AND `type` = %d AND `uid` = %d ORDER BY `tid` DESC) AS `term` ON `item`.`id` = `term`.`oid` ",
				dbesc(protect_sprintf($category)), intval(TERM_OBJ_POST), intval(TERM_CATEGORY), intval($a->profile['profile_uid']));
		}

		if (x($hashtags)) {
			$sql_post_table .= sprintf("INNER JOIN (SELECT `oid` FROM `term` WHERE `term` = '%s' AND `otype` = %d AND `type` = %d AND `uid` = %d ORDER BY `tid` DESC) AS `term` ON `item`.`id` = `term`.`oid` ",
				dbesc(protect_sprintf($hashtags)), intval(TERM_OBJ_POST), intval(TERM_HASHTAG), intval($a->profile['profile_uid']));
		}

		if ($datequery) {
			$sql_extra2 .= protect_sprintf(sprintf(" AND `thread`.`created` <= '%s' ", dbesc(datetime_convert(date_default_timezone_get(), '', $datequery))));
		}
		if ($datequery2) {
			$sql_extra2 .= protect_sprintf(sprintf(" AND `thread`.`created` >= '%s' ", dbesc(datetime_convert(date_default_timezone_get(), '', $datequery2))));
		}

		// Belongs the profile page to a forum?
		// If not then we can improve the performance with an additional condition
		$r = q("SELECT `uid` FROM `user` WHERE `uid` = %d AND `page-flags` IN (%d, %d)",
			intval($a->profile['profile_uid']),
			intval(PAGE_COMMUNITY),
			intval(PAGE_PRVGROUP)
		);

		if (!DBM::is_result($r)) {
			$sql_extra3 = sprintf(" AND `thread`.`contact-id` = %d ", intval(intval($a->profile['contact_id'])));
		}

		//  check if we serve a mobile device and get the user settings
		//  accordingly
		if ($a->is_mobile) {
			$itemspage_network = PConfig::get(local_user(), 'system', 'itemspage_mobile_network', 10);
		} else {
			$itemspage_network = PConfig::get(local_user(), 'system', 'itemspage_network', 20);
		}

		//  now that we have the user settings, see if the theme forces
		//  a maximum item number which is lower then the user choice
		if (($a->force_max_items > 0) && ($a->force_max_items < $itemspage_network)) {
			$itemspage_network = $a->force_max_items;
		}

		$a->set_pager_itemspage($itemspage_network);

		$pager_sql = sprintf(" LIMIT %d, %d ", intval($a->pager['start']), intval($a->pager['itemspage']));

		$r = q("SELECT `thread`.`iid` AS `item_id`, `thread`.`network` AS `item_network`
			FROM `thread`
			STRAIGHT_JOIN `item` ON `item`.`id` = `thread`.`iid`
			$sql_post_table
			STRAIGHT_JOIN `contact` ON `contact`.`id` = `thread`.`contact-id`
				AND NOT `contact`.`blocked` AND NOT `contact`.`pending`
			WHERE `thread`.`uid` = %d AND `thread`.`visible`
				AND NOT `thread`.`deleted`
				AND NOT `thread`.`moderated`
				AND `thread`.`wall`
				$sql_extra3 $sql_extra $sql_extra2
			ORDER BY `thread`.`created` DESC $pager_sql",
			intval($a->profile['profile_uid'])
		);
	}

	$parents_arr = array();
	$parents_str = '';

	// Set a time stamp for this page. We will make use of it when we
	// search for new items (update routine)
	$_SESSION['last_updated'][$last_updated_key] = time();

	if (DBM::is_result($r)) {
		foreach ($r as $rr) {
			$parents_arr[] = $rr['item_id'];
		}

		$parents_str = implode(', ', $parents_arr);

		$items = q(item_query() . " AND `item`.`uid` = %d
			AND `item`.`parent` IN (%s)
			$sql_extra ",
			intval($a->profile['profile_uid']),
			dbesc($parents_str)
		);

		$items = conv_sort($items, 'created');
	} else {
		$items = array();
	}

	if ($is_owner && !$update && !Config::get('theme', 'hide_eventlist')) {
		$o .= get_birthdays();
		$o .= get_events();
	}


	if ($is_owner) {
		$unseen = dba::exists('item', array('wall' => true, 'unseen' => true, 'uid' => local_user()));
		if ($unseen) {
			$r = dba::update('item', array('unseen' => false),
					array('wall' => true, 'unseen' => true, 'uid' => local_user()));
		}
	}

	$o .= conversation($a, $items, 'profile', $update);

	if (!$update) {
		$o .= alt_pager($a, count($items));
	}

	return $o;
}<|MERGE_RESOLUTION|>--- conflicted
+++ resolved
@@ -104,13 +104,8 @@
 
 	$hashtags = defaults($_GET, 'tag', '');
 
-<<<<<<< HEAD
-	if (Config::get('system','block_public') && (! local_user()) && (! remote_user())) {
+	if (Config::get('system', 'block_public') && !local_user() && !remote_user()) {
 		return Login::form();
-=======
-	if (Config::get('system', 'block_public') && !local_user() && !remote_user()) {
-		return login();
->>>>>>> 4126e66a
 	}
 
 	require_once 'include/bbcode.php';
