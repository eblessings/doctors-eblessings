--- conflicted
+++ resolved
@@ -240,8 +240,6 @@
 			$sql_extra2 .= protect_sprintf(sprintf(" AND `thread`.`created` >= '%s' ", dbesc(datetime_convert(date_default_timezone_get(),'',$datequery2))));
 		}
 
-<<<<<<< HEAD
-=======
 		// Belongs the profile page to a forum?
 		// If not then we can improve the performance with an additional condition
 		$r = q("SELECT `uid` FROM `user` WHERE `uid` = %d AND `page-flags` IN (%d, %d)",
@@ -253,24 +251,6 @@
 			$sql_extra3 = sprintf(" AND `thread`.`contact-id` = %d ", intval(intval($a->profile['contact_id'])));
 		}
 
-		if(get_config('system', 'old_pager')) {
-		    $r = q("SELECT COUNT(*) AS `total`
-			    FROM `thread` INNER JOIN `item` ON `item`.`id` = `thread`.`iid`
-			    $sql_post_table INNER JOIN `contact` ON `contact`.`id` = `thread`.`contact-id`
-			    AND `contact`.`blocked` = 0 AND `contact`.`pending` = 0
-			    WHERE `thread`.`uid` = %d AND `thread`.`visible` = 1 AND `thread`.`deleted` = 0
-			    and `thread`.`moderated` = 0
-			    AND `thread`.`wall` = 1
-			    $sql_extra3 $sql_extra $sql_extra2 ",
-			    intval($a->profile['profile_uid'])
-			);
-
-			if (dbm::is_result($r)) {
-				$a->set_pager_total($r[0]['total']);
-			}
-		}
-
->>>>>>> 6c086540
 		//  check if we serve a mobile device and get the user settings
 		//  accordingly
 		if ($a->is_mobile) {
