--- conflicted
+++ resolved
@@ -16,10 +16,7 @@
 
 require_once('include/enotify.php');
 require_once('include/group.php');
-<<<<<<< HEAD
-=======
 require_once('include/Probe.php');
->>>>>>> d937e51d
 
 function dfrn_confirm_post(&$a,$handsfree = null) {
 
@@ -422,7 +419,7 @@
 		$r = q("SELECT * FROM `contact` WHERE `id` = %d LIMIT 1",
 			intval($contact_id)
 		);
-		if(dba::is_result($r))
+		if(dbm::is_result($r))
 			$contact = $r[0];
 		else
 			$contact = null;
@@ -442,7 +439,7 @@
 				intval($uid)
 			);
 
-			if((dba::is_result($r)) && ($r[0]['hide-friends'] == 0) && ($activity) && (! $hidden)) {
+			if((dbm::is_result($r)) && ($r[0]['hide-friends'] == 0) && ($activity) && (! $hidden)) {
 
 				require_once('include/items.php');
 
@@ -628,7 +625,7 @@
 		$r = q("SELECT * FROM `contact` WHERE `dfrn-id` = '%s' LIMIT 1",
 			dbesc($decrypted_dfrn_id)
 		);
-		if(dba::is_result($r)) {
+		if(dbm::is_result($r)) {
 			$message = t('The ID provided by your system is a duplicate on our system. It should work if you try again.');
 			xml_status(1,$message); // Birthday paradox - duplicate dfrn-id
 			// NOTREACHED
@@ -660,7 +657,7 @@
 		$r = q("SELECT `photo` FROM `contact` WHERE `id` = %d LIMIT 1",
 			intval($dfrn_record));
 
-		if(dba::is_result($r))
+		if(dbm::is_result($r))
 			$photo = $r[0]['photo'];
 		else
 			$photo = $a->get_baseurl() . '/images/person-175.jpg';
@@ -713,10 +710,10 @@
 			intval($dfrn_record)
 		);
 
-		if(dba::is_result($r))
+		if(dbm::is_result($r))
 			$combined = $r[0];
 
-		if((dba::is_result($r)) && ($r[0]['notify-flags'] & NOTIFY_CONFIRM)) {
+		if((dbm::is_result($r)) && ($r[0]['notify-flags'] & NOTIFY_CONFIRM)) {
 			$mutual = ($new_relation == CONTACT_IS_FRIEND);
 			notification(array(
 				'type'         => NOTIFY_CONFIRM,
@@ -741,7 +738,7 @@
 				intval($local_uid)
 			);
 
-			if((dba::is_result($r)) && ($r[0]['hide-friends'] == 0)) {
+			if((dbm::is_result($r)) && ($r[0]['hide-friends'] == 0)) {
 
 				require_once('include/items.php');
 
