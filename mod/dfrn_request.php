--- conflicted
+++ resolved
@@ -11,10 +11,7 @@
 
 require_once('include/enotify.php');
 require_once('include/Scrape.php');
-<<<<<<< HEAD
-=======
 require_once('include/Probe.php');
->>>>>>> d937e51d
 require_once('include/group.php');
 
 if(! function_exists('dfrn_request_init')) {
@@ -93,7 +90,7 @@
 					dbesc(normalise_link($dfrn_url))
 				);
 
-				if(dba::is_result($r)) {
+				if(dbm::is_result($r)) {
 					if(strlen($r[0]['dfrn-id'])) {
 
 						/**
@@ -186,17 +183,14 @@
 					dbesc($dfrn_url),
 					$parms['key'] // this was already escaped
 				);
-				if(dba::is_result($r)) {
+				if(dbm::is_result($r)) {
 					$def_gid = get_default_group(local_user(), $r[0]["network"]);
 					if(intval($def_gid))
 						group_add_member(local_user(), '', $r[0]['id'], $def_gid);
 
-<<<<<<< HEAD
-=======
 					if (isset($photo))
 						update_contact_avatar($photo, local_user(), $r[0]["id"], true);
 
->>>>>>> d937e51d
 					$forwardurl = $a->get_baseurl()."/contacts/".$r[0]['id'];
 				} else
 					$forwardurl = $a->get_baseurl()."/contacts";
@@ -297,7 +291,7 @@
 			AND `intro`.`datetime` < UTC_TIMESTAMP() - INTERVAL 30 MINUTE ",
 			dbesc(NETWORK_MAIL2)
 		);
-		if(dba::is_result($r)) {
+		if(dbm::is_result($r)) {
 			foreach($r as $rr) {
 				if(! $rr['rel']) {
 					q("DELETE FROM `contact` WHERE `id` = %d",
@@ -322,7 +316,7 @@
 			AND `intro`.`datetime` < UTC_TIMESTAMP() - INTERVAL 3 DAY ",
 			dbesc(NETWORK_MAIL2)
 		);
-		if(dba::is_result($r)) {
+		if(dbm::is_result($r)) {
 			foreach($r as $rr) {
 				if(! $rr['rel']) {
 					q("DELETE FROM `contact` WHERE `id` = %d",
@@ -402,7 +396,7 @@
 				dbesc($poll),
 				intval($uid)
 			);
-			if(dba::is_result($r)) {
+			if(dbm::is_result($r)) {
 				$contact_id = $r[0]['id'];
 
 				$def_gid = get_default_group($uid, $r[0]["network"]);
@@ -578,11 +572,7 @@
 						$parms['url'],
 						$parms['issued-id']
 					);
-<<<<<<< HEAD
-					if(dba::is_result($r))
-=======
-					if(count($r)) {
->>>>>>> d937e51d
+					if(dbm::is_result($r))
 						$contact_record = $r[0];
 						update_contact_avatar($photo, $uid, $contact_record["id"], true);
 					}
@@ -733,7 +723,7 @@
 			dbesc($_GET['confirm_key'])
 		);
 
-		if(dba::is_result($intro)) {
+		if(dbm::is_result($intro)) {
 
 			$auto_confirm = false;
 
@@ -742,7 +732,7 @@
 				intval($intro[0]['contact-id'])
 			);
 
-			if(dba::is_result($r)) {
+			if(dbm::is_result($r)) {
 				if(($r[0]['page-flags'] != PAGE_NORMAL) && ($r[0]['page-flags'] != PAGE_PRVGROUP))
 					$auto_confirm = true;
 
