<?php
require_once('include/Photo.php');
require_once('include/photos.php');
require_once('include/items.php');
require_once('include/acl_selectors.php');
require_once('include/bbcode.php');
require_once('include/security.php');
require_once('include/redir.php');
require_once('include/tags.php');
require_once('include/threads.php');
require_once('include/Probe.php');

function photos_init(&$a) {

	if ($a->argc > 1)
		auto_redir($a, $a->argv[1]);

	if ((get_config('system','block_public')) && (! local_user()) && (! remote_user())) {
		return;
	}

	nav_set_selected('home');

	if ($a->argc > 1) {
		$nick = $a->argv[1];
		$user = qu("SELECT * FROM `user` WHERE `nickname` = '%s' AND `blocked` = 0 LIMIT 1",
			dbesc($nick)
		);

		if (! count($user))
			return;

		$a->data['user'] = $user[0];
		$a->profile_uid = $user[0]['uid'];
		$is_owner = (local_user() && (local_user() == $a->profile_uid));

		$profile = get_profiledata_by_nick($nick, $a->profile_uid);

		$account_type = account_type($profile);

		$tpl = get_markup_template("vcard-widget.tpl");

		$vcard_widget .= replace_macros($tpl, array(
			'$name' => $profile['name'],
			'$photo' => $profile['photo'],
			'$addr' => (($profile['addr'] != "") ? $profile['addr'] : ""),
			'$account_type' => $account_type,
			'$pdesc' => (($profile['pdesc'] != "") ? $profile['pdesc'] : ""),
		));

		$albums = photo_albums($a->data['user']['uid']);

		$albums_visible = ((intval($a->data['user']['hidewall']) && (! local_user()) && (! remote_user())) ? false : true);

		// add various encodings to the array so we can just loop through and pick them out in a template
		$ret = array('success' => false);

		if ($albums) {
			$a->data['albums'] = $albums;
			if ($albums_visible)
				$ret['success'] = true;

			$ret['albums'] = array();
			foreach ($albums as $k => $album) {
				//hide profile photos to others
				if ((! $is_owner) && (! remote_user()) && ($album['album'] == t('Profile Photos')))
					continue;
				$entry = array(
					'text'      => $album['album'],
					'total'     => $album['total'],
					'url'       => 'photos/' . $a->data['user']['nickname'] . '/album/' . bin2hex($album['album']),
					'urlencode' => urlencode($album['album']),
					'bin2hex'   => bin2hex($album['album'])
				);
				$ret['albums'][] = $entry;
			}
		}

		$albums = $ret;

		if (local_user() && $a->data['user']['uid'] == local_user())
			$can_post = true;

		if ($albums['success']) {
			$photo_albums_widget = replace_macros(get_markup_template('photo_albums.tpl'),array(
				'$nick'     => $a->data['user']['nickname'],
				'$title'    => t('Photo Albums'),
				'$recent'    => t('Recent Photos'),
				'$albums'   => $albums['albums'],
				'$baseurl'  => z_root(),
				'$upload'   => array( t('Upload New Photos'), 'photos/' . $a->data['user']['nickname'] . '/upload'),
				'$can_post' => $can_post
			));
		}


		if (! x($a->page,'aside'))
			$a->page['aside'] = '';
		$a->page['aside'] .= $vcard_widget;
		$a->page['aside'] .= $photo_albums_widget;


		$tpl = get_markup_template("photos_head.tpl");
		$a->page['htmlhead'] .= replace_macros($tpl,array(
			'$ispublic' => t('everybody')
		));

	}

	return;
}



function photos_post(&$a) {

	logger('mod-photos: photos_post: begin' , LOGGER_DEBUG);


	logger('mod_photos: REQUEST ' . print_r($_REQUEST,true), LOGGER_DATA);
	logger('mod_photos: FILES '   . print_r($_FILES,true), LOGGER_DATA);

	$phototypes = Photo::supportedTypes();

	$can_post  = false;
	$visitor   = 0;

	$page_owner_uid = $a->data['user']['uid'];
	$community_page = (($a->data['user']['page-flags'] == PAGE_COMMUNITY) ? true : false);

	if ((local_user()) && (local_user() == $page_owner_uid))
		$can_post = true;
	else {
		if ($community_page && remote_user()) {
			$contact_id = 0;
			if (is_array($_SESSION['remote'])) {
				foreach ($_SESSION['remote'] as $v) {
					if ($v['uid'] == $page_owner_uid) {
						$contact_id = $v['cid'];
						break;
					}
				}
			}
			if ($contact_id) {

				$r = qu("SELECT `uid` FROM `contact` WHERE `blocked` = 0 AND `pending` = 0 AND `id` = %d AND `uid` = %d LIMIT 1",
					intval($contact_id),
					intval($page_owner_uid)
				);
<<<<<<< HEAD
				if (dbm::is_result($r)) {
=======
				if(dbm::is_result($r)) {
>>>>>>> c749a779
					$can_post = true;
					$visitor = $contact_id;
				}
			}
		}
	}

	if (! $can_post) {
		notice( t('Permission denied.') . EOL );
		killme();
	}

	$r = qu("SELECT `contact`.*, `user`.`nickname` FROM `contact` LEFT JOIN `user` ON `user`.`uid` = `contact`.`uid`
		WHERE `user`.`uid` = %d AND `self` = 1 LIMIT 1",
		intval($page_owner_uid)
	);

	if (! dbm::is_result($r)) {
		notice( t('Contact information unavailable') . EOL);
		logger('photos_post: unable to locate contact record for page owner. uid=' . $page_owner_uid);
		killme();
	}

	$owner_record = $r[0];


	if (($a->argc > 3) && ($a->argv[2] === 'album')) {
		$album = hex2bin($a->argv[3]);

		if ($album === t('Profile Photos') || $album === 'Contact Photos' || $album === t('Contact Photos')) {
			goaway($_SESSION['photo_return']);
			return; // NOTREACHED
		}

		$r = qu("SELECT count(*) FROM `photo` WHERE `album` = '%s' AND `uid` = %d",
			dbesc($album),
			intval($page_owner_uid)
		);
		if (! dbm::is_result($r)) {
			notice( t('Album not found.') . EOL);
			goaway($_SESSION['photo_return']);
			return; // NOTREACHED
		}

		// Check if the user has responded to a delete confirmation query
		if ($_REQUEST['canceled']) {
			goaway($_SESSION['photo_return']);
		}

		/*
		 * RENAME photo album
		 */

		$newalbum = notags(trim($_POST['albumname']));
		if ($newalbum != $album) {
			q("UPDATE `photo` SET `album` = '%s' WHERE `album` = '%s' AND `uid` = %d",
				dbesc($newalbum),
				dbesc($album),
				intval($page_owner_uid)
			);
			$newurl = str_replace(bin2hex($album),bin2hex($newalbum),$_SESSION['photo_return']);
			goaway($newurl);
			return; // NOTREACHED
		}

		/*
		 * DELETE photo album and all its photos
		 */

		if ($_POST['dropalbum'] == t('Delete Album')) {

			// Check if we should do HTML-based delete confirmation
			if ($_REQUEST['confirm']) {
				$drop_url = $a->query_string;
				$extra_inputs = array(
					array('name' => 'albumname', 'value' => $_POST['albumname']),
				);
				$a->page['content'] = replace_macros(get_markup_template('confirm.tpl'), array(
					'$method' => 'post',
					'$message' => t('Do you really want to delete this photo album and all its photos?'),
					'$extra_inputs' => $extra_inputs,
					'$confirm' => t('Delete Album'),
					'$confirm_url' => $drop_url,
					'$confirm_name' => 'dropalbum', // Needed so that confirmation will bring us back into this if statement
					'$cancel' => t('Cancel'),
				));
				$a->error = 1; // Set $a->error so the other module functions don't execute
				return;
			}

			$res = array();

			// get the list of photos we are about to delete

			if ($visitor) {
				$r = q("SELECT distinct(`resource-id`) as `rid` FROM `photo` WHERE `contact-id` = %d AND `uid` = %d AND `album` = '%s'",
					intval($visitor),
					intval($page_owner_uid),
					dbesc($album)
				);
			} else {
				$r = q("SELECT distinct(`resource-id`) as `rid` FROM `photo` WHERE `uid` = %d AND `album` = '%s'",
					intval(local_user()),
					dbesc($album)
				);
			}
<<<<<<< HEAD
			if (dbm::is_result($r)) {
				foreach ($r as $rr) {
=======
			if(dbm::is_result($r)) {
				foreach($r as $rr) {
>>>>>>> c749a779
					$res[] = "'" . dbesc($rr['rid']) . "'" ;
				}
			} else {
				goaway($_SESSION['photo_return']);
				return; // NOTREACHED
			}

			$str_res = implode(',', $res);

			// remove the associated photos

			q("DELETE FROM `photo` WHERE `resource-id` IN ( $str_res ) AND `uid` = %d",
				intval($page_owner_uid)
			);

			// find and delete the corresponding item with all the comments and likes/dislikes

			$r = q("SELECT `parent-uri` FROM `item` WHERE `resource-id` IN ( $str_res ) AND `uid` = %d",
				intval($page_owner_uid)
			);
<<<<<<< HEAD
			if (dbm::is_result($r)) {
				foreach ($r as $rr) {
=======
			if(dbm::is_result($r)) {
				foreach($r as $rr) {
>>>>>>> c749a779
					q("UPDATE `item` SET `deleted` = 1, `changed` = '%s' WHERE `parent-uri` = '%s' AND `uid` = %d",
						dbesc(datetime_convert()),
						dbesc($rr['parent-uri']),
						intval($page_owner_uid)
					);
					create_tags_from_itemuri($rr['parent-uri'], $page_owner_uid);
					delete_thread_uri($rr['parent-uri'], $page_owner_uid);

					$drop_id = intval($rr['id']);

					// send the notification upstream/downstream as the case may be

					if ($rr['visible'])
						proc_run(PRIORITY_HIGH, "include/notifier.php", "drop", $drop_id);
				}
			}
		}
		goaway('photos/' . $a->data['user']['nickname']);
		return; // NOTREACHED
	}


	// Check if the user has responded to a delete confirmation query for a single photo
	if (($a->argc > 2) && $_REQUEST['canceled']) {
		goaway($_SESSION['photo_return']);
	}

	if (($a->argc > 2) && (x($_POST,'delete')) && ($_POST['delete'] == t('Delete Photo'))) {

		// same as above but remove single photo

		// Check if we should do HTML-based delete confirmation
		if ($_REQUEST['confirm']) {
			$drop_url = $a->query_string;
			$a->page['content'] = replace_macros(get_markup_template('confirm.tpl'), array(
				'$method' => 'post',
				'$message' => t('Do you really want to delete this photo?'),
				'$extra_inputs' => array(),
				'$confirm' => t('Delete Photo'),
				'$confirm_url' => $drop_url,
				'$confirm_name' => 'delete', // Needed so that confirmation will bring us back into this if statement
				'$cancel' => t('Cancel'),
			));
			$a->error = 1; // Set $a->error so the other module functions don't execute
			return;
		}

		if ($visitor) {
			$r = q("SELECT `id`, `resource-id` FROM `photo` WHERE `contact-id` = %d AND `uid` = %d AND `resource-id` = '%s' LIMIT 1",
				intval($visitor),
				intval($page_owner_uid),
				dbesc($a->argv[2])
			);
		} else {
			$r = q("SELECT `id`, `resource-id` FROM `photo` WHERE `uid` = %d AND `resource-id` = '%s' LIMIT 1",
				intval(local_user()),
				dbesc($a->argv[2])
			);
		}
<<<<<<< HEAD
		if (dbm::is_result($r)) {
=======
		if(dbm::is_result($r)) {
>>>>>>> c749a779
			q("DELETE FROM `photo` WHERE `uid` = %d AND `resource-id` = '%s'",
				intval($page_owner_uid),
				dbesc($r[0]['resource-id'])
			);
			$i = q("SELECT * FROM `item` WHERE `resource-id` = '%s' AND `uid` = %d LIMIT 1",
				dbesc($r[0]['resource-id']),
				intval($page_owner_uid)
			);
			if (count($i)) {
				q("UPDATE `item` SET `deleted` = 1, `edited` = '%s', `changed` = '%s' WHERE `parent-uri` = '%s' AND `uid` = %d",
					dbesc(datetime_convert()),
					dbesc(datetime_convert()),
					dbesc($i[0]['uri']),
					intval($page_owner_uid)
				);
				create_tags_from_itemuri($i[0]['uri'], $page_owner_uid);
				delete_thread_uri($i[0]['uri'], $page_owner_uid);

				$url = $a->get_baseurl();
				$drop_id = intval($i[0]['id']);

				if ($i[0]['visible'])
					proc_run(PRIORITY_HIGH, "include/notifier.php", "drop", $drop_id);
			}
		}

		goaway('photos/' . $a->data['user']['nickname']);
		return; // NOTREACHED
	}

	if (($a->argc > 2) && ((x($_POST,'desc') !== false) || (x($_POST,'newtag') !== false)) || (x($_POST,'albname') !== false)) {

		$desc        = ((x($_POST,'desc'))    ? notags(trim($_POST['desc']))    : '');
		$rawtags     = ((x($_POST,'newtag'))  ? notags(trim($_POST['newtag']))  : '');
		$item_id     = ((x($_POST,'item_id')) ? intval($_POST['item_id'])       : 0);
		$albname     = ((x($_POST,'albname')) ? notags(trim($_POST['albname'])) : '');
		$str_group_allow   = perms2str($_POST['group_allow']);
		$str_contact_allow = perms2str($_POST['contact_allow']);
		$str_group_deny    = perms2str($_POST['group_deny']);
		$str_contact_deny  = perms2str($_POST['contact_deny']);

		$resource_id = $a->argv[2];

		if (! strlen($albname))
			$albname = datetime_convert('UTC',date_default_timezone_get(),'now', 'Y');


		if ((x($_POST,'rotate') !== false) &&
		   ( (intval($_POST['rotate']) == 1) || (intval($_POST['rotate']) == 2) )) {
			logger('rotate');

			$r = q("select * from photo where `resource-id` = '%s' and uid = %d and scale = 0 limit 1",
				dbesc($resource_id),
				intval($page_owner_uid)
			);
<<<<<<< HEAD
			if (dbm::is_result($r)) {
=======
			if(dbm::is_result($r)) {
>>>>>>> c749a779
				$ph = new Photo($r[0]['data'], $r[0]['type']);
				if ($ph->is_valid()) {
					$rotate_deg = ( (intval($_POST['rotate']) == 1) ? 270 : 90 );
					$ph->rotate($rotate_deg);

					$width  = $ph->getWidth();
					$height = $ph->getHeight();

					$x = q("update photo set data = '%s', height = %d, width = %d where `resource-id` = '%s' and uid = %d and scale = 0",
						dbesc($ph->imageString()),
						intval($height),
						intval($width),
						dbesc($resource_id),
						intval($page_owner_uid)
					);

					if ($width > 640 || $height > 640) {
						$ph->scaleImage(640);
						$width  = $ph->getWidth();
						$height = $ph->getHeight();

						$x = q("update photo set data = '%s', height = %d, width = %d where `resource-id` = '%s' and uid = %d and scale = 1",
							dbesc($ph->imageString()),
							intval($height),
							intval($width),
							dbesc($resource_id),
							intval($page_owner_uid)
						);
					}

					if ($width > 320 || $height > 320) {
						$ph->scaleImage(320);
						$width  = $ph->getWidth();
						$height = $ph->getHeight();

						$x = q("update photo set data = '%s', height = %d, width = %d where `resource-id` = '%s' and uid = %d and scale = 2",
							dbesc($ph->imageString()),
							intval($height),
							intval($width),
							dbesc($resource_id),
							intval($page_owner_uid)
						);
					}
				}
			}
		}

		$p = q("SELECT * FROM `photo` WHERE `resource-id` = '%s' AND `uid` = %d ORDER BY `scale` DESC",
			dbesc($resource_id),
			intval($page_owner_uid)
		);
		if (count($p)) {
			$ext = $phototypes[$p[0]['type']];
			$r = q("UPDATE `photo` SET `desc` = '%s', `album` = '%s', `allow_cid` = '%s', `allow_gid` = '%s', `deny_cid` = '%s', `deny_gid` = '%s' WHERE `resource-id` = '%s' AND `uid` = %d",
				dbesc($desc),
				dbesc($albname),
				dbesc($str_contact_allow),
				dbesc($str_group_allow),
				dbesc($str_contact_deny),
				dbesc($str_group_deny),
				dbesc($resource_id),
				intval($page_owner_uid)
			);
		}

		/* Don't make the item visible if the only change was the album name */

		$visibility = 0;
		if ($p[0]['desc'] !== $desc || strlen($rawtags))
			$visibility = 1;

		if (! $item_id) {

			// Create item container

			$title = '';
			$uri = item_new_uri($a->get_hostname(),$page_owner_uid);

			$arr = array();
			$arr['guid']          = get_guid(32);
			$arr['uid']           = $page_owner_uid;
			$arr['uri']           = $uri;
			$arr['parent-uri']    = $uri;
			$arr['type']          = 'photo';
			$arr['wall']          = 1;
			$arr['resource-id']   = $p[0]['resource-id'];
			$arr['contact-id']    = $owner_record['id'];
			$arr['owner-name']    = $owner_record['name'];
			$arr['owner-link']    = $owner_record['url'];
			$arr['owner-avatar']  = $owner_record['thumb'];
			$arr['author-name']   = $owner_record['name'];
			$arr['author-link']   = $owner_record['url'];
			$arr['author-avatar'] = $owner_record['thumb'];
			$arr['title']         = $title;
			$arr['allow_cid']     = $p[0]['allow_cid'];
			$arr['allow_gid']     = $p[0]['allow_gid'];
			$arr['deny_cid']      = $p[0]['deny_cid'];
			$arr['deny_gid']      = $p[0]['deny_gid'];
			$arr['last-child']    = 1;
			$arr['visible']       = $visibility;
			$arr['origin']        = 1;

			$arr['body']          = '[url=' . $a->get_baseurl() . '/photos/' . $a->data['user']['nickname'] . '/image/' . $p[0]['resource-id'] . ']'
						. '[img]' . $a->get_baseurl() . '/photo/' . $p[0]['resource-id'] . '-' . $p[0]['scale'] . '.'. $ext . '[/img]'
						. '[/url]';

			$item_id = item_store($arr);

		}

		if ($item_id) {
			$r = q("SELECT * FROM `item` WHERE `id` = %d AND `uid` = %d LIMIT 1",
				intval($item_id),
				intval($page_owner_uid)
			);
		}
<<<<<<< HEAD
		if (dbm::is_result($r)) {
=======
		if(dbm::is_result($r)) {
>>>>>>> c749a779
			$old_tag    = $r[0]['tag'];
			$old_inform = $r[0]['inform'];
		}

		if (strlen($rawtags)) {

			$str_tags = '';
			$inform   = '';

			// if the new tag doesn't have a namespace specifier (@foo or #foo) give it a hashtag

			$x = substr($rawtags,0,1);
			if ($x !== '@' && $x !== '#')
				$rawtags = '#' . $rawtags;

			$taginfo = array();
			$tags = get_tags($rawtags);

			if (count($tags)) {
				foreach ($tags as $tag) {
					if (isset($profile))
						unset($profile);
					if (strpos($tag,'@') === 0) {
						$name = substr($tag,1);
						if ((strpos($name,'@')) || (strpos($name,'http://'))) {
							$newname = $name;
							$links = @Probe::lrdd($name);
							if (count($links)) {
								foreach ($links as $link) {
									if ($link['@attributes']['rel'] === 'http://webfinger.net/rel/profile-page')
										$profile = $link['@attributes']['href'];
									if ($link['@attributes']['rel'] === 'salmon') {
										$salmon = '$url:' . str_replace(',','%sc',$link['@attributes']['href']);
										if (strlen($inform))
											$inform .= ',';
							$inform .= $salmon;
									}
								}
							}
							$taginfo[] = array($newname,$profile,$salmon);
						} else {
							$newname = $name;
							$alias = '';
							$tagcid = 0;
							if (strrpos($newname,'+'))
								$tagcid = intval(substr($newname,strrpos($newname,'+') + 1));

							if ($tagcid) {
								$r = q("SELECT * FROM `contact` WHERE `id` = %d AND `uid` = %d LIMIT 1",
									intval($tagcid),
									intval($profile_uid)
								);
							} else {
								$newname = str_replace('_',' ',$name);

								//select someone from this user's contacts by name
								$r = q("SELECT * FROM `contact` WHERE `name` = '%s' AND `uid` = %d LIMIT 1",
										dbesc($newname),
										intval($page_owner_uid)
								);

								if (! $r) {
									//select someone by attag or nick and the name passed in
									$r = q("SELECT * FROM `contact` WHERE `attag` = '%s' OR `nick` = '%s' AND `uid` = %d ORDER BY `attag` DESC LIMIT 1",
											dbesc($name),
											dbesc($name),
											intval($page_owner_uid)
									);
								}
							}
/*							elseif (strstr($name,'_') || strstr($name,' ')) {
								$newname = str_replace('_',' ',$name);
								$r = q("SELECT * FROM `contact` WHERE `name` = '%s' AND `uid` = %d LIMIT 1",
									dbesc($newname),
									intval($page_owner_uid)
								);
							} else {
								$r = q("SELECT * FROM `contact` WHERE `attag` = '%s' OR `nick` = '%s' AND `uid` = %d ORDER BY `attag` DESC LIMIT 1",
									dbesc($name),
									dbesc($name),
									intval($page_owner_uid)
								);
							}*/
<<<<<<< HEAD
							if (dbm::is_result($r)) {
=======
							if(dbm::is_result($r)) {
>>>>>>> c749a779
								$newname = $r[0]['name'];
								$profile = $r[0]['url'];
								$notify = 'cid:' . $r[0]['id'];
								if (strlen($inform))
									$inform .= ',';
								$inform .= $notify;
							}
						}
						if ($profile) {
							if (substr($notify,0,4) === 'cid:')
								$taginfo[] = array($newname,$profile,$notify,$r[0],'@[url=' . str_replace(',','%2c',$profile) . ']' . $newname	. '[/url]');
							else
								$taginfo[] = array($newname,$profile,$notify,null,$str_tags .= '@[url=' . $profile . ']' . $newname	. '[/url]');
							if (strlen($str_tags))
								$str_tags .= ',';
							$profile = str_replace(',','%2c',$profile);
							$str_tags .= '@[url='.$profile.']'.$newname.'[/url]';
						}
					} elseif (strpos($tag,'#') === 0) {
						$tagname = substr($tag, 1);
						$str_tags .= '#[url='.$a->get_baseurl()."/search?tag=".$tagname.']'.$tagname.'[/url]';
					}
				}
			}

			$newtag = $old_tag;
			if (strlen($newtag) && strlen($str_tags))
				$newtag .= ',';
			$newtag .= $str_tags;

			$newinform = $old_inform;
			if (strlen($newinform) && strlen($inform))
				$newinform .= ',';
			$newinform .= $inform;

			$r = q("UPDATE `item` SET `tag` = '%s', `inform` = '%s', `edited` = '%s', `changed` = '%s' WHERE `id` = %d AND `uid` = %d",
				dbesc($newtag),
				dbesc($newinform),
				dbesc(datetime_convert()),
				dbesc(datetime_convert()),
				intval($item_id),
				intval($page_owner_uid)
			);
			create_tags_from_item($item_id);
			update_thread($item_id);

			$best = 0;
			foreach ($p as $scales) {
				if (intval($scales['scale']) == 2) {
					$best = 2;
					break;
				}
				if (intval($scales['scale']) == 4) {
					$best = 4;
					break;
				}
			}

			if (count($taginfo)) {
				foreach ($taginfo as $tagged) {

					$uri = item_new_uri($a->get_hostname(),$page_owner_uid);

					$arr = array();
					$arr['guid']          = get_guid(32);
					$arr['uid']           = $page_owner_uid;
					$arr['uri']           = $uri;
					$arr['parent-uri']    = $uri;
					$arr['type']          = 'activity';
					$arr['wall']          = 1;
					$arr['contact-id']    = $owner_record['id'];
					$arr['owner-name']    = $owner_record['name'];
					$arr['owner-link']    = $owner_record['url'];
					$arr['owner-avatar']  = $owner_record['thumb'];
					$arr['author-name']   = $owner_record['name'];
					$arr['author-link']   = $owner_record['url'];
					$arr['author-avatar'] = $owner_record['thumb'];
					$arr['title']         = '';
					$arr['allow_cid']     = $p[0]['allow_cid'];
					$arr['allow_gid']     = $p[0]['allow_gid'];
					$arr['deny_cid']      = $p[0]['deny_cid'];
					$arr['deny_gid']      = $p[0]['deny_gid'];
					$arr['last-child']    = 1;
					$arr['visible']       = 1;
					$arr['verb']          = ACTIVITY_TAG;
					$arr['object-type']   = ACTIVITY_OBJ_PERSON;
					$arr['target-type']   = ACTIVITY_OBJ_PHOTO;
					$arr['tag']           = $tagged[4];
					$arr['inform']        = $tagged[2];
					$arr['origin']        = 1;
					$arr['body']          = sprintf( t('%1$s was tagged in %2$s by %3$s'), '[url=' . $tagged[1] . ']' . $tagged[0] . '[/url]', '[url=' . $a->get_baseurl() . '/photos/' . $owner_record['nickname'] . '/image/' . $p[0]['resource-id'] . ']' . t('a photo') . '[/url]', '[url=' . $owner_record['url'] . ']' . $owner_record['name'] . '[/url]') ;
					$arr['body'] .= "\n\n" . '[url=' . $a->get_baseurl() . '/photos/' . $owner_record['nickname'] . '/image/' . $p[0]['resource-id'] . ']' . '[img]' . $a->get_baseurl() . "/photo/" . $p[0]['resource-id'] . '-' . $best . '.' . $ext . '[/img][/url]' . "\n" ;

					$arr['object'] = '<object><type>' . ACTIVITY_OBJ_PERSON . '</type><title>' . $tagged[0] . '</title><id>' . $tagged[1] . '/' . $tagged[0] . '</id>';
					$arr['object'] .= '<link>' . xmlify('<link rel="alternate" type="text/html" href="' . $tagged[1] . '" />' . "\n");
					if ($tagged[3])
						$arr['object'] .= xmlify('<link rel="photo" type="'.$p[0]['type'].'" href="' . $tagged[3]['photo'] . '" />' . "\n");
					$arr['object'] .= '</link></object>' . "\n";

					$arr['target'] = '<target><type>' . ACTIVITY_OBJ_PHOTO . '</type><title>' . $p[0]['desc'] . '</title><id>'
						. $a->get_baseurl() . '/photos/' . $owner_record['nickname'] . '/image/' . $p[0]['resource-id'] . '</id>';
					$arr['target'] .= '<link>' . xmlify('<link rel="alternate" type="text/html" href="' . $a->get_baseurl() . '/photos/' . $owner_record['nickname'] . '/image/' . $p[0]['resource-id'] . '" />' . "\n" . '<link rel="preview" type="'.$p[0]['type'].'" href="' . $a->get_baseurl() . "/photo/" . $p[0]['resource-id'] . '-' . $best . '.' . $ext . '" />') . '</link></target>';

					$item_id = item_store($arr);
					if ($item_id) {
						proc_run(PRIORITY_HIGH, "include/notifier.php", "tag", $item_id);
					}
				}

			}

		}
		goaway($_SESSION['photo_return']);
		return; // NOTREACHED
	}


	/**
	 * default post action - upload a photo
	 */

	call_hooks('photo_post_init', $_POST);

	/**
	 * Determine the album to use
	 */

	$album    = notags(trim($_REQUEST['album']));
	$newalbum = notags(trim($_REQUEST['newalbum']));

	logger('mod/photos.php: photos_post(): album= ' . $album . ' newalbum= ' . $newalbum , LOGGER_DEBUG);

	if (! strlen($album)) {
		if (strlen($newalbum))
			$album = $newalbum;
		else
			$album = datetime_convert('UTC',date_default_timezone_get(),'now', 'Y');
	}

	/**
	 *
	 * We create a wall item for every photo, but we don't want to
	 * overwhelm the data stream with a hundred newly uploaded photos.
	 * So we will make the first photo uploaded to this album in the last several hours
	 * visible by default, the rest will become visible over time when and if
	 * they acquire comments, likes, dislikes, and/or tags
	 *
	 */

	$r = q("SELECT * FROM `photo` WHERE `album` = '%s' AND `uid` = %d AND `created` > UTC_TIMESTAMP() - INTERVAL 3 HOUR ",
		dbesc($album),
		intval($page_owner_uid)
	);
	if ((! dbm::is_result($r)) || ($album == t('Profile Photos')))
		$visible = 1;
	else
		$visible = 0;

	if (intval($_REQUEST['not_visible']) || $_REQUEST['not_visible'] === 'true')
		$visible = 0;

	$str_group_allow   = perms2str(((is_array($_REQUEST['group_allow']))   ? $_REQUEST['group_allow']   : explode(',',$_REQUEST['group_allow'])));
	$str_contact_allow = perms2str(((is_array($_REQUEST['contact_allow'])) ? $_REQUEST['contact_allow'] : explode(',',$_REQUEST['contact_allow'])));
	$str_group_deny    = perms2str(((is_array($_REQUEST['group_deny']))    ? $_REQUEST['group_deny']    : explode(',',$_REQUEST['group_deny'])));
	$str_contact_deny  = perms2str(((is_array($_REQUEST['contact_deny']))  ? $_REQUEST['contact_deny']  : explode(',',$_REQUEST['contact_deny'])));

	$ret = array('src' => '', 'filename' => '', 'filesize' => 0, 'type' => '');

	call_hooks('photo_post_file',$ret);

	if (x($ret,'src') && x($ret,'filesize')) {
		$src      = $ret['src'];
		$filename = $ret['filename'];
		$filesize = $ret['filesize'];
		$type     = $ret['type'];
	} else {
		$src        = $_FILES['userfile']['tmp_name'];
		$filename   = basename($_FILES['userfile']['name']);
		$filesize   = intval($_FILES['userfile']['size']);
		$type       = $_FILES['userfile']['type'];
	}
	if ($type=="") $type=guess_image_type($filename);

	logger('photos: upload: received file: ' . $filename . ' as ' . $src . ' ('. $type . ') ' . $filesize . ' bytes', LOGGER_DEBUG);

	$maximagesize = get_config('system','maximagesize');

	if (($maximagesize) && ($filesize > $maximagesize)) {
		notice( sprintf(t('Image exceeds size limit of %s'), formatBytes($maximagesize)) . EOL);
		@unlink($src);
		$foo = 0;
		call_hooks('photo_post_end',$foo);
		return;
	}

	if (! $filesize) {
		notice( t('Image file is empty.') . EOL);
		@unlink($src);
		$foo = 0;
		call_hooks('photo_post_end',$foo);
		return;
	}

	logger('mod/photos.php: photos_post(): loading the contents of ' . $src , LOGGER_DEBUG);

	$imagedata = @file_get_contents($src);



	$r = q("select sum(octet_length(data)) as total from photo where uid = %d and scale = 0 and album != 'Contact Photos' ",
		intval($a->data['user']['uid'])
	);

	$limit = service_class_fetch($a->data['user']['uid'],'photo_upload_limit');

	if (($limit !== false) && (($r[0]['total'] + strlen($imagedata)) > $limit)) {
		notice( upgrade_message() . EOL );
		@unlink($src);
		$foo = 0;
		call_hooks('photo_post_end',$foo);
		killme();
	}


	$ph = new Photo($imagedata, $type);

	if (! $ph->is_valid()) {
		logger('mod/photos.php: photos_post(): unable to process image' , LOGGER_DEBUG);
		notice( t('Unable to process image.') . EOL );
		@unlink($src);
		$foo = 0;
		call_hooks('photo_post_end',$foo);
		killme();
	}

	$exif = $ph->orient($src);
	@unlink($src);

	$max_length = get_config('system','max_image_length');
	if (! $max_length)
		$max_length = MAX_IMAGE_LENGTH;
	if ($max_length > 0)
		$ph->scaleImage($max_length);

	$width  = $ph->getWidth();
	$height = $ph->getHeight();

	$smallest = 0;

	$photo_hash = photo_new_resource();

	$r = $ph->store($page_owner_uid, $visitor, $photo_hash, $filename, $album, 0 , 0, $str_contact_allow, $str_group_allow, $str_contact_deny, $str_group_deny);

	if (! $r) {
		logger('mod/photos.php: photos_post(): image store failed' , LOGGER_DEBUG);
		notice( t('Image upload failed.') . EOL );
		killme();
	}

	if ($width > 640 || $height > 640) {
		$ph->scaleImage(640);
		$ph->store($page_owner_uid, $visitor, $photo_hash, $filename, $album, 1, 0, $str_contact_allow, $str_group_allow, $str_contact_deny, $str_group_deny);
		$smallest = 1;
	}

	if ($width > 320 || $height > 320) {
		$ph->scaleImage(320);
		$ph->store($page_owner_uid, $visitor, $photo_hash, $filename, $album, 2, 0, $str_contact_allow, $str_group_allow, $str_contact_deny, $str_group_deny);
		$smallest = 2;
	}

	$basename = basename($filename);
	$uri = item_new_uri($a->get_hostname(), $page_owner_uid);

	// Create item container

	$lat = $lon = null;

	if ($exif && $exif['GPS']) {
		if (feature_enabled($channel_id,'photo_location')) {
			$lat = getGps($exif['GPS']['GPSLatitude'], $exif['GPS']['GPSLatitudeRef']);
			$lon = getGps($exif['GPS']['GPSLongitude'], $exif['GPS']['GPSLongitudeRef']);
		}
	}

	$arr = array();

	if ($lat && $lon)
		$arr['coord'] = $lat . ' ' . $lon;

	$arr['guid']          = get_guid(32);
	$arr['uid']           = $page_owner_uid;
	$arr['uri']           = $uri;
	$arr['parent-uri']    = $uri;
	$arr['type']          = 'photo';
	$arr['wall']          = 1;
	$arr['resource-id']   = $photo_hash;
	$arr['contact-id']    = $owner_record['id'];
	$arr['owner-name']    = $owner_record['name'];
	$arr['owner-link']    = $owner_record['url'];
	$arr['owner-avatar']  = $owner_record['thumb'];
	$arr['author-name']   = $owner_record['name'];
	$arr['author-link']   = $owner_record['url'];
	$arr['author-avatar'] = $owner_record['thumb'];
	$arr['title']         = '';
	$arr['allow_cid']     = $str_contact_allow;
	$arr['allow_gid']     = $str_group_allow;
	$arr['deny_cid']      = $str_contact_deny;
	$arr['deny_gid']      = $str_group_deny;
	$arr['last-child']    = 1;
	$arr['visible']       = $visible;
	$arr['origin']        = 1;

	$arr['body']          = '[url=' . $a->get_baseurl() . '/photos/' . $owner_record['nickname'] . '/image/' . $photo_hash . ']'
				. '[img]' . $a->get_baseurl() . "/photo/{$photo_hash}-{$smallest}.".$ph->getExt() . '[/img]'
				. '[/url]';

	$item_id = item_store($arr);

	if ($visible)
		proc_run(PRIORITY_HIGH, "include/notifier.php", 'wall-new', $item_id);

	call_hooks('photo_post_end',intval($item_id));

	// addon uploaders should call "killme()" [e.g. exit] within the photo_post_end hook
	// if they do not wish to be redirected

	goaway($_SESSION['photo_return']);
	// NOTREACHED
}



function photos_content(&$a) {

	// URLs:
	// photos/name
	// photos/name/upload
	// photos/name/upload/xxxxx (xxxxx is album name)
	// photos/name/album/xxxxx
	// photos/name/album/xxxxx/edit
	// photos/name/image/xxxxx
	// photos/name/image/xxxxx/edit


	if ((get_config('system','block_public')) && (! local_user()) && (! remote_user())) {
		notice( t('Public access denied.') . EOL);
		return;
	}


	require_once('include/bbcode.php');
	require_once('include/security.php');
	require_once('include/conversation.php');

	if (! x($a->data,'user')) {
		notice( t('No photos selected') . EOL );
		return;
	}

	$phototypes = Photo::supportedTypes();

	$_SESSION['photo_return'] = $a->cmd;

	//
	// Parse arguments
	//

	if ($a->argc > 3) {
		$datatype = $a->argv[2];
		$datum = $a->argv[3];
	} elseif (($a->argc > 2) && ($a->argv[2] === 'upload'))
		$datatype = 'upload';
	else
		$datatype = 'summary';

	if ($a->argc > 4)
		$cmd = $a->argv[4];
	else
		$cmd = 'view';

	//
	// Setup permissions structures
	//

	$can_post       = false;
	$visitor        = 0;
	$contact        = null;
	$remote_contact = false;
	$contact_id     = 0;

	$owner_uid = $a->data['user']['uid'];

	$community_page = (($a->data['user']['page-flags'] == PAGE_COMMUNITY) ? true : false);

	if ((local_user()) && (local_user() == $owner_uid))
		$can_post = true;
	else {
		if ($community_page && remote_user()) {
			if (is_array($_SESSION['remote'])) {
				foreach ($_SESSION['remote'] as $v) {
					if ($v['uid'] == $owner_uid) {
						$contact_id = $v['cid'];
						break;
					}
				}
			}
			if ($contact_id) {

				$r = q("SELECT `uid` FROM `contact` WHERE `blocked` = 0 AND `pending` = 0 AND `id` = %d AND `uid` = %d LIMIT 1",
					intval($contact_id),
					intval($owner_uid)
				);
<<<<<<< HEAD
				if (dbm::is_result($r)) {
=======
				if(dbm::is_result($r)) {
>>>>>>> c749a779
					$can_post = true;
					$contact = $r[0];
					$remote_contact = true;
					$visitor = $contact_id;
				}
			}
		}
	}

	// perhaps they're visiting - but not a community page, so they wouldn't have write access

	if (remote_user() && (! $visitor)) {
		$contact_id = 0;
		if (is_array($_SESSION['remote'])) {
			foreach ($_SESSION['remote'] as $v) {
				if ($v['uid'] == $owner_uid) {
					$contact_id = $v['cid'];
					break;
				}
			}
		}
		if ($contact_id) {
			$groups = init_groups_visitor($contact_id);
			$r = q("SELECT * FROM `contact` WHERE `blocked` = 0 AND `pending` = 0 AND `id` = %d AND `uid` = %d LIMIT 1",
				intval($contact_id),
				intval($owner_uid)
			);
<<<<<<< HEAD
			if (dbm::is_result($r)) {
=======
			if(dbm::is_result($r)) {
>>>>>>> c749a779
				$contact = $r[0];
				$remote_contact = true;
			}
		}
	}

	if (! $remote_contact) {
		if (local_user()) {
			$contact_id = $_SESSION['cid'];
			$contact = $a->contact;
		}
	}

	if ($a->data['user']['hidewall'] && (local_user() != $owner_uid) && (! $remote_contact)) {
		notice( t('Access to this item is restricted.') . EOL);
		return;
	}

	$sql_extra = permissions_sql($owner_uid,$remote_contact,$groups);

	$o = "";

	// tabs
	$is_owner = (local_user() && (local_user() == $owner_uid));
	$o .= profile_tabs($a,$is_owner, $a->data['user']['nickname']);

	/**
	 * Display upload form
	 */

	if ($datatype === 'upload') {
		if (! ($can_post)) {
			notice( t('Permission denied.'));
			return;
		}


		$selname = (($datum) ? hex2bin($datum) : '');


		$albumselect = '';


		$albumselect .= '<option value="" ' . ((! $selname) ? ' selected="selected" ' : '') . '>&nbsp;&nbsp;&nbsp;&nbsp;&nbsp;&nbsp;&nbsp;&nbsp;</option>';
		if (count($a->data['albums'])) {
			foreach ($a->data['albums'] as $album) {
				if (($album['album'] === '') || ($album['album'] === 'Contact Photos') || ($album['album'] === t('Contact Photos')))
					continue;
				$selected = (($selname === $album['album']) ? ' selected="selected" ' : '');
				$albumselect .= '<option value="' . $album['album'] . '"' . $selected . '>' . $album['album'] . '</option>';
			}
		}

		$uploader = '';

		$ret = array('post_url' => 'photos/' . $a->data['user']['nickname'],
				'addon_text' => $uploader,
				'default_upload' => true);


		call_hooks('photo_upload_form',$ret);

		$default_upload_box = replace_macros(get_markup_template('photos_default_uploader_box.tpl'), array());
		$default_upload_submit = replace_macros(get_markup_template('photos_default_uploader_submit.tpl'), array(
			'$submit' => t('Submit'),
		));

		$usage_message = '';
		$limit = service_class_fetch($a->data['user']['uid'],'photo_upload_limit');
		if ($limit !== false) {

			$r = q("select sum(datasize) as total from photo where uid = %d and scale = 0 and album != 'Contact Photos' ",
				intval($a->data['user']['uid'])
			);
			$usage_message = sprintf( t("You have used %1$.2f Mbytes of %2$.2f Mbytes photo storage."), $r[0]['total'] / 1024000, $limit / 1024000 );
		}


		// Private/public post links for the non-JS ACL form
		$private_post = 1;
		if ($_REQUEST['public'])
			$private_post = 0;

		$query_str = $a->query_string;
		if (strpos($query_str, 'public=1') !== false)
			$query_str = str_replace(array('?public=1', '&public=1'), array('', ''), $query_str);

		// I think $a->query_string may never have ? in it, but I could be wrong
		// It looks like it's from the index.php?q=[etc] rewrite that the web
		// server does, which converts any ? to &, e.g. suggest&ignore=61 for suggest?ignore=61
		if (strpos($query_str, '?') === false)
			$public_post_link = '?public=1';
		else
			$public_post_link = '&public=1';



		$tpl = get_markup_template('photos_upload.tpl');

		if ($a->theme['template_engine'] === 'internal') {
			$albumselect_e = template_escape($albumselect);
			$aclselect_e = (($visitor) ? '' : template_escape(populate_acl($a->user)));
		} else {
			$albumselect_e = $albumselect;
			$aclselect_e = (($visitor) ? '' : populate_acl($a->user));
		}

		$o .= replace_macros($tpl,array(
			'$pagename' => t('Upload Photos'),
			'$sessid' => session_id(),
			'$usage' => $usage_message,
			'$nickname' => $a->data['user']['nickname'],
			'$newalbum' => t('New album name: '),
			'$existalbumtext' => t('or existing album name: '),
			'$nosharetext' => t('Do not show a status post for this upload'),
			'$albumselect' => $albumselect_e,
			'$permissions' => t('Permissions'),
			'$aclselect' => $aclselect_e,
			'$alt_uploader' => $ret['addon_text'],
			'$default_upload_box' => (($ret['default_upload']) ? $default_upload_box : ''),
			'$default_upload_submit' => (($ret['default_upload']) ? $default_upload_submit : ''),
			'$uploadurl' => $ret['post_url'],

			// ACL permissions box
			'$acl_data' => construct_acl_data($a, $a->user), // For non-Javascript ACL selector
			'$group_perms' => t('Show to Groups'),
			'$contact_perms' => t('Show to Contacts'),
			'$private' => t('Private Photo'),
			'$public' => t('Public Photo'),
			'$is_private' => $private_post,
			'$return_path' => $query_str,
			'$public_link' => $public_post_link,

		));

		return $o;
	}

	/*
	 * Display a single photo album
	 */

	if ($datatype === 'album') {

		$album = hex2bin($datum);

		$r = q("SELECT `resource-id`, max(`scale`) AS `scale` FROM `photo` WHERE `uid` = %d AND `album` = '%s'
			AND `scale` <= 4 $sql_extra GROUP BY `resource-id`",
			intval($owner_uid),
			dbesc($album)
		);
<<<<<<< HEAD
		if (dbm::is_result($r)) {
			$a->set_pager_total(count($r));
=======
		if(dbm::is_result($r)) {
			$a->set_pager_total(dbm::is_result($r));
>>>>>>> c749a779
			$a->set_pager_itemspage(20);
		}

		if ($_GET['order'] === 'posted')
			$order = 'ASC';
		else
			$order = 'DESC';

		$r = q("SELECT `resource-id`, `id`, `filename`, type, max(`scale`) AS `scale`, `desc` FROM `photo` WHERE `uid` = %d AND `album` = '%s'
			AND `scale` <= 4 $sql_extra GROUP BY `resource-id` ORDER BY `created` $order LIMIT %d , %d",
			intval($owner_uid),
			dbesc($album),
			intval($a->pager['start']),
			intval($a->pager['itemspage'])
		);

		//edit album name
		if ($cmd === 'edit') {
			if (($album !== t('Profile Photos')) && ($album !== 'Contact Photos') && ($album !== t('Contact Photos'))) {
				if ($can_post) {
					$edit_tpl = get_markup_template('album_edit.tpl');

					if ($a->theme['template_engine'] === 'internal') {
						$album_e = template_escape($album);
					} else {
						$album_e = $album;
					}

					$o .= replace_macros($edit_tpl,array(
						'$nametext' => t('New album name: '),
						'$nickname' => $a->data['user']['nickname'],
						'$album' => $album_e,
						'$hexalbum' => bin2hex($album),
						'$submit' => t('Submit'),
						'$dropsubmit' => t('Delete Album')
					));
				}
			}
		} else {
			if (($album !== t('Profile Photos')) && ($album !== 'Contact Photos') && ($album !== t('Contact Photos'))) {
				if ($can_post) {
					$edit = array(t('Edit Album'), 'photos/' . $a->data['user']['nickname'] . '/album/' . bin2hex($album) . '/edit');
 				}
			}
		}

		if ($_GET['order'] === 'posted')
			$order =  array(t('Show Newest First'), 'photos/' . $a->data['user']['nickname'] . '/album/' . bin2hex($album));
		else
			$order = array(t('Show Oldest First'), 'photos/' . $a->data['user']['nickname'] . '/album/' . bin2hex($album) . '?f=&order=posted');

		$photos = array();

<<<<<<< HEAD
		if (dbm::is_result($r))
=======
		if(dbm::is_result($r))
>>>>>>> c749a779
			$twist = 'rotright';
			foreach ($r as $rr) {
				if ($twist == 'rotright')
					$twist = 'rotleft';
				else
					$twist = 'rotright';

				$ext = $phototypes[$rr['type']];

				if ($a->theme['template_engine'] === 'internal') {
					$imgalt_e = template_escape($rr['filename']);
					$desc_e = template_escape($rr['desc']);
				} else {
					$imgalt_e = $rr['filename'];
					$desc_e = $rr['desc'];
				}

				$photos[] = array(
					'id' => $rr['id'],
					'twist' => ' ' . $twist . rand(2,4),
					'link' => 'photos/' . $a->data['user']['nickname'] . '/image/' . $rr['resource-id']
						. (($_GET['order'] === 'posted') ? '?f=&order=posted' : ''),
					'title' => t('View Photo'),
					'src' => 'photo/' . $rr['resource-id'] . '-' . $rr['scale'] . '.' .$ext,
					'alt' => $imgalt_e,
					'desc'=> $desc_e,
					'ext' => $ext,
					'hash'=> $rr['resource_id'],
				);
		}

		$tpl = get_markup_template('photo_album.tpl');
		$o .= replace_macros($tpl, array(
				'$photos' => $photos,
				'$album' => $album,
				'$can_post' => $can_post,
				'$upload' => array(t('Upload New Photos'), 'photos/' . $a->data['user']['nickname'] . '/upload/' . bin2hex($album)),
				'$order' => $order,
				'$edit' => $edit,
				'$paginate' => paginate($a),
			));

		return $o;

	}

	/** 
	 * Display one photo
	 */

	if ($datatype === 'image') {

		//$o = '';
		// fetch image, item containing image, then comments

		$ph = q("SELECT * FROM `photo` WHERE `uid` = %d AND `resource-id` = '%s'
			$sql_extra ORDER BY `scale` ASC ",
			intval($owner_uid),
			dbesc($datum)
		);

		if (! count($ph)) {
			$ph = q("SELECT `id` FROM `photo` WHERE `uid` = %d AND `resource-id` = '%s'
				LIMIT 1",
				intval($owner_uid),
				dbesc($datum)
			);
			if (count($ph))
				notice( t('Permission denied. Access to this item may be restricted.'));
			else
				notice( t('Photo not available') . EOL );
			return;
		}

		$prevlink = '';
		$nextlink = '';

		if ($_GET['order'] === 'posted')
			$order = 'ASC';
		else
			$order = 'DESC';


		$prvnxt = qu("SELECT `resource-id` FROM `photo` WHERE `album` = '%s' AND `uid` = %d AND `scale` = 0
			$sql_extra ORDER BY `created` $order ",
			dbesc($ph[0]['album']),
			intval($owner_uid)
		);

		if (count($prvnxt)) {
			for($z = 0; $z < count($prvnxt); $z++) {
				if ($prvnxt[$z]['resource-id'] == $ph[0]['resource-id']) {
					$prv = $z - 1;
					$nxt = $z + 1;
					if ($prv < 0)
						$prv = count($prvnxt) - 1;
					if ($nxt >= count($prvnxt))
						$nxt = 0;
					break;
				}
			}
			$edit_suffix = ((($cmd === 'edit') && ($can_post)) ? '/edit' : '');
			$prevlink = 'photos/' . $a->data['user']['nickname'] . '/image/' . $prvnxt[$prv]['resource-id'] . $edit_suffix . (($_GET['order'] === 'posted') ? '?f=&order=posted' : '');
			$nextlink = 'photos/' . $a->data['user']['nickname'] . '/image/' . $prvnxt[$nxt]['resource-id'] . $edit_suffix . (($_GET['order'] === 'posted') ? '?f=&order=posted' : '');
 		}


		if (count($ph) == 1)
			$hires = $lores = $ph[0];
		if (count($ph) > 1) {
			if ($ph[1]['scale'] == 2) {
				// original is 640 or less, we can display it directly
				$hires = $lores = $ph[0];
			} else {
				$hires = $ph[0];
				$lores = $ph[1];
			}
		}

		$album_link = 'photos/' . $a->data['user']['nickname'] . '/album/' . bin2hex($ph[0]['album']);
 		$tools = Null;
 		$lock = Null;

		if ($can_post && ($ph[0]['uid'] == $owner_uid)) {
			$tools = array(
				'edit'	=> array('photos/' . $a->data['user']['nickname'] . '/image/' . $datum . (($cmd === 'edit') ? '' : '/edit'), (($cmd === 'edit') ? t('View photo') : t('Edit photo'))),
				'profile'=>array('profile_photo/use/'.$ph[0]['resource-id'], t('Use as profile photo')),
			);

			// lock
			$lock = ( ( ($ph[0]['uid'] == local_user()) && (strlen($ph[0]['allow_cid']) || strlen($ph[0]['allow_gid'])
					|| strlen($ph[0]['deny_cid']) || strlen($ph[0]['deny_gid'])) )
					? t('Private Message')
					: Null);


		}

		if ( $cmd === 'edit') {
			$tpl = get_markup_template('photo_edit_head.tpl');
			$a->page['htmlhead'] .= replace_macros($tpl,array(
				'$prevlink' => $prevlink,
				'$nextlink' => $nextlink
			));
		}

		if ($prevlink)
			$prevlink = array($prevlink, '<div class="icon prev"></div>') ;

		$photo = array(
			'href' => 'photo/' . $hires['resource-id'] . '-' . $hires['scale'] . '.' . $phototypes[$hires['type']],
			'title'=> t('View Full Size'),
			'src'  => 'photo/' . $lores['resource-id'] . '-' . $lores['scale'] . '.' . $phototypes[$lores['type']] . '?f=&_u=' . datetime_convert('','','','ymdhis'),
			'height' => $hires['height'],
			'width' => $hires['width'],
			'album' => $hires['album'],
			'filename' => $hires['filename'],
		);

		if ($nextlink)
			$nextlink = array($nextlink, '<div class="icon next"></div>');


		// Do we have an item for this photo?

		// FIXME! - replace following code to display the conversation with our normal
		// conversation functions so that it works correctly and tracks changes
		// in the evolving conversation code.
		// The difference is that we won't be displaying the conversation head item
		// as a "post" but displaying instead the photo it is linked to

		$linked_items = q("SELECT * FROM `item` WHERE `resource-id` = '%s' $sql_extra LIMIT 1",
			dbesc($datum)
		);

		$map = null;

		if (count($linked_items)) {
			$link_item = $linked_items[0];
			$r = qu("SELECT COUNT(*) AS `total`
				FROM `item` LEFT JOIN `contact` ON `contact`.`id` = `item`.`contact-id`
				WHERE `parent-uri` = '%s' AND `uri` != '%s' AND `item`.`deleted` = 0 and `item`.`moderated` = 0
				AND `contact`.`blocked` = 0 AND `contact`.`pending` = 0
				AND `item`.`uid` = %d
				$sql_extra ",
				dbesc($link_item['uri']),
				dbesc($link_item['uri']),
				intval($link_item['uid'])

			);

<<<<<<< HEAD
			if (dbm::is_result($r))
=======
			if(dbm::is_result($r))
>>>>>>> c749a779
				$a->set_pager_total($r[0]['total']);


			$r = qu("SELECT `item`.*, `item`.`id` AS `item_id`,
				`contact`.`name`, `contact`.`photo`, `contact`.`url`, `contact`.`network`,
				`contact`.`rel`, `contact`.`thumb`, `contact`.`self`,
				`contact`.`id` AS `cid`, `contact`.`uid` AS `contact-uid`
				FROM `item` LEFT JOIN `contact` ON `contact`.`id` = `item`.`contact-id`
				WHERE `parent-uri` = '%s' AND `uri` != '%s' AND `item`.`deleted` = 0 and `item`.`moderated` = 0
				AND `contact`.`blocked` = 0 AND `contact`.`pending` = 0
				AND `item`.`uid` = %d
				$sql_extra
				ORDER BY `parent` DESC, `id` ASC LIMIT %d ,%d ",
				dbesc($link_item['uri']),
				dbesc($link_item['uri']),
				intval($link_item['uid']),
				intval($a->pager['start']),
				intval($a->pager['itemspage'])

			);

			if ((local_user()) && (local_user() == $link_item['uid'])) {
				q("UPDATE `item` SET `unseen` = 0 WHERE `parent` = %d and `uid` = %d",
					intval($link_item['parent']),
					intval(local_user())
				);
				update_thread($link_item['parent']);
			}

			if ($link_item['coord']) {
				$map = generate_map($link_item['coord']);
			}
		}

		$tags=Null;

		if (count($linked_items) && strlen($link_item['tag'])) {
			$arr = explode(',',$link_item['tag']);
			// parse tags and add links
			$tag_str = '';
			foreach ($arr as $t) {
				if (strlen($tag_str))
					$tag_str .= ', ';
				$tag_str .= bbcode($t);
			}
			$tags = array(t('Tags: '), $tag_str);
			if ($cmd === 'edit') {
				$tags[] = 'tagrm/' . $link_item['id'];
				$tags[] = t('[Remove any tag]');
			}
		}


		$edit = Null;
		if (($cmd === 'edit') && ($can_post)) {
			$edit_tpl = get_markup_template('photo_edit.tpl');

			// Private/public post links for the non-JS ACL form
			$private_post = 1;
			if ($_REQUEST['public'])
				$private_post = 0;

			$query_str = $a->query_string;
			if (strpos($query_str, 'public=1') !== false)
				$query_str = str_replace(array('?public=1', '&public=1'), array('', ''), $query_str);

			// I think $a->query_string may never have ? in it, but I could be wrong
			// It looks like it's from the index.php?q=[etc] rewrite that the web
			// server does, which converts any ? to &, e.g. suggest&ignore=61 for suggest?ignore=61
			if (strpos($query_str, '?') === false)
				$public_post_link = '?public=1';
			else
				$public_post_link = '&public=1';


			if ($a->theme['template_engine'] === 'internal') {
				$album_e = template_escape($ph[0]['album']);
				$caption_e = template_escape($ph[0]['desc']);
				$aclselect_e = template_escape(populate_acl($ph[0]));
			} else {
				$album_e = $ph[0]['album'];
				$caption_e = $ph[0]['desc'];
				$aclselect_e = populate_acl($ph[0]);
			}

			$edit = replace_macros($edit_tpl, array(
				'$id' => $ph[0]['id'],
				'$album' => array('albname', t('New album name'), $album_e,''),
				'$caption' => array('desc', t('Caption'), $caption_e, ''),
				'$tags' => array('newtag', t('Add a Tag'), "", t('Example: @bob, @Barbara_Jensen, @jim@example.com, #California, #camping')),
				'$rotate_none' => array('rotate',t('Do not rotate'),0,'', true),
				'$rotate_cw' => array('rotate',t('Rotate CW (right)'),1,''),
				'$rotate_ccw' => array('rotate',t('Rotate CCW (left)'),2,''),

				'$nickname' => $a->data['user']['nickname'],
				'$resource_id' => $ph[0]['resource-id'],
				'$permissions' => t('Permissions'),
				'$aclselect' => $aclselect_e,

				'$item_id' => ((count($linked_items)) ? $link_item['id'] : 0),
				'$submit' => t('Submit'),
				'$delete' => t('Delete Photo'),

				// ACL permissions box
				'$acl_data' => construct_acl_data($a, $ph[0]), // For non-Javascript ACL selector
				'$group_perms' => t('Show to Groups'),
				'$contact_perms' => t('Show to Contacts'),
				'$private' => t('Private photo'),
				'$public' => t('Public photo'),
				'$is_private' => $private_post,
				'$return_path' => $query_str,
				'$public_link' => $public_post_link,
			));
		}

		if (count($linked_items)) {

			$cmnt_tpl = get_markup_template('comment_item.tpl');
			$tpl = get_markup_template('photo_item.tpl');
			$return_url = $a->cmd;

			$like_tpl = get_markup_template('like_noshare.tpl');

			$likebuttons = '';

			if ($can_post || can_write_wall($a,$owner_uid)) {
				$likebuttons = replace_macros($like_tpl,array(
					'$id' => $link_item['id'],
					'$likethis' => t("I like this \x28toggle\x29"),
					'$nolike' => (feature_enabled(local_user(), 'dislike') ? t("I don't like this \x28toggle\x29") : ''),
					'$share' => t('Share'),
					'$wait' => t('Please wait'),
					'$return_path' => $a->query_string,
				));
			}

			$comments = '';
			if (! dbm::is_result($r)) {
				if ($can_post || can_write_wall($a,$owner_uid)) {
					if ($link_item['last-child']) {
						$comments .= replace_macros($cmnt_tpl,array(
							'$return_path' => '',
							'$jsreload' => $return_url,
							'$type' => 'wall-comment',
							'$id' => $link_item['id'],
							'$parent' => $link_item['id'],
							'$profile_uid' =>  $owner_uid,
							'$mylink' => $contact['url'],
							'$mytitle' => t('This is you'),
							'$myphoto' => $contact['thumb'],
							'$comment' => t('Comment'),
							'$submit' => t('Submit'),
							'$preview' => t('Preview'),
							'$sourceapp' => t($a->sourcename),
							'$ww' => '',
							'$rand_num' => random_digits(12)
						));
					}
				}
			}

			$alike = array();
			$dlike = array();

			$like = '';
			$dislike = '';

			$conv_responses = array(
				'like' => array('title' => t('Likes','title')),'dislike' => array('title' => t('Dislikes','title')),
				'attendyes' => array('title' => t('Attending','title')), 'attendno' => array('title' => t('Not attending','title')), 'attendmaybe' => array('title' => t('Might attend','title'))
			);



			// display comments
<<<<<<< HEAD
			if (dbm::is_result($r)) {
=======
			if(dbm::is_result($r)) {
>>>>>>> c749a779

				foreach ($r as $item) {
					builtin_activity_puller($item, $conv_responses);
				}

				$like    = ((x($conv_responses['like'],$link_item['uri'])) ? format_like($conv_responses['like'][$link_item['uri']],$conv_responses['like'][$link_item['uri'] . '-l'],'like',$link_item['id']) : '');
				$dislike = ((x($conv_responses['dislike'],$link_item['uri'])) ? format_like($conv_responses['dislike'][$link_item['uri']],$conv_responses['dislike'][$link_item['uri'] . '-l'],'dislike',$link_item['id']) : '');



				if ($can_post || can_write_wall($a,$owner_uid)) {
					if ($link_item['last-child']) {
						$comments .= replace_macros($cmnt_tpl,array(
							'$return_path' => '',
							'$jsreload' => $return_url,
							'$type' => 'wall-comment',
							'$id' => $link_item['id'],
							'$parent' => $link_item['id'],
							'$profile_uid' =>  $owner_uid,
							'$mylink' => $contact['url'],
							'$mytitle' => t('This is you'),
							'$myphoto' => $contact['thumb'],
							'$comment' => t('Comment'),
							'$submit' => t('Submit'),
							'$preview' => t('Preview'),
							'$sourceapp' => t($a->sourcename),
							'$ww' => '',
							'$rand_num' => random_digits(12)
						));
					}
				}


				foreach ($r as $item) {
					$comment = '';
					$template = $tpl;
					$sparkle = '';

					if (((activity_match($item['verb'],ACTIVITY_LIKE)) || (activity_match($item['verb'],ACTIVITY_DISLIKE))) && ($item['id'] != $item['parent']))
						continue;

					$redirect_url = 'redir/' . $item['cid'] ;


					if (local_user() && ($item['contact-uid'] == local_user())
						&& ($item['network'] == NETWORK_DFRN) && (! $item['self'] )) {
						$profile_url = $redirect_url;
						$sparkle = ' sparkle';
					} else {
						$profile_url = $item['url'];
						$sparkle = '';
					}

					$diff_author = (($item['url'] !== $item['author-link']) ? true : false);

					$profile_name   = (((strlen($item['author-name']))   && $diff_author) ? $item['author-name']   : $item['name']);
					$profile_avatar = (((strlen($item['author-avatar'])) && $diff_author) ? $item['author-avatar'] : $item['thumb']);

					$profile_link = $profile_url;



					$dropping = (($item['contact-id'] == $contact_id) || ($item['uid'] == local_user()));
					$drop = array(
						'dropping' => $dropping,
						'pagedrop' => false,
						'select' => t('Select'),
						'delete' => t('Delete'),
					);


					if ($a->theme['template_engine'] === 'internal') {
						$name_e = template_escape($profile_name);
						$title_e = template_escape($item['title']);
						$body_e = template_escape(bbcode($item['body']));
					} else {
						$name_e = $profile_name;
						$title_e = $item['title'];
						$body_e = bbcode($item['body']);
					}

					$comments .= replace_macros($template,array(
						'$id' => $item['item_id'],
						'$profile_url' => $profile_link,
						'$name' => $name_e,
						'$thumb' => $profile_avatar,
						'$sparkle' => $sparkle,
						'$title' => $title_e,
						'$body' => $body_e,
						'$ago' => relative_date($item['created']),
						'$indent' => (($item['parent'] != $item['item_id']) ? ' comment' : ''),
						'$drop' => $drop,
						'$comment' => $comment
					));

					if ($can_post || can_write_wall($a,$owner_uid)) {

						if ($item['last-child']) {
							$comments .= replace_macros($cmnt_tpl,array(
								'$return_path' => '',
								'$jsreload' => $return_url,
								'$type' => 'wall-comment',
								'$id' => $item['item_id'],
								'$parent' => $item['parent'],
								'$profile_uid' =>  $owner_uid,
								'$mylink' => $contact['url'],
								'$mytitle' => t('This is you'),
								'$myphoto' => $contact['thumb'],
								'$comment' => t('Comment'),
								'$submit' => t('Submit'),
								'$preview' => t('Preview'),
								'$sourceapp' => t($a->sourcename),
								'$ww' => '',
								'$rand_num' => random_digits(12)
							));
						}
					}
				}
			}

			$paginate = paginate($a);
		}


		$response_verbs = array('like');
		if (feature_enabled($owner_uid,'dislike'))
			$response_verbs[] = 'dislike';
		$responses = get_responses($conv_responses,$response_verbs,'',$link_item);

		$photo_tpl = get_markup_template('photo_view.tpl');

		if ($a->theme['template_engine'] === 'internal') {
			$album_e = array($album_link,template_escape($ph[0]['album']));
			$tags_e = template_escape($tags);
			$like_e = template_escape($like);
			$dislike_e = template_escape($dislike);
		} else {
			$album_e = array($album_link,$ph[0]['album']);
			$tags_e = $tags;
			$like_e = $like;
			$dislike_e = $dislike;
		}

		$o .= replace_macros($photo_tpl, array(
			'$id' => $ph[0]['id'],
			'$album' => $album_e,
			'$tools' => $tools,
			'$lock' => $lock,
			'$photo' => $photo,
			'$prevlink' => $prevlink,
			'$nextlink' => $nextlink,
			'$desc' => $ph[0]['desc'],
			'$tags' => $tags_e,
			'$edit' => $edit,
			'$map' => $map,
			'$map_text' => t('Map'),
			'$likebuttons' => $likebuttons,
			'$like' => $like_e,
			'$dislike' => $dikslike_e,
			'responses' => $responses,
			'$comments' => $comments,
			'$paginate' => $paginate,
		));

		$a->page['htmlhead'] .= "\n".'<meta name="twitter:card" content="photo" />'."\n";
		$a->page['htmlhead'] .= '<meta name="twitter:title" content="'.$photo["album"].'" />'."\n";
		$a->page['htmlhead'] .= '<meta name="twitter:image" content="'.$photo["href"].'" />'."\n";
		$a->page['htmlhead'] .= '<meta name="twitter:image:width" content="'.$photo["width"].'" />'."\n";
		$a->page['htmlhead'] .= '<meta name="twitter:image:height" content="'.$photo["height"].'" />'."\n";

		return $o;
	}

	// Default - show recent photos with upload link (if applicable)
	//$o = '';

	$r = qu("SELECT `resource-id`, max(`scale`) AS `scale` FROM `photo` WHERE `uid` = %d AND `album` != '%s' AND `album` != '%s'
		$sql_extra GROUP BY `resource-id`",
		intval($a->data['user']['uid']),
		dbesc('Contact Photos'),
		dbesc( t('Contact Photos'))
	);
<<<<<<< HEAD
	if (dbm::is_result($r)) {
		$a->set_pager_total(count($r));
=======
	if(dbm::is_result($r)) {
		$a->set_pager_total(dbm::is_result($r));
>>>>>>> c749a779
		$a->set_pager_itemspage(20);
	}

	$r = qu("SELECT `resource-id`, `id`, `filename`, type, `album`, max(`scale`) AS `scale` FROM `photo`
		WHERE `uid` = %d AND `album` != '%s' AND `album` != '%s'
		$sql_extra GROUP BY `resource-id` ORDER BY `created` DESC LIMIT %d , %d",
		intval($a->data['user']['uid']),
		dbesc('Contact Photos'),
		dbesc( t('Contact Photos')),
		intval($a->pager['start']),
		intval($a->pager['itemspage'])
	);



	$photos = array();
<<<<<<< HEAD
	if (dbm::is_result($r)) {
=======
	if(dbm::is_result($r)) {
>>>>>>> c749a779
		$twist = 'rotright';
		foreach ($r as $rr) {
			//hide profile photos to others
			if ((! $is_owner) && (! remote_user()) && ($rr['album'] == t('Profile Photos')))
					continue;

			if ($twist == 'rotright')
				$twist = 'rotleft';
			else
				$twist = 'rotright';

			$ext = $phototypes[$rr['type']];

			if ($a->theme['template_engine'] === 'internal') {
				$alt_e = template_escape($rr['filename']);
				$name_e = template_escape($rr['album']);
			} else {
				$alt_e = $rr['filename'];
				$name_e = $rr['album'];
			}

			$photos[] = array(
				'id'		=> $rr['id'],
				'twist'		=> ' ' . $twist . rand(2,4),
				'link'  	=> 'photos/' . $a->data['user']['nickname'] . '/image/' . $rr['resource-id'],
				'title' 	=> t('View Photo'),
				'src'     	=> 'photo/' . $rr['resource-id'] . '-' . ((($rr['scale']) == 6) ? 4 : $rr['scale']) . '.' . $ext,
				'alt'     	=> $alt_e,
				'album'	=> array(
					'link'  => 'photos/' . $a->data['user']['nickname'] . '/album/' . bin2hex($rr['album']),
					'name'  => $name_e,
					'alt'   => t('View Album'),
				),

			);
		}
	}

	$tpl = get_markup_template('photos_recent.tpl');
	$o .= replace_macros($tpl, array(
		'$title' => t('Recent Photos'),
		'$can_post' => $can_post,
		'$upload' => array(t('Upload New Photos'), 'photos/'.$a->data['user']['nickname'].'/upload'),
		'$photos' => $photos,
		'$paginate' => paginate($a),
	));

	return $o;
}<|MERGE_RESOLUTION|>--- conflicted
+++ resolved
@@ -147,11 +147,7 @@
 					intval($contact_id),
 					intval($page_owner_uid)
 				);
-<<<<<<< HEAD
 				if (dbm::is_result($r)) {
-=======
-				if(dbm::is_result($r)) {
->>>>>>> c749a779
 					$can_post = true;
 					$visitor = $contact_id;
 				}
@@ -258,13 +254,8 @@
 					dbesc($album)
 				);
 			}
-<<<<<<< HEAD
-			if (dbm::is_result($r)) {
-				foreach ($r as $rr) {
-=======
 			if(dbm::is_result($r)) {
 				foreach($r as $rr) {
->>>>>>> c749a779
 					$res[] = "'" . dbesc($rr['rid']) . "'" ;
 				}
 			} else {
@@ -285,13 +276,8 @@
 			$r = q("SELECT `parent-uri` FROM `item` WHERE `resource-id` IN ( $str_res ) AND `uid` = %d",
 				intval($page_owner_uid)
 			);
-<<<<<<< HEAD
-			if (dbm::is_result($r)) {
-				foreach ($r as $rr) {
-=======
 			if(dbm::is_result($r)) {
 				foreach($r as $rr) {
->>>>>>> c749a779
 					q("UPDATE `item` SET `deleted` = 1, `changed` = '%s' WHERE `parent-uri` = '%s' AND `uid` = %d",
 						dbesc(datetime_convert()),
 						dbesc($rr['parent-uri']),
@@ -351,11 +337,7 @@
 				dbesc($a->argv[2])
 			);
 		}
-<<<<<<< HEAD
-		if (dbm::is_result($r)) {
-=======
 		if(dbm::is_result($r)) {
->>>>>>> c749a779
 			q("DELETE FROM `photo` WHERE `uid` = %d AND `resource-id` = '%s'",
 				intval($page_owner_uid),
 				dbesc($r[0]['resource-id'])
@@ -411,11 +393,7 @@
 				dbesc($resource_id),
 				intval($page_owner_uid)
 			);
-<<<<<<< HEAD
-			if (dbm::is_result($r)) {
-=======
 			if(dbm::is_result($r)) {
->>>>>>> c749a779
 				$ph = new Photo($r[0]['data'], $r[0]['type']);
 				if ($ph->is_valid()) {
 					$rotate_deg = ( (intval($_POST['rotate']) == 1) ? 270 : 90 );
@@ -532,11 +510,7 @@
 				intval($page_owner_uid)
 			);
 		}
-<<<<<<< HEAD
-		if (dbm::is_result($r)) {
-=======
 		if(dbm::is_result($r)) {
->>>>>>> c749a779
 			$old_tag    = $r[0]['tag'];
 			$old_inform = $r[0]['inform'];
 		}
@@ -620,11 +594,7 @@
 									intval($page_owner_uid)
 								);
 							}*/
-<<<<<<< HEAD
-							if (dbm::is_result($r)) {
-=======
 							if(dbm::is_result($r)) {
->>>>>>> c749a779
 								$newname = $r[0]['name'];
 								$profile = $r[0]['url'];
 								$notify = 'cid:' . $r[0]['id'];
@@ -1038,11 +1008,7 @@
 					intval($contact_id),
 					intval($owner_uid)
 				);
-<<<<<<< HEAD
-				if (dbm::is_result($r)) {
-=======
 				if(dbm::is_result($r)) {
->>>>>>> c749a779
 					$can_post = true;
 					$contact = $r[0];
 					$remote_contact = true;
@@ -1070,11 +1036,7 @@
 				intval($contact_id),
 				intval($owner_uid)
 			);
-<<<<<<< HEAD
-			if (dbm::is_result($r)) {
-=======
 			if(dbm::is_result($r)) {
->>>>>>> c749a779
 				$contact = $r[0];
 				$remote_contact = true;
 			}
@@ -1226,13 +1188,8 @@
 			intval($owner_uid),
 			dbesc($album)
 		);
-<<<<<<< HEAD
-		if (dbm::is_result($r)) {
+		if(dbm::is_result($r)) {
 			$a->set_pager_total(count($r));
-=======
-		if(dbm::is_result($r)) {
-			$a->set_pager_total(dbm::is_result($r));
->>>>>>> c749a779
 			$a->set_pager_itemspage(20);
 		}
 
@@ -1286,11 +1243,7 @@
 
 		$photos = array();
 
-<<<<<<< HEAD
-		if (dbm::is_result($r))
-=======
 		if(dbm::is_result($r))
->>>>>>> c749a779
 			$twist = 'rotright';
 			foreach ($r as $rr) {
 				if ($twist == 'rotright')
@@ -1482,11 +1435,7 @@
 
 			);
 
-<<<<<<< HEAD
-			if (dbm::is_result($r))
-=======
 			if(dbm::is_result($r))
->>>>>>> c749a779
 				$a->set_pager_total($r[0]['total']);
 
 
@@ -1662,11 +1611,7 @@
 
 
 			// display comments
-<<<<<<< HEAD
-			if (dbm::is_result($r)) {
-=======
 			if(dbm::is_result($r)) {
->>>>>>> c749a779
 
 				foreach ($r as $item) {
 					builtin_activity_puller($item, $conv_responses);
@@ -1849,13 +1794,8 @@
 		dbesc('Contact Photos'),
 		dbesc( t('Contact Photos'))
 	);
-<<<<<<< HEAD
-	if (dbm::is_result($r)) {
+	if(dbm::is_result($r)) {
 		$a->set_pager_total(count($r));
-=======
-	if(dbm::is_result($r)) {
-		$a->set_pager_total(dbm::is_result($r));
->>>>>>> c749a779
 		$a->set_pager_itemspage(20);
 	}
 
@@ -1872,11 +1812,7 @@
 
 
 	$photos = array();
-<<<<<<< HEAD
-	if (dbm::is_result($r)) {
-=======
 	if(dbm::is_result($r)) {
->>>>>>> c749a779
 		$twist = 'rotright';
 		foreach ($r as $rr) {
 			//hide profile photos to others
