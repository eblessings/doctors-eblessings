--- conflicted
+++ resolved
@@ -207,20 +207,9 @@
 		$cachekey = "ping_init:".local_user();
 		$ev = DI::cache()->get($cachekey);
 		if (is_null($ev)) {
-<<<<<<< HEAD
 			$ev = DBA::selectToArray('event', ['type', 'start', 'adjust'],
 				["`uid` = ? AND `start` < ? AND `finish` > ? AND NOT `ignore`",
 				local_user(), DateTimeFormat::utc('now + 7 days'), DateTimeFormat::utcNow()]);
-=======
-			$ev = q(
-				"SELECT type, start FROM `event`
-				WHERE `event`.`uid` = %d AND `start` < '%s' AND `finish` > '%s' and `ignore` = 0
-				ORDER BY `start` ASC ",
-				intval(local_user()),
-				DBA::escape(DateTimeFormat::utc('now + 7 days')),
-				DBA::escape(DateTimeFormat::utcNow())
-			);
->>>>>>> eab34b2b
 			if (DBA::isResult($ev)) {
 				DI::cache()->set($cachekey, $ev, Duration::HOUR);
 			}
