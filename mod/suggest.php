--- conflicted
+++ resolved
@@ -4,11 +4,7 @@
 require_once('include/contact_widgets.php');
 
 
-<<<<<<< HEAD
 function suggest_init(App &$a) {
-=======
-function suggest_init(&$a) {
->>>>>>> a151cf86
 	if (! local_user()) {
 		return;
 	}
@@ -20,8 +16,8 @@
 			// so add any arguments as hidden inputs
 			$query = explode_querystring($a->query_string);
 			$inputs = array();
-			foreach($query['args'] as $arg) {
-				if(strpos($arg, 'confirm=') === false) {
+			foreach ($query['args'] as $arg) {
+				if (strpos($arg, 'confirm=') === false) {
 					$arg_parts = explode('=', $arg);
 					$inputs[] = array('name' => $arg_parts[0], 'value' => $arg_parts[1]);
 				}
