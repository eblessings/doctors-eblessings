--- conflicted
+++ resolved
@@ -1,14 +1,9 @@
 <?php
-<<<<<<< HEAD
 require_once('include/NotificationsManager.php');
-if(! function_exists('notify_init')) {
-=======
 
 
->>>>>>> 6e600f39
 function notify_init(&$a) {
 	if(! local_user()) return;
-
 	$nm = new NotificationsManager();
 		
 	if($a->argc > 2 && $a->argv[1] === 'view' && intval($a->argv[2])) {
@@ -40,7 +35,6 @@
 	}
 
 }
-
 
 function notify_content(&$a) {
 	if(! local_user()) return login();
@@ -74,10 +68,5 @@
 
 	return $o;
 
-<<<<<<< HEAD
-}
-}
-=======
 
-}
->>>>>>> 6e600f39
+}