<?php

require_once('include/Contact.php');
require_once('include/socgraph.php');
require_once('include/contact_selectors.php');
require_once('include/Scrape.php');
require_once('mod/proxy.php');
require_once('include/Photo.php');

function contacts_init(&$a) {
	if(! local_user())
		return;

	$contact_id = 0;

	if((($a->argc == 2) && intval($a->argv[1])) OR (($a->argc == 3) && intval($a->argv[1]) && ($a->argv[2] == "posts"))) {
		$contact_id = intval($a->argv[1]);
		$r = q("SELECT * FROM `contact` WHERE `uid` = %d and `id` = %d LIMIT 1",
			intval(local_user()),
			intval($contact_id)
		);
		if(! count($r)) {
			$contact_id = 0;
		}
	}

	require_once('include/group.php');
	require_once('include/contact_widgets.php');

	if ($_GET['nets'] == "all")
	$_GET['nets'] = "";

	if(! x($a->page,'aside'))
		$a->page['aside'] = '';

	if($contact_id) {
			$a->data['contact'] = $r[0];

			if (($a->data['contact']['network'] != "") AND ($a->data['contact']['network'] != NETWORK_DFRN)) {
				$networkname = format_network_name($a->data['contact']['network'],$a->data['contact']['url']);
			} else 
				$networkname = '';

			$vcard_widget = replace_macros(get_markup_template("vcard-widget.tpl"),array(
				'$name' => htmlentities($a->data['contact']['name']),
				'$photo' => $a->data['contact']['photo'],
				'$url' => ($a->data['contact']['network'] == NETWORK_DFRN) ? z_root()."/redir/".$a->data['contact']['id'] : $a->data['contact']['url'],
				'$addr' => (($a->data['contact']['addr'] != "") ? ($a->data['contact']['addr']) : ""),
				'$network_name' => $networkname,
				'$network' => t('Network:'),
				'account_type' => (($a->data['contact']['forum'] || $a->data['contact']['prv']) ? t('Forum') : '')
			));
			$finpeople_widget = '';
			$follow_widget = '';
			$networks_widget = '';
	}
	else {
		$vcard_widget = '';
		$networks_widget .= networks_widget('contacts',$_GET['nets']);
		if (isset($_GET['add']))
			$follow_widget = follow_widget($_GET['add']);
		else
			$follow_widget = follow_widget();

		$findpeople_widget .= findpeople_widget();
	}

	$groups_widget .= group_side('contacts','group','full',0,$contact_id);

	$a->page['aside'] .= replace_macros(get_markup_template("contacts-widget-sidebar.tpl"),array(
		'$vcard_widget' => $vcard_widget,
		'$findpeople_widget' => $findpeople_widget,
		'$follow_widget' => $follow_widget,
		'$groups_widget' => $groups_widget,
		'$networks_widget' => $networks_widget
	));

	$base = z_root();
	$tpl = get_markup_template("contacts-head.tpl");
	$a->page['htmlhead'] .= replace_macros($tpl,array(
		'$baseurl' => $a->get_baseurl(true),
		'$base' => $base
	));

	$tpl = get_markup_template("contacts-end.tpl");
	$a->page['end'] .= replace_macros($tpl,array(
		'$baseurl' => $a->get_baseurl(true),
		'$base' => $base
	));


}

function contacts_batch_actions(&$a){
	$contacts_id = $_POST['contact_batch'];
	if (!is_array($contacts_id)) return;

	$orig_records = q("SELECT * FROM `contact` WHERE `id` IN (%s) AND `uid` = %d AND `self` = 0",
		implode(",", $contacts_id),
		intval(local_user())
	);

	$count_actions=0;
	foreach($orig_records as $orig_record) {
		$contact_id = $orig_record['id'];
		if (x($_POST, 'contacts_batch_update')) {
			_contact_update($contact_id);
			$count_actions++;
		}
		if (x($_POST, 'contacts_batch_block')) {
			$r  = _contact_block($contact_id, $orig_record);
			if ($r) $count_actions++;
		}
		if (x($_POST, 'contacts_batch_ignore')) {
			$r = _contact_ignore($contact_id, $orig_record);
			if ($r) $count_actions++;
		}
		if (x($_POST, 'contacts_batch_archive')) {
			$r = _contact_archive($contact_id, $orig_record);
			if ($r) $count_actions++;
		}
		if (x($_POST, 'contacts_batch_drop')) {
			_contact_drop($contact_id, $orig_record);
			$count_actions++;
		}
	}
	if ($count_actions>0) {
		info ( sprintf( tt("%d contact edited.", "%d contacts edited.", $count_actions), $count_actions) );
	}

	if(x($_SESSION,'return_url'))
		goaway($a->get_baseurl(true) . '/' . $_SESSION['return_url']);
	else
		goaway($a->get_baseurl(true) . '/contacts');

}


function contacts_post(&$a) {

	if(! local_user())
		return;

	if ($a->argv[1]==="batch") {
		contacts_batch_actions($a);
		return;
	}

	$contact_id = intval($a->argv[1]);
	if(! $contact_id)
		return;

	$orig_record = q("SELECT * FROM `contact` WHERE `id` = %d AND `uid` = %d LIMIT 1",
		intval($contact_id),
		intval(local_user())
	);

	if(! count($orig_record)) {
		notice( t('Could not access contact record.') . EOL);
		goaway($a->get_baseurl(true) . '/contacts');
		return; // NOTREACHED
	}

	call_hooks('contact_edit_post', $_POST);

	$profile_id = intval($_POST['profile-assign']);
	if($profile_id) {
		$r = q("SELECT `id` FROM `profile` WHERE `id` = %d AND `uid` = %d LIMIT 1",
			intval($profile_id),
			intval(local_user())
		);
		if(! count($r)) {
			notice( t('Could not locate selected profile.') . EOL);
			return;
		}
	}

	$hidden = intval($_POST['hidden']);

	$notify = intval($_POST['notify']);

	$fetch_further_information = intval($_POST['fetch_further_information']);

	$ffi_keyword_blacklist = fix_mce_lf(escape_tags(trim($_POST['ffi_keyword_blacklist'])));

	$priority = intval($_POST['poll']);
	if($priority > 5 || $priority < 0)
		$priority = 0;

	$info = fix_mce_lf(escape_tags(trim($_POST['info'])));

	$r = q("UPDATE `contact` SET `profile-id` = %d, `priority` = %d , `info` = '%s',
		`hidden` = %d, `notify_new_posts` = %d, `fetch_further_information` = %d,
		`ffi_keyword_blacklist` = '%s' WHERE `id` = %d AND `uid` = %d",
		intval($profile_id),
		intval($priority),
		dbesc($info),
		intval($hidden),
		intval($notify),
		intval($fetch_further_information),
		dbesc($ffi_keyword_blacklist),
		intval($contact_id),
		intval(local_user())
	);
	if($r)
		info( t('Contact updated.') . EOL);
	else
		notice( t('Failed to update contact record.') . EOL);

	$r = q("select * from contact where id = %d and uid = %d limit 1",
		intval($contact_id),
		intval(local_user())
	);
	if($r && count($r))
		$a->data['contact'] = $r[0];

	return;

}

/*contact actions*/
function _contact_update($contact_id) {
	$r = q("SELECT `uid`, `url`, `network` FROM `contact` WHERE `id` = %d", intval($contact_id));
	if (!$r)
		return;

	$uid = $r[0]["uid"];

	if ($uid != local_user())
		return;

	if ($r[0]["network"] == NETWORK_OSTATUS) {
		$result = new_contact($uid, $r[0]["url"], false);

		if ($result['success'])
			$r = q("UPDATE `contact` SET `subhub` = 1 WHERE `id` = %d",
				intval($contact_id));
	} else
		// pull feed and consume it, which should subscribe to the hub.
		proc_run('php',"include/onepoll.php","$contact_id", "force");
}

function _contact_update_profile($contact_id) {
	$r = q("SELECT `uid`, `url`, `network` FROM `contact` WHERE `id` = %d", intval($contact_id));
	if (!$r)
		return;

	$uid = $r[0]["uid"];

	if ($uid != local_user())
		return;

	$data = probe_url($r[0]["url"]);

	// "Feed" or "Unknown" is mostly a sign of communication problems
	if ((in_array($data["network"], array(NETWORK_FEED, NETWORK_PHANTOM))) AND ($data["network"] != $r[0]["network"]))
		return;

	$updatefields = array("name", "nick", "url", "addr", "batch", "notify", "poll", "request", "confirm",
				"poco", "network", "alias");
	$update = array();

	if ($data["network"] == NETWORK_OSTATUS) {
		$result = new_contact($uid, $data["url"], false);

		if ($result['success'])
			$update["subhub"] = true;
	}

	foreach($updatefields AS $field)
		if (isset($data[$field]) AND ($data[$field] != ""))
			$update[$field] = $data[$field];

	$update["nurl"] = normalise_link($data["url"]);

	$query = "";

	if (isset($data["priority"]) AND ($data["priority"] != 0))
		$query = "`priority` = ".intval($data["priority"]);

	foreach($update AS $key => $value) {
		if ($query != "")
			$query .= ", ";

		$query .= "`".$key."` = '".dbesc($value)."'";
	}

	if ($query == "")
		return;

	$r = q("UPDATE `contact` SET $query WHERE `id` = %d AND `uid` = %d",
		intval($contact_id),
		intval(local_user())
	);

	// Update the entry in the contact table
	update_contact_avatar($data['photo'], local_user(), $contact_id);

	// Update the entry in the gcontact table
	update_gcontact_from_probe($data["url"]);
}

function _contact_block($contact_id, $orig_record) {
	$blocked = (($orig_record['blocked']) ? 0 : 1);
	$r = q("UPDATE `contact` SET `blocked` = %d WHERE `id` = %d AND `uid` = %d",
		intval($blocked),
		intval($contact_id),
		intval(local_user())
	);
	return $r;

}
function _contact_ignore($contact_id, $orig_record) {
	$readonly = (($orig_record['readonly']) ? 0 : 1);
	$r = q("UPDATE `contact` SET `readonly` = %d WHERE `id` = %d AND `uid` = %d",
		intval($readonly),
		intval($contact_id),
		intval(local_user())
	);
	return $r;
}
function _contact_archive($contact_id, $orig_record) {
	$archived = (($orig_record['archive']) ? 0 : 1);
	$r = q("UPDATE `contact` SET `archive` = %d WHERE `id` = %d AND `uid` = %d",
		intval($archived),
		intval($contact_id),
		intval(local_user())
	);
	if ($archived) {
		q("UPDATE `item` SET `private` = 2 WHERE `contact-id` = %d AND `uid` = %d", intval($contact_id), intval(local_user()));
	}
	return $r;
}
function _contact_drop($contact_id, $orig_record) {
	$a = get_app();

	terminate_friendship($a->user,$a->contact,$orig_record);
	contact_remove($orig_record['id']);
}


function contacts_content(&$a) {

	$sort_type = 0;
	$o = '';
	nav_set_selected('contacts');


	if(! local_user()) {
		notice( t('Permission denied.') . EOL);
		return;
	}

	if($a->argc == 3) {

		$contact_id = intval($a->argv[1]);
		if(! $contact_id)
			return;

		$cmd = $a->argv[2];

		$orig_record = q("SELECT * FROM `contact` WHERE `id` = %d AND `uid` = %d AND `self` = 0 LIMIT 1",
			intval($contact_id),
			intval(local_user())
		);

		if(! count($orig_record)) {
			notice( t('Could not access contact record.') . EOL);
			goaway($a->get_baseurl(true) . '/contacts');
			return; // NOTREACHED
		}

		if($cmd === 'update') {
			_contact_update($contact_id);
			goaway($a->get_baseurl(true) . '/contacts/' . $contact_id);
			// NOTREACHED
		}

		if($cmd === 'updateprofile') {
			_contact_update_profile($contact_id);
			goaway($a->get_baseurl(true) . '/crepair/' . $contact_id);
			// NOTREACHED
		}

		if($cmd === 'block') {
			$r = _contact_block($contact_id, $orig_record[0]);
			if($r) {
				$blocked = (($orig_record[0]['blocked']) ? 0 : 1);
				info((($blocked) ? t('Contact has been blocked') : t('Contact has been unblocked')).EOL);
			}

			goaway($a->get_baseurl(true) . '/contacts/' . $contact_id);
			return; // NOTREACHED
		}

		if($cmd === 'ignore') {
			$r = _contact_ignore($contact_id, $orig_record[0]);
			if($r) {
				$readonly = (($orig_record[0]['readonly']) ? 0 : 1);
				info((($readonly) ? t('Contact has been ignored') : t('Contact has been unignored')).EOL);
			}

			goaway($a->get_baseurl(true) . '/contacts/' . $contact_id);
			return; // NOTREACHED
		}


		if($cmd === 'archive') {
			$r = _contact_archive($contact_id, $orig_record[0]);
			if($r) {
				$archived = (($orig_record[0]['archive']) ? 0 : 1);
				info((($archived) ? t('Contact has been archived') : t('Contact has been unarchived')).EOL);
			}

			goaway($a->get_baseurl(true) . '/contacts/' . $contact_id);
			return; // NOTREACHED
		}

		if($cmd === 'drop') {

			// Check if we should do HTML-based delete confirmation
			if($_REQUEST['confirm']) {
				// <form> can't take arguments in its "action" parameter
				// so add any arguments as hidden inputs
				$query = explode_querystring($a->query_string);
				$inputs = array();
				foreach($query['args'] as $arg) {
					if(strpos($arg, 'confirm=') === false) {
						$arg_parts = explode('=', $arg);
						$inputs[] = array('name' => $arg_parts[0], 'value' => $arg_parts[1]);
					}
				}

				$a->page['aside'] = '';

				return replace_macros(get_markup_template('contact_drop_confirm.tpl'), array(
					'$contact' =>  _contact_detail_for_template($orig_record[0]),
					'$method' => 'get',
					'$message' => t('Do you really want to delete this contact?'),
					'$extra_inputs' => $inputs,
					'$confirm' => t('Yes'),
					'$confirm_url' => $query['base'],
					'$confirm_name' => 'confirmed',
					'$cancel' => t('Cancel'),
				));
			}
			// Now check how the user responded to the confirmation query
			if($_REQUEST['canceled']) {
				if(x($_SESSION,'return_url'))
					goaway($a->get_baseurl(true) . '/' . $_SESSION['return_url']);
				else
					goaway($a->get_baseurl(true) . '/contacts');
			}

			_contact_drop($contact_id, $orig_record[0]);
			info( t('Contact has been removed.') . EOL );
			if(x($_SESSION,'return_url'))
				goaway($a->get_baseurl(true) . '/' . $_SESSION['return_url']);
			else
				goaway($a->get_baseurl(true) . '/contacts');
			return; // NOTREACHED
		}
		if($cmd === 'posts') {
			return contact_posts($a, $contact_id);
		}
	}



	$_SESSION['return_url'] = $a->query_string;

	if((x($a->data,'contact')) && (is_array($a->data['contact']))) {

		$contact_id = $a->data['contact']['id'];
		$contact = $a->data['contact'];

		$editselect = 'none';
		if( feature_enabled(local_user(),'richtext') )
			$editselect = 'exact';

		$a->page['htmlhead'] .= replace_macros(get_markup_template('contact_head.tpl'), array(
			'$baseurl' => $a->get_baseurl(true),
			'$editselect' => $editselect,
		));
		$a->page['end'] .= replace_macros(get_markup_template('contact_end.tpl'), array(
			'$baseurl' => $a->get_baseurl(true),
			'$editselect' => $editselect,
		));

		require_once('include/contact_selectors.php');

		$tpl = get_markup_template("contact_edit.tpl");

		switch($contact['rel']) {
			case CONTACT_IS_FRIEND:
				$dir_icon = 'images/lrarrow.gif';
				$relation_text = t('You are mutual friends with %s');
				break;
			case CONTACT_IS_FOLLOWER;
				$dir_icon = 'images/larrow.gif';
				$relation_text = t('You are sharing with %s');
				break;

			case CONTACT_IS_SHARING;
				$dir_icon = 'images/rarrow.gif';
				$relation_text = t('%s is sharing with you');
				break;
			default:
				break;
		}

		if(!in_array($contact['network'], array(NETWORK_DFRN, NETWORK_OSTATUS, NETWORK_DIASPORA)))
				$relation_text = "";

		$relation_text = sprintf($relation_text,htmlentities($contact['name']));

		if(($contact['network'] === NETWORK_DFRN) && ($contact['rel'])) {
			$url = "redir/{$contact['id']}";
			$sparkle = ' class="sparkle" ';
		}
		else {
			$url = $contact['url'];
			$sparkle = '';
		}

		$insecure = t('Private communications are not available for this contact.');

		$last_update = (($contact['last-update'] == '0000-00-00 00:00:00')
				? t('Never')
				: datetime_convert('UTC',date_default_timezone_get(),$contact['last-update'],'D, j M Y, g:i A'));

		if($contact['last-update'] !== '0000-00-00 00:00:00')
			$last_update .= ' ' . (($contact['last-update'] <= $contact['success_update']) ? t("\x28Update was successful\x29") : t("\x28Update was not successful\x29"));

		$lblsuggest = (($contact['network'] === NETWORK_DFRN) ? t('Suggest friends') : '');

		$poll_enabled = in_array($contact['network'], array(NETWORK_DFRN, NETWORK_OSTATUS, NETWORK_FEED, NETWORK_MAIL, NETWORK_MAIL2));

		$nettype = sprintf( t('Network type: %s'),network_to_name($contact['network'], $contact["url"]));

		//$common = count_common_friends(local_user(),$contact['id']);
		//$common_text = (($common) ? sprintf( tt('%d contact in common','%d contacts in common', $common),$common) : '');

		$polling = (($contact['network'] === NETWORK_MAIL | $contact['network'] === NETWORK_FEED) ? 'polling' : '');

		//$x = count_all_friends(local_user(), $contact['id']);
		//$all_friends = (($x) ? t('View all contacts') : '');

		// tabs
		$tab_str = contacts_tab($a, $contact_id, 2);

		$lost_contact = (($contact['archive'] && $contact['term-date'] != '0000-00-00 00:00:00' && $contact['term-date'] < datetime_convert('','','now')) ? t('Communications lost with this contact!') : '');

		if ($contact['network'] == NETWORK_FEED)
			$fetch_further_information = array('fetch_further_information', t('Fetch further information for feeds'), $contact['fetch_further_information'], t('Fetch further information for feeds'),
									array('0'=>t('Disabled'), '1'=>t('Fetch information'), '2'=>t('Fetch information and keywords')));

		if (in_array($contact['network'], array(NETWORK_FEED, NETWORK_MAIL, NETWORK_MAIL2)))
			$poll_interval = contact_poll_interval($contact['priority'],(! $poll_enabled));

		if ($contact['network'] == NETWORK_DFRN)
			$profile_select = contact_profile_assign($contact['profile-id'],(($contact['network'] !== NETWORK_DFRN) ? true : false));

		if (in_array($contact['network'], array(NETWORK_DIASPORA, NETWORK_OSTATUS)) AND
			($contact['rel'] == CONTACT_IS_FOLLOWER))
			$follow = $a->get_baseurl(true)."/follow?url=".urlencode($contact["url"]);

		// Load contactact related actions like hide, suggest, delete and others
		$contact_actions = contact_actions($contact);


		$o .= replace_macros($tpl, array(
			//'$header' => t('Contact Editor'),
			'$tab_str' => $tab_str,
			'$submit' => t('Submit'),
			'$lbl_vis1' => t('Profile Visibility'),
			'$lbl_vis2' => sprintf( t('Please choose the profile you would like to display to %s when viewing your profile securely.'), $contact['name']),
			'$lbl_info1' => t('Contact Information / Notes'),
			'$infedit' => t('Edit contact notes'),
			//'$common_text' => $common_text,
			'$common_link' => $a->get_baseurl(true) . '/common/loc/' . local_user() . '/' . $contact['id'],
			'$all_friends' => $all_friends,
			'$relation_text' => $relation_text,
			'$visit' => sprintf( t('Visit %s\'s profile [%s]'),$contact['name'],$contact['url']),
			'$blockunblock' => t('Block/Unblock contact'),
			'$ignorecont' => t('Ignore contact'),
			'$lblcrepair' => t("Repair URL settings"),
			'$lblrecent' => t('View conversations'),
			'$lblsuggest' => $lblsuggest,
			//'$delete' => t('Delete contact'),
			'$nettype' => $nettype,
			'$poll_interval' => $poll_interval,
			'$poll_enabled' => $poll_enabled,
			'$lastupdtext' => t('Last update:'),
			'$lost_contact' => $lost_contact,
			'$updpub' => t('Update public posts'),
			'$last_update' => $last_update,
			'$udnow' => t('Update now'),
			'$follow' => $follow,
			'$follow_text' => t("Connect/Follow"),
			'$profile_select' => $profile_select,
			'$contact_id' => $contact['id'],
			'$block_text' => (($contact['blocked']) ? t('Unblock') : t('Block') ),
			'$ignore_text' => (($contact['readonly']) ? t('Unignore') : t('Ignore') ),
			'$insecure' => (($contact['network'] !== NETWORK_DFRN && $contact['network'] !== NETWORK_MAIL && $contact['network'] !== NETWORK_FACEBOOK && $contact['network'] !== NETWORK_DIASPORA) ? $insecure : ''),
			'$info' => $contact['info'],
			'$blocked' => (($contact['blocked']) ? t('Currently blocked') : ''),
			'$ignored' => (($contact['readonly']) ? t('Currently ignored') : ''),
			'$archived' => (($contact['archive']) ? t('Currently archived') : ''),
			'$hidden' => array('hidden', t('Hide this contact from others'), ($contact['hidden'] == 1), t('Replies/likes to your public posts <strong>may</strong> still be visible')),
			'$notify' => array('notify', t('Notification for new posts'), ($contact['notify_new_posts'] == 1), t('Send a notification of every new post of this contact')),
			'$fetch_further_information' => $fetch_further_information,
			'$ffi_keyword_blacklist' => $contact['ffi_keyword_blacklist'],
			'$ffi_keyword_blacklist' => array('ffi_keyword_blacklist', t('Blacklisted keywords'), $contact['ffi_keyword_blacklist'], t('Comma separated list of keywords that should not be converted to hashtags, when "Fetch information and keywords" is selected')),
			'$photo' => $contact['photo'],
			'$name' => htmlentities($contact['name']),
			'$dir_icon' => $dir_icon,
			'$alt_text' => $alt_text,
			'$sparkle' => $sparkle,
			'$url' => $url,
			'$profileurllabel' => t('Profile URL'),
			'$profileurl' => $contact['url'],
			'$location' => bbcode($contact["location"]),
			'$location_label' => t("Location:"),
			'$about' => bbcode($contact["about"], false, false),
			'$about_label' => t("About:"),
			'$keywords' => $contact["keywords"],
			'$keywords_label' => t("Tags:"),
			'$contact_action_button' => t("Actions"),
			'$contact_actions' => $contact_actions,
			'$contact_status' => t("Status"),
			'$contact_settings_label' => t('Contact Settings'),

		));

		$arr = array('contact' => $contact,'output' => $o);

		call_hooks('contact_edit', $arr);

		return $arr['output'];

	}

	$blocked = false;
	$hidden = false;
	$ignored = false;
	$all = false;

	if(($a->argc == 2) && ($a->argv[1] === 'all')) {
		$sql_extra = '';
		$all = true;
	}
	elseif(($a->argc == 2) && ($a->argv[1] === 'blocked')) {
		$sql_extra = " AND `blocked` = 1 ";
		$blocked = true;
	}
	elseif(($a->argc == 2) && ($a->argv[1] === 'hidden')) {
		$sql_extra = " AND `hidden` = 1 ";
		$hidden = true;
	}
	elseif(($a->argc == 2) && ($a->argv[1] === 'ignored')) {
		$sql_extra = " AND `readonly` = 1 ";
		$ignored = true;
	}
	elseif(($a->argc == 2) && ($a->argv[1] === 'archived')) {
		$sql_extra = " AND `archive` = 1 ";
		$archived = true;
	}
	else
		$sql_extra = " AND `blocked` = 0 ";

	$search = ((x($_GET,'search')) ? notags(trim($_GET['search'])) : '');
	$nets = ((x($_GET,'nets')) ? notags(trim($_GET['nets'])) : '');

	$tabs = array(
		array(
			'label' => t('Suggestions'),
			'url'   => $a->get_baseurl(true) . '/suggest',
			'sel'   => '',
			'title' => t('Suggest potential friends'),
			'id'	=> 'suggestions-tab',
			'accesskey' => 'g',
		),
		array(
			'label' => t('All Contacts'),
			'url'   => $a->get_baseurl(true) . '/contacts/all',
			'sel'   => ($all) ? 'active' : '',
			'title' => t('Show all contacts'),
			'id'	=> 'showall-tab',
			'accesskey' => 'l',
		),
		array(
			'label' => t('Unblocked'),
			'url'   => $a->get_baseurl(true) . '/contacts',
			'sel'   => ((! $all) && (! $blocked) && (! $hidden) && (! $search) && (! $nets) && (! $ignored) && (! $archived)) ? 'active' : '',
			'title' => t('Only show unblocked contacts'),
			'id'	=> 'showunblocked-tab',
			'accesskey' => 'o',
		),

		array(
			'label' => t('Blocked'),
			'url'   => $a->get_baseurl(true) . '/contacts/blocked',
			'sel'   => ($blocked) ? 'active' : '',
			'title' => t('Only show blocked contacts'),
			'id'	=> 'showblocked-tab',
			'accesskey' => 'b',
		),

		array(
			'label' => t('Ignored'),
			'url'   => $a->get_baseurl(true) . '/contacts/ignored',
			'sel'   => ($ignored) ? 'active' : '',
			'title' => t('Only show ignored contacts'),
			'id'	=> 'showignored-tab',
			'accesskey' => 'i',
		),

		array(
			'label' => t('Archived'),
			'url'   => $a->get_baseurl(true) . '/contacts/archived',
			'sel'   => ($archived) ? 'active' : '',
			'title' => t('Only show archived contacts'),
			'id'	=> 'showarchived-tab',
			'accesskey' => 'y',
		),

		array(
			'label' => t('Hidden'),
			'url'   => $a->get_baseurl(true) . '/contacts/hidden',
			'sel'   => ($hidden) ? 'active' : '',
			'title' => t('Only show hidden contacts'),
			'id'	=> 'showhidden-tab',
			'accesskey' => 'h',
		),

	);

	$tab_tpl = get_markup_template('common_tabs.tpl');
	$t = replace_macros($tab_tpl, array('$tabs'=>$tabs));



	$searching = false;
	if($search) {
		$search_hdr = $search;
		$search_txt = dbesc(protect_sprintf(preg_quote($search)));
		$searching = true;
	}
	$sql_extra .= (($searching) ? " AND (name REGEXP '$search_txt' OR url REGEXP '$search_txt'  OR nick REGEXP '$search_txt') " : "");

	if($nets)
		$sql_extra .= sprintf(" AND network = '%s' ", dbesc($nets));

	$sql_extra2 = ((($sort_type > 0) && ($sort_type <= CONTACT_IS_FRIEND)) ? sprintf(" AND `rel` = %d ",intval($sort_type)) : '');


	$r = q("SELECT COUNT(*) AS `total` FROM `contact`
		WHERE `uid` = %d AND `self` = 0 AND `pending` = 0 $sql_extra $sql_extra2 ",
		intval($_SESSION['uid']));
	if(count($r)) {
		$a->set_pager_total($r[0]['total']);
		$total = $r[0]['total'];
	}

	$sql_extra3 = unavailable_networks();

	$r = q("SELECT * FROM `contact` WHERE `uid` = %d AND `self` = 0 AND `pending` = 0 $sql_extra $sql_extra2 $sql_extra3 ORDER BY `name` ASC LIMIT %d , %d ",
		intval($_SESSION['uid']),
		intval($a->pager['start']),
		intval($a->pager['itemspage'])
	);

	$contacts = array();

	if(count($r)) {
		foreach($r as $rr) {
			$contacts[] = _contact_detail_for_template($rr);
		}
	}

	$tpl = get_markup_template("contacts-template.tpl");
	$o .= replace_macros($tpl, array(
		'$baseurl' => z_root(),
		'$header' => t('Contacts') . (($nets) ? ' - ' . network_to_name($nets) : ''),
		'$tabs' => $t,
		'$total' => $total,
		'$search' => $search_hdr,
		'$desc' => t('Search your contacts'),
		'$finding' => (($searching) ? t('Finding: ') . "'" . $search . "'" : ""),
		'$submit' => t('Find'),
		'$cmd' => $a->cmd,
		'$contacts' => $contacts,
		'$contact_drop_confirm' => t('Do you really want to delete this contact?'),
		'multiselect' => 1,
		'$batch_actions' => array(
			'contacts_batch_update' => t('Update'),
			'contacts_batch_block' => t('Block')."/".t("Unblock"),
			"contacts_batch_ignore" => t('Ignore')."/".t("Unignore"),
			"contacts_batch_archive" => t('Archive')."/".t("Unarchive"),
			"contacts_batch_drop" => t('Delete'),
		),
		'$paginate' => paginate($a),

	));

	return $o;
}

<<<<<<< HEAD
/**
 * @brief List of pages for the Contact TabBar
 * 
 * Available Pages are 'Status', 'Profile', 'Contacts' and 'Common Friends'
 * 
 * @param app $a
 * @param int $contact_id The ID of the contact
 * @param int $active_tab 1 if tab should be marked as active
 * 
 * @return array with with contact TabBar data
 */
=======
>>>>>>> 203bb1e1
function contacts_tab($a, $contact_id, $active_tab) {
	// tabs
	$tabs = array(
		array(
			'label'=>t('Status'),
			'url' => "contacts/".$contact_id."/posts",
			'sel' => (($active_tab == 1)?'active':''),
			'title' => t('Status Messages and Posts'),
			'id' => 'status-tab',
			'accesskey' => 'm',
		),
		array(
			'label'=>t('Profile'),
			'url' => "contacts/".$contact_id,
			'sel' => (($active_tab == 2)?'active':''),
			'title' => t('Profile Details'),
			'id' => 'status-tab',
			'accesskey' => 'o',
		)
	);

	// Show this tab only if there is visible friend list
	$x = count_all_friends(local_user(), $contact_id);
	if ($x)
		$tabs[] = array('label'=>t('Contacts'),
				'url' => "allfriends/".$contact_id,
				'sel' => (($active_tab == 3)?'active':''),
				'title' => t('View all contacts'),
				'id' => 'allfriends-tab',
				'accesskey' => 't');

	// Show this tab only if there is visible common friend list
	$common = count_common_friends(local_user(),$contact_id);
	if ($common)
		$tabs[] = array('label'=>t('Common Friends'),
				'url' => "common/loc/".local_user()."/".$contact_id,
				'sel' => (($active_tab == 4)?'active':''),
				'title' => t('View all common friends'),
				'id' => 'common-loc-tab',
				'accesskey' => 'd');

	$tab_tpl = get_markup_template('common_tabs.tpl');
	$tab_str = replace_macros($tab_tpl, array('$tabs' => $tabs));

	return $tab_str;
}

function contact_posts($a, $contact_id) {

	$r = q("SELECT `url` FROM `contact` WHERE `id` = %d", intval($contact_id));
	if ($r) {
		$contact = $r[0];
		$a->page['aside'] = "";
		profile_load($a, "", 0, get_contact_details_by_url($contact["url"]));
	} else
		$profile = "";

	$tab_str = contacts_tab($a, $contact_id, 1);

	$o .= $tab_str;

	$r = q("SELECT `id` FROM `item` WHERE `contact-id` = %d LIMIT 1", intval($contact_id));
	if ($r)
		$o .= posts_from_contact($a, $contact_id);
	elseif ($contact["url"]) {
		$r = q("SELECT `id` FROM `gcontact` WHERE `nurl` = '%s' LIMIT 1",
			dbesc(normalise_link($contact["url"])));

		if ($r[0]["id"] <> 0)
			$o .= posts_from_gcontact($a, $r[0]["id"]);
	}

	return $o;
}

function _contact_detail_for_template($rr){

	$community = '';

	switch($rr['rel']) {
		case CONTACT_IS_FRIEND:
			$dir_icon = 'images/lrarrow.gif';
			$alt_text = t('Mutual Friendship');
			break;
		case  CONTACT_IS_FOLLOWER;
			$dir_icon = 'images/larrow.gif';
			$alt_text = t('is a fan of yours');
			break;
		case CONTACT_IS_SHARING;
			$dir_icon = 'images/rarrow.gif';
			$alt_text = t('you are a fan of');
			break;
		default:
			break;
	}
	if(($rr['network'] === NETWORK_DFRN) && ($rr['rel'])) {
		$url = "redir/{$rr['id']}";
		$sparkle = ' class="sparkle" ';
	}
	else {
		$url = $rr['url'];
		$sparkle = '';
	}

	//test if contact is a forum page
	if (isset($rr['forum']) OR isset($rr['prv']))
				$community = ($rr['forum'] OR $rr['prv']);


	return array(
		'img_hover' => sprintf( t('Visit %s\'s profile [%s]'),$rr['name'],$rr['url']),
		'edit_hover' => t('Edit contact'),
		'photo_menu' => contact_photo_menu($rr),
		'id' => $rr['id'],
		'alt_text' => $alt_text,
		'dir_icon' => $dir_icon,
		'thumb' => proxy_url($rr['thumb'], false, PROXY_SIZE_THUMB),
		'name' => htmlentities($rr['name']),
		'username' => htmlentities($rr['name']),
		'account_type' => ($community ? t('Forum') : ''),
		'sparkle' => $sparkle,
		'itemurl' => (($rr['addr'] != "") ? $rr['addr'] : $rr['url']),
		'url' => $url,
		'network' => network_to_name($rr['network'], $rr['url']),
	);
<<<<<<< HEAD
}
}

/**
 * @brief Gives a array with actions which can performed to a given contact
 * 
 * This includes actions like e.g. 'block', 'hide', 'archive', 'delete' and others
 * 
 * @param array $contact Data about the Contact
 * @return array with contact related actions
 */
function contact_actions($contact) {

	$poll_enabled = in_array($contact['network'], array(NETWORK_DFRN, NETWORK_OSTATUS, NETWORK_FEED, NETWORK_MAIL, NETWORK_MAIL2));
	$contact_action = array();

	// Provide friend suggestion only for Friendica contacts
	if($contact['network'] === NETWORK_DFRN) {
		$contact_actions['suggest'] = array(
							'label' => t('Suggest friends'),
							'url'	=> app::get_baseurl(true) . '/fsuggest/' . $contact['id'],
							'title'	=> '',
							'sel'	=> '',
							'id'	=>  'suggest',
					);
	}

	if($poll_enabled) {
		$contact_actions['update'] = array(
							'label'	=> t('Update now'),
							'url'	=> app::get_baseurl(true) . '/contacts/' . $contact['id'] . '/update',
							'title'	=> '',
							'sel'	=> '',
							'id'	=> 'update',
					);
	}

	$contact_actions['repair'] = array(
						'label'	=> t('Repair'),
						'url'	=> app::get_baseurl(true) . '/crepair/' . $contact['id'],
						'title' => t('Advanced Contact Settings'),
						'sel'	=> '',
						'id'	=> 'repair',
				);

	$contact_actions['block'] = array(
						'label'	=> (intval($contact['blocked']) ? t('Unblock') : t('Block') ),
						'url'	=> app::get_baseurl(true) . '/contacts/' . $contact['id'] . '/block',
						'title' => t('Toggle Blocked status'),
						'sel'	=> (intval($contact['blocked']) ? 'active' : ''),
						'id'	=> 'toggle-block',
				);

	$contact_actions['ignore'] = array(
						'label'	=> (intval($contact['readonly']) ? t('Unignore') : t('Ignore') ),
						'url'	=> app::get_baseurl(true) . '/contacts/' . $contact['id'] . '/ignore',
						'title' => t('Toggle Ignored status'),
						'sel'	=> (intval($contact['readonly']) ? 'active' : ''),
						'id'	=> 'toggle-ignore',
				);

	$contact_actions['archive'] = array(
						'label'	=> (intval($contact['archive']) ? t('Unarchive') : t('Archive') ),
						'url'	=> app::get_baseurl(true) . '/contacts/' . $contact['id'] . '/archive',
						'title' => t('Toggle Archive status'),
						'sel'	=> (intval($contact['archive']) ? 'active' : ''),
						'id'	=> 'toggle-archive',
				);

	$contact_actions['delete'] = array(
						'label'	=> t('Delete'),
						'url'	=> app::get_baseurl(true) . '/contacts/' . $contact['id'] . '/drop', 
						'title'	=> t('Delete contact'),
						'sel'	=> '',
						'id'	=> 'delete',
				);

	return $contact_actions;
=======

>>>>>>> 203bb1e1
}<|MERGE_RESOLUTION|>--- conflicted
+++ resolved
@@ -807,7 +807,6 @@
 	return $o;
 }
 
-<<<<<<< HEAD
 /**
  * @brief List of pages for the Contact TabBar
  * 
@@ -819,8 +818,6 @@
  * 
  * @return array with with contact TabBar data
  */
-=======
->>>>>>> 203bb1e1
 function contacts_tab($a, $contact_id, $active_tab) {
 	// tabs
 	$tabs = array(
@@ -946,8 +943,7 @@
 		'url' => $url,
 		'network' => network_to_name($rr['network'], $rr['url']),
 	);
-<<<<<<< HEAD
-}
+
 }
 
 /**
@@ -1025,7 +1021,4 @@
 				);
 
 	return $contact_actions;
-=======
-
->>>>>>> 203bb1e1
 }