--- conflicted
+++ resolved
@@ -464,26 +464,7 @@
 			if(($user['notify-flags'] & NOTIFY_COMMENT) && ($contact_record != $author)) {
 				require_once('bbcode.php');
 				$from = $author['name'];
-<<<<<<< HEAD
-				/*
-				$tpl = load_view_file('view/cmnt_received_eml.tpl');			
-=======
-				$tpl = get_intltext_template('cmnt_received_eml.tpl');			
->>>>>>> f3f063c0
-				$email_tpl = replace_macros($tpl, array(
-					'$sitename' => $a->config['sitename'],
-					'$siteurl' =>  $a->get_baseurl(),
-					'$username' => $user['username'],
-					'$email' => $user['email'],
-					'$from' => $from,
-					'$display' => $a->get_baseurl() . '/display/' . $user['nickname'] . '/' . $post_id,
-					'$body' => strip_tags(bbcode($datarray['body']))
-				));
-
-<<<<<<< HEAD
-				$res = mail($user['email'], $from . t(" commented on your item at ") . $a->config['sitename'],
-					$email_tpl,t("From: Administrator@") . $a->get_hostname() );	
-				*/
+
 				// name of the automated email sender
 				$msg['notificationfromname']	= stripslashes($datarray['author-name']);;
 				// noreply address to send from
@@ -500,7 +481,7 @@
 					= html_entity_decode(bbcode(stripslashes(str_replace(array("\\r\\n", "\\r","\\n\\n" ,"\\n"), "<br />\n",$datarray['body']))));
 
 				// load the template for private message notifications
-				$tpl = load_view_file('view/cmnt_received_html_body_eml.tpl');
+				$tpl = get_intltext_template('cmnt_received_html_body_eml.tpl');
 				$email_html_body_tpl = replace_macros($tpl,array(
 					'$sitename'		=> $a->config['sitename'],				// name of this site
 					'$siteurl'		=> $a->get_baseurl(),					// descriptive url of this site
@@ -513,7 +494,7 @@
 				));
 			
 				// load the template for private message notifications
-				$tpl = load_view_file('view/cmnt_received_text_body_eml.tpl');
+				$tpl = get_intltext_template('cmnt_received_text_body_eml.tpl');
 				$email_text_body_tpl = replace_macros($tpl,array(
 					'$sitename'		=> $a->config['sitename'],				// name of this site
 					'$siteurl'		=> $a->get_baseurl(),					// descriptive url of this site
@@ -536,13 +517,6 @@
 					$email_html_body_tpl,
 					$email_text_body_tpl
 				);
-=======
-				$res = mail($user['email'], sprintf( t("%s commented on your item at %s") ,$from,$a->config['sitename']),
-					$email_tpl,
-					'From: ' . t('Administrator') . '@' . $_SERVER['SERVER_NAME'] . "\n"
-					. 'Content-type: text/plain; charset=UTF-8' . "\n"
-					. 'Content-transfer-encoding: 8bit' );
->>>>>>> f3f063c0
 			}
 		}
 		else {
@@ -553,27 +527,6 @@
 			if(($user['notify-flags'] & NOTIFY_WALL) && ($contact_record != $author)) {
 				require_once('bbcode.php');
 				$from = $author['name'];
-<<<<<<< HEAD
-				/*
-				$tpl = load_view_file('view/wall_received_eml.tpl');			
-=======
-				$tpl = get_intltext_template('wall_received_eml.tpl');			
->>>>>>> f3f063c0
-				$email_tpl = replace_macros($tpl, array(
-					'$sitename' => $a->config['sitename'],
-					'$siteurl' =>  $a->get_baseurl(),
-					'$username' => $user['username'],
-					'$email' => $user['email'],
-					'$from' => $from,
-					'$display' => $a->get_baseurl() . '/display/' . $user['nickname'] . '/' . $post_id,
-					'$body' => strip_tags(bbcode($datarray['body']))
-				));
-
-<<<<<<< HEAD
-				$res = mail($user['email'], $from . t(" posted on your profile wall at ") . $a->config['sitename'],
-					$email_tpl,t("From: Administrator@") . $a->get_hostname() );
-				*/
-												
 							
 				// name of the automated email sender
 				$msg['notificationfromname']	= $from;
@@ -625,14 +578,6 @@
 					$email_html_body_tpl,
 					$email_text_body_tpl
 				);
-=======
-				$res = mail($user['email'], sprintf( t("%s posted on your profile wall at %s") ,$from, $a->config['sitename']),
-					$email_tpl,
-					'From: ' . t('Administrator') . '@' . $_SERVER['SERVER_NAME'] . "\n"
-					. 'Content-type: text/plain; charset=UTF-8' . "\n"
-					. 'Content-transfer-encoding: 8bit' );
-
->>>>>>> f3f063c0
 			}
 		}
 
