--- conflicted
+++ resolved
@@ -25,10 +25,7 @@
 require_once('include/items.php');
 require_once('include/Scrape.php');
 require_once('include/diaspora.php');
-<<<<<<< HEAD
-=======
 require_once('include/Contact.php');
->>>>>>> d937e51d
 
 function item_post(&$a) {
 
@@ -133,7 +130,7 @@
 				intval($parent_item['contact-id']),
 				intval($uid)
 			);
-			if(dba::is_result($r))
+			if(dbm::is_result($r))
 				$parent_contact = $r[0];
 
 			// If the contact id doesn't fit with the contact, then set the contact to null
@@ -144,7 +141,7 @@
 
 				$r = q("SELECT * FROM `gcontact` WHERE `nurl` = '%s' LIMIT 1",
 					dbesc(normalise_link($thrparent[0]["author-link"])));
-				if (dba::is_result($r)) {
+				if (dbm::is_result($r)) {
 					$parent_contact = $r[0];
 					$parent_contact["thumb"] = $parent_contact["photo"];
 					$parent_contact["micro"] = $parent_contact["photo"];
@@ -223,7 +220,7 @@
 	$r = q("SELECT * FROM `user` WHERE `uid` = %d LIMIT 1",
 		intval($profile_uid)
 	);
-	if(dba::is_result($r))
+	if(dbm::is_result($r))
 		$user = $r[0];
 
 	if($orig_post) {
@@ -326,7 +323,7 @@
 				$r = q("SELECT * FROM `mailacct` WHERE `uid` = %d AND `server` != '' LIMIT 1",
 					intval(local_user())
 				);
-				if(dba::is_result($r) && intval($r[0]['pubmail']))
+				if(dbm::is_result($r) && intval($r[0]['pubmail']))
 					$pubmail_enabled = true;
 			}
 		}
@@ -395,7 +392,7 @@
 		}
 	}
 
-	if(dba::is_result($r)) {
+	if(dbm::is_result($r)) {
 		$author = $r[0];
 		$contact_id = $author['id'];
 	}
@@ -409,7 +406,7 @@
 		$r = q("SELECT * FROM `contact` WHERE `uid` = %d AND `self` = 1 LIMIT 1",
 			intval($profile_uid)
 		);
-		if(dba::is_result($r))
+		if(dbm::is_result($r))
 			$contact_record = $r[0];
 	}
 
@@ -494,7 +491,7 @@
 					intval($profile_uid),
 					intval($attach)
 				);
-				if(dba::is_result($r)) {
+				if(dbm::is_result($r)) {
 					$r = q("UPDATE `attach` SET `allow_cid` = '%s', `allow_gid` = '%s', `deny_cid` = '%s', `deny_gid` = '%s'
 						WHERE `uid` = %d AND `id` = %d",
 						dbesc($str_contact_allow),
@@ -635,7 +632,7 @@
 				intval($profile_uid),
 				intval($mtch)
 			);
-			if(dba::is_result($r)) {
+			if(dbm::is_result($r)) {
 				if(strlen($attachments))
 					$attachments .= ',';
 				$attachments .= '[attach]href="' . $a->get_baseurl() . '/attach/' . $r[0]['id'] . '" length="' . $r[0]['filesize'] . '" type="' . $r[0]['filetype'] . '" title="' . (($r[0]['filename']) ? $r[0]['filename'] : '') . '"[/attach]';
