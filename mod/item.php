--- conflicted
+++ resolved
@@ -130,11 +130,7 @@
 				intval($parent_item['contact-id']),
 				intval($uid)
 			);
-<<<<<<< HEAD
-			if (dbm::is_result($r))
-=======
 			if(dbm::is_result($r))
->>>>>>> c749a779
 				$parent_contact = $r[0];
 
 			// If the contact id doesn't fit with the contact, then set the contact to null
@@ -238,11 +234,7 @@
 	$r = q("SELECT * FROM `user` WHERE `uid` = %d LIMIT 1",
 		intval($profile_uid)
 	);
-<<<<<<< HEAD
-	if (dbm::is_result($r))
-=======
 	if(dbm::is_result($r))
->>>>>>> c749a779
 		$user = $r[0];
 
 	if($orig_post) {
@@ -407,11 +399,7 @@
 		}
 	}
 
-<<<<<<< HEAD
-	if (dbm::is_result($r)) {
-=======
 	if(dbm::is_result($r)) {
->>>>>>> c749a779
 		$author = $r[0];
 		$contact_id = $author['id'];
 	}
@@ -425,11 +413,7 @@
 		$r = q("SELECT * FROM `contact` WHERE `uid` = %d AND `self` = 1 LIMIT 1",
 			intval($profile_uid)
 		);
-<<<<<<< HEAD
-		if (dbm::is_result($r))
-=======
 		if(dbm::is_result($r))
->>>>>>> c749a779
 			$contact_record = $r[0];
 	}
 
@@ -512,11 +496,7 @@
 					intval($profile_uid),
 					intval($attach)
 				);
-<<<<<<< HEAD
-				if (dbm::is_result($r)) {
-=======
 				if(dbm::is_result($r)) {
->>>>>>> c749a779
 					$r = q("UPDATE `attach` SET `allow_cid` = '%s', `allow_gid` = '%s', `deny_cid` = '%s', `deny_gid` = '%s'
 						WHERE `uid` = %d AND `id` = %d",
 						dbesc($str_contact_allow),
@@ -657,11 +637,7 @@
 				intval($profile_uid),
 				intval($mtch)
 			);
-<<<<<<< HEAD
-			if (dbm::is_result($r)) {
-=======
 			if(dbm::is_result($r)) {
->>>>>>> c749a779
 				if(strlen($attachments))
 					$attachments .= ',';
 				$attachments .= '[attach]href="' . $a->get_baseurl() . '/attach/' . $r[0]['id'] . '" length="' . $r[0]['filesize'] . '" type="' . $r[0]['filetype'] . '" title="' . (($r[0]['filename']) ? $r[0]['filename'] : '') . '"[/attach]';
