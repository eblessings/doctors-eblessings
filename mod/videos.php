--- conflicted
+++ resolved
@@ -154,11 +154,7 @@
 				intval(local_user())
 			);
 			//echo "<pre>"; var_dump($i); killme();
-<<<<<<< HEAD
 			if (dbm::is_result($i)) {
-=======
-			if(count($i)) {
->>>>>>> a151cf86
 				q("UPDATE `item` SET `deleted` = 1, `edited` = '%s', `changed` = '%s' WHERE `parent-uri` = '%s' AND `uid` = %d",
 					dbesc(datetime_convert()),
 					dbesc(datetime_convert()),
@@ -171,8 +167,9 @@
 				$url = App::get_baseurl();
 				$drop_id = intval($i[0]['id']);
 
-				if($i[0]['visible'])
+				if ($i[0]['visible']) {
 					proc_run(PRIORITY_HIGH, "include/notifier.php", "drop", $drop_id);
+				}
 			}
 		}
 
