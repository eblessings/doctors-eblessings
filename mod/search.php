<?php

function search_saved_searches() {

	$o = '';

	if(! feature_enabled(local_user(),'savedsearch'))
		return $o;

	$r = q("select `id`,`term` from `search` WHERE `uid` = %d",
		intval(local_user())
	);

	if(count($r)) {
		$saved = array();
		foreach($r as $rr) {
			$saved[] = array(
				'id'            => $rr['id'],
				'term'			=> $rr['term'],
				'encodedterm' 	=> urlencode($rr['term']),
				'delete'		=> t('Remove term'),
				'selected'		=> ($search==$rr['term']),
			);
		}


		$tpl = get_markup_template("saved_searches_aside.tpl");

		$o .= replace_macros($tpl, array(
			'$title'	 => t('Saved Searches'),
			'$add'		 => '',
			'$searchbox' => '',
			'$saved' 	 => $saved,
		));
	}

	return $o;

}


function search_init(&$a) {

	$search = ((x($_GET,'search')) ? notags(trim(rawurldecode($_GET['search']))) : '');

	if(local_user()) {
		if(x($_GET,'save') && $search) {
			$r = q("select * from `search` where `uid` = %d and `term` = '%s' limit 1",
				intval(local_user()),
				dbesc($search)
			);
			if(! count($r)) {
				q("insert into `search` ( `uid`,`term` ) values ( %d, '%s') ",
					intval(local_user()),
					dbesc($search)
				);
			}
		}
		if(x($_GET,'remove') && $search) {
			q("delete from `search` where `uid` = %d and `term` = '%s' limit 1",
				intval(local_user()),
				dbesc($search)
			);
		}

		$a->page['aside'] .= search_saved_searches();

	}
	else {
		unset($_SESSION['theme']);
		unset($_SESSION['mobile-theme']);
	}



}



function search_post(&$a) {
	if(x($_POST,'search'))
		$a->data['search'] = $_POST['search'];
}


function search_content(&$a) {

	if((get_config('system','block_public')) && (! local_user()) && (! remote_user())) {
		notice( t('Public access denied.') . EOL);
		return;
	}

	nav_set_selected('search');

	require_once("include/bbcode.php");
	require_once('include/security.php');
	require_once('include/conversation.php');

	$o = '<h3>' . t('Search') . '</h3>';

	if(x($a->data,'search'))
		$search = notags(trim($a->data['search']));
	else
		$search = ((x($_GET,'search')) ? notags(trim(rawurldecode($_GET['search']))) : '');

	$tag = false;
	if(x($_GET,'tag')) {
		$tag = true;
		$search = ((x($_GET,'tag')) ? notags(trim(rawurldecode($_GET['tag']))) : '');
	}


	$o .= search($search,'search-box','/search',((local_user()) ? true : false));

	if(strpos($search,'#') === 0) {
		$tag = true;
		$search = substr($search,1);
	}
	if(strpos($search,'@') === 0) {
		require_once('mod/dirfind.php');
		return dirfind_content($a);
	}

	if(! $search)
		return $o;

	if (get_config('system','only_tag_search'))
		$tag = true;

	/*if (get_config('system','use_fulltext_engine')) {
		if($tag)
			$sql_extra = sprintf(" AND MATCH (`item`.`tag`) AGAINST ('".'"%s"'."' in boolean mode) ", '#'.dbesc(protect_sprintf($search)));
		else
			$sql_extra = sprintf(" AND MATCH (`item`.`body`) AGAINST ('".'"%s"'."' in boolean mode) ", dbesc(protect_sprintf($search)));
	} else {
		if($tag)
			$sql_extra = sprintf(" AND `item`.`tag` REGEXP '%s' ", 	dbesc('\\]' . protect_sprintf(preg_quote($search)) . '\\['));
		else
			$sql_extra = sprintf(" AND `item`.`body` REGEXP '%s' ", dbesc(protect_sprintf(preg_quote($search))));
	}*/

	if($tag) {
		$sql_extra = sprintf(" AND `term`.`term` = '%s' AND `term`.`otype` = %d AND `term`.`type` = %d",
					dbesc(protect_sprintf($search)), intval(TERM_OBJ_POST), intval(TERM_HASHTAG));
		$sql_table = "`term` LEFT JOIN `item` ON `item`.`id` = `term`.`oid` AND `item`.`uid` = `term`.`uid` ";
	} else {
		if (get_config('system','use_fulltext_engine')) {
			$sql_extra = sprintf(" AND MATCH (`item`.`body`, `item`.`title`) AGAINST ('%s' in boolean mode) ", dbesc(protect_sprintf($search)));
		} else {
			$sql_extra = sprintf(" AND `item`.`body` REGEXP '%s' ", dbesc(protect_sprintf(preg_quote($search))));
		}
		$sql_table = "`item`";
	}

	// Here is the way permissions work in the search module...
	// Only public posts can be shown
	// OR your own posts if you are a logged in member
	// No items will be shown if the member has a blocked profile wall. 

	if( (! get_config('alt_pager', 'global')) && (! get_pconfig(local_user(),'system','alt_pager')) ) {
	        $r = q("SELECT distinct(`item`.`uri`) as `total`
		        FROM $sql_table LEFT JOIN `contact` ON `contact`.`id` = `item`.`contact-id` LEFT JOIN `user` ON `user`.`uid` = `item`.`uid`
		        WHERE `item`.`visible` = 1 AND `item`.`deleted` = 0 and `item`.`moderated` = 0
		        AND (( `item`.`allow_cid` = ''  AND `item`.`allow_gid` = '' AND `item`.`deny_cid`  = '' AND `item`.`deny_gid`  = '' AND `item`.`private` = 0 AND `user`.`hidewall` = 0) 
			        OR ( `item`.`uid` = %d ))
		        AND `contact`.`blocked` = 0 AND `contact`.`pending` = 0
		        $sql_extra ",
		        intval(local_user())
	        );
//		        $sql_extra group by `item`.`uri` ",

	        if(count($r))
		        $a->set_pager_total(count($r));

	        if(! count($r)) {
		        info( t('No results.') . EOL);
		        return $o;
	        }
	}

	$r = q("SELECT distinct(`item`.`uri`), `item`.*, `item`.`id` AS `item_id`, 
		`contact`.`name`, `contact`.`photo`, `contact`.`url`, `contact`.`alias`, `contact`.`rel`,
		`contact`.`network`, `contact`.`thumb`, `contact`.`self`, `contact`.`writable`, 
		`contact`.`id` AS `cid`, `contact`.`uid` AS `contact-uid`,
<<<<<<< HEAD
		`user`.`nickname`
		FROM $sql_table LEFT JOIN `contact` ON `contact`.`id` = `item`.`contact-id`
=======
		`user`.`nickname`, `user`.`uid`, `user`.`hidewall`
		FROM `item` LEFT JOIN `contact` ON `contact`.`id` = `item`.`contact-id`
>>>>>>> b955b77a
		LEFT JOIN `user` ON `user`.`uid` = `item`.`uid`
		WHERE `item`.`visible` = 1 AND `item`.`deleted` = 0 and `item`.`moderated` = 0
		AND (( `item`.`allow_cid` = ''  AND `item`.`allow_gid` = '' AND `item`.`deny_cid`  = '' AND `item`.`deny_gid`  = '' AND `item`.`private` = 0 AND `user`.`hidewall` = 0 ) 
			OR ( `item`.`uid` = %d ))
		AND `contact`.`blocked` = 0 AND `contact`.`pending` = 0
		$sql_extra
		ORDER BY `received` DESC LIMIT %d , %d ",
		intval(local_user()),
		intval($a->pager['start']),
		intval($a->pager['itemspage'])

	);
//		group by `item`.`uri`

	if(! count($r)) {
		info( t('No results.') . EOL);
		return $o;
	}


	if($tag) 
		$o .= '<h2>Items tagged with: ' . $search . '</h2>';
	else
		$o .= '<h2>Search results for: ' . $search . '</h2>';

	$o .= conversation($a,$r,'search',false);

	if( get_config('alt_pager', 'global') || get_pconfig(local_user(),'system','alt_pager') ) {
	        $o .= alt_pager($a,count($r));
	}
	else {
	        $o .= paginate($a);
	}

	return $o;
}
<|MERGE_RESOLUTION|>--- conflicted
+++ resolved
@@ -182,13 +182,8 @@
 		`contact`.`name`, `contact`.`photo`, `contact`.`url`, `contact`.`alias`, `contact`.`rel`,
 		`contact`.`network`, `contact`.`thumb`, `contact`.`self`, `contact`.`writable`, 
 		`contact`.`id` AS `cid`, `contact`.`uid` AS `contact-uid`,
-<<<<<<< HEAD
-		`user`.`nickname`
+		`user`.`nickname`, `user`.`uid`, `user`.`hidewall`
 		FROM $sql_table LEFT JOIN `contact` ON `contact`.`id` = `item`.`contact-id`
-=======
-		`user`.`nickname`, `user`.`uid`, `user`.`hidewall`
-		FROM `item` LEFT JOIN `contact` ON `contact`.`id` = `item`.`contact-id`
->>>>>>> b955b77a
 		LEFT JOIN `user` ON `user`.`uid` = `item`.`uid`
 		WHERE `item`.`visible` = 1 AND `item`.`deleted` = 0 and `item`.`moderated` = 0
 		AND (( `item`.`allow_cid` = ''  AND `item`.`allow_gid` = '' AND `item`.`deny_cid`  = '' AND `item`.`deny_gid`  = '' AND `item`.`private` = 0 AND `user`.`hidewall` = 0 ) 
