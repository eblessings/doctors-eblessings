<?php

function search_saved_searches() {

	$o = '';

	$r = q("select `id`,`term` from `search` WHERE `uid` = %d",
		intval(local_user())
	);

	if(count($r)) {
		$o .= '<div id="saved-search-list" class="widget">';
		$o .= '<h3>' . t('Saved Searches') . '</h3>' . "\r\n";
		$o .= '<ul id="saved-search-ul">' . "\r\n";
		foreach($r as $rr) {
			$o .= '<li class="saved-search-li clear"><a href="search/?f=&remove=1&search=' . $rr['term'] . '" class="icon drophide savedsearchdrop" title="' . t('Remove term') . '" onclick="return confirmDelete();" onmouseover="imgbright(this);" onmouseout="imgdull(this);" ></a> <a href="search/?f=&search=' . $rr['term'] . '" class="savedsearchterm" >' . $rr['term'] . '</a></li>' . "\r\n";
		}
		$o .= '</ul><div class="clear"></div></div>' . "\r\n";
	}		

	return $o;

}


function search_init(&$a) {

	$search = ((x($_GET,'search')) ? notags(trim(rawurldecode($_GET['search']))) : '');

	if(local_user()) {
		if(x($_GET,'save') && $search) {
			$r = q("select * from `search` where `uid` = %d and `term` = '%s' limit 1",
				intval(local_user()),
				dbesc($search)
			);
			if(! count($r)) {
				q("insert into `search` ( `uid`,`term` ) values ( %d, '%s') ",
					intval(local_user()),
					dbesc($search)
				);
			}
		}
		if(x($_GET,'remove') && $search) {
			q("delete from `search` where `uid` = %d and `term` = '%s' limit 1",
				intval(local_user()),
				dbesc($search)
			);
		}

		$a->page['aside'] .= search_saved_searches();

	}
	else
		unset($_SESSION['theme']);



}



function search_post(&$a) {
	if(x($_POST,'search'))
		$a->data['search'] = $_POST['search'];
}


function search_content(&$a) {

	if((get_config('system','block_public')) && (! local_user()) && (! remote_user())) {
		notice( t('Public access denied.') . EOL);
		return;
	}

	nav_set_selected('search');

	require_once("include/bbcode.php");
	require_once('include/security.php');
	require_once('include/conversation.php');

	$o = '<div id="live-search"></div>' . "\r\n";

	$o .= '<h3>' . t('Search') . '</h3>';

	if(x($a->data,'search'))
		$search = notags(trim($a->data['search']));
	else
		$search = ((x($_GET,'search')) ? notags(trim(rawurldecode($_GET['search']))) : '');

	$tag = false;
	if(x($_GET,'tag')) {
		$tag = true;
		$search = ((x($_GET,'tag')) ? notags(trim(rawurldecode($_GET['tag']))) : '');
	}


	$o .= search($search,'search-box','/search',((local_user()) ? true : false));

	if(strpos($search,'#') === 0) {
		$tag = true;
		$search = substr($search,1);
	}
	if(strpos($search,'@') === 0) {
		require_once('mod/dirfind.php');
		return dirfind_content($a);
	}

	if(! $search)
		return $o;

<<<<<<< HEAD
	if($tag)
		$sql_extra = sprintf(" AND `item`.`tag` REGEXP '%s' ", 	dbesc('\\]' . protect_sprintf(preg_quote($search)) . '\\['));
	else
		$sql_extra = sprintf(" AND `item`.`body` REGEXP '%s' ", dbesc(protect_sprintf(preg_quote($search))));

=======
	if (get_config('system','use_fulltext_engine')) {
		if($tag)
			$sql_extra = sprintf(" AND MATCH (`item`.`tag`) AGAINST ('".'"%s"'."' in boolean mode) ", '#'.preg_quote($search));
		else
			$sql_extra = sprintf(" AND MATCH (`item`.`body`) AGAINST ('".'"%s"'."' in boolean mode) ", dbesc(preg_quote($search)));
	} else {
		if($tag)
			$sql_extra = sprintf(" AND `item`.`tag` REGEXP '%s' ", 	dbesc('\\]' . preg_quote($search) . '\\['));
		else
			$sql_extra = sprintf(" AND `item`.`body` REGEXP '%s' ", dbesc(preg_quote($search)));
	}
>>>>>>> e979105f



	// Here is the way permissions work in the search module...
	// Only public posts can be shown
	// OR your own posts if you are a logged in member
	// No items will be shown if the member has a blocked profile wall. 

	$r = q("SELECT distinct(`item`.`uri`) as `total`
		FROM `item` LEFT JOIN `contact` ON `contact`.`id` = `item`.`contact-id` LEFT JOIN `user` ON `user`.`uid` = `item`.`uid`
		WHERE `item`.`visible` = 1 AND `item`.`deleted` = 0 and `item`.`moderated` = 0
		AND (( `item`.`allow_cid` = ''  AND `item`.`allow_gid` = '' AND `item`.`deny_cid`  = '' AND `item`.`deny_gid`  = '' AND `item`.`private` = 0 AND `user`.`hidewall` = 0) 
			OR `item`.`uid` = %d )
		AND `contact`.`blocked` = 0 AND `contact`.`pending` = 0
		$sql_extra group by `item`.`uri` ", 
		intval(local_user())
	);

	if(count($r))
		$a->set_pager_total(count($r));
	if(! count($r)) {
		info( t('No results.') . EOL);
		return $o;
	}

	$r = q("SELECT distinct(`item`.`uri`), `item`.*, `item`.`id` AS `item_id`, 
		`contact`.`name`, `contact`.`photo`, `contact`.`url`, `contact`.`rel`,
		`contact`.`network`, `contact`.`thumb`, `contact`.`self`, `contact`.`writable`, 
		`contact`.`id` AS `cid`, `contact`.`uid` AS `contact-uid`,
		`user`.`nickname`
		FROM `item` LEFT JOIN `contact` ON `contact`.`id` = `item`.`contact-id`
		LEFT JOIN `user` ON `user`.`uid` = `item`.`uid`
		WHERE `item`.`visible` = 1 AND `item`.`deleted` = 0 and `item`.`moderated` = 0
		AND (( `item`.`allow_cid` = ''  AND `item`.`allow_gid` = '' AND `item`.`deny_cid`  = '' AND `item`.`deny_gid`  = '' AND `item`.`private` = 0 AND `user`.`hidewall` = 0 ) 
			OR `item`.`uid` = %d )
		AND `contact`.`blocked` = 0 AND `contact`.`pending` = 0
		$sql_extra
		group by `item`.`uri`	
		ORDER BY `received` DESC LIMIT %d , %d ",
		intval(local_user()),
		intval($a->pager['start']),
		intval($a->pager['itemspage'])

	);

	if($tag) 
		$o .= '<h2>Items tagged with: ' . $search . '</h2>';
	else
		$o .= '<h2>Search results for: ' . $search . '</h2>';

	$o .= conversation($a,$r,'search',false);

	$o .= paginate($a);

	return $o;
}
<|MERGE_RESOLUTION|>--- conflicted
+++ resolved
@@ -108,25 +108,18 @@
 	if(! $search)
 		return $o;
 
-<<<<<<< HEAD
-	if($tag)
-		$sql_extra = sprintf(" AND `item`.`tag` REGEXP '%s' ", 	dbesc('\\]' . protect_sprintf(preg_quote($search)) . '\\['));
-	else
-		$sql_extra = sprintf(" AND `item`.`body` REGEXP '%s' ", dbesc(protect_sprintf(preg_quote($search))));
-
-=======
 	if (get_config('system','use_fulltext_engine')) {
 		if($tag)
-			$sql_extra = sprintf(" AND MATCH (`item`.`tag`) AGAINST ('".'"%s"'."' in boolean mode) ", '#'.preg_quote($search));
+			$sql_extra = sprintf(" AND MATCH (`item`.`tag`) AGAINST ('".'"%s"'."' in boolean mode) ", '#'.protect_sprintf($search));
 		else
-			$sql_extra = sprintf(" AND MATCH (`item`.`body`) AGAINST ('".'"%s"'."' in boolean mode) ", dbesc(preg_quote($search)));
+			$sql_extra = sprintf(" AND MATCH (`item`.`body`) AGAINST ('".'"%s"'."' in boolean mode) ", dbesc(protect_sprintf($search)));
 	} else {
 		if($tag)
-			$sql_extra = sprintf(" AND `item`.`tag` REGEXP '%s' ", 	dbesc('\\]' . preg_quote($search) . '\\['));
+			$sql_extra = sprintf(" AND `item`.`tag` REGEXP '%s' ", 	dbesc('\\]' . protect_sprintf(preg_quote($search)) . '\\['));
 		else
-			$sql_extra = sprintf(" AND `item`.`body` REGEXP '%s' ", dbesc(preg_quote($search)));
+			$sql_extra = sprintf(" AND `item`.`body` REGEXP '%s' ", dbesc(protect_sprintf(preg_quote($search))));
 	}
->>>>>>> e979105f
+
 
 
 
