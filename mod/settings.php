<?php

use Friendica\App;
use Friendica\Core\System;
<<<<<<< HEAD
use Friendica\Core\Worker;
=======
use Friendica\Core\Config;
use Friendica\Core\PConfig;
>>>>>>> 9725b5ba

require_once('include/group.php');
require_once('include/socgraph.php');

function get_theme_config_file($theme) {
	$a = get_app();
	$base_theme = $a->theme_info['extends'];

	if (file_exists("view/theme/$theme/config.php")) {
		return "view/theme/$theme/config.php";
	}
	if (file_exists("view/theme/$base_theme/config.php")) {
		return "view/theme/$base_theme/config.php";
	}
	return null;
}

function settings_init(App $a) {

	if (!local_user()) {
		notice(t('Permission denied.') . EOL);
		return;
	}

	// These lines provide the javascript needed by the acl selector

	$tpl = get_markup_template("settings-head.tpl");
	$a->page['htmlhead'] .= replace_macros($tpl,array(
		'$ispublic' => t('everybody')
	));



	$tabs = array(
		array(
			'label'	=> t('Account'),
			'url' 	=> 'settings',
			'selected'	=>  (($a->argc == 1) && ($a->argv[0] === 'settings')?'active':''),
			'accesskey' => 'o',
		),
	);

	if (get_features()) {
		$tabs[] =	array(
					'label'	=> t('Additional features'),
					'url' 	=> 'settings/features',
					'selected'	=> (($a->argc > 1) && ($a->argv[1] === 'features') ? 'active' : ''),
					'accesskey' => 't',
				);
	}

	$tabs[] =	array(
		'label'	=> t('Display'),
		'url' 	=> 'settings/display',
		'selected'	=> (($a->argc > 1) && ($a->argv[1] === 'display')?'active':''),
		'accesskey' => 'i',
	);

	$tabs[] =	array(
		'label'	=> t('Social Networks'),
		'url' 	=> 'settings/connectors',
		'selected'	=> (($a->argc > 1) && ($a->argv[1] === 'connectors')?'active':''),
		'accesskey' => 'w',
	);

	$tabs[] =	array(
		'label'	=> t('Plugins'),
		'url' 	=> 'settings/addon',
		'selected'	=> (($a->argc > 1) && ($a->argv[1] === 'addon')?'active':''),
		'accesskey' => 'l',
	);

	$tabs[] =	array(
		'label'	=> t('Delegations'),
		'url' 	=> 'delegate',
		'selected'	=> (($a->argc == 1) && ($a->argv[0] === 'delegate')?'active':''),
		'accesskey' => 'd',
	);

	$tabs[] =	array(
		'label' => t('Connected apps'),
		'url' => 'settings/oauth',
		'selected' => (($a->argc > 1) && ($a->argv[1] === 'oauth')?'active':''),
		'accesskey' => 'b',
	);

	$tabs[] =	array(
		'label' => t('Export personal data'),
		'url' => 'uexport',
		'selected' => (($a->argc == 1) && ($a->argv[0] === 'uexport')?'active':''),
		'accesskey' => 'e',
	);

	$tabs[] =	array(
		'label' => t('Remove account'),
		'url' => 'removeme',
		'selected' => (($a->argc == 1) && ($a->argv[0] === 'removeme')?'active':''),
		'accesskey' => 'r',
	);


	$tabtpl = get_markup_template("generic_links_widget.tpl");
	$a->page['aside'] = replace_macros($tabtpl, array(
		'$title' => t('Settings'),
		'$class' => 'settings-widget',
		'$items' => $tabs,
	));

}


function settings_post(App $a) {

	if (!local_user()) {
		return;
	}

	if (x($_SESSION, 'submanage') && intval($_SESSION['submanage'])) {
		return;
	}

	if (count($a->user) && x($a->user, 'uid') && $a->user['uid'] != local_user()) {
		notice(t('Permission denied.') . EOL);
		return;
	}

	$old_page_flags = $a->user['page-flags'];

	if (($a->argc > 1) && ($a->argv[1] === 'oauth') && x($_POST, 'remove')) {
		check_form_security_token_redirectOnErr('/settings/oauth', 'settings_oauth');

		$key = $_POST['remove'];
		q("DELETE FROM tokens WHERE id='%s' AND uid=%d",
			dbesc($key),
			local_user());
		goaway(System::baseUrl(true)."/settings/oauth/");
		return;
	}

	if (($a->argc > 2) && ($a->argv[1] === 'oauth')  && ($a->argv[2] === 'edit'||($a->argv[2] === 'add')) && x($_POST, 'submit')) {

		check_form_security_token_redirectOnErr('/settings/oauth', 'settings_oauth');

		$name   	= ((x($_POST, 'name')) ? $_POST['name'] : '');
		$key		= ((x($_POST, 'key')) ? $_POST['key'] : '');
		$secret		= ((x($_POST, 'secret')) ? $_POST['secret'] : '');
		$redirect	= ((x($_POST, 'redirect')) ? $_POST['redirect'] : '');
		$icon		= ((x($_POST, 'icon')) ? $_POST['icon'] : '');
		if ($name=="" || $key=="" || $secret=="") {
			notice(t("Missing some important data!"));

		} else {
			if ($_POST['submit']==t("Update")) {
				$r = q("UPDATE clients SET
							client_id='%s',
							pw='%s',
							name='%s',
							redirect_uri='%s',
							icon='%s',
							uid=%d
						WHERE client_id='%s'",
						dbesc($key),
						dbesc($secret),
						dbesc($name),
						dbesc($redirect),
						dbesc($icon),
						local_user(),
						dbesc($key));
			} else {
				$r = q("INSERT INTO clients
							(client_id, pw, name, redirect_uri, icon, uid)
						VALUES ('%s', '%s', '%s', '%s', '%s',%d)",
						dbesc($key),
						dbesc($secret),
						dbesc($name),
						dbesc($redirect),
						dbesc($icon),
						local_user());
			}
		}
		goaway(System::baseUrl(true)."/settings/oauth/");
		return;
	}

	if (($a->argc > 1) && ($a->argv[1] == 'addon')) {
		check_form_security_token_redirectOnErr('/settings/addon', 'settings_addon');

		call_hooks('plugin_settings_post', $_POST);
		return;
	}

	if (($a->argc > 1) && ($a->argv[1] == 'connectors')) {

		check_form_security_token_redirectOnErr('/settings/connectors', 'settings_connectors');

		if (x($_POST, 'general-submit')) {
			PConfig::set(local_user(), 'system', 'no_intelligent_shortening', intval($_POST['no_intelligent_shortening']));
			PConfig::set(local_user(), 'system', 'ostatus_autofriend', intval($_POST['snautofollow']));
			PConfig::set(local_user(), 'ostatus', 'default_group', $_POST['group-selection']);
			PConfig::set(local_user(), 'ostatus', 'legacy_contact', $_POST['legacy_contact']);
		} elseif (x($_POST, 'imap-submit')) {

			$mail_server       = ((x($_POST, 'mail_server')) ? $_POST['mail_server'] : '');
			$mail_port         = ((x($_POST, 'mail_port')) ? $_POST['mail_port'] : '');
			$mail_ssl          = ((x($_POST, 'mail_ssl')) ? strtolower(trim($_POST['mail_ssl'])) : '');
			$mail_user         = ((x($_POST, 'mail_user')) ? $_POST['mail_user'] : '');
			$mail_pass         = ((x($_POST, 'mail_pass')) ? trim($_POST['mail_pass']) : '');
			$mail_action       = ((x($_POST, 'mail_action')) ? trim($_POST['mail_action']) : '');
			$mail_movetofolder = ((x($_POST, 'mail_movetofolder')) ? trim($_POST['mail_movetofolder']) : '');
			$mail_replyto      = ((x($_POST, 'mail_replyto')) ? $_POST['mail_replyto'] : '');
			$mail_pubmail      = ((x($_POST, 'mail_pubmail')) ? $_POST['mail_pubmail'] : '');


			$mail_disabled = ((function_exists('imap_open') && (!Config::get('system', 'imap_disabled'))) ? 0 : 1);
			if (Config::get('system', 'dfrn_only')) {
				$mail_disabled = 1;
			}

			if (!$mail_disabled) {
				$failed = false;
				$r = q("SELECT * FROM `mailacct` WHERE `uid` = %d LIMIT 1",
					intval(local_user())
				);
				if (!dbm::is_result($r)) {
					dba::insert('mailacct', array('uid' => local_user()));
				}
				if (strlen($mail_pass)) {
					$pass = '';
					openssl_public_encrypt($mail_pass, $pass, $a->user['pubkey']);
					dba::update('mailacct', array('pass' => bin2hex($pass)), array('uid' => local_user()));
				}
				$r = q("UPDATE `mailacct` SET `server` = '%s', `port` = %d, `ssltype` = '%s', `user` = '%s',
					`action` = %d, `movetofolder` = '%s',
					`mailbox` = 'INBOX', `reply_to` = '%s', `pubmail` = %d WHERE `uid` = %d",
					dbesc($mail_server),
					intval($mail_port),
					dbesc($mail_ssl),
					dbesc($mail_user),
					intval($mail_action),
					dbesc($mail_movetofolder),
					dbesc($mail_replyto),
					intval($mail_pubmail),
					intval(local_user())
				);
				logger("mail: updating mailaccount. Response: ".print_r($r, true));
				$r = q("SELECT * FROM `mailacct` WHERE `uid` = %d LIMIT 1",
					intval(local_user())
				);
				if (dbm::is_result($r)) {
					$eacct = $r[0];
					require_once('include/email.php');
					$mb = construct_mailbox_name($eacct);
					if (strlen($eacct['server'])) {
						$dcrpass = '';
						openssl_private_decrypt(hex2bin($eacct['pass']), $dcrpass, $a->user['prvkey']);
						$mbox = email_connect($mb, $mail_user, $dcrpass);
						unset($dcrpass);
						if (!$mbox) {
							$failed = true;
							notice(t('Failed to connect with email account using the settings provided.') . EOL);
						}
					}
				}
				if (!$failed) {
					info(t('Email settings updated.') . EOL);
				}
			}
		}

		call_hooks('connector_settings_post', $_POST);
		return;
	}

	if (($a->argc > 1) && ($a->argv[1] === 'features')) {
		check_form_security_token_redirectOnErr('/settings/features', 'settings_features');
		foreach ($_POST as $k => $v) {
			if (strpos($k, 'feature_') === 0) {
				PConfig::set(local_user(), 'feature', substr($k, 8), ((intval($v)) ? 1 : 0));
			}
		}
		info(t('Features updated') . EOL);
		return;
	}

	if (($a->argc > 1) && ($a->argv[1] === 'display')) {
		check_form_security_token_redirectOnErr('/settings/display', 'settings_display');

		$theme             = x($_POST, 'theme')             ? notags(trim($_POST['theme']))        : $a->user['theme'];
		$mobile_theme      = x($_POST, 'mobile_theme')      ? notags(trim($_POST['mobile_theme'])) : '';
		$nosmile           = x($_POST, 'nosmile')           ? intval($_POST['nosmile'])            : 0;
		$first_day_of_week = x($_POST, 'first_day_of_week') ? intval($_POST['first_day_of_week'])  : 0;
		$noinfo            = x($_POST, 'noinfo')            ? intval($_POST['noinfo'])             : 0;
		$infinite_scroll   = x($_POST, 'infinite_scroll')   ? intval($_POST['infinite_scroll'])    : 0;
		$no_auto_update    = x($_POST, 'no_auto_update')    ? intval($_POST['no_auto_update'])     : 0;
		$bandwidth_saver   = x($_POST, 'bandwidth_saver')   ? intval($_POST['bandwidth_saver'])    : 0;
		$nowarn_insecure   = x($_POST, 'nowarn_insecure')   ? intval($_POST['nowarn_insecure'])    : 0;
		$browser_update    = x($_POST, 'browser_update')    ? intval($_POST['browser_update'])     : 0;
		if ($browser_update != -1) {
			$browser_update = $browser_update * 1000;
			if ($browser_update < 10000) {
				$browser_update = 10000;
			}
		}

		$itemspage_network = x($_POST, 'itemspage_network')  ? intval($_POST['itemspage_network'])  : 40;
		if ($itemspage_network > 100) {
			$itemspage_network = 100;
		}
		$itemspage_mobile_network = x($_POST, 'itemspage_mobile_network') ? intval($_POST['itemspage_mobile_network']) : 20;
		if ($itemspage_mobile_network > 100) {
			$itemspage_mobile_network = 100;
		}

		if ($mobile_theme !== '') {
			PConfig::set(local_user(), 'system', 'mobile_theme', $mobile_theme);
		}

		PConfig::set(local_user(), 'system', 'nowarn_insecure'         , $nowarn_insecure);
		PConfig::set(local_user(), 'system', 'update_interval'         , $browser_update);
		PConfig::set(local_user(), 'system', 'itemspage_network'       , $itemspage_network);
		PConfig::set(local_user(), 'system', 'itemspage_mobile_network', $itemspage_mobile_network);
		PConfig::set(local_user(), 'system', 'no_smilies'              , $nosmile);
		PConfig::set(local_user(), 'system', 'first_day_of_week'       , $first_day_of_week);
		PConfig::set(local_user(), 'system', 'ignore_info'             , $noinfo);
		PConfig::set(local_user(), 'system', 'infinite_scroll'         , $infinite_scroll);
		PConfig::set(local_user(), 'system', 'no_auto_update'          , $no_auto_update);
		PConfig::set(local_user(), 'system', 'bandwidth_saver'         , $bandwidth_saver);

		if ($theme == $a->user['theme']) {
			// call theme_post only if theme has not been changed
			if (($themeconfigfile = get_theme_config_file($theme)) != null) {
				require_once($themeconfigfile);
				theme_post($a);
			}
		}


		$r = q("UPDATE `user` SET `theme` = '%s' WHERE `uid` = %d",
				dbesc($theme),
				intval(local_user())
		);

		call_hooks('display_settings_post', $_POST);
		goaway('settings/display');
		return; // NOTREACHED
	}

	check_form_security_token_redirectOnErr('/settings', 'settings');

<<<<<<< HEAD
	if (x($_POST,'resend_relocate')) {
		Worker::add(PRIORITY_HIGH, 'notifier', 'relocate', local_user());
=======
	if (x($_POST, 'resend_relocate')) {
		proc_run(PRIORITY_HIGH, 'include/notifier.php', 'relocate', local_user());
>>>>>>> 9725b5ba
		info(t("Relocate message has been send to your contacts"));
		goaway('settings');
	}

	call_hooks('settings_post', $_POST);

	if (x($_POST, 'password') || x($_POST, 'confirm')) {

		$newpass = $_POST['password'];
		$confirm = $_POST['confirm'];
		$oldpass = hash('whirlpool', $_POST['opassword']);

		$err = false;
		if ($newpass != $confirm) {
			notice(t('Passwords do not match. Password unchanged.') . EOL);
			$err = true;
		}

		if (!x($newpass) || !x($confirm)) {
			notice(t('Empty passwords are not allowed. Password unchanged.') . EOL);
			$err = true;
        }

        //  check if the old password was supplied correctly before
        //  changing it to the new value
        $r = q("SELECT `password` FROM `user`WHERE `uid` = %d LIMIT 1", intval(local_user()));
        if ($oldpass != $r[0]['password']) {
            notice(t('Wrong password.') . EOL);
            $err = true;
        }

		if (!$err) {
			$password = hash('whirlpool', $newpass);
			$r = q("UPDATE `user` SET `password` = '%s' WHERE `uid` = %d",
				dbesc($password),
				intval(local_user())
			);
			if ($r)
				info(t('Password changed.') . EOL);
			else
				notice(t('Password update failed. Please try again.') . EOL);
		}
	}


	$username         = ((x($_POST, 'username'))   ? notags(trim($_POST['username']))     : '');
	$email            = ((x($_POST, 'email'))      ? notags(trim($_POST['email']))        : '');
	$timezone         = ((x($_POST, 'timezone'))   ? notags(trim($_POST['timezone']))     : '');
	$language         = ((x($_POST, 'language'))   ? notags(trim($_POST['language']))     : '');

	$defloc           = ((x($_POST, 'defloc'))     ? notags(trim($_POST['defloc']))       : '');
	$openid           = ((x($_POST, 'openid_url')) ? notags(trim($_POST['openid_url']))   : '');
	$maxreq           = ((x($_POST, 'maxreq'))     ? intval($_POST['maxreq'])             : 0);
	$expire           = ((x($_POST, 'expire'))     ? intval($_POST['expire'])             : 0);
	$def_gid          = ((x($_POST, 'group-selection')) ? intval($_POST['group-selection']) : 0);


	$expire_items     = ((x($_POST, 'expire_items')) ? intval($_POST['expire_items'])	 : 0);
	$expire_notes     = ((x($_POST, 'expire_notes')) ? intval($_POST['expire_notes'])	 : 0);
	$expire_starred   = ((x($_POST, 'expire_starred')) ? intval($_POST['expire_starred']) : 0);
	$expire_photos    = ((x($_POST, 'expire_photos'))? intval($_POST['expire_photos'])	 : 0);
	$expire_network_only    = ((x($_POST, 'expire_network_only'))? intval($_POST['expire_network_only'])	 : 0);

	$allow_location   = (((x($_POST, 'allow_location')) && (intval($_POST['allow_location']) == 1)) ? 1: 0);
	$publish          = (((x($_POST, 'profile_in_directory')) && (intval($_POST['profile_in_directory']) == 1)) ? 1: 0);
	$net_publish      = (((x($_POST, 'profile_in_netdirectory')) && (intval($_POST['profile_in_netdirectory']) == 1)) ? 1: 0);
	$old_visibility   = (((x($_POST, 'visibility')) && (intval($_POST['visibility']) == 1)) ? 1 : 0);
	$account_type     = (((x($_POST, 'account-type')) && (intval($_POST['account-type']))) ? intval($_POST['account-type']) : 0);
	$page_flags       = (((x($_POST, 'page-flags')) && (intval($_POST['page-flags']))) ? intval($_POST['page-flags']) : 0);
	$blockwall        = (((x($_POST, 'blockwall')) && (intval($_POST['blockwall']) == 1)) ? 0: 1); // this setting is inverted!
	$blocktags        = (((x($_POST, 'blocktags')) && (intval($_POST['blocktags']) == 1)) ? 0: 1); // this setting is inverted!
	$unkmail          = (((x($_POST, 'unkmail')) && (intval($_POST['unkmail']) == 1)) ? 1: 0);
	$cntunkmail       = ((x($_POST, 'cntunkmail')) ? intval($_POST['cntunkmail']) : 0);
	$suggestme        = ((x($_POST, 'suggestme')) ? intval($_POST['suggestme'])  : 0);
	$hide_friends     = (($_POST['hide-friends'] == 1) ? 1: 0);
	$hidewall         = (($_POST['hidewall'] == 1) ? 1: 0);
	$post_newfriend   = (($_POST['post_newfriend'] == 1) ? 1: 0);
	$post_joingroup   = (($_POST['post_joingroup'] == 1) ? 1: 0);
	$post_profilechange   = (($_POST['post_profilechange'] == 1) ? 1: 0);

	$email_textonly   = (($_POST['email_textonly'] == 1) ? 1 : 0);
	$detailed_notif   = (($_POST['detailed_notif'] == 1) ? 1 : 0);

	$notify = 0;

	if (x($_POST, 'notify1')) {
		$notify += intval($_POST['notify1']);
	}
	if (x($_POST, 'notify2')) {
		$notify += intval($_POST['notify2']);
	}
	if (x($_POST, 'notify3')) {
		$notify += intval($_POST['notify3']);
	}
	if (x($_POST, 'notify4')) {
		$notify += intval($_POST['notify4']);
	}
	if (x($_POST, 'notify5')) {
		$notify += intval($_POST['notify5']);
	}
	if (x($_POST, 'notify6')) {
		$notify += intval($_POST['notify6']);
	}
	if (x($_POST, 'notify7')) {
		$notify += intval($_POST['notify7']);
	}
	if (x($_POST, 'notify8')) {
		$notify += intval($_POST['notify8']);
	}

	// Adjust the page flag if the account type doesn't fit to the page flag.
	if (($account_type == ACCOUNT_TYPE_PERSON) && !in_array($page_flags, array(PAGE_NORMAL, PAGE_SOAPBOX, PAGE_FREELOVE))) {
		$page_flags = PAGE_NORMAL;
	} elseif (($account_type == ACCOUNT_TYPE_ORGANISATION) && !in_array($page_flags, array(PAGE_SOAPBOX))) {
		$page_flags = PAGE_SOAPBOX;
	} elseif (($account_type == ACCOUNT_TYPE_NEWS) && !in_array($page_flags, array(PAGE_SOAPBOX))) {
		$page_flags = PAGE_SOAPBOX;
	} elseif (($account_type == ACCOUNT_TYPE_COMMUNITY) && !in_array($page_flags, array(PAGE_COMMUNITY, PAGE_PRVGROUP))) {
		$page_flags = PAGE_COMMUNITY;
	}

	$email_changed = false;

	$err = '';

	$name_change = false;

	if ($username != $a->user['username']) {
		$name_change = true;
		if (strlen($username) > 40) {
			$err .= t(' Please use a shorter name.');
		}
		if (strlen($username) < 3) {
			$err .= t(' Name too short.');
		}
	}

	if ($email != $a->user['email']) {
		$email_changed = true;
		//  check for the correct password
		$r = q("SELECT `password` FROM `user`WHERE `uid` = %d LIMIT 1", intval(local_user()));
		$password = hash('whirlpool', $_POST['mpassword']);
		if ($password != $r[0]['password']) {
			$err .= t('Wrong Password') . EOL;
			$email = $a->user['email'];
		}
		//  check the email is valid
		if (!valid_email($email)) {
			$err .= t(' Not valid email.');
		}
		//  ensure new email is not the admin mail
		//if ((x($a->config, 'admin_email')) && (strcasecmp($email, $a->config['admin_email']) == 0)) {
		if (x($a->config, 'admin_email')) {
			$adminlist = explode(",", str_replace(" ", "", strtolower($a->config['admin_email'])));
			if (in_array(strtolower($email), $adminlist)) {
				$err .= t(' Cannot change to that email.');
				$email = $a->user['email'];
			}
		}
	}

	if (strlen($err)) {
		notice($err . EOL);
		return;
	}

	if (($timezone != $a->user['timezone']) && strlen($timezone)) {
		date_default_timezone_set($timezone);
	}

	$str_group_allow   = perms2str($_POST['group_allow']);
	$str_contact_allow = perms2str($_POST['contact_allow']);
	$str_group_deny    = perms2str($_POST['group_deny']);
	$str_contact_deny  = perms2str($_POST['contact_deny']);

	$openidserver = $a->user['openidserver'];
	//$openid = normalise_openid($openid);

	// If openid has changed or if there's an openid but no openidserver, try and discover it.

	if ($openid != $a->user['openid'] || (strlen($openid) && (!strlen($openidserver)))) {
		$tmp_str = $openid;
		if (strlen($tmp_str) && validate_url($tmp_str)) {
			logger('updating openidserver');
			require_once('library/openid.php');
			$open_id_obj = new LightOpenID;
			$open_id_obj->identity = $openid;
			$openidserver = $open_id_obj->discover($open_id_obj->identity);
		} else {
			$openidserver = '';
		}
	}

	PConfig::set(local_user(), 'expire', 'items', $expire_items);
	PConfig::set(local_user(), 'expire', 'notes', $expire_notes);
	PConfig::set(local_user(), 'expire', 'starred', $expire_starred);
	PConfig::set(local_user(), 'expire', 'photos', $expire_photos);
	PConfig::set(local_user(), 'expire', 'network_only', $expire_network_only);

	PConfig::set(local_user(), 'system', 'suggestme', $suggestme);
	PConfig::set(local_user(), 'system', 'post_newfriend', $post_newfriend);
	PConfig::set(local_user(), 'system', 'post_joingroup', $post_joingroup);
	PConfig::set(local_user(), 'system', 'post_profilechange', $post_profilechange);

	PConfig::set(local_user(), 'system', 'email_textonly', $email_textonly);
	PConfig::set(local_user(), 'system', 'detailed_notif', $detailed_notif);

	if ($page_flags == PAGE_PRVGROUP) {
		$hidewall = 1;
		if (!$str_contact_allow && !$str_group_allow && !$str_contact_deny && !$str_group_deny) {
			if ($def_gid) {
				info(t('Private forum has no privacy permissions. Using default privacy group.'). EOL);
				$str_group_allow = '<' . $def_gid . '>';
			} else {
				notice(t('Private forum has no privacy permissions and no default privacy group.') . EOL);
			}
		}
	}


	$r = q("UPDATE `user` SET `username` = '%s', `email` = '%s',
				`openid` = '%s', `timezone` = '%s',
				`allow_cid` = '%s', `allow_gid` = '%s', `deny_cid` = '%s', `deny_gid` = '%s',
				`notify-flags` = %d, `page-flags` = %d, `account-type` = %d, `default-location` = '%s',
				`allow_location` = %d, `maxreq` = %d, `expire` = %d, `openidserver` = '%s',
				`def_gid` = %d, `blockwall` = %d, `hidewall` = %d, `blocktags` = %d,
				`unkmail` = %d, `cntunkmail` = %d, `language` = '%s'
			WHERE `uid` = %d",
			dbesc($username),
			dbesc($email),
			dbesc($openid),
			dbesc($timezone),
			dbesc($str_contact_allow),
			dbesc($str_group_allow),
			dbesc($str_contact_deny),
			dbesc($str_group_deny),
			intval($notify),
			intval($page_flags),
			intval($account_type),
			dbesc($defloc),
			intval($allow_location),
			intval($maxreq),
			intval($expire),
			dbesc($openidserver),
			intval($def_gid),
			intval($blockwall),
			intval($hidewall),
			intval($blocktags),
			intval($unkmail),
			intval($cntunkmail),
			dbesc($language),
			intval(local_user())
	);
	if ($r) {
		info(t('Settings updated.') . EOL);
	}

	// clear session language
	unset($_SESSION['language']);

	$r = q("UPDATE `profile`
		SET `publish` = %d,
		`name` = '%s',
		`net-publish` = %d,
		`hide-friends` = %d
		WHERE `is-default` = 1 AND `uid` = %d",
		intval($publish),
		dbesc($username),
		intval($net_publish),
		intval($hide_friends),
		intval(local_user())
	);


	if ($name_change) {
		q("UPDATE `contact` SET `name` = '%s', `name-date` = '%s' WHERE `uid` = %d AND `self`",
			dbesc($username),
			dbesc(datetime_convert()),
			intval(local_user())
		);
	}

	if (($old_visibility != $net_publish) || ($page_flags != $old_page_flags)) {
		// Update global directory in background
		$url = $_SESSION['my_url'];
<<<<<<< HEAD
		if ($url && strlen(get_config('system','directory'))) {
			Worker::add(PRIORITY_LOW, "directory", $url);
=======
		if ($url && strlen(Config::get('system', 'directory'))) {
			proc_run(PRIORITY_LOW, "include/directory.php", $url);
>>>>>>> 9725b5ba
		}
	}

	Worker::add(PRIORITY_LOW, 'profile_update', local_user());

	// Update the global contact for the user
	update_gcontact_for_user(local_user());

	//$_SESSION['theme'] = $theme;
	if ($email_changed && $a->config['register_policy'] == REGISTER_VERIFY) {

		/// @TODO set to un-verified, blocked and redirect to logout
		/// @TODO Why? Are we verifying people or email addresses?

	}

	goaway('settings');
	return; // NOTREACHED
}


function settings_content(App $a) {

	$o = '';
	nav_set_selected('settings');

	if (!local_user()) {
		//notice(t('Permission denied.') . EOL);
		return;
	}

	if (x($_SESSION, 'submanage') && intval($_SESSION['submanage'])) {
		notice(t('Permission denied.') . EOL);
		return;
	}



	if (($a->argc > 1) && ($a->argv[1] === 'oauth')) {

		if (($a->argc > 2) && ($a->argv[2] === 'add')) {
			$tpl = get_markup_template("settings_oauth_edit.tpl");
			$o .= replace_macros($tpl, array(
				'$form_security_token' => get_form_security_token("settings_oauth"),
				'$title'	=> t('Add application'),
				'$submit'	=> t('Save Settings'),
				'$cancel'	=> t('Cancel'),
				'$name'		=> array('name', t('Name'), '', ''),
				'$key'		=> array('key', t('Consumer Key'), '', ''),
				'$secret'	=> array('secret', t('Consumer Secret'), '', ''),
				'$redirect'	=> array('redirect', t('Redirect'), '', ''),
				'$icon'		=> array('icon', t('Icon url'), '', ''),
			));
			return $o;
		}

		if (($a->argc > 3) && ($a->argv[2] === 'edit')) {
			$r = q("SELECT * FROM clients WHERE client_id='%s' AND uid=%d",
					dbesc($a->argv[3]),
					local_user());

			if (!dbm::is_result($r)) {
				notice(t("You can't edit this application."));
				return;
			}
			$app = $r[0];

			$tpl = get_markup_template("settings_oauth_edit.tpl");
			$o .= replace_macros($tpl, array(
				'$form_security_token' => get_form_security_token("settings_oauth"),
				'$title'	=> t('Add application'),
				'$submit'	=> t('Update'),
				'$cancel'	=> t('Cancel'),
				'$name'		=> array('name', t('Name'), $app['name'] , ''),
				'$key'		=> array('key', t('Consumer Key'), $app['client_id'], ''),
				'$secret'	=> array('secret', t('Consumer Secret'), $app['pw'], ''),
				'$redirect'	=> array('redirect', t('Redirect'), $app['redirect_uri'], ''),
				'$icon'		=> array('icon', t('Icon url'), $app['icon'], ''),
			));
			return $o;
		}

		if (($a->argc > 3) && ($a->argv[2] === 'delete')) {
			check_form_security_token_redirectOnErr('/settings/oauth', 'settings_oauth', 't');

			$r = q("DELETE FROM clients WHERE client_id='%s' AND uid=%d",
					dbesc($a->argv[3]),
					local_user());
			goaway(System::baseUrl(true)."/settings/oauth/");
			return;
		}

		/// @TODO validate result with dbm::is_result()
		$r = q("SELECT clients.*, tokens.id as oauth_token, (clients.uid=%d) AS my
				FROM clients
				LEFT JOIN tokens ON clients.client_id=tokens.client_id
				WHERE clients.uid IN (%d, 0)",
				local_user(),
				local_user());


		$tpl = get_markup_template("settings_oauth.tpl");
		$o .= replace_macros($tpl, array(
			'$form_security_token' => get_form_security_token("settings_oauth"),
			'$baseurl'	=> System::baseUrl(true),
			'$title'	=> t('Connected Apps'),
			'$add'		=> t('Add application'),
			'$edit'		=> t('Edit'),
			'$delete'		=> t('Delete'),
			'$consumerkey' => t('Client key starts with'),
			'$noname'	=> t('No name'),
			'$remove'	=> t('Remove authorization'),
			'$apps'		=> $r,
		));
		return $o;

	}

	if (($a->argc > 1) && ($a->argv[1] === 'addon')) {
		$settings_addons = "";

		$r = q("SELECT * FROM `hook` WHERE `hook` = 'plugin_settings' ");
		if (!dbm::is_result($r)) {
			$settings_addons = t('No Plugin settings configured');
		}

		call_hooks('plugin_settings', $settings_addons);


		$tpl = get_markup_template("settings_addons.tpl");
		$o .= replace_macros($tpl, array(
			'$form_security_token' => get_form_security_token("settings_addon"),
			'$title'	=> t('Plugin Settings'),
			'$settings_addons' => $settings_addons
		));
		return $o;
	}

	if (($a->argc > 1) && ($a->argv[1] === 'features')) {

		$arr = array();
		$features = get_features();
		foreach ($features as $fname => $fdata) {
			$arr[$fname] = array();
			$arr[$fname][0] = $fdata[0];
			foreach (array_slice($fdata,1) as $f) {
				$arr[$fname][1][] = array('feature_' .$f[0], $f[1],((intval(feature_enabled(local_user(), $f[0]))) ? "1" : ''), $f[2],array(t('Off'), t('On')));
			}
		}


		$tpl = get_markup_template("settings_features.tpl");
		$o .= replace_macros($tpl, array(
			'$form_security_token' => get_form_security_token("settings_features"),
			'$title'               => t('Additional Features'),
			'$features'            => $arr,
			'$submit'              => t('Save Settings'),
		));
		return $o;
	}

	if (($a->argc > 1) && ($a->argv[1] === 'connectors')) {

		$settings_connectors = '<span id="settings_general_inflated" class="settings-block fakelink" style="display: block;" onclick="openClose(\'settings_general_expanded\'); openClose(\'settings_general_inflated\');">';
		$settings_connectors .= '<h3 class="connector">'. t('General Social Media Settings').'</h3>';
		$settings_connectors .= '</span>';
		$settings_connectors .= '<div id="settings_general_expanded" class="settings-block" style="display: none;">';
		$settings_connectors .= '<span class="fakelink" onclick="openClose(\'settings_general_expanded\'); openClose(\'settings_general_inflated\');">';
		$settings_connectors .= '<h3 class="connector">'. t('General Social Media Settings').'</h3>';
		$settings_connectors .= '</span>';

		$checked = ((PConfig::get(local_user(), 'system', 'no_intelligent_shortening')) ? ' checked="checked" ' : '');

		$settings_connectors .= '<div id="no_intelligent_shortening" class="field checkbox">';
		$settings_connectors .= '<label id="no_intelligent_shortening-label" for="shortening-checkbox">'. t('Disable intelligent shortening'). '</label>';
		$settings_connectors .= '<input id="shortening-checkbox" type="checkbox" name="no_intelligent_shortening" value="1" ' . $checked . '/>';
		$settings_connectors .= '<span class="field_help">'.t('Normally the system tries to find the best link to add to shortened posts. If this option is enabled then every shortened post will always point to the original friendica post.').'</span>';
		$settings_connectors .= '</div>';

		$checked = ((PConfig::get(local_user(), 'system', 'ostatus_autofriend')) ? ' checked="checked" ' : '');

		$settings_connectors .= '<div id="snautofollow-wrapper" class="field checkbox">';
		$settings_connectors .= '<label id="snautofollow-label" for="snautofollow-checkbox">'. t('Automatically follow any GNU Social (OStatus) followers/mentioners'). '</label>';
		$settings_connectors .= '<input id="snautofollow-checkbox" type="checkbox" name="snautofollow" value="1" ' . $checked . '/>';
		$settings_connectors .= '<span class="field_help">'.t('If you receive a message from an unknown OStatus user, this option decides what to do. If it is checked, a new contact will be created for every unknown user.').'</span>';
		$settings_connectors .= '</div>';

		$default_group = PConfig::get(local_user(), 'ostatus', 'default_group');
		$legacy_contact = PConfig::get(local_user(), 'ostatus', 'legacy_contact');

		$settings_connectors .= mini_group_select(local_user(), $default_group, t("Default group for OStatus contacts"));

		/// @TODO Found to much different usage to test empty/non-empty strings (e.g. empty(), trim() == '') which is wanted?
		if ($legacy_contact != "") {
			$a->page['htmlhead'] = '<meta http-equiv="refresh" content="0; URL='.System::baseUrl().'/ostatus_subscribe?url='.urlencode($legacy_contact).'">';
		}

		$settings_connectors .= '<div id="legacy-contact-wrapper" class="field input">';
		$settings_connectors .= '<label id="legacy-contact-label" for="snautofollow-checkbox">'. t('Your legacy GNU Social account'). '</label>';
		$settings_connectors .= '<input id="legacy-contact-checkbox" name="legacy_contact" value="'.$legacy_contact.'"/>';
		$settings_connectors .= '<span class="field_help">'.t('If you enter your old GNU Social/Statusnet account name here (in the format user@domain.tld), your contacts will be added automatically. The field will be emptied when done.').'</span>';
		$settings_connectors .= '</div>';

		$settings_connectors .= '<p><a href="'.System::baseUrl().'/repair_ostatus">'.t("Repair OStatus subscriptions").'</a></p>';

		$settings_connectors .= '<div class="settings-submit-wrapper" ><input type="submit" name="general-submit" class="settings-submit" value="' . t('Save Settings') . '" /></div>';

		$settings_connectors .= '</div><div class="clear"></div>';

		call_hooks('connector_settings', $settings_connectors);

		if (is_site_admin()) {
			$diasp_enabled = sprintf(t('Built-in support for %s connectivity is %s'), t('Diaspora'), ((Config::get('system', 'diaspora_enabled')) ? t('enabled') : t('disabled')));
			$ostat_enabled = sprintf(t('Built-in support for %s connectivity is %s'), t('GNU Social (OStatus)'), ((Config::get('system', 'ostatus_disabled')) ? t('disabled') : t('enabled')));
		} else {
			$diasp_enabled = "";
			$ostat_enabled = "";
		}

		$mail_disabled = ((function_exists('imap_open') && (!Config::get('system', 'imap_disabled'))) ? 0 : 1);
		if (Config::get('system', 'dfrn_only')) {
			$mail_disabled = 1;
		}
		if (!$mail_disabled) {
			$r = q("SELECT * FROM `mailacct` WHERE `uid` = %d LIMIT 1",
				local_user()
			);
		} else {
			$r = null;
		}

		$mail_server       = ((dbm::is_result($r)) ? $r[0]['server'] : '');
		$mail_port         = ((dbm::is_result($r) && intval($r[0]['port'])) ? intval($r[0]['port']) : '');
		$mail_ssl          = ((dbm::is_result($r)) ? $r[0]['ssltype'] : '');
		$mail_user         = ((dbm::is_result($r)) ? $r[0]['user'] : '');
		$mail_replyto      = ((dbm::is_result($r)) ? $r[0]['reply_to'] : '');
		$mail_pubmail      = ((dbm::is_result($r)) ? $r[0]['pubmail'] : 0);
		$mail_action       = ((dbm::is_result($r)) ? $r[0]['action'] : 0);
		$mail_movetofolder = ((dbm::is_result($r)) ? $r[0]['movetofolder'] : '');
		$mail_chk          = ((dbm::is_result($r)) ? $r[0]['last_check'] : NULL_DATE);


		$tpl = get_markup_template("settings_connectors.tpl");

		$mail_disabled_message = (($mail_disabled) ? t('Email access is disabled on this site.') : '');

		$o .= replace_macros($tpl, array(
			'$form_security_token' => get_form_security_token("settings_connectors"),

			'$title'	=> t('Social Networks'),

			'$diasp_enabled' => $diasp_enabled,
			'$ostat_enabled' => $ostat_enabled,

			'$h_imap' => t('Email/Mailbox Setup'),
			'$imap_desc' => t("If you wish to communicate with email contacts using this service \x28optional\x29, please specify how to connect to your mailbox."),
			'$imap_lastcheck' => array('imap_lastcheck', t('Last successful email check:'), $mail_chk, ''),
			'$mail_disabled' => $mail_disabled_message,
			'$mail_server'	=> array('mail_server',  t('IMAP server name:'), $mail_server, ''),
			'$mail_port'	=> array('mail_port', 	 t('IMAP port:'), $mail_port, ''),
			'$mail_ssl'		=> array('mail_ssl', 	 t('Security:'), strtoupper($mail_ssl), '', array('notls'=>t('None'), 'TLS'=>'TLS', 'SSL'=>'SSL')),
			'$mail_user'	=> array('mail_user',    t('Email login name:'), $mail_user, ''),
			'$mail_pass'	=> array('mail_pass', 	 t('Email password:'), '', ''),
			'$mail_replyto'	=> array('mail_replyto', t('Reply-to address:'), $mail_replyto, 'Optional'),
			'$mail_pubmail'	=> array('mail_pubmail', t('Send public posts to all email contacts:'), $mail_pubmail, ''),
			'$mail_action'	=> array('mail_action',	 t('Action after import:'), $mail_action, '', array(0=>t('None'), /*1=>t('Delete'),*/ 2=>t('Mark as seen'), 3=>t('Move to folder'))),
			'$mail_movetofolder'	=> array('mail_movetofolder',	 t('Move to folder:'), $mail_movetofolder, ''),
			'$submit' => t('Save Settings'),

			'$settings_connectors' => $settings_connectors
		));

		call_hooks('display_settings', $o);
		return $o;
	}

	/*
	 * DISPLAY SETTINGS
	 */
	if (($a->argc > 1) && ($a->argv[1] === 'display')) {
		$default_theme = Config::get('system', 'theme');
		if (!$default_theme) {
			$default_theme = 'default';
		}
		$default_mobile_theme = Config::get('system', 'mobile-theme');
		if (!$mobile_default_theme) {
			$mobile_default_theme = 'none';
		}

		$allowed_themes_str = Config::get('system', 'allowed_themes');
		$allowed_themes_raw = explode(',', $allowed_themes_str);
		$allowed_themes = array();
		if (count($allowed_themes_raw)) {
			foreach ($allowed_themes_raw as $x) {
				if (strlen(trim($x)) && is_dir("view/theme/$x")) {
					$allowed_themes[] = trim($x);
				}
			}
		}


		$themes = array();
		$mobile_themes = array("---" => t('No special theme for mobile devices'));
		$files = glob('view/theme/*'); /* */
		if ($allowed_themes) {
			foreach ($allowed_themes as $th) {
				$f = $th;
				$is_experimental = file_exists('view/theme/' . $th . '/experimental');
				$unsupported = file_exists('view/theme/' . $th . '/unsupported');
				$is_mobile = file_exists('view/theme/' . $th . '/mobile');
				if (!$is_experimental || ($is_experimental && (Config::get('experimentals', 'exp_themes')==1 || Config::get('experimentals', 'exp_themes')===false))) {
					$theme_name = (($is_experimental) ?  sprintf("%s - \x28Experimental\x29", $f) : $f);
					if ($is_mobile) {
						$mobile_themes[$f]=$theme_name;
					} else {
						$themes[$f]=$theme_name;
					}
				}
			}
		}
		$theme_selected = (!x($_SESSION, 'theme')? $default_theme : $_SESSION['theme']);
		$mobile_theme_selected = (!x($_SESSION, 'mobile-theme')? $default_mobile_theme : $_SESSION['mobile-theme']);

		$nowarn_insecure = intval(PConfig::get(local_user(), 'system', 'nowarn_insecure'));

		$browser_update = intval(PConfig::get(local_user(), 'system', 'update_interval'));
		if (intval($browser_update) != -1) {
			$browser_update = (($browser_update == 0) ? 40 : $browser_update / 1000); // default if not set: 40 seconds
		}

		$itemspage_network = intval(PConfig::get(local_user(), 'system', 'itemspage_network'));
		$itemspage_network = (($itemspage_network > 0 && $itemspage_network < 101) ? $itemspage_network : 40); // default if not set: 40 items
		$itemspage_mobile_network = intval(PConfig::get(local_user(), 'system', 'itemspage_mobile_network'));
		$itemspage_mobile_network = (($itemspage_mobile_network > 0 && $itemspage_mobile_network < 101) ? $itemspage_mobile_network : 20); // default if not set: 20 items

		$nosmile = PConfig::get(local_user(), 'system', 'no_smilies');
		$nosmile = (($nosmile===false)? '0': $nosmile); // default if not set: 0

		$first_day_of_week = PConfig::get(local_user(), 'system', 'first_day_of_week');
		$first_day_of_week = (($first_day_of_week===false)? '0': $first_day_of_week); // default if not set: 0
		$weekdays = array(0 => t("Sunday"), 1 => t("Monday"));

		$noinfo = PConfig::get(local_user(), 'system', 'ignore_info');
		$noinfo = (($noinfo===false)? '0': $noinfo); // default if not set: 0

		$infinite_scroll = PConfig::get(local_user(), 'system', 'infinite_scroll');
		$infinite_scroll = (($infinite_scroll===false)? '0': $infinite_scroll); // default if not set: 0

		$no_auto_update = PConfig::get(local_user(), 'system', 'no_auto_update');
		$no_auto_update = (($no_auto_update===false)? '0': $no_auto_update); // default if not set: 0

		$bandwidth_saver = PConfig::get(local_user(), 'system', 'bandwidth_saver');
		$bandwidth_saver = (($bandwidth_saver === false) ? '0' : $bandwidth_saver); // default if not set: 0

		$theme_config = "";
		if (($themeconfigfile = get_theme_config_file($theme_selected)) != null) {
			require_once($themeconfigfile);
			$theme_config = theme_content($a);
		}

		$tpl = get_markup_template("settings_display.tpl");
		$o = replace_macros($tpl, array(
			'$ptitle' 	=> t('Display Settings'),
			'$form_security_token' => get_form_security_token("settings_display"),
			'$submit' 	=> t('Save Settings'),
			'$baseurl' => System::baseUrl(true),
			'$uid' => local_user(),

			'$theme'	=> array('theme', t('Display Theme:'), $theme_selected, '', $themes, true),
			'$mobile_theme'	=> array('mobile_theme', t('Mobile Theme:'), $mobile_theme_selected, '', $mobile_themes, false),
			'$nowarn_insecure' => array('nowarn_insecure',  t('Suppress warning of insecure networks'), $nowarn_insecure, t("Should the system suppress the warning that the current group contains members of networks that can't receive non public postings.")),
			'$ajaxint'   => array('browser_update',  t("Update browser every xx seconds"), $browser_update, t('Minimum of 10 seconds. Enter -1 to disable it.')),
			'$itemspage_network'   => array('itemspage_network',  t("Number of items to display per page:"), $itemspage_network, t('Maximum of 100 items')),
			'$itemspage_mobile_network'   => array('itemspage_mobile_network',  t("Number of items to display per page when viewed from mobile device:"), $itemspage_mobile_network, t('Maximum of 100 items')),
			'$nosmile'	=> array('nosmile', t("Don't show emoticons"), $nosmile, ''),
			'$calendar_title' => t('Calendar'),
			'$first_day_of_week'	=> array('first_day_of_week', t('Beginning of week:'), $first_day_of_week, '', $weekdays, false),
			'$noinfo'	=> array('noinfo', t("Don't show notices"), $noinfo, ''),
			'$infinite_scroll'	=> array('infinite_scroll', t("Infinite scroll"), $infinite_scroll, ''),
			'$no_auto_update'	=> array('no_auto_update', t("Automatic updates only at the top of the network page"), $no_auto_update, t('When disabled, the network page is updated all the time, which could be confusing while reading.')),
			'$bandwidth_saver' => array('bandwidth_saver', t('Bandwith Saver Mode'), $bandwidth_saver, t('When enabled, embedded content is not displayed on automatic updates, they only show on page reload.')),

			'$d_tset' => t('General Theme Settings'),
			'$d_ctset' => t('Custom Theme Settings'),
			'$d_cset' => t('Content Settings'),
			'stitle' => t('Theme settings'),
			'$theme_config' => $theme_config,
		));

		$tpl = get_markup_template("settings_display_end.tpl");
		$a->page['end'] .= replace_macros($tpl, array(
			'$theme'	=> array('theme', t('Display Theme:'), $theme_selected, '', $themes)
		));

		return $o;
	}


	/*
	 * ACCOUNT SETTINGS
	 */

	require_once('include/acl_selectors.php');

	$p = q("SELECT * FROM `profile` WHERE `is-default` = 1 AND `uid` = %d LIMIT 1",
		intval(local_user())
	);
	if (count($p)) {
		$profile = $p[0];
	}

	$username   = $a->user['username'];
	$email      = $a->user['email'];
	$nickname   = $a->user['nickname'];
	$timezone   = $a->user['timezone'];
	$language   = $a->user['language'];
	$notify     = $a->user['notify-flags'];
	$defloc     = $a->user['default-location'];
	$openid     = $a->user['openid'];
	$maxreq     = $a->user['maxreq'];
	$expire     = ((intval($a->user['expire'])) ? $a->user['expire'] : '');
	$blockwall  = $a->user['blockwall'];
	$blocktags  = $a->user['blocktags'];
	$unkmail    = $a->user['unkmail'];
	$cntunkmail = $a->user['cntunkmail'];

	$expire_items = PConfig::get(local_user(), 'expire', 'items', true);
	$expire_notes = PConfig::get(local_user(), 'expire', 'notes', true);
	$expire_starred = PConfig::get(local_user(), 'expire', 'starred', true);
	$expire_photos = PConfig::get(local_user(), 'expire', 'photos', false);
	$expire_network_only = PConfig::get(local_user(), 'expire', 'network_only', false);
	$suggestme = PConfig::get(local_user(), 'system', 'suggestme', false);
	$post_newfriend = PConfig::get(local_user(), 'system', 'post_newfriend', false);
	$post_joingroup = PConfig::get(local_user(), 'system', 'post_joingroup', false);
	$post_profilechange = PConfig::get(local_user(), 'system', 'post_profilechange', false);

	// nowarn_insecure

	if (!strlen($a->user['timezone'])) {
		$timezone = date_default_timezone_get();
	}

	// Set the account type to "Community" when the page is a community page but the account type doesn't fit
	// This is only happening on the first visit after the update
	if (in_array($a->user['page-flags'], array(PAGE_COMMUNITY, PAGE_PRVGROUP)) &&
		($a->user['account-type'] != ACCOUNT_TYPE_COMMUNITY))
		$a->user['account-type'] = ACCOUNT_TYPE_COMMUNITY;

	$pageset_tpl = get_markup_template('settings_pagetypes.tpl');

	$pagetype = replace_macros($pageset_tpl, array(
		'$account_types'	=> t("Account Types"),
		'$user' 		=> t("Personal Page Subtypes"),
		'$community'		=> t("Community Forum Subtypes"),
		'$account_type'		=> $a->user['account-type'],
		'$type_person'		=> ACCOUNT_TYPE_PERSON,
		'$type_organisation' 	=> ACCOUNT_TYPE_ORGANISATION,
		'$type_news'		=> ACCOUNT_TYPE_NEWS,
		'$type_community' 	=> ACCOUNT_TYPE_COMMUNITY,

		'$account_person' 	=> array('account-type', t('Personal Page'), ACCOUNT_TYPE_PERSON,
									t('Account for a personal profile.'),
									($a->user['account-type'] == ACCOUNT_TYPE_PERSON)),

		'$account_organisation'	=> array('account-type', t('Organisation Page'), ACCOUNT_TYPE_ORGANISATION,
									t('Account for an organisation that automatically approves contact requests as "Followers".'),
									($a->user['account-type'] == ACCOUNT_TYPE_ORGANISATION)),

		'$account_news'		=> array('account-type', t('News Page'), ACCOUNT_TYPE_NEWS,
									t('Account for a news reflector that automatically approves contact requests as "Followers".'),
									($a->user['account-type'] == ACCOUNT_TYPE_NEWS)),

		'$account_community' 	=> array('account-type', t('Community Forum'), ACCOUNT_TYPE_COMMUNITY,
									t('Account for community discussions.'),
									($a->user['account-type'] == ACCOUNT_TYPE_COMMUNITY)),

		'$page_normal'		=> array('page-flags', t('Normal Account Page'), PAGE_NORMAL,
									t('Account for a regular personal profile that requires manual approval of "Friends" and "Followers".'),
									($a->user['page-flags'] == PAGE_NORMAL)),

		'$page_soapbox' 	=> array('page-flags', t('Soapbox Page'), PAGE_SOAPBOX,
									t('Account for a public profile that automatically approves contact requests as "Followers".'),
									($a->user['page-flags'] == PAGE_SOAPBOX)),

		'$page_community'	=> array('page-flags', t('Public Forum'), PAGE_COMMUNITY,
									t('Automatically approves all contact requests.'),
									($a->user['page-flags'] == PAGE_COMMUNITY)),

		'$page_freelove' 	=> array('page-flags', t('Automatic Friend Page'), PAGE_FREELOVE,
									t('Account for a popular profile that automatically approves contact requests as "Friends".'),
									($a->user['page-flags'] == PAGE_FREELOVE)),

		'$page_prvgroup' 	=> array('page-flags', t('Private Forum [Experimental]'), PAGE_PRVGROUP,
									t('Requires manual approval of contact requests.'),
									($a->user['page-flags'] == PAGE_PRVGROUP)),


	));

	$noid = Config::get('system', 'no_openid');

	if ($noid) {
		$openid_field = false;
	} else {
		$openid_field = array('openid_url', t('OpenID:'), $openid, t("\x28Optional\x29 Allow this OpenID to login to this account."), "", "", "url");
	}

	$opt_tpl = get_markup_template("field_yesno.tpl");
	if (Config::get('system', 'publish_all')) {
		$profile_in_dir = '<input type="hidden" name="profile_in_directory" value="1" />';
	} else {
		$profile_in_dir = replace_macros($opt_tpl, array(
			'$field' => array('profile_in_directory', t('Publish your default profile in your local site directory?'), $profile['publish'], t("Your profile may be visible in public."), array(t('No'), t('Yes')))
		));
	}

	if (strlen(Config::get('system', 'directory'))) {
		$profile_in_net_dir = replace_macros($opt_tpl, array(
			'$field' => array('profile_in_netdirectory', t('Publish your default profile in the global social directory?'), $profile['net-publish'], '', array(t('No'), t('Yes')))
		));
	} else {
		$profile_in_net_dir = '';
	}

	$hide_friends = replace_macros($opt_tpl,array(
			'$field' 	=> array('hide-friends', t('Hide your contact/friend list from viewers of your default profile?'), $profile['hide-friends'], '', array(t('No'), t('Yes'))),
	));

	$hide_wall = replace_macros($opt_tpl,array(
			'$field' 	=> array('hidewall',  t('Hide your profile details from unknown viewers?'), $a->user['hidewall'], t("If enabled, posting public messages to Diaspora and other networks isn't possible."), array(t('No'), t('Yes'))),

	));

	$blockwall = replace_macros($opt_tpl,array(
			'$field' 	=> array('blockwall',  t('Allow friends to post to your profile page?'), (intval($a->user['blockwall']) ? '0' : '1'), '', array(t('No'), t('Yes'))),

	));

	$blocktags = replace_macros($opt_tpl,array(
			'$field' 	=> array('blocktags',  t('Allow friends to tag your posts?'), (intval($a->user['blocktags']) ? '0' : '1'), '', array(t('No'), t('Yes'))),

	));

	$suggestme = replace_macros($opt_tpl,array(
			'$field' 	=> array('suggestme',  t('Allow us to suggest you as a potential friend to new members?'), $suggestme, '', array(t('No'), t('Yes'))),

	));

	$unkmail = replace_macros($opt_tpl,array(
			'$field' 	=> array('unkmail',  t('Permit unknown people to send you private mail?'), $unkmail, '', array(t('No'), t('Yes'))),

	));

	$invisible = (((!$profile['publish']) && (!$profile['net-publish']))
		? true : false);

	if ($invisible) {
		info(t('Profile is <strong>not published</strong>.') . EOL);
	}

	//$subdir = ((strlen($a->get_path())) ? '<br />' . t('or') . ' ' . 'profile/' . $nickname : '');

	$tpl_addr = get_markup_template("settings_nick_set.tpl");

	$prof_addr = replace_macros($tpl_addr,array(
		'$desc' => sprintf(t("Your Identity Address is <strong>'%s'</strong> or '%s'."), $nickname.'@'.$a->get_hostname().$a->get_path(), System::baseUrl().'/profile/'.$nickname),
		'$basepath' => $a->get_hostname()
	));

	$stpl = get_markup_template('settings.tpl');

	$expire_arr = array(
		'days' => array('expire',  t("Automatically expire posts after this many days:"), $expire, t('If empty, posts will not expire. Expired posts will be deleted')),
		'advanced' => t('Advanced expiration settings'),
		'label' => t('Advanced Expiration'),
		'items' => array('expire_items',  t("Expire posts:"), $expire_items, '', array(t('No'), t('Yes'))),
		'notes' => array('expire_notes',  t("Expire personal notes:"), $expire_notes, '', array(t('No'), t('Yes'))),
		'starred' => array('expire_starred',  t("Expire starred posts:"), $expire_starred, '', array(t('No'), t('Yes'))),
		'photos' => array('expire_photos',  t("Expire photos:"), $expire_photos, '', array(t('No'), t('Yes'))),
		'network_only' => array('expire_network_only',  t("Only expire posts by others:"), $expire_network_only, '', array(t('No'), t('Yes'))),
	);

	require_once('include/group.php');
	$group_select = mini_group_select(local_user(), $a->user['def_gid']);

	// Private/public post links for the non-JS ACL form
	$private_post = 1;
	if ($_REQUEST['public']) {
		$private_post = 0;
	}

	$query_str = $a->query_string;
	if (strpos($query_str, 'public=1') !== false) {
		$query_str = str_replace(array('?public=1', '&public=1'), array('', ''), $query_str);
	}

	// I think $a->query_string may never have ? in it, but I could be wrong
	// It looks like it's from the index.php?q=[etc] rewrite that the web
	// server does, which converts any ? to &, e.g. suggest&ignore=61 for suggest?ignore=61
	if (strpos($query_str, '?') === false) {
		$public_post_link = '?public=1';
	} else {
		$public_post_link = '&public=1';
	}

	/* Installed langs */
	$lang_choices = get_available_languages();

	/// @TODO Fix indending (or so)
	$o .= replace_macros($stpl, array(
		'$ptitle' 	=> t('Account Settings'),

		'$submit' 	=> t('Save Settings'),
		'$baseurl' => System::baseUrl(true),
		'$uid' => local_user(),
		'$form_security_token' => get_form_security_token("settings"),
		'$nickname_block' => $prof_addr,

		'$h_pass' 	=> t('Password Settings'),
		'$password1'=> array('password', t('New Password:'), '', ''),
		'$password2'=> array('confirm', t('Confirm:'), '', t('Leave password fields blank unless changing')),
		'$password3'=> array('opassword', t('Current Password:'), '', t('Your current password to confirm the changes')),
		'$password4'=> array('mpassword', t('Password:'), '', t('Your current password to confirm the changes')),
		'$oid_enable' => (!Config::get('system', 'no_openid')),
		'$openid'	=> $openid_field,

		'$h_basic' 	=> t('Basic Settings'),
		'$username' => array('username',  t('Full Name:'), $username, ''),
		'$email' 	=> array('email', t('Email Address:'), $email, '', '', '', 'email'),
		'$timezone' => array('timezone_select' , t('Your Timezone:'), select_timezone($timezone), ''),
		'$language' => array('language', t('Your Language:'), $language, t('Set the language we use to show you friendica interface and to send you emails'), $lang_choices),
		'$defloc'	=> array('defloc', t('Default Post Location:'), $defloc, ''),
		'$allowloc' => array('allow_location', t('Use Browser Location:'), ($a->user['allow_location'] == 1), ''),


		'$h_prv' 	=> t('Security and Privacy Settings'),

		'$maxreq' 	=> array('maxreq', t('Maximum Friend Requests/Day:'), $maxreq , t("\x28to prevent spam abuse\x29")),
		'$permissions' => t('Default Post Permissions'),
		'$permdesc' => t("\x28click to open/close\x29"),
		'$visibility' => $profile['net-publish'],
		'$aclselect' => populate_acl($a->user),
		'$suggestme' => $suggestme,
		'$blockwall'=> $blockwall, // array('blockwall', t('Allow friends to post to your profile page:'), !$blockwall, ''),
		'$blocktags'=> $blocktags, // array('blocktags', t('Allow friends to tag your posts:'), !$blocktags, ''),

		// ACL permissions box
		'$acl_data' => construct_acl_data($a, $a->user), // For non-Javascript ACL selector
		'$group_perms' => t('Show to Groups'),
		'$contact_perms' => t('Show to Contacts'),
		'$private' => t('Default Private Post'),
		'$public' => t('Default Public Post'),
		'$is_private' => $private_post,
		'$return_path' => $query_str,
		'$public_link' => $public_post_link,
		'$settings_perms' => t('Default Permissions for New Posts'),

		'$group_select' => $group_select,


		'$expire'	=> $expire_arr,

		'$profile_in_dir' => $profile_in_dir,
		'$profile_in_net_dir' => $profile_in_net_dir,
		'$hide_friends' => $hide_friends,
		'$hide_wall' => $hide_wall,
		'$unkmail' => $unkmail,
		'$cntunkmail' 	=> array('cntunkmail', t('Maximum private messages per day from unknown people:'), $cntunkmail , t("\x28to prevent spam abuse\x29")),


		'$h_not' 	=> t('Notification Settings'),
		'$activity_options' => t('By default post a status message when:'),
		'$post_newfriend' => array('post_newfriend',  t('accepting a friend request'), $post_newfriend, ''),
		'$post_joingroup' => array('post_joingroup',  t('joining a forum/community'), $post_joingroup, ''),
		'$post_profilechange' => array('post_profilechange',  t('making an <em>interesting</em> profile change'), $post_profilechange, ''),
		'$lbl_not' 	=> t('Send a notification email when:'),
		'$notify1'	=> array('notify1', t('You receive an introduction'), ($notify & NOTIFY_INTRO), NOTIFY_INTRO, ''),
		'$notify2'	=> array('notify2', t('Your introductions are confirmed'), ($notify & NOTIFY_CONFIRM), NOTIFY_CONFIRM, ''),
		'$notify3'	=> array('notify3', t('Someone writes on your profile wall'), ($notify & NOTIFY_WALL), NOTIFY_WALL, ''),
		'$notify4'	=> array('notify4', t('Someone writes a followup comment'), ($notify & NOTIFY_COMMENT), NOTIFY_COMMENT, ''),
		'$notify5'	=> array('notify5', t('You receive a private message'), ($notify & NOTIFY_MAIL), NOTIFY_MAIL, ''),
		'$notify6'  => array('notify6', t('You receive a friend suggestion'), ($notify & NOTIFY_SUGGEST), NOTIFY_SUGGEST, ''),
		'$notify7'  => array('notify7', t('You are tagged in a post'), ($notify & NOTIFY_TAGSELF), NOTIFY_TAGSELF, ''),
		'$notify8'  => array('notify8', t('You are poked/prodded/etc. in a post'), ($notify & NOTIFY_POKE), NOTIFY_POKE, ''),

		'$desktop_notifications' => array('desktop_notifications', t('Activate desktop notifications') , false, t('Show desktop popup on new notifications')),

		'$email_textonly' => array('email_textonly', t('Text-only notification emails'),
									PConfig::get(local_user(), 'system', 'email_textonly'),
									t('Send text only notification emails, without the html part')),

		'$detailed_notif' => array('detailed_notif', t('Show detailled notifications'),
									PConfig::get(local_user(), 'system', 'detailed_notif'),
									t('Per default the notificiation are condensed to a single notification per item. When enabled, every notification is displayed.')),

		'$h_advn' => t('Advanced Account/Page Type Settings'),
		'$h_descadvn' => t('Change the behaviour of this account for special situations'),
		'$pagetype' => $pagetype,

		'$relocate' => t('Relocate'),
		'$relocate_text' => t("If you have moved this profile from another server, and some of your contacts don't receive your updates, try pushing this button."),
		'$relocate_button' => t("Resend relocate message to contacts"),

	));

	call_hooks('settings_form', $o);

	$o .= '</form>' . "\r\n";

	return $o;

}<|MERGE_RESOLUTION|>--- conflicted
+++ resolved
@@ -2,12 +2,9 @@
 
 use Friendica\App;
 use Friendica\Core\System;
-<<<<<<< HEAD
 use Friendica\Core\Worker;
-=======
 use Friendica\Core\Config;
 use Friendica\Core\PConfig;
->>>>>>> 9725b5ba
 
 require_once('include/group.php');
 require_once('include/socgraph.php');
@@ -357,13 +354,8 @@
 
 	check_form_security_token_redirectOnErr('/settings', 'settings');
 
-<<<<<<< HEAD
 	if (x($_POST,'resend_relocate')) {
 		Worker::add(PRIORITY_HIGH, 'notifier', 'relocate', local_user());
-=======
-	if (x($_POST, 'resend_relocate')) {
-		proc_run(PRIORITY_HIGH, 'include/notifier.php', 'relocate', local_user());
->>>>>>> 9725b5ba
 		info(t("Relocate message has been send to your contacts"));
 		goaway('settings');
 	}
@@ -649,13 +641,8 @@
 	if (($old_visibility != $net_publish) || ($page_flags != $old_page_flags)) {
 		// Update global directory in background
 		$url = $_SESSION['my_url'];
-<<<<<<< HEAD
-		if ($url && strlen(get_config('system','directory'))) {
+		if ($url && strlen(Config::get('system', 'directory'))) {
 			Worker::add(PRIORITY_LOW, "directory", $url);
-=======
-		if ($url && strlen(Config::get('system', 'directory'))) {
-			proc_run(PRIORITY_LOW, "include/directory.php", $url);
->>>>>>> 9725b5ba
 		}
 	}
 
