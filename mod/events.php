<?php
/**
 * @fiel mod/events.php
 * @brief The events module
 */
require_once('include/bbcode.php');
require_once('include/datetime.php');
require_once('include/event.php');
require_once('include/items.php');

function events_init(App &$a) {
	if(! local_user())
		return;

	if ($a->argc == 1) {
		// if it's a json request abort here becaus we don't
		// need the widget data
		if($a->argv[1] === 'json')
			return;

		$cal_widget = widget_events();

		if (! x($a->page,'aside')) {
			$a->page['aside'] = '';
		}

		$a->page['aside'] .= $cal_widget;
	}

	return;
}

function events_post(App &$a) {

	logger('post: ' . print_r($_REQUEST,true));

	if(! local_user())
		return;

	$event_id = ((x($_POST,'event_id')) ? intval($_POST['event_id']) : 0);
	$cid = ((x($_POST,'cid')) ? intval($_POST['cid']) : 0);
	$uid      = local_user();

	$start_text = escape_tags($_REQUEST['start_text']);
	$finish_text = escape_tags($_REQUEST['finish_text']);

	$adjust   = intval($_POST['adjust']);
	$nofinish = intval($_POST['nofinish']);

	// The default setting for the `private` field in event_store() is false, so mirror that
	$private_event = false;

	if($start_text) {
		$start = $start_text;
	}
	else {
		$start    = sprintf('%d-%d-%d %d:%d:0',$startyear,$startmonth,$startday,$starthour,$startminute);
	}

	if($nofinish) {
		$finish = '0000-00-00 00:00:00';
	}

	if($finish_text) {
		$finish = $finish_text;
	}
	else {
		$finish    = sprintf('%d-%d-%d %d:%d:0',$finishyear,$finishmonth,$finishday,$finishhour,$finishminute);
	}

	if($adjust) {
		$start = datetime_convert(date_default_timezone_get(),'UTC',$start);
		if(! $nofinish)
			$finish = datetime_convert(date_default_timezone_get(),'UTC',$finish);
	}
	else {
		$start = datetime_convert('UTC','UTC',$start);
		if(! $nofinish)
			$finish = datetime_convert('UTC','UTC',$finish);
	}

	// Don't allow the event to finish before it begins.
	// It won't hurt anything, but somebody will file a bug report
	// and we'll waste a bunch of time responding to it. Time that
	// could've been spent doing something else.

	$summary  = escape_tags(trim($_POST['summary']));
	$desc     = escape_tags(trim($_POST['desc']));
	$location = escape_tags(trim($_POST['location']));
	$type     = 'event';

	$action = ($event_id == '') ? 'new' : "event/" . $event_id;
	$onerror_url = App::get_baseurl() . "/events/" . $action . "?summary=$summary&description=$desc&location=$location&start=$start_text&finish=$finish_text&adjust=$adjust&nofinish=$nofinish";

	if(strcmp($finish,$start) < 0 && !$nofinish) {
		notice( t('Event can not end before it has started.') . EOL);
		if(intval($_REQUEST['preview'])) {
			echo( t('Event can not end before it has started.'));
			killme();
		}
		goaway($onerror_url);
	}

	if((! $summary) || (! $start)) {
		notice( t('Event title and start time are required.') . EOL);
		if(intval($_REQUEST['preview'])) {
			echo( t('Event title and start time are required.'));
			killme();
		}
		goaway($onerror_url);
	}

	$share = ((intval($_POST['share'])) ? intval($_POST['share']) : 0);

	$c = q("select id from contact where uid = %d and self = 1 limit 1",
		intval(local_user())
	);
	if(count($c))
		$self = $c[0]['id'];
	else
		$self = 0;


	if($share) {
		$str_group_allow   = perms2str($_POST['group_allow']);
		$str_contact_allow = perms2str($_POST['contact_allow']);
		$str_group_deny    = perms2str($_POST['group_deny']);
		$str_contact_deny  = perms2str($_POST['contact_deny']);

		// Undo the pseudo-contact of self, since there are real contacts now
		if( strpos($str_contact_allow, '<' . $self . '>') !== false )
		{
			$str_contact_allow = str_replace('<' . $self . '>', '', $str_contact_allow);
		}
		// Make sure to set the `private` field as true. This is necessary to
		// have the posts show up correctly in Diaspora if an event is created
		// as visible only to self at first, but then edited to display to others.
		if( strlen($str_group_allow) or strlen($str_contact_allow) or strlen($str_group_deny) or strlen($str_contact_deny) )
		{
			$private_event = true;
		}
	}
	else {
		// Note: do not set `private` field for self-only events. It will
		// keep even you from seeing them!
		$str_contact_allow = '<' . $self . '>';
		$str_group_allow = $str_contact_deny = $str_group_deny = '';
	}


	$datarray = array();
	$datarray['guid'] = get_guid(32);
	$datarray['start'] = $start;
	$datarray['finish'] = $finish;
	$datarray['summary'] = $summary;
	$datarray['desc'] = $desc;
	$datarray['location'] = $location;
	$datarray['type'] = $type;
	$datarray['adjust'] = $adjust;
	$datarray['nofinish'] = $nofinish;
	$datarray['uid'] = $uid;
	$datarray['cid'] = $cid;
	$datarray['allow_cid'] = $str_contact_allow;
	$datarray['allow_gid'] = $str_group_allow;
	$datarray['deny_cid'] = $str_contact_deny;
	$datarray['deny_gid'] = $str_group_deny;
	$datarray['private'] = (($private_event) ? 1 : 0);
	$datarray['id'] = $event_id;
	$datarray['created'] = $created;
	$datarray['edited'] = $edited;

	if(intval($_REQUEST['preview'])) {
		$html = format_event_html($datarray);
		echo $html;
			killme();
	}

	$item_id = event_store($datarray);

	if(! $cid)
		proc_run(PRIORITY_HIGH, "include/notifier.php", "event", $item_id);

	goaway($_SESSION['return_url']);
}



function events_content(App &$a) {

	if(! local_user()) {
		notice( t('Permission denied.') . EOL);
		return;
	}

<<<<<<< HEAD
	if($a->argc == 1)
		$_SESSION['return_url'] = App::get_baseurl() . '/' . $a->cmd;
=======
	if ($a->argc == 1) {
		$_SESSION['return_url'] = App::get_baseurl() . '/' . $a->cmd;
	}
>>>>>>> 1a21ec82

	if (($a->argc > 2) && ($a->argv[1] === 'ignore') && intval($a->argv[2])) {
		$r = q("update event set ignore = 1 where id = %d and uid = %d",
			intval($a->argv[2]),
			intval(local_user())
		);
	}

	if (($a->argc > 2) && ($a->argv[1] === 'unignore') && intval($a->argv[2])) {
		$r = q("update event set ignore = 0 where id = %d and uid = %d",
			intval($a->argv[2]),
			intval(local_user())
		);
	}

	if ($a->theme_events_in_profile) {
		nav_set_selected('home');
	} else {
		nav_set_selected('events');
	}

	$editselect = 'none';
	if ( feature_enabled(local_user(), 'richtext') ) {
		$editselect = 'textareas';
	}

	// get the translation strings for the callendar
	$i18n = get_event_strings();

	$htpl = get_markup_template('event_head.tpl');
	$a->page['htmlhead'] .= replace_macros($htpl,array(
		'$baseurl' => App::get_baseurl(),
		'$module_url' => '/events',
		'$modparams' => 1,
		'$i18n' => $i18n,
		'$editselect' => $editselect
	));

	$etpl = get_markup_template('event_end.tpl');
	$a->page['end'] .= replace_macros($etpl,array(
		'$baseurl' => App::get_baseurl(),
		'$editselect' => $editselect
	));

	$o ="";
	// tabs
	if ($a->theme_events_in_profile)
		$tabs = profile_tabs($a, True);



	$mode = 'view';
	$y = 0;
	$m = 0;
	$ignored = ((x($_REQUEST,'ignored')) ? intval($_REQUEST['ignored']) : 0);

	if($a->argc > 1) {
		if($a->argc > 2 && $a->argv[1] == 'event') {
			$mode = 'edit';
			$event_id = intval($a->argv[2]);
		}
		if($a->argv[1] === 'new') {
			$mode = 'new';
			$event_id = 0;
		}
		if($a->argc > 2 && intval($a->argv[1]) && intval($a->argv[2])) {
			$mode = 'view';
			$y = intval($a->argv[1]);
			$m = intval($a->argv[2]);
		}
	}

	// The view mode part is similiar to /mod/cal.php
	if($mode == 'view') {


		$thisyear = datetime_convert('UTC',date_default_timezone_get(),'now','Y');
		$thismonth = datetime_convert('UTC',date_default_timezone_get(),'now','m');
		if(! $y)
			$y = intval($thisyear);
		if(! $m)
			$m = intval($thismonth);

		// Put some limits on dates. The PHP date functions don't seem to do so well before 1900.
		// An upper limit was chosen to keep search engines from exploring links millions of years in the future.

		if($y < 1901)
			$y = 1900;
		if($y > 2099)
			$y = 2100;

		$nextyear = $y;
		$nextmonth = $m + 1;
		if($nextmonth > 12) {
				$nextmonth = 1;
			$nextyear ++;
		}

		$prevyear = $y;
		if($m > 1)
			$prevmonth = $m - 1;
		else {
			$prevmonth = 12;
			$prevyear --;
		}

		$dim    = get_dim($y,$m);
		$start  = sprintf('%d-%d-%d %d:%d:%d',$y,$m,1,0,0,0);
		$finish = sprintf('%d-%d-%d %d:%d:%d',$y,$m,$dim,23,59,59);


		if ($a->argv[1] === 'json'){
			if (x($_GET,'start'))	$start = $_GET['start'];
			if (x($_GET,'end'))	$finish = $_GET['end'];
		}

		$start  = datetime_convert('UTC','UTC',$start);
		$finish = datetime_convert('UTC','UTC',$finish);

		$adjust_start = datetime_convert('UTC', date_default_timezone_get(), $start);
		$adjust_finish = datetime_convert('UTC', date_default_timezone_get(), $finish);

		// put the event parametes in an array so we can better transmit them
		$event_params = array(
			'event_id' => (x($_GET,'id') ? $_GET["id"] : 0),
			'start' => $start,
			'finish' => $finish,
			'adjust_start' => $adjust_start,
			'adjust_finish' => $adjust_finish,
			'ignored' => $ignored,
		);

		// get events by id or by date
		if (x($_GET,'id')){
			$r = event_by_id(local_user(), $event_params);
		} else {
			$r = events_by_date(local_user(), $event_params);
		}

		$links = array();

		if (dbm::is_result($r)) {
			$r = sort_by_date($r);
			foreach($r as $rr) {
				$j = (($rr['adjust']) ? datetime_convert('UTC',date_default_timezone_get(),$rr['start'], 'j') : datetime_convert('UTC','UTC',$rr['start'],'j'));
				if(! x($links,$j)) {
					$links[$j] = App::get_baseurl() . '/' . $a->cmd . '#link-' . $j;
				}
			}
		}

		$events=array();

		// transform the event in a usable array
		if (dbm::is_result($r)) {
			$r = sort_by_date($r);
			$events = process_events($r);
		}

		if ($a->argv[1] === 'json'){
			echo json_encode($events); killme();
		}

		// links: array('href', 'text', 'extra css classes', 'title')
		if (x($_GET,'id')){
			$tpl =  get_markup_template("event.tpl");
		} else {
//			if (get_config('experimentals','new_calendar')==1){
				$tpl = get_markup_template("events_js.tpl");
//			} else {
//				$tpl = get_markup_template("events.tpl");
//			}
		}

		// Get rid of dashes in key names, Smarty3 can't handle them
		foreach($events as $key => $event) {
			$event_item = array();
			foreach($event['item'] as $k => $v) {
				$k = str_replace('-','_',$k);
				$event_item[$k] = $v;
			}
			$events[$key]['item'] = $event_item;
		}

		$o = replace_macros($tpl, array(
			'$baseurl'	=> App::get_baseurl(),
			'$tabs'		=> $tabs,
			'$title'	=> t('Events'),
			'$view'		=> t('View'),
			'$new_event'	=> array(App::get_baseurl().'/events/new',t('Create New Event'),'',''),
			'$previus'	=> array(App::get_baseurl()."/events/$prevyear/$prevmonth",t('Previous'),'',''),
			'$next'		=> array(App::get_baseurl()."/events/$nextyear/$nextmonth",t('Next'),'',''),
			'$calendar'	=> cal($y,$m,$links, ' eventcal'),

			'$events'	=> $events,

			"today" => t("today"),
			"month" => t("month"),
			"week" => t("week"),
			"day" => t("day"),
			"list" => t("list"),
		));

		if (x($_GET,'id')){ echo $o; killme(); }

		return $o;

	}

	if($mode === 'edit' && $event_id) {
		$r = q("SELECT * FROM `event` WHERE `id` = %d AND `uid` = %d LIMIT 1",
			intval($event_id),
			intval(local_user())
		);
		if (dbm::is_result($r))
			$orig_event = $r[0];
	}

	// Passed parameters overrides anything found in the DB
	if($mode === 'edit' || $mode === 'new') {
		if(!x($orig_event)) $orig_event = array();
		// In case of an error the browser is redirected back here, with these parameters filled in with the previous values
		if(x($_REQUEST,'nofinish')) $orig_event['nofinish'] = $_REQUEST['nofinish'];
		if(x($_REQUEST,'adjust')) $orig_event['adjust'] = $_REQUEST['adjust'];
		if(x($_REQUEST,'summary')) $orig_event['summary'] = $_REQUEST['summary'];
		if(x($_REQUEST,'description')) $orig_event['description'] = $_REQUEST['description'];
		if(x($_REQUEST,'location')) $orig_event['location'] = $_REQUEST['location'];
		if(x($_REQUEST,'start')) $orig_event['start'] = $_REQUEST['start'];
		if(x($_REQUEST,'finish')) $orig_event['finish'] = $_REQUEST['finish'];
	}

	if($mode === 'edit' || $mode === 'new') {

		$n_checked = ((x($orig_event) && $orig_event['nofinish']) ? ' checked="checked" ' : '');
		$a_checked = ((x($orig_event) && $orig_event['adjust']) ? ' checked="checked" ' : '');
		$t_orig = ((x($orig_event)) ? $orig_event['summary'] : '');
		$d_orig = ((x($orig_event)) ? $orig_event['desc'] : '');
		$l_orig = ((x($orig_event)) ? $orig_event['location'] : '');
		$eid = ((x($orig_event)) ? $orig_event['id'] : 0);
		$cid = ((x($orig_event)) ? $orig_event['cid'] : 0);
		$uri = ((x($orig_event)) ? $orig_event['uri'] : '');


		if(! x($orig_event))
			$sh_checked = '';
		else
			$sh_checked = (($orig_event['allow_cid'] === '<' . local_user() . '>' && (! $orig_event['allow_gid']) && (! $orig_event['deny_cid']) && (! $orig_event['deny_gid'])) ? '' : ' checked="checked" ' );

		if($cid OR ($mode !== 'new'))
			$sh_checked .= ' disabled="disabled" ';


		$sdt = ((x($orig_event)) ? $orig_event['start'] : 'now');
		$fdt = ((x($orig_event)) ? $orig_event['finish'] : 'now');

		$tz = date_default_timezone_get();
		if(x($orig_event))
			$tz = (($orig_event['adjust']) ? date_default_timezone_get() : 'UTC');

		$syear = datetime_convert('UTC', $tz, $sdt, 'Y');
		$smonth = datetime_convert('UTC', $tz, $sdt, 'm');
		$sday = datetime_convert('UTC', $tz, $sdt, 'd');

		$shour = ((x($orig_event)) ? datetime_convert('UTC', $tz, $sdt, 'H') : 0);
		$sminute = ((x($orig_event)) ? datetime_convert('UTC', $tz, $sdt, 'i') : 0);

		$fyear = datetime_convert('UTC', $tz, $fdt, 'Y');
		$fmonth = datetime_convert('UTC', $tz, $fdt, 'm');
		$fday = datetime_convert('UTC', $tz, $fdt, 'd');

		$fhour = ((x($orig_event)) ? datetime_convert('UTC', $tz, $fdt, 'H') : 0);
		$fminute = ((x($orig_event)) ? datetime_convert('UTC', $tz, $fdt, 'i') : 0);

		$f = get_config('system','event_input_format');
		if(! $f)
			$f = 'ymd';

		require_once('include/acl_selectors.php');

		if ($mode === 'new')
			$acl = (($cid) ? '' : populate_acl(((x($orig_event)) ? $orig_event : $a->user)));

		$tpl = get_markup_template('event_form.tpl');

		$o .= replace_macros($tpl,array(
			'$post' => App::get_baseurl() . '/events',
			'$eid' => $eid,
			'$cid' => $cid,
			'$uri' => $uri,

			'$title' => t('Event details'),
			'$desc' => t('Starting date and Title are required.'),
			'$s_text' => t('Event Starts:') . ' <span class="required" title="' . t('Required') . '">*</span>',
			'$s_dsel' => datetimesel($f,new DateTime(),DateTime::createFromFormat('Y',$syear+5),DateTime::createFromFormat('Y-m-d H:i',"$syear-$smonth-$sday $shour:$sminute"),t('Event Starts:'),'start_text',true,true,'','',true),
			'$n_text' => t('Finish date/time is not known or not relevant'),
			'$n_checked' => $n_checked,
			'$f_text' => t('Event Finishes:'),
			'$f_dsel' => datetimesel($f,new DateTime(),DateTime::createFromFormat('Y',$fyear+5),DateTime::createFromFormat('Y-m-d H:i',"$fyear-$fmonth-$fday $fhour:$fminute"),t('Event Finishes:'),'finish_text',true,true,'start_text'),
			'$a_text' => t('Adjust for viewer timezone'),
			'$a_checked' => $a_checked,
			'$d_text' => t('Description:'),
			'$d_orig' => $d_orig,
			'$l_text' => t('Location:'),
			'$l_orig' => $l_orig,
			'$t_text' => t('Title:') . ' <span class="required" title="' . t('Required') . '">*</span>',
			'$t_orig' => $t_orig,
			'$summary' => array('summary', t('Title:'), $t_orig, '', '*'),
			'$sh_text' => t('Share this event'),
			'$share' => array('share', t('Share this event'), $sh_checked, ''),
			'$sh_checked' => $sh_checked,
			'$nofinish' => array('nofinish', t('Finish date/time is not known or not relevant'), $n_checked),
			'$adjust' => array('adjust', t('Adjust for viewer timezone'), $a_checked),
			'$preview' => t('Preview'),
			'$acl' => $acl,
			'$submit' => t('Submit'),
			'$basic' => t("Basic"),
			'$advanced' => t("Advanced"),
			'$permissions' => t('Permissions'),

		));

		return $o;
	}
}<|MERGE_RESOLUTION|>--- conflicted
+++ resolved
@@ -192,14 +192,9 @@
 		return;
 	}
 
-<<<<<<< HEAD
-	if($a->argc == 1)
-		$_SESSION['return_url'] = App::get_baseurl() . '/' . $a->cmd;
-=======
 	if ($a->argc == 1) {
 		$_SESSION['return_url'] = App::get_baseurl() . '/' . $a->cmd;
 	}
->>>>>>> 1a21ec82
 
 	if (($a->argc > 2) && ($a->argv[1] === 'ignore') && intval($a->argv[2])) {
 		$r = q("update event set ignore = 1 where id = %d and uid = %d",
