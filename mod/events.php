--- conflicted
+++ resolved
@@ -59,8 +59,6 @@
 	if ($start_text) {
 		$start = $start_text;
 	}
-<<<<<<< HEAD
-=======
 	else {
 		$start    = sprintf('%d-%d-%d %d:%d:0',$startyear,$startmonth,$startday,$starthour,$startminute);
 	}
@@ -68,7 +66,6 @@
 	if ($nofinish) {
 		$finish = NULL_DATE;
 	}
->>>>>>> 64a2f23c
 
 	if ($finish_text) {
 		$finish = $finish_text;
