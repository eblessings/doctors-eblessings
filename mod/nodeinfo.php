--- conflicted
+++ resolved
@@ -217,24 +217,9 @@
 			set_config('nodeinfo','active_users_monthly', $active_users_monthly);
 	}
 
-<<<<<<< HEAD
-//	$posts = q("SELECT COUNT(*) AS `local_posts` FROM `thread`
-//			INNER JOIN `contact` ON `contact`.`id` = `thread`.`contact-id` AND `contact`.`uid` = `thread`.`uid`
-//			WHERE `contact`.`self`");
-	$posts = q("SELECT COUNT(*) AS local_posts FROM `thread` WHERE `thread`.`wall`");
+	$posts = qu("SELECT COUNT(*) AS local_posts FROM `thread` WHERE `thread`.`wall`");
 /*
-	$posts = q("SELECT COUNT(*) AS local_posts FROM `thread`
-			INNER JOIN `item` ON `item`.`id` = `thread`.`iid`
-			WHERE `thread`.`wall` AND NOT `thread`.`private` AND
-			`thread`.`uid` != 0 AND LEFT(`item`.`body`, 6) != '[share' AND
-			`thread`.`network` IN ('%s', '%s', '%s')",
-			dbesc(NETWORK_OSTATUS), dbesc(NETWORK_DIASPORA), dbesc(NETWORK_DFRN));
-*/
-/*
-	$posts = q("SELECT COUNT(*) AS `local_posts` FROM `item`
-=======
 	$posts = qu("SELECT COUNT(*) AS `local_posts` FROM `item`
->>>>>>> 8027ae13
 			INNER JOIN `contact` ON `contact`.`id` = `item`.`contact-id`
 			WHERE `contact`.`self` and `item`.`id` = `item`.`parent` AND left(body, 6) != '[share' AND `item`.`network` IN ('%s', '%s', '%s')",
 			dbesc(NETWORK_OSTATUS), dbesc(NETWORK_DIASPORA), dbesc(NETWORK_DFRN));
