<?php

require_once('include/acl_selectors.php');
require_once('include/message.php');
require_once('include/Smilies.php');

function message_init(&$a) {

	$tabs = '';

	if ($a->argc >1 && is_numeric($a->argv[1])) {
		$tabs = render_messages(get_messages(local_user(),0,5), 'mail_list.tpl');
	}

	$new = array(
		'label' => t('New Message'),
		'url' => 'message/new',
		'sel'=> ($a->argv[1] == 'new'),
		'accesskey' => 'm',
	);

	$tpl = get_markup_template('message_side.tpl');
	$a->page['aside'] = replace_macros($tpl, array(
		'$tabs'=>$tabs,
		'$new'=>$new,
	));
	$base = $a->get_baseurl();

	$head_tpl = get_markup_template('message-head.tpl');
	$a->page['htmlhead'] .= replace_macros($head_tpl,array(
		'$baseurl' => $a->get_baseurl(true),
		'$base' => $base
	));

	$end_tpl = get_markup_template('message-end.tpl');
	$a->page['end'] .= replace_macros($end_tpl,array(
		'$baseurl' => $a->get_baseurl(true),
		'$base' => $base
	));

}

function message_post(&$a) {

	if(! local_user()) {
		notice( t('Permission denied.') . EOL);
		return;
	}

	$replyto   = ((x($_REQUEST,'replyto'))   ? notags(trim($_REQUEST['replyto']))   : '');
	$subject   = ((x($_REQUEST,'subject'))   ? notags(trim($_REQUEST['subject']))   : '');
	$body      = ((x($_REQUEST,'body'))      ? escape_tags(trim($_REQUEST['body'])) : '');
	$recipient = ((x($_REQUEST,'messageto')) ? intval($_REQUEST['messageto'])       : 0 );

	// Work around doubled linefeeds in Tinymce 3.5b2

/*	$plaintext = intval(get_pconfig(local_user(),'system','plaintext') && !feature_enabled(local_user(),'richtext'));
	if(! $plaintext) {
		$body = fix_mce_lf($body);
	}*/
	$plaintext = intval(!feature_enabled(local_user(),'richtext'));
	if(! $plaintext) {
		$body = fix_mce_lf($body);
	}

	$ret = send_message($recipient, $body, $subject, $replyto);
	$norecip = false;

	switch($ret){
		case -1:
			notice( t('No recipient selected.') . EOL );
			$norecip = true;
			break;
		case -2:
			notice( t('Unable to locate contact information.') . EOL );
			break;
		case -3:
			notice( t('Message could not be sent.') . EOL );
			break;
		case -4:
			notice( t('Message collection failure.') . EOL );
			break;
		default:
			info( t('Message sent.') . EOL );
	}

	// fake it to go back to the input form if no recipient listed

	if($norecip) {
		$a->argc = 2;
		$a->argv[1] = 'new';
	}
	else
		goaway($_SESSION['return_url']);

}

// Note: the code in 'item_extract_images' and 'item_redir_and_replace_images'
// is identical to the code in include/conversation.php
if(! function_exists('item_extract_images')) {
function item_extract_images($body) {

	$saved_image = array();
	$orig_body = $body;
	$new_body = '';

	$cnt = 0;
	$img_start = strpos($orig_body, '[img');
	$img_st_close = ($img_start !== false ? strpos(substr($orig_body, $img_start), ']') : false);
	$img_end = ($img_start !== false ? strpos(substr($orig_body, $img_start), '[/img]') : false);
	while(($img_st_close !== false) && ($img_end !== false)) {

		$img_st_close++; // make it point to AFTER the closing bracket
		$img_end += $img_start;

		if(! strcmp(substr($orig_body, $img_start + $img_st_close, 5), 'data:')) {
			// This is an embedded image

			$saved_image[$cnt] = substr($orig_body, $img_start + $img_st_close, $img_end - ($img_start + $img_st_close));
			$new_body = $new_body . substr($orig_body, 0, $img_start) . '[!#saved_image' . $cnt . '#!]';

			$cnt++;
		}
		else
			$new_body = $new_body . substr($orig_body, 0, $img_end + strlen('[/img]'));

		$orig_body = substr($orig_body, $img_end + strlen('[/img]'));

		if($orig_body === false) // in case the body ends on a closing image tag
			$orig_body = '';

		$img_start = strpos($orig_body, '[img');
		$img_st_close = ($img_start !== false ? strpos(substr($orig_body, $img_start), ']') : false);
		$img_end = ($img_start !== false ? strpos(substr($orig_body, $img_start), '[/img]') : false);
	}

	$new_body = $new_body . $orig_body;

	return array('body' => $new_body, 'images' => $saved_image);
}}

if(! function_exists('item_redir_and_replace_images')) {
function item_redir_and_replace_images($body, $images, $cid) {

	$origbody = $body;
	$newbody = '';

	for($i = 0; $i < count($images); $i++) {
		$search = '/\[url\=(.*?)\]\[!#saved_image' . $i . '#!\]\[\/url\]' . '/is';
		$replace = '[url=' . z_path() . '/redir/' . $cid
		           . '?f=1&url=' . '$1' . '][!#saved_image' . $i . '#!][/url]' ;

		$img_end = strpos($origbody, '[!#saved_image' . $i . '#!][/url]') + strlen('[!#saved_image' . $i . '#!][/url]');
		$process_part = substr($origbody, 0, $img_end);
		$origbody = substr($origbody, $img_end);

		$process_part = preg_replace($search, $replace, $process_part);
		$newbody = $newbody . $process_part;
	}
	$newbody = $newbody . $origbody;

	$cnt = 0;
	foreach($images as $image) {
		// We're depending on the property of 'foreach' (specified on the PHP website) that
		// it loops over the array starting from the first element and going sequentially
		// to the last element
		$newbody = str_replace('[!#saved_image' . $cnt . '#!]', '[img]' . $image . '[/img]', $newbody);
		$cnt++;
	}

	return $newbody;
}}



function message_content(&$a) {

	$o = '';
	nav_set_selected('messages');

	if(! local_user()) {
		notice( t('Permission denied.') . EOL);
		return;
	}

	$myprofile = $a->get_baseurl().'/profile/' . $a->user['nickname'];

	$tpl = get_markup_template('mail_head.tpl');
	$header = replace_macros($tpl, array(
		'$messages' => t('Messages'),
		'$tab_content' => $tab_content
	));


	if(($a->argc == 3) && ($a->argv[1] === 'drop' || $a->argv[1] === 'dropconv')) {
		if(! intval($a->argv[2]))
			return;

		// Check if we should do HTML-based delete confirmation
		if($_REQUEST['confirm']) {
			// <form> can't take arguments in its "action" parameter
			// so add any arguments as hidden inputs
			$query = explode_querystring($a->query_string);
			$inputs = array();
			foreach($query['args'] as $arg) {
				if(strpos($arg, 'confirm=') === false) {
					$arg_parts = explode('=', $arg);
					$inputs[] = array('name' => $arg_parts[0], 'value' => $arg_parts[1]);
				}
			}

			//$a->page['aside'] = '';
			return replace_macros(get_markup_template('confirm.tpl'), array(
				'$method' => 'get',
				'$message' => t('Do you really want to delete this message?'),
				'$extra_inputs' => $inputs,
				'$confirm' => t('Yes'),
				'$confirm_url' => $query['base'],
				'$confirm_name' => 'confirmed',
				'$cancel' => t('Cancel'),
			));
		}
		// Now check how the user responded to the confirmation query
		if($_REQUEST['canceled']) {
			goaway($_SESSION['return_url']);
		}

		$cmd = $a->argv[1];
		if($cmd === 'drop') {
			$r = q("DELETE FROM `mail` WHERE `id` = %d AND `uid` = %d LIMIT 1",
				intval($a->argv[2]),
				intval(local_user())
			);
			if($r) {
				info( t('Message deleted.') . EOL );
			}
			//goaway($a->get_baseurl(true) . '/message' );
			goaway($_SESSION['return_url']);
		}
		else {
			$r = q("SELECT `parent-uri`,`convid` FROM `mail` WHERE `id` = %d AND `uid` = %d LIMIT 1",
				intval($a->argv[2]),
				intval(local_user())
			);
			if(dba::is_result($r)) {
				$parent = $r[0]['parent-uri'];
				$convid = $r[0]['convid'];

				$r = q("DELETE FROM `mail` WHERE `parent-uri` = '%s' AND `uid` = %d ",
					dbesc($parent),
					intval(local_user())
				);

				// remove diaspora conversation pointer
				// Actually if we do this, we can never receive another reply to that conversation,
				// as we will never again have the info we need to re-create it.
				// We'll just have to orphan it.

				//if($convid) {
				//	q("delete from conv where id = %d limit 1",
				//		intval($convid)
				//	);
				//}

				if($r)
					info( t('Conversation removed.') . EOL );
			}
			//goaway($a->get_baseurl(true) . '/message' );
			goaway($_SESSION['return_url']);
		}

	}

	if(($a->argc > 1) && ($a->argv[1] === 'new')) {

		$o .= $header;

/*		$plaintext = false;
		if(intval(get_pconfig(local_user(),'system','plaintext')))
			$plaintext = true;*/
		$plaintext = true;
		if( local_user() && feature_enabled(local_user(),'richtext') )
			$plaintext = false;


		$tpl = get_markup_template('msg-header.tpl');
		$a->page['htmlhead'] .= replace_macros($tpl, array(
			'$baseurl' => $a->get_baseurl(true),
			'$editselect' => (($plaintext) ? 'none' : '/(profile-jot-text|prvmail-text)/'),
			'$nickname' => $a->user['nickname'],
			'$linkurl' => t('Please enter a link URL:')
		));

		$tpl = get_markup_template('msg-end.tpl');
		$a->page['end'] .= replace_macros($tpl, array(
			'$baseurl' => $a->get_baseurl(true),
			'$editselect' => (($plaintext) ? 'none' : '/(profile-jot-text|prvmail-text)/'),
			'$nickname' => $a->user['nickname'],
			'$linkurl' => t('Please enter a link URL:')
		));

		$preselect = (isset($a->argv[2])?array($a->argv[2]):false);


		$prename = $preurl = $preid = '';

		if($preselect) {
			$r = q("SELECT `name`, `url`, `id` FROM `contact` WHERE `uid` = %d AND `id` = %d LIMIT 1",
				intval(local_user()),
				intval($a->argv[2])
			);
<<<<<<< HEAD
			if(dba::is_result($r)) {
=======
			if(!$r) {
				$r = q("SELECT `name`, `url`, `id` FROM `contact` WHERE `uid` = %d AND `nurl` = '%s' LIMIT 1",
					intval(local_user()),
					dbesc(normalise_link(base64_decode($a->argv[2])))
				);
			}
			if(!$r) {
				$r = q("SELECT `name`, `url`, `id` FROM `contact` WHERE `uid` = %d AND `addr` = '%s' LIMIT 1",
					intval(local_user()),
					dbesc(base64_decode($a->argv[2]))
				);
			}
			if(count($r)) {
>>>>>>> d937e51d
				$prename = $r[0]['name'];
				$preurl = $r[0]['url'];
				$preid = $r[0]['id'];
				$preselect = array($preid);
			} else
				$preselect = false;
		}

		$prefill = (($preselect) ? $prename  : '');

		// the ugly select box

		$select = contact_select('messageto','message-to-select', $preselect, 4, true, false, false, 10);

		$tpl = get_markup_template('prv_message.tpl');
		$o .= replace_macros($tpl,array(
			'$header' => t('Send Private Message'),
			'$to' => t('To:'),
			'$showinputs' => 'true',
			'$prefill' => $prefill,
			'$autocomp' => $autocomp,
			'$preid' => $preid,
			'$subject' => t('Subject:'),
			'$subjtxt' => ((x($_REQUEST,'subject')) ? strip_tags($_REQUEST['subject']) : ''),
			'$text' => ((x($_REQUEST,'body')) ? escape_tags(htmlspecialchars($_REQUEST['body'])) : ''),
			'$readonly' => '',
			'$yourmessage' => t('Your message:'),
			'$select' => $select,
			'$parent' => '',
			'$upload' => t('Upload photo'),
			'$insert' => t('Insert web link'),
			'$wait' => t('Please wait'),
			'$submit' => t('Submit')
		));
		return $o;
	}


	$_SESSION['return_url'] = $a->query_string;

	if($a->argc == 1) {

		// List messages

		$o .= $header;

		$r = q("SELECT count(*) AS `total` FROM `mail`
			WHERE `mail`.`uid` = %d GROUP BY `parent-uri` ORDER BY `created` DESC",
			intval(local_user())
		);

		if (dbm::is_result($r)) {
			$a->set_pager_total($r[0]['total']);
		}

		$r = get_messages(local_user(), $a->pager['start'], $a->pager['itemspage']);

		if(! dbm::is_result($r)) {
			info( t('No messages.') . EOL);
			return $o;
		}

		$o .= render_messages($r, 'mail_list.tpl');

		$o .= paginate($a);

		return $o;
	}

	if(($a->argc > 1) && (intval($a->argv[1]))) {

		$o .= $header;

		$plaintext = true;
		if( local_user() && feature_enabled(local_user(),'richtext') )
			$plaintext = false;

		$r = q("SELECT `mail`.*, `contact`.`name`, `contact`.`url`, `contact`.`thumb`
			FROM `mail` LEFT JOIN `contact` ON `mail`.`contact-id` = `contact`.`id`
			WHERE `mail`.`uid` = %d AND `mail`.`id` = %d LIMIT 1",
			intval(local_user()),
			intval($a->argv[1])
		);
		if(dba::is_result($r)) {
			$contact_id = $r[0]['contact-id'];
			$convid = $r[0]['convid'];

			$sql_extra = sprintf(" and `mail`.`parent-uri` = '%s' ", dbesc($r[0]['parent-uri']));
			if($convid)
				$sql_extra = sprintf(" and ( `mail`.`parent-uri` = '%s' OR `mail`.`convid` = '%d' ) ",
					dbesc($r[0]['parent-uri']),
					intval($convid)
				);

			$messages = q("SELECT `mail`.*, `contact`.`name`, `contact`.`url`, `contact`.`thumb`
				FROM `mail` LEFT JOIN `contact` ON `mail`.`contact-id` = `contact`.`id`
				WHERE `mail`.`uid` = %d $sql_extra ORDER BY `mail`.`created` ASC",
				intval(local_user())
			);
		}
		if(! count($messages)) {
			notice( t('Message not available.') . EOL );
			return $o;
		}

		$r = q("UPDATE `mail` SET `seen` = 1 WHERE `parent-uri` = '%s' AND `uid` = %d",
			dbesc($r[0]['parent-uri']),
			intval(local_user())
		);

		require_once("include/bbcode.php");

		$tpl = get_markup_template('msg-header.tpl');
		$a->page['htmlhead'] .= replace_macros($tpl, array(
			'$baseurl' => $a->get_baseurl(true),
			'$editselect' => (($plaintext) ? 'none' : '/(profile-jot-text|prvmail-text)/'),
			'$nickname' => $a->user['nickname'],
			'$linkurl' => t('Please enter a link URL:')
		));

		$tpl = get_markup_template('msg-end.tpl');
		$a->page['end'] .= replace_macros($tpl, array(
			'$baseurl' => $a->get_baseurl(true),
			'$editselect' => (($plaintext) ? 'none' : '/(profile-jot-text|prvmail-text)/'),
			'$nickname' => $a->user['nickname'],
			'$linkurl' => t('Please enter a link URL:')
		));


		$mails = array();
		$seen = 0;
		$unknown = false;

		foreach($messages as $message) {
			if($message['unknown'])
				$unknown = true;
			if($message['from-url'] == $myprofile) {
				$from_url = $myprofile;
				$sparkle = '';
			} elseif ($message['contact-id'] != 0) {
				$from_url = 'redir/'.$message['contact-id'];
				$sparkle = ' sparkle';
			} else {
				$from_url = $message['from-url']."?zrl=".urlencode($myprofile);
				$sparkle = ' sparkle';
			}


			$extracted = item_extract_images($message['body']);
			if($extracted['images'])
				$message['body'] = item_redir_and_replace_images($extracted['body'], $extracted['images'], $message['contact-id']);

			if($a->theme['template_engine'] === 'internal') {
				$from_name_e = template_escape($message['from-name']);
				$subject_e = template_escape($message['title']);
				$body_e = template_escape(Smilies::replace(bbcode($message['body'])));
				$to_name_e = template_escape($message['name']);
			} else {
				$from_name_e = $message['from-name'];
				$subject_e = $message['title'];
				$body_e = Smilies::replace(bbcode($message['body']));
				$to_name_e = $message['name'];
			}

			$contact = get_contact_details_by_url($message['from-url']);
			if (isset($contact["thumb"]))
				$from_photo = $contact["thumb"];
			else
				$from_photo = $message['from-photo'];

			$mails[] = array(
				'id' => $message['id'],
				'from_name' => $from_name_e,
				'from_url' => $from_url,
				'sparkle' => $sparkle,
				'from_photo' => proxy_url($from_photo, false, PROXY_SIZE_THUMB),
				'subject' => $subject_e,
				'body' => $body_e,
				'delete' => t('Delete message'),
				'to_name' => $to_name_e,
				'date' => datetime_convert('UTC',date_default_timezone_get(),$message['created'],'D, d M Y - g:i A'),
                                'ago' => relative_date($message['created']),
			);

			$seen = $message['seen'];
		}


		$select = $message['name'] . '<input type="hidden" name="messageto" value="' . $contact_id . '" />';
		$parent = '<input type="hidden" name="replyto" value="' . $message['parent-uri'] . '" />';

		$tpl = get_markup_template('mail_display.tpl');

		if($a->theme['template_engine'] === 'internal') {
			$subjtxt_e = template_escape($message['title']);
		}
		else {
			$subjtxt_e = $message['title'];
		}

		$o = replace_macros($tpl, array(
			'$thread_id' => $a->argv[1],
			'$thread_subject' => $message['title'],
			'$thread_seen' => $seen,
			'$delete' =>  t('Delete conversation'),
			'$canreply' => (($unknown) ? false : '1'),
			'$unknown_text' => t("No secure communications available. You <strong>may</strong> be able to respond from the sender's profile page."),
			'$mails' => $mails,

			// reply
			'$header' => t('Send Reply'),
			'$to' => t('To:'),
			'$showinputs' => '',
			'$subject' => t('Subject:'),
			'$subjtxt' => $subjtxt_e,
			'$readonly' => ' readonly="readonly" style="background: #BBBBBB;" ',
			'$yourmessage' => t('Your message:'),
			'$text' => '',
			'$select' => $select,
			'$parent' => $parent,
			'$upload' => t('Upload photo'),
			'$insert' => t('Insert web link'),
			'$submit' => t('Submit'),
			'$wait' => t('Please wait')

		));

		return $o;
	}
}

function get_messages($user, $lstart, $lend) {

	return q("SELECT max(`mail`.`created`) AS `mailcreated`, min(`mail`.`seen`) AS `mailseen`,
		`mail`.* , `contact`.`name`, `contact`.`url`, `contact`.`thumb` , `contact`.`network`,
		count( * ) as count
		FROM `mail` LEFT JOIN `contact` ON `mail`.`contact-id` = `contact`.`id`
		WHERE `mail`.`uid` = %d GROUP BY `parent-uri` ORDER BY `mailcreated` DESC  LIMIT %d , %d ",
		intval($user), intval($lstart), intval($lend)
	);
}

function render_messages(array $msg, $t) {

	$a = get_app();

	$tpl = get_markup_template($t);
	$rslt = '';

	$myprofile = $a->get_baseurl().'/profile/' . $a->user['nickname'];

	foreach($msg as $rr) {

		if($rr['unknown'])
			$participants = sprintf( t("Unknown sender - %s"),$rr['from-name']);
		elseif (link_compare($rr['from-url'], $myprofile))
			$participants = sprintf( t("You and %s"), $rr['name']);
		else
			$participants = sprintf(t("%s and You"), $rr['from-name']);

		if($a->theme['template_engine'] === 'internal') {
			$subject_e = template_escape((($rr['mailseen']) ? $rr['title'] : '<strong>' . $rr['title'] . '</strong>'));
			$body_e = template_escape($rr['body']);
			$to_name_e = template_escape($rr['name']);
		}
		else {
			$subject_e = (($rr['mailseen']) ? $rr['title'] : '<strong>' . $rr['title'] . '</strong>');
			$body_e = $rr['body'];
			$to_name_e = $rr['name'];
		}

		$contact = get_contact_details_by_url($rr['url']);
		if (isset($contact["thumb"]))
			$from_photo = $contact["thumb"];
		else
			$from_photo = (($rr['thumb']) ? $rr['thumb'] : $rr['from-photo']);

		$rslt .= replace_macros($tpl, array(
			'$id' => $rr['id'],
			'$from_name' => $participants,
			'$from_url' => (($rr['network'] === NETWORK_DFRN) ? 'redir/' . $rr['contact-id'] : $rr['url']),
			'$sparkle' => ' sparkle',
			'$from_photo' => proxy_url($from_photo, false, PROXY_SIZE_THUMB),
			'$subject' => $subject_e,
			'$delete' => t('Delete conversation'),
			'$body' => $body_e,
			'$to_name' => $to_name_e,
			'$date' => datetime_convert('UTC',date_default_timezone_get(),$rr['mailcreated'], t('D, d M Y - g:i A')),
															'$ago' => relative_date($rr['mailcreated']),
			'$seen' => $rr['mailseen'],
			'$count' => sprintf( tt('%d message', '%d messages', $rr['count']), $rr['count']),
		));
	}

	return $rslt;
}<|MERGE_RESOLUTION|>--- conflicted
+++ resolved
@@ -242,7 +242,7 @@
 				intval($a->argv[2]),
 				intval(local_user())
 			);
-			if(dba::is_result($r)) {
+			if(dbm::is_result($r)) {
 				$parent = $r[0]['parent-uri'];
 				$convid = $r[0]['convid'];
 
@@ -309,23 +309,21 @@
 				intval(local_user()),
 				intval($a->argv[2])
 			);
-<<<<<<< HEAD
-			if(dba::is_result($r)) {
-=======
-			if(!$r) {
+			if(!dbm::is_result($r)) {
 				$r = q("SELECT `name`, `url`, `id` FROM `contact` WHERE `uid` = %d AND `nurl` = '%s' LIMIT 1",
 					intval(local_user()),
 					dbesc(normalise_link(base64_decode($a->argv[2])))
 				);
 			}
-			if(!$r) {
+
+			if(!dbm::is_result($r)) {
 				$r = q("SELECT `name`, `url`, `id` FROM `contact` WHERE `uid` = %d AND `addr` = '%s' LIMIT 1",
 					intval(local_user()),
 					dbesc(base64_decode($a->argv[2]))
 				);
 			}
-			if(count($r)) {
->>>>>>> d937e51d
+
+			if(dbm::is_result($r)) {
 				$prename = $r[0]['name'];
 				$preurl = $r[0]['url'];
 				$preid = $r[0]['id'];
@@ -409,7 +407,7 @@
 			intval(local_user()),
 			intval($a->argv[1])
 		);
-		if(dba::is_result($r)) {
+		if(dbm::is_result($r)) {
 			$contact_id = $r[0]['contact-id'];
 			$convid = $r[0]['convid'];
 
