--- conflicted
+++ resolved
@@ -297,15 +297,9 @@
 
 		info( t('New profile created.') . EOL);
 		if(count($r3) == 1)
-<<<<<<< HEAD
-			goaway($a->get_baseurl() . '/profiles/' . $r3[0]['id']);
-		
-		goaway($a->get_baseurl() . '/profiles');
-=======
 			goaway($a->get_baseurl(true) . '/profiles/' . $r3[0]['id']);
 		
 		goaway($a->get_baseurl(true) . '/profiles');
->>>>>>> 8389dc3d
 	} 
 
 	if(($a->argc > 2) && ($a->argv[1] === 'clone')) {
@@ -345,15 +339,9 @@
 		);
 		info( t('New profile created.') . EOL);
 		if(count($r3) == 1)
-<<<<<<< HEAD
-			goaway($a->get_baseurl() . '/profiles/' . $r3[0]['id']);
-		
-		goaway($a->get_baseurl() . '/profiles');
-=======
 			goaway($a->get_baseurl(true) . '/profiles/' . $r3[0]['id']);
 		
 		goaway($a->get_baseurl(true) . '/profiles');
->>>>>>> 8389dc3d
 		
 		return; // NOTREACHED
 	}
