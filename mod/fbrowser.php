--- conflicted
+++ resolved
@@ -10,12 +10,7 @@
 /**
  * @param App $a
  */
-<<<<<<< HEAD
-/// @TODO & is missing or App ?
-function fbrowser_content($a){
-=======
 function fbrowser_content(App &$a){
->>>>>>> 1a21ec82
 
 	if (!local_user())
 		killme();
