<?php
/**
 * @copyright Copyright (C) 2020, Friendica
 *
 * @license GNU AGPL version 3 or any later version
 *
 * This program is free software: you can redistribute it and/or modify
 * it under the terms of the GNU Affero General Public License as
 * published by the Free Software Foundation, either version 3 of the
 * License, or (at your option) any later version.
 *
 * This program is distributed in the hope that it will be useful,
 * but WITHOUT ANY WARRANTY; without even the implied warranty of
 * MERCHANTABILITY or FITNESS FOR A PARTICULAR PURPOSE.  See the
 * GNU Affero General Public License for more details.
 *
 * You should have received a copy of the GNU Affero General Public License
 * along with this program.  If not, see <https://www.gnu.org/licenses/>.
 *
 */

use Friendica\App;
use Friendica\Content\ForumManager;
use Friendica\Content\Nav;
use Friendica\Content\Pager;
use Friendica\Content\Widget;
use Friendica\Content\Text\HTML;
use Friendica\Core\ACL;
use Friendica\Core\Hook;
use Friendica\Core\Logger;
use Friendica\Core\Renderer;
use Friendica\Database\DBA;
use Friendica\DI;
use Friendica\Model\Contact;
use Friendica\Model\Group;
use Friendica\Model\Item;
use Friendica\Model\Post\Category;
use Friendica\Model\Profile;
use Friendica\Module\Contact as ModuleContact;
use Friendica\Module\Security\Login;
use Friendica\Util\DateTimeFormat;
use Friendica\Util\Strings;

function network_init(App $a)
{
	if (!local_user()) {
		notice(DI::l10n()->t('Permission denied.'));
		return;
	}

	Hook::add('head', __FILE__, 'network_infinite_scroll_head');

	$is_a_date_query = false;

	$group_id = (($a->argc > 1 && is_numeric($a->argv[1])) ? intval($a->argv[1]) : 0);

	$cid = 0;
	if (!empty($_GET['contactid'])) {
		$cid = $_GET['contactid'];
		$_GET['nets'] = '';
		$group_id = 0;
	}

	if ($a->argc > 1) {
		for ($x = 1; $x < $a->argc; $x ++) {
			if (DI::dtFormat()->isYearMonthDay($a->argv[$x])) {
				$is_a_date_query = true;
				break;
			}
		}
	}

	// convert query string to array. remove friendica args
	$query_array = [];
	parse_str(parse_url(DI::args()->getQueryString(), PHP_URL_QUERY), $query_array);

	// fetch last used network view and redirect if needed
	if (!$is_a_date_query) {
		$sel_nets = $_GET['nets'] ?? '';
		$sel_tabs = network_query_get_sel_tab($a);
		$sel_groups = network_query_get_sel_group($a);
		$last_sel_tabs = DI::pConfig()->get(local_user(), 'network.view', 'tab.selected');

		$remember_tab = ($sel_tabs[0] === 'active' && is_array($last_sel_tabs) && $last_sel_tabs[0] !== 'active');

		$net_baseurl = '/network';
		$net_args = [];

		if ($sel_groups !== false) {
			$net_baseurl .= '/' . $sel_groups;
		}

		if ($remember_tab) {
			// redirect if current selected tab is '/network' and
			// last selected tab is _not_ '/network?order=activity'.
			// and this isn't a date query

			$tab_args = [
				'order=activity', //all
				'order=post',     //postord
				'conv=1',         //conv
				'star=1',         //starred
			];

			$k = array_search('active', $last_sel_tabs);

			if ($k != 3) {
				// parse out tab queries
				$dest_qa = [];
				$dest_qs = $tab_args[$k];
				parse_str($dest_qs, $dest_qa);
				$net_args = array_merge($net_args, $dest_qa);
			} else {
				$remember_tab = false;
			}
		}

		if ($sel_nets) {
			$net_args['nets'] = $sel_nets;
		}

		if ($remember_tab) {
			$net_args = array_merge($query_array, $net_args);
			$net_queries = http_build_query($net_args);

			$redir_url = ($net_queries ? $net_baseurl . '?' . $net_queries : $net_baseurl);

			DI::baseUrl()->redirect($redir_url);
		}
	}

	if (empty(DI::page()['aside'])) {
		DI::page()['aside'] = '';
	}

	DI::page()['aside'] .= Group::sidebarWidget('network/0', 'network', 'standard', $group_id);
	DI::page()['aside'] .= ForumManager::widget(local_user(), $cid);
	DI::page()['aside'] .= Widget::postedByYear('network', local_user(), false);
	DI::page()['aside'] .= Widget::networks('network', $_GET['nets'] ?? '');
	DI::page()['aside'] .= Widget\SavedSearches::getHTML(DI::args()->getQueryString());
	DI::page()['aside'] .= Widget::fileAs('network', $_GET['file'] ?? '');
}

/**
 * Return selected tab from query
 *
 * urls -> returns
 *        '/network'                => $no_active = 'active'
 *        '/network?order=activity' => $activity_active = 'active'
 *        '/network?order=post'     => $postord_active = 'active'
 *        '/network?conv=1',        => $conv_active = 'active'
 *        '/network?star=1',        => $starred_active = 'active'
 *
 * @param App $a
 * @return array ($no_active, $activity_active, $postord_active, $conv_active, $starred_active);
 */
function network_query_get_sel_tab(App $a)
{
	$no_active = '';
	$starred_active = '';
	$all_active = '';
	$conv_active = '';
	$postord_active = '';

	if (!empty($_GET['star'])) {
		$starred_active = 'active';
	}

	if (!empty($_GET['conv'])) {
		$conv_active = 'active';
	}

	if (($starred_active == '') && ($conv_active == '')) {
		$no_active = 'active';
	}

	if ($no_active == 'active' && !empty($_GET['order'])) {
		switch($_GET['order']) {
			case 'post' :     $postord_active = 'active'; $no_active=''; break;
			case 'activity' : $all_active     = 'active'; $no_active=''; break;
		}
	}

	return [$no_active, $all_active, $postord_active, $conv_active, $starred_active];
}

function network_query_get_sel_group(App $a)
{
	$group = false;

	if ($a->argc >= 2 && is_numeric($a->argv[1])) {
		$group = $a->argv[1];
	}

	return $group;
}

/**
 * Sets the pager data and returns SQL
 *
 * @param App     $a      The global App
 * @param Pager   $pager
 * @return string SQL with the appropriate LIMIT clause
 * @throws \Friendica\Network\HTTPException\InternalServerErrorException
 */
function networkPager(App $a, Pager $pager)
{
	if (DI::mode()->isMobile()) {
		$itemspage_network = DI::pConfig()->get(local_user(), 'system', 'itemspage_mobile_network',
			DI::config()->get('system', 'itemspage_network_mobile'));
	} else {
		$itemspage_network = DI::pConfig()->get(local_user(), 'system', 'itemspage_network',
			DI::config()->get('system', 'itemspage_network'));
	}

	//  now that we have the user settings, see if the theme forces
	//  a maximum item number which is lower then the user choice
	if (($a->force_max_items > 0) && ($a->force_max_items < $itemspage_network)) {
		$itemspage_network = $a->force_max_items;
	}

	$pager->setItemsPerPage($itemspage_network);
}

/**
 * Sets items as seen
 *
 * @param array $condition The array with the SQL condition
 * @throws \Friendica\Network\HTTPException\InternalServerErrorException
 */
function networkSetSeen($condition)
{
	if (empty($condition)) {
		return;
	}

	$unseen = Item::exists($condition);

	if ($unseen) {
		Item::update(['unseen' => false], $condition);
	}
}

/**
 * Create the conversation HTML
 *
 * @param App     $a      The global App
 * @param array   $items  Items of the conversation
 * @param Pager   $pager
 * @param string  $mode   Display mode for the conversation
 * @param integer $update Used for the automatic reloading
 * @param string  $ordering
 * @return string HTML of the conversation
 * @throws ImagickException
 * @throws \Friendica\Network\HTTPException\InternalServerErrorException
 */
function networkConversation(App $a, $items, Pager $pager, $mode, $update, $ordering = '')
{
	// Set this so that the conversation function can find out contact info for our wall-wall items
	$a->page_contact = $a->contact;

	if (!is_array($items)) {
		Logger::info('Expecting items to be an array.', ['items' => $items]);
		$items = [];
	}

	$o = conversation($a, $items, $mode, $update, false, $ordering, local_user());

	if (!$update) {
		if (DI::pConfig()->get(local_user(), 'system', 'infinite_scroll')) {
			$o .= HTML::scrollLoader();
		} else {
			$o .= $pager->renderMinimal(count($items));
		}
	}

	return $o;
}

function network_content(App $a, $update = 0, $parent = 0)
{
	if (!local_user()) {
		return Login::form();
	}

	/// @TODO Is this really necessary? $a is already available to hooks
	$arr = ['query' => DI::args()->getQueryString()];
	Hook::callAll('network_content_init', $arr);

	if (!empty($_GET['file'])) {
		$o = networkFlatView($a, $update);
	} else {
		$o = networkThreadedView($a, $update, $parent);
	}

	if (!$update && ($o === '')) {
		notice(DI::l10n()->t("No items found"));
	}

	return $o;
}

/**
 * Get the network content in flat view
 *
 * @param App     $a      The global App
 * @param integer $update Used for the automatic reloading
 * @return string HTML of the network content in flat view
 * @throws ImagickException
 * @throws \Friendica\Network\HTTPException\InternalServerErrorException
 * @global Pager  $pager
 */
function networkFlatView(App $a, $update = 0)
{
	global $pager;
	// Rawmode is used for fetching new content at the end of the page
	$rawmode = (isset($_GET['mode']) && ($_GET['mode'] == 'raw'));

	$o = '';

	$file = $_GET['file'] ?? '';

	if (!$update && !$rawmode) {
		$tabs = network_tabs($a);
		$o .= $tabs;

		Nav::setSelected('network');

		$x = [
			'is_owner' => true,
			'allow_location' => $a->user['allow_location'],
			'default_location' => $a->user['default-location'],
			'nickname' => $a->user['nickname'],
			'lockstate' => (is_array($a->user) &&
			(strlen($a->user['allow_cid']) || strlen($a->user['allow_gid']) ||
			strlen($a->user['deny_cid']) || strlen($a->user['deny_gid'])) ? 'lock' : 'unlock'),
			'default_perms' => ACL::getDefaultUserPermissions($a->user),
			'acl' => ACL::getFullSelectorHTML(DI::page(), $a->user, true),
			'bang' => '',
			'visitor' => 'block',
			'profile_uid' => local_user(),
			'content' => '',
		];

		$o .= status_editor($a, $x);

		if (!DI::config()->get('theme', 'hide_eventlist')) {
			$o .= Profile::getBirthdays();
			$o .= Profile::getEventsReminderHTML();
		}
	}

	$pager = new Pager(DI::l10n(), DI::args()->getQueryString());

	networkPager($a, $pager);

	if (strlen($file)) {
		$item_params = ['order' => ['uri-id' => true]];
		$term_condition = ['name' => $file, 'type' => Category::FILE, 'uid' => local_user()];
		$term_params = ['order' => ['uri-id' => true], 'limit' => [$pager->getStart(), $pager->getItemsPerPage()]];
		$result = DBA::select('category-view', ['uri-id'], $term_condition, $term_params);

		$posts = [];
		while ($term = DBA::fetch($result)) {
			$posts[] = $term['uri-id'];
		}
		DBA::close($result);

		if (count($posts) == 0) {
			return '';
		}
		$item_condition = ['uid' => local_user(), 'uri-id' => $posts];
	} else {
		$item_params = ['order' => ['id' => true]];
		$item_condition = ['uid' => local_user()];
		$item_params['limit'] = [$pager->getStart(), $pager->getItemsPerPage()];

		networkSetSeen(['unseen' => true, 'uid' => local_user()]);
	}

	$result = Item::selectForUser(local_user(), [], $item_condition, $item_params);
	$items = Item::inArray($result);
	$o .= networkConversation($a, $items, $pager, 'network-new', $update);

	return $o;
}

/**
 * Get the network content in threaded view
 *
 * @param  App     $a      The global App
 * @param  integer $update Used for the automatic reloading
 * @param  integer $parent
 * @return string HTML of the network content in flat view
 * @throws ImagickException
 * @throws \Friendica\Network\HTTPException\InternalServerErrorException
 * @global Pager   $pager
 */
function networkThreadedView(App $a, $update, $parent)
{
	/// @TODO this will have to be converted to a static property of the converted Module\Network class
	global $pager;

	// Rawmode is used for fetching new content at the end of the page
	$rawmode = (isset($_GET['mode']) AND ($_GET['mode'] == 'raw'));

	$last_received = isset($_GET['last_received']) ? DateTimeFormat::utc($_GET['last_received']) : '';
	$last_commented = isset($_GET['last_commented']) ? DateTimeFormat::utc($_GET['last_commented']) : '';
	$last_created = isset($_GET['last_created']) ? DateTimeFormat::utc($_GET['last_created']) : '';
	$last_uriid = isset($_GET['last_uriid']) ? intval($_GET['last_uriid']) : 0;

	$datequery = $datequery2 = '';

	$gid = 0;

	$default_permissions = [];

	if ($a->argc > 1) {
		for ($x = 1; $x < $a->argc; $x ++) {
			if (DI::dtFormat()->isYearMonthDay($a->argv[$x])) {
				if ($datequery) {
					$datequery2 = Strings::escapeHtml($a->argv[$x]);
				} else {
					$datequery = Strings::escapeHtml($a->argv[$x]);
					$_GET['order'] = 'post';
				}
			} elseif (intval($a->argv[$x])) {
				$gid = intval($a->argv[$x]);
				$default_permissions['allow_gid'] = [$gid];
			}
		}
	}

	$o = '';

	$cid   = intval($_GET['contactid'] ?? 0);
	$star  = intval($_GET['star']      ?? 0);
	$conv  = intval($_GET['conv']      ?? 0);
	$order = Strings::escapeTags(($_GET['order'] ?? '') ?: 'activity');
	$nets  =        $_GET['nets']      ?? '';

	$allowedCids = [];
	if ($cid) {
		$allowedCids[] = (int) $cid;
	} elseif ($nets) {
		$condition = [
			'uid'     => local_user(),
			'network' => $nets,
			'self'    => false,
			'blocked' => false,
			'pending' => false,
			'archive' => false,
			'rel'     => [Contact::SHARING, Contact::FRIEND],
		];
		$contactStmt = DBA::select('contact', ['id'], $condition);
		while ($contact = DBA::fetch($contactStmt)) {
			$allowedCids[] = (int) $contact['id'];
		}
		DBA::close($contactStmt);
	}

	if (count($allowedCids)) {
		$default_permissions['allow_cid'] = $allowedCids;
	}

	if (!$update && !$rawmode) {
		$tabs = network_tabs($a);
		$o .= $tabs;

		Nav::setSelected('network');

		$content = '';

		if ($cid) {
			// If $cid belongs to a communitity forum or a privat goup,.add a mention to the status editor
			$condition = ["`id` = ? AND (`forum` OR `prv`)", $cid];
			$contact = DBA::selectFirst('contact', ['addr'], $condition);
			if (!empty($contact['addr'])) {
				$content = '!' . $contact['addr'];
			}
		}

		$x = [
			'is_owner' => true,
			'allow_location' => $a->user['allow_location'],
			'default_location' => $a->user['default-location'],
			'nickname' => $a->user['nickname'],
			'lockstate' => ($gid || $cid || $nets || (is_array($a->user) &&
			(strlen($a->user['allow_cid']) || strlen($a->user['allow_gid']) ||
			strlen($a->user['deny_cid']) || strlen($a->user['deny_gid']))) ? 'lock' : 'unlock'),
			'default_perms' => ACL::getDefaultUserPermissions($a->user),
			'acl' => ACL::getFullSelectorHTML(DI::page(), $a->user, true, $default_permissions),
			'bang' => (($gid || $cid || $nets) ? '!' : ''),
			'visitor' => 'block',
			'profile_uid' => local_user(),
			'content' => $content,
		];

		$o .= status_editor($a, $x);
	}

	$conditionFields = ['uid' => local_user()];
	$conditionStrings = [];

	if ($star) {
		$conditionFields['starred'] = true;
	}
	if ($conv) {
		$conditionFields['mention'] = true;
	}
	if ($nets) {
		$conditionFields['network'] = $nets;
	}

	if ($datequery) {
		$conditionStrings = DBA::mergeConditions($conditionStrings, ["`received` <= ? ", DateTimeFormat::convert($datequery, 'UTC', date_default_timezone_get())]);
	}
	if ($datequery2) {
		$conditionStrings = DBA::mergeConditions($conditionStrings, ["`received` >= ? ", DateTimeFormat::convert($datequery2, 'UTC', date_default_timezone_get())]);
	}

	if ($gid) {
		$group = DBA::selectFirst('group', ['name'], ['id' => $gid, 'uid' => local_user()]);
		if (!DBA::isResult($group)) {
			if ($update) {
				exit();
			}
			notice(DI::l10n()->t('No such group'));
			DI::baseUrl()->redirect('network/0');
			// NOTREACHED
		}

		$conditionStrings = DBA::mergeConditions($conditionStrings, ["`contact-id` IN (SELECT `contact-id` FROM `group_member` WHERE `gid` = ?)", $gid]);

		$o = Renderer::replaceMacros(Renderer::getMarkupTemplate('section_title.tpl'), [
			'$title' => DI::l10n()->t('Group: %s', $group['name'])
		]) . $o;
	} elseif ($cid) {
		$contact = Contact::getById($cid);
		if (DBA::isResult($contact)) {
			$conditionFields['contact-id'] = $cid;

			$o = Renderer::replaceMacros(Renderer::getMarkupTemplate('viewcontact_template.tpl'), [
				'contacts' => [ModuleContact::getContactTemplateVars($contact)],
				'id' => 'network',
			]) . $o;
		} else {
			notice(DI::l10n()->t('Invalid contact.'));
			DI::baseUrl()->redirect('network');
			// NOTREACHED
		}
	} elseif (!$update && !DI::config()->get('theme', 'hide_eventlist')) {
		$o .= Profile::getBirthdays();
		$o .= Profile::getEventsReminderHTML();
	}

	// Normal conversation view
	if ($order === 'post') {
		$ordering = '`received`';
		$order_mode = 'received';
	} else {
		$ordering = '`commented`';
		$order_mode = 'commented';
	}

	$pager = new Pager(DI::l10n(), DI::args()->getQueryString());

	networkPager($a, $pager);

	if (DI::pConfig()->get(local_user(), 'system', 'infinite_scroll')) {
		$pager->setPage(1);
	}

	// Currently only the order modes "received" and "commented" are in use
	switch ($order_mode) {
		case 'received':
			if ($last_received != '') {
				$conditionStrings = DBA::mergeConditions($conditionStrings, ["`received` < ?", $last_received]);
			}
			break;
		case 'commented':
			if ($last_commented != '') {
				$conditionStrings = DBA::mergeConditions($conditionStrings, ["`commented` < ?", $last_commented]);
			}
			break;
		case 'created':
			if ($last_created != '') {
				$conditionStrings = DBA::mergeConditions($conditionStrings, ["`created` < ?", $last_created]);
			}
			break;
		case 'uriid':
			if ($last_uriid > 0) {
				$conditionStrings = DBA::mergeConditions($conditionStrings, ["`uri-id` < ?", $last_uriid]);
			}
			break;
	}

	// Fetch a page full of parent items for this page
	if ($update) {
		if (!empty($parent)) {
			// Load only a single thread
			$conditionFields['parent'] = $parent;
		} elseif ($order === 'post') {
			// Only load new toplevel posts
			$conditionFields['unseen'] = true;
			$conditionFields['gravity'] = GRAVITY_PARENT;
		} else {
			// Load all unseen items
			$conditionFields['unseen'] = true;
		}

		$params = ['order' => [$order_mode => true], 'limit' => 100];
		$table = 'network-item-view';
	} else {
		$params = ['order' => [$order_mode => true], 'limit' => [$pager->getStart(), $pager->getItemsPerPage()]];
		$table = 'network-thread-view';
	}
	$r = DBA::selectToArray($table, [], DBA::mergeConditions($conditionFields, $conditionStrings), $params);

	return $o . network_display_post($a, $pager, (!$gid && !$cid && !$star), $update, $ordering, $r);
}

function network_display_post($a, $pager, $mark_all, $update, $ordering, $items)
{
	$parents_str = '';

	if (DBA::isResult($items)) {
		$parents_arr = [];

		foreach ($items as $item) {
			if (!in_array($item['parent'], $parents_arr) && ($item['parent'] > 0)) {
				$parents_arr[] = $item['parent'];
			}
		}
		$parents_str = implode(', ', $parents_arr);
	}

<<<<<<< HEAD
	$query_string = DI::args()->getQueryString();

	$pager->setQueryString($query_string);
=======
	$pager->setQueryString(DI::args()->getQueryString());
>>>>>>> 6804cda5

	// We aren't going to try and figure out at the item, group, and page
	// level which items you've seen and which you haven't. If you're looking
	// at the top level network page just mark everything seen.

	if ($mark_all) {
		$condition = ['unseen' => true, 'uid' => local_user()];
		networkSetSeen($condition);
	} elseif ($parents_str) {
		$condition = ["`uid` = ? AND `unseen` AND `parent` IN (" . DBA::escape($parents_str) . ")", local_user()];
		networkSetSeen($condition);
	}

	return networkConversation($a, $items, $pager, 'network', $update, $ordering);
}

/**
 * Get the network tabs menu
 *
 * @param App $a The global App
 * @return string Html of the networktab
 * @throws \Friendica\Network\HTTPException\InternalServerErrorException
 */
function network_tabs(App $a)
{
	// item filter tabs
	/// @TODO fix this logic, reduce duplication
	/// DI::page()['content'] .= '<div class="tabs-wrapper">';
	list($no_active, $all_active, $post_active, $conv_active, $starred_active) = network_query_get_sel_tab($a);

	// if no tabs are selected, defaults to activitys
	if ($no_active == 'active') {
		$all_active = 'active';
	}

	$cmd = DI::args()->getCommand();

	$def_param = [];
	if (!empty($_GET['contactid'])) {
		$def_param['contactid'] = $_GET['contactid'];
	}

	// tabs
	$tabs = [
		[
			'label'	=> DI::l10n()->t('Latest Activity'),
			'url'	=> $cmd . '?' . http_build_query(array_merge($def_param, ['order' => 'activity'])),
			'sel'	=> $all_active,
			'title'	=> DI::l10n()->t('Sort by latest activity'),
			'id'	=> 'activity-order-tab',
			'accesskey' => 'e',
		],
		[
			'label'	=> DI::l10n()->t('Latest Posts'),
			'url'	=> $cmd . '?' . http_build_query(array_merge($def_param, ['order' => 'post'])),
			'sel'	=> $post_active,
			'title'	=> DI::l10n()->t('Sort by post received date'),
			'id'	=> 'post-order-tab',
			'accesskey' => 't',
		],
	];

	$tabs[] = [
		'label'	=> DI::l10n()->t('Personal'),
		'url'	=> $cmd . '?' . http_build_query(array_merge($def_param, ['conv' => true])),
		'sel'	=> $conv_active,
		'title'	=> DI::l10n()->t('Posts that mention or involve you'),
		'id'	=> 'personal-tab',
		'accesskey' => 'r',
	];

	$tabs[] = [
		'label'	=> DI::l10n()->t('Starred'),
		'url'	=> $cmd . '?' . http_build_query(array_merge($def_param, ['star' => true])),
		'sel'	=> $starred_active,
		'title'	=> DI::l10n()->t('Favourite Posts'),
		'id'	=> 'starred-posts-tab',
		'accesskey' => 'm',
	];

	// save selected tab, but only if not in file mode
	if (empty($_GET['file'])) {
		DI::pConfig()->set(local_user(), 'network.view', 'tab.selected', [
			$all_active, $post_active, $conv_active, $starred_active
		]);
	}

	$arr = ['tabs' => $tabs];
	Hook::callAll('network_tabs', $arr);

	$tpl = Renderer::getMarkupTemplate('common_tabs.tpl');

	return Renderer::replaceMacros($tpl, ['$tabs' => $arr['tabs']]);

	// --- end item filter tabs
}

/**
 * Network hook into the HTML head to enable infinite scroll.
 *
 * Since the HTML head is built after the module content has been generated, we need to retrieve the base query string
 * of the page to make the correct asynchronous call. This is obtained through the Pager that was instantiated in
 * networkThreadedView or networkFlatView.
 *
 * @param App     $a
 * @param  string $htmlhead The head tag HTML string
 * @throws \Friendica\Network\HTTPException\InternalServerErrorException
 * @global Pager  $pager
 */
function network_infinite_scroll_head(App $a, &$htmlhead)
{
	/// @TODO this will have to be converted to a static property of the converted Module\Network class
	/**
	 * @var $pager Pager
	 */
	global $pager;

	if (DI::pConfig()->get(local_user(), 'system', 'infinite_scroll')
		&& ($_GET['mode'] ?? '') != 'minimal'
	) {
		$tpl = Renderer::getMarkupTemplate('infinite_scroll_head.tpl');
		$htmlhead .= Renderer::replaceMacros($tpl, [
			'$pageno'     => $pager->getPage(),
			'$reload_uri' => $pager->getBaseQueryString()
		]);
	}
}<|MERGE_RESOLUTION|>--- conflicted
+++ resolved
@@ -635,13 +635,7 @@
 		$parents_str = implode(', ', $parents_arr);
 	}
 
-<<<<<<< HEAD
-	$query_string = DI::args()->getQueryString();
-
-	$pager->setQueryString($query_string);
-=======
 	$pager->setQueryString(DI::args()->getQueryString());
->>>>>>> 6804cda5
 
 	// We aren't going to try and figure out at the item, group, and page
 	// level which items you've seen and which you haven't. If you're looking
