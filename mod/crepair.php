<?php
require_once("include/contact_selectors.php");
require_once("mod/contacts.php");

<<<<<<< HEAD
function crepair_init(App &$a) {
=======
function crepair_init(&$a) {
>>>>>>> a151cf86
	if (! local_user()) {
		return;
	}

	$contact_id = 0;

	if(($a->argc == 2) && intval($a->argv[1])) {
		$contact_id = intval($a->argv[1]);
		$r = q("SELECT * FROM `contact` WHERE `uid` = %d and `id` = %d LIMIT 1",
			intval(local_user()),
			intval($contact_id)
		);
		if (! dbm::is_result($r)) {
			$contact_id = 0;
		}
	}

	if(! x($a->page,'aside'))
		$a->page['aside'] = '';

	if($contact_id) {
		$a->data['contact'] = $r[0];
		$contact = $r[0];
		profile_load($a, "", 0, get_contact_details_by_url($contact["url"]));
	}
}

<<<<<<< HEAD

function crepair_post(App &$a) {
=======
function crepair_post(&$a) {
>>>>>>> a151cf86
	if (! local_user()) {
		return;
	}

	$cid = (($a->argc > 1) ? intval($a->argv[1]) : 0);

	if($cid) {
		$r = q("SELECT * FROM `contact` WHERE `id` = %d AND `uid` = %d LIMIT 1",
			intval($cid),
			intval(local_user())
		);
	}

	if (! dbm::is_result($r)) {
		return;
	}

	$contact = $r[0];

	$name    = ((x($_POST,'name')) ? $_POST['name'] : $contact['name']);
	$nick    = ((x($_POST,'nick')) ? $_POST['nick'] : '');
	$url     = ((x($_POST,'url')) ? $_POST['url'] : '');
	$request = ((x($_POST,'request')) ? $_POST['request'] : '');
	$confirm = ((x($_POST,'confirm')) ? $_POST['confirm'] : '');
	$notify  = ((x($_POST,'notify')) ? $_POST['notify'] : '');
	$poll    = ((x($_POST,'poll')) ? $_POST['poll'] : '');
	$attag   = ((x($_POST,'attag')) ? $_POST['attag'] : '');
	$photo   = ((x($_POST,'photo')) ? $_POST['photo'] : '');
	$remote_self = ((x($_POST,'remote_self')) ? $_POST['remote_self'] : false);
	$nurl    = normalise_link($url);

	$r = q("UPDATE `contact` SET `name` = '%s', `nick` = '%s', `url` = '%s', `nurl` = '%s', `request` = '%s', `confirm` = '%s', `notify` = '%s', `poll` = '%s', `attag` = '%s' , `remote_self` = %d
		WHERE `id` = %d AND `uid` = %d",
		dbesc($name),
		dbesc($nick),
		dbesc($url),
		dbesc($nurl),
		dbesc($request),
		dbesc($confirm),
		dbesc($notify),
		dbesc($poll),
		dbesc($attag),
		intval($remote_self),
		intval($contact['id']),
		local_user()
	);

	if($photo) {
		logger('mod-crepair: updating photo from ' . $photo);
		require_once("include/Photo.php");

		update_contact_avatar($photo,local_user(),$contact['id']);
	}

	if($r)
		info( t('Contact settings applied.') . EOL);
	else
		notice( t('Contact update failed.') . EOL);


	return;
}



function crepair_content(App &$a) {

	if (! local_user()) {
		notice( t('Permission denied.') . EOL);
		return;
	}

	$cid = (($a->argc > 1) ? intval($a->argv[1]) : 0);

	if($cid) {
		$r = q("SELECT * FROM `contact` WHERE `id` = %d AND `uid` = %d LIMIT 1",
			intval($cid),
			intval(local_user())
		);
	}

	if (! dbm::is_result($r)) {
		notice( t('Contact not found.') . EOL);
		return;
	}

	$contact = $r[0];

	$warning = t('<strong>WARNING: This is highly advanced</strong> and if you enter incorrect information your communications with this contact may stop working.');
	$info = t('Please use your browser \'Back\' button <strong>now</strong> if you are uncertain what to do on this page.');

	$returnaddr = "contacts/$cid";

	$allow_remote_self = get_config('system','allow_users_remote_self');

	// Disable remote self for everything except feeds.
	// There is an issue when you repeat an item from maybe twitter and you got comments from friendica and twitter
	// Problem is, you couldn't reply to both networks.
	if (!in_array($contact['network'], array(NETWORK_FEED, NETWORK_DFRN, NETWORK_DIASPORA)))
		$allow_remote_self = false;

	if ($contact['network'] == NETWORK_FEED)
		$remote_self_options = array('0'=>t('No mirroring'), '1'=>t('Mirror as forwarded posting'), '2'=>t('Mirror as my own posting'));
	else
		$remote_self_options = array('0'=>t('No mirroring'), '2'=>t('Mirror as my own posting'));

	$update_profile = in_array($contact['network'], array(NETWORK_DFRN, NETWORK_DSPR, NETWORK_OSTATUS));

	$tab_str = contacts_tab($a, $contact['id'], 5);


	$tpl = get_markup_template('crepair.tpl');
	$o .= replace_macros($tpl, array(
		//'$title'	=> t('Repair Contact Settings'),
		'$tab_str'	=> $tab_str,
		'$warning'	=> $warning,
		'$info'		=> $info,
		'$returnaddr'	=> $returnaddr,
		'$return'	=> t('Return to contact editor'),
		'$update_profile' => update_profile,
		'$udprofilenow' => t('Refetch contact data'),
		'$contact_id'	=> $contact['id'],
		'$lbl_submit'	=> t('Submit'),

		'$label_remote_self' => t('Remote Self'),
		'$allow_remote_self' => $allow_remote_self,
		'$remote_self' => array('remote_self',
					t('Mirror postings from this contact'),
					$contact['remote_self'],
					t('Mark this contact as remote_self, this will cause friendica to repost new entries from this contact.'),
					$remote_self_options
				),

		'$name'		=> array('name', t('Name') , htmlentities($contact['name'])),
		'$nick'		=> array('nick', t('Account Nickname'), htmlentities($contact['nick'])),
		'$attag'	=> array('attag', t('@Tagname - overrides Name/Nickname'), $contact['attag']),
		'$url'		=> array('url', t('Account URL'), $contact['url']),
		'$request'	=> array('request', t('Friend Request URL'), $contact['request']),
		'confirm'	=> array('confirm', t('Friend Confirm URL'), $contact['confirm']),
		'notify'	=> array('notify', t('Notification Endpoint URL'), $contact['notify']),
		'poll'		=> array('poll', t('Poll/Feed URL'), $contact['poll']),
		'photo'		=> array('photo', t('New photo from this URL'), ''),
	));

	return $o;

}<|MERGE_RESOLUTION|>--- conflicted
+++ resolved
@@ -2,11 +2,7 @@
 require_once("include/contact_selectors.php");
 require_once("mod/contacts.php");
 
-<<<<<<< HEAD
 function crepair_init(App &$a) {
-=======
-function crepair_init(&$a) {
->>>>>>> a151cf86
 	if (! local_user()) {
 		return;
 	}
@@ -34,12 +30,7 @@
 	}
 }
 
-<<<<<<< HEAD
-
 function crepair_post(App &$a) {
-=======
-function crepair_post(&$a) {
->>>>>>> a151cf86
 	if (! local_user()) {
 		return;
 	}
