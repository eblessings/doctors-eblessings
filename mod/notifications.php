<?php

function notifications_post(&$a) {

	if(! local_user()) {
		goaway(z_root());
	}
	
	$request_id = (($a->argc > 1) ? $a->argv[1] : 0);
	
	if($request_id === "all")
		return;

	if($request_id) {

		$r = q("SELECT * FROM `intro` WHERE `id` = %d  AND `uid` = %d LIMIT 1",
			intval($request_id),
			intval(local_user())
		);
	
		if(count($r)) {
			$intro_id = $r[0]['id'];
			$contact_id = $r[0]['contact-id'];
		}
		else {
			notice( t('Invalid request identifier.') . EOL);
			return;
		}

		// If it is a friend suggestion, the contact is not a new friend but an existing friend
		// that should not be deleted.

		$fid = $r[0]['fid'];

		if($_POST['submit'] == t('Discard')) {
			$r = q("DELETE FROM `intro` WHERE `id` = %d LIMIT 1", 
				intval($intro_id)
			);	
			if(! $fid) {
				$r = q("DELETE FROM `contact` WHERE `id` = %d AND `uid` = %d AND `self` = 0 LIMIT 1", 
					intval($contact_id),
					intval(local_user())
				);
			}
			return;
		}
		if($_POST['submit'] == t('Ignore')) {
			$r = q("UPDATE `intro` SET `ignore` = 1 WHERE `id` = %d LIMIT 1",
				intval($intro_id));
			return;
		}
	}
}





function notifications_content(&$a) {

	if(! local_user()) {
		notice( t('Permission denied.') . EOL);
		return;
	}
<<<<<<< HEAD
	
	$notif_tpl = get_markup_template('notifications.tpl');
	
	$tabs = array(
		'net' 	=> array('label' => t('Network'), 'url'=>$a->get_baseurl().'/notifications/network', 'sel'=>''),
		'home' 	=> array('label' => t('Home'), 'url'=>$a->get_baseurl().'/notifications/home', 'sel'=>''),
		'intros'=> array('label' => t('Introductions'), 'url'=>$a->get_baseurl().'/notifications/intros', 'sel'=>''),
		'msg'	=> array('label' => t('Messages'), 'url'=>$a->get_baseurl().'/message', 'sel'=>''),
	);
	
	
	
=======

	nav_set_selected('notifications');		

>>>>>>> 0b50c591
	$o = '';
	$tabs = array(
		array(
			'label' => t('Network'),
			'url'=>$a->get_baseurl() . '/notifications/network',
			'sel'=> (($a->argv[1] == 'network') ? 'active' : ''),
		),
		array(
			'label' => t('Home'),
			'url' => $a->get_baseurl() . '/notifications/home',
			'sel'=> (($a->argv[1] == 'home') ? 'active' : ''),
		),
		array(
			'label' => t('Introductions'),
			'url' => $a->get_baseurl() . '/notifications/intros',
			'sel'=> (($a->argv[1] == 'intros') ? 'active' : ''),
		),
		array(
			'label' => t('Messages'),
			'url' => $a->get_baseurl() . '/message',
			'sel'=> '',
		),
	);
	$tpl = get_markup_template('common_tabs.tpl');
	$tab_content = replace_macros($tpl, array('$tabs'=>$tabs));




	if( (($a->argc > 1) && ($a->argv[1] == 'intros')) || (($a->argc == 1))) {
		nav_set_selected('introductions');
		if(($a->argc > 2) && ($a->argv[2] == 'all'))
			$sql_extra = '';
		else
			$sql_extra = " AND `ignore` = 0 ";
		
		
		
		$notif_content .= '<a href="' . ((strlen($sql_extra)) ? 'notifications/intros/all' : 'notifications/intros' ) . '" id="notifications-show-hide-link" >'
			. ((strlen($sql_extra)) ? t('Show Ignored Requests') : t('Hide Ignored Requests')) . '</a></div>' . "\r\n";

		$r = q("SELECT COUNT(*)	AS `total` FROM `intro` 
			WHERE `intro`.`uid` = %d $sql_extra AND `intro`.`blocked` = 0 ",
				intval($_SESSION['uid'])
		);
		if($r && count($r)) {
			$a->set_pager_total($r[0]['total']);
			$a->set_pager_itemspage(20);
		}

		$r = q("SELECT `intro`.`id` AS `intro_id`, `intro`.*, `contact`.*, `fcontact`.`name` AS `fname`,`fcontact`.`url` AS `furl`,`fcontact`.`photo` AS `fphoto`,`fcontact`.`request` AS `frequest`
			FROM `intro` LEFT JOIN `contact` ON `contact`.`id` = `intro`.`contact-id` LEFT JOIN `fcontact` ON `intro`.`fid` = `fcontact`.`id`
			WHERE `intro`.`uid` = %d $sql_extra AND `intro`.`blocked` = 0 ",
				intval($_SESSION['uid']));

		if(($r !== false) && (count($r))) {

			$sugg = get_markup_template('suggestions.tpl');
			$tpl = get_markup_template("intros.tpl");

			foreach($r as $rr) {
				if($rr['fid']) {

					$return_addr = bin2hex($a->user['nickname'] . '@' . $a->get_hostname() . (($a->path) ? '/' . $a->path : ''));
					$notif_content .= replace_macros($sugg,array(
						'$str_notifytype' => t('Notification type: '),
						'$notify_type' => t('Friend Suggestion'),
						'$intro_id' => $rr['intro_id'],
						'$madeby' => sprintf( t('suggested by %s'),$rr['name']),
						'$contact_id' => $rr['contact-id'],
						'$photo' => ((x($rr,'fphoto')) ? $rr['fphoto'] : "images/default-profile.jpg"),
						'$fullname' => $rr['fname'],
						'$url' => $rr['furl'],
						'$knowyou' => $knowyou,
						'$approve' => t('Approve'),
						'$note' => $rr['note'],
						'$request' => $rr['frequest'] . '?addr=' . $return_addr,
						'$ignore' => t('Ignore'),
						'$discard' => t('Discard')

					));

					continue;

				}
				$friend_selected = (($rr['network'] !== NETWORK_OSTATUS) ? ' checked="checked" ' : ' disabled ');
				$fan_selected = (($rr['network'] === NETWORK_OSTATUS) ? ' checked="checked" disabled ' : '');
				$dfrn_tpl = get_markup_template('netfriend.tpl');

				$knowyou   = '';
				$dfrn_text = '';

				if($rr['network'] === NETWORK_DFRN || $rr['network'] === NETWORK_DIASPORA) {
					if($rr['network'] === NETWORK_DFRN)
						$knowyou = t('Claims to be known to you: ') . (($rr['knowyou']) ? t('yes') : t('no'));
					else
						$knowyou = '';
					$dfrn_text = replace_macros($dfrn_tpl,array(
						'$intro_id' => $rr['intro_id'],
						'$friend_selected' => $friend_selected,
						'$fan_selected' => $fan_selected,
						'$approve_as' => t('Approve as: '),
						'$as_friend' => t('Friend'),
						'$as_fan' => (($rr['network'] == NETWORK_DIASPORA) ? t('Sharer') : t('Fan/Admirer'))
					));
				}			

				$notif_content .= replace_macros($tpl,array(
					'$str_notifytype' => t('Notification type: '),
					'$notify_type' => (($rr['network'] !== NETWORK_OSTATUS) ? t('Friend/Connect Request') : t('New Follower')),
					'$dfrn_text' => $dfrn_text,	
					'$dfrn_id' => $rr['issued-id'],
					'$uid' => $_SESSION['uid'],
					'$intro_id' => $rr['intro_id'],
					'$contact_id' => $rr['contact-id'],
					'$photo' => ((x($rr,'photo')) ? $rr['photo'] : "images/default-profile.jpg"),
					'$fullname' => $rr['name'],
					'$url' => $rr['url'],
					'$knowyou' => $knowyou,
					'$approve' => t('Approve'),
					'$note' => $rr['note'],
					'$ignore' => t('Ignore'),
					'$discard' => t('Discard')

				));
			}
		}
		else
			$notif_content .= t('<p>No notifications.</p>');
			
		$tabs['intros']['sel']='active';
		$o .= replace_macros($notif_tpl,array(
			'$notif_header' => t('Notifications'),
			'$tabs' => $tab_content,
			'$notif_content' => $notif_content,
			'$tabs' => $tabs,
		));
		
		$o .= paginate($a);
		return $o;
				
	} else if (($a->argc > 1) && ($a->argv[1] == 'network')) {
<<<<<<< HEAD
		
=======
		$notif_tpl = get_markup_template('notifications.tpl');
>>>>>>> 0b50c591
		
		$r = q("SELECT `item`.`id`,`item`.`parent`, `item`.`verb`, `item`.`author-name`, 
				`item`.`author-link`, `item`.`author-avatar`, `item`.`created`, `item`.`object` as `object`, 
				`pitem`.`author-name` as `pname`, `pitem`.`author-link` as `plink` 
				FROM `item` INNER JOIN `item` as `pitem` ON  `pitem`.`id`=`item`.`parent`
				WHERE `item`.`unseen` = 1 AND `item`.`visible` = 1 AND
				 `item`.`deleted` = 0 AND `item`.`uid` = %d AND `item`.`wall` = 0 ORDER BY `item`.`created` DESC" ,
			intval(local_user())
		);
		
		$tpl_item_likes = get_markup_template('notifications_likes_item.tpl');
		$tpl_item_dislikes = get_markup_template('notifications_dislikes_item.tpl');
		$tpl_item_friends = get_markup_template('notifications_friends_item.tpl');
		$tpl_item_comments = get_markup_template('notifications_comments_item.tpl');
		$tpl_item_posts = get_markup_template('notifications_posts_item.tpl');
		
		$notif_content = '';
		
		if (count($r) > 0) {
			
			foreach ($r as $it) {
				switch($it['verb']){
					case ACTIVITY_LIKE:
						$notif_content .= replace_macros($tpl_item_likes,array(
							'$item_link' => $a->get_baseurl().'/display/'.$a->user['nickname']."/".$it['parent'],
							'$item_image' => $it['author-avatar'],
							'$item_text' => sprintf( t("%s liked %s's post"), $it['author-name'], $it['pname']),
							'$item_when' => relative_date($it['created'])
						));
						break;
						
					case ACTIVITY_DISLIKE:
						$notif_content .= replace_macros($tpl_item_dislikes,array(
							'$item_link' => $a->get_baseurl().'/display/'.$a->user['nickname']."/".$it['parent'],
							'$item_image' => $it['author-avatar'],
							'$item_text' => sprintf( t("%s disliked %s's post"), $it['author-name'], $it['pname']),
							'$item_when' => relative_date($it['created'])
						));
						break;
						
					case ACTIVITY_FRIEND:
					
						$xmlhead="<"."?xml version='1.0' encoding='UTF-8' ?".">";
						$obj = parse_xml_string($xmlhead.$it['object']);
						$it['fname'] = $obj->title;
						
						$notif_content .= replace_macros($tpl_item_friends,array(
							'$item_link' => $a->get_baseurl().'/display/'.$a->user['nickname']."/".$it['parent'],
							'$item_image' => $it['author-avatar'],
							'$item_text' => sprintf( t("%s is now friends with %s"), $it['author-name'], $it['fname']),
							'$item_when' => relative_date($it['created'])
						));
						break;
						
					default:
						$item_text = (($it['id'] == $it['parent'])
							? sprintf( t("%s created a new post"), $it['author-name'])
							: sprintf( t("%s commented on %s's post"), $it['author-name'], $it['pname']));
						$tpl = (($it['id'] == $it['parent']) ? $tpl_item_posts : $tpl_item_comments);

						$notif_content .= replace_macros($tpl,array(
							'$item_link' => $a->get_baseurl().'/display/'.$a->user['nickname']."/".$it['parent'],
							'$item_image' => $it['author-avatar'],
							'$item_text' => $item_text,
							'$item_when' => relative_date($it['created'])
						));
				}
			}
			
		} else {
			
			$notif_content = t('Nothing new!');
		}
		
		$tabs['net']['sel']='active';
		$o .= replace_macros($notif_tpl,array(
			'$notif_header' => t('Notifications'),
			'$tabs' => $tab_content,
			'$notif_content' => $notif_content,
			'$tabs' => $tabs,
		));
		
	} else if (($a->argc > 1) && ($a->argv[1] == 'home')) {
		
		
		$r = q("SELECT `item`.`id`,`item`.`parent`, `item`.`verb`, `item`.`author-name`, 
				`item`.`author-link`, `item`.`author-avatar`, `item`.`created`, `item`.`object` as `object`, 
				`pitem`.`author-name` as `pname`, `pitem`.`author-link` as `plink` 
				FROM `item` INNER JOIN `item` as `pitem` ON  `pitem`.`id`=`item`.`parent`
				WHERE `item`.`unseen` = 1 AND `item`.`visible` = 1 AND
				 `item`.`deleted` = 0 AND `item`.`uid` = %d AND `item`.`wall` = 1 ORDER BY `item`.`created` DESC",
			intval(local_user())
		);
		
		$tpl_item_likes = get_markup_template('notifications_likes_item.tpl');
		$tpl_item_dislikes = get_markup_template('notifications_dislikes_item.tpl');
		$tpl_item_friends = get_markup_template('notifications_friends_item.tpl');
		$tpl_item_comments = get_markup_template('notifications_comments_item.tpl');
		
		$notif_content = '';
		
		if (count($r) > 0) {
			
			foreach ($r as $it) {
				switch($it['verb']){
					case ACTIVITY_LIKE:
						$notif_content .= replace_macros($tpl_item_likes,array(
							'$item_link' => $a->get_baseurl().'/display/'.$a->user['nickname']."/".$it['parent'],
							'$item_image' => $it['author-avatar'],
							'$item_text' => sprintf( t("%s liked %s's post"), $it['author-name'], $it['pname']),
							'$item_when' => relative_date($it['created'])
						));

						break;
					case ACTIVITY_DISLIKE:
						$notif_content .= replace_macros($tpl_item_dislikes,array(
							'$item_link' => $a->get_baseurl().'/display/'.$a->user['nickname']."/".$it['parent'],
							'$item_image' => $it['author-avatar'],
							'$item_text' => sprintf( t("%s disliked %s's post"), $it['author-name'], $it['pname']),
							'$item_when' => relative_date($it['created'])
						));

						break;
					case ACTIVITY_FRIEND:
					
						$xmlhead="<"."?xml version='1.0' encoding='UTF-8' ?".">";
						$obj = parse_xml_string($xmlhead.$it['object']);
						$it['fname'] = $obj->title;
						
						$notif_content .= replace_macros($tpl_item_friends,array(
							'$item_link' => $a->get_baseurl().'/display/'.$a->user['nickname']."/".$it['parent'],
							'$item_image' => $it['author-avatar'],
							'$item_text' => sprintf( t("%s is now friends with %s"), $it['author-name'], $it['fname']),
							'$item_when' => relative_date($it['created'])
						));

						break;
					default:
						$notif_content .= replace_macros($tpl_item_comments,array(
							'$item_link' => $a->get_baseurl().'/display/'.$a->user['nickname']."/".$it['parent'],
							'$item_image' => $it['author-avatar'],
							'$item_text' => sprintf( t("%s commented on %s's post"), $it['author-name'], $it['pname']),
							'$item_when' => relative_date($it['created'])
						));
				}
			}
				
		} else {
			$notif_content = t('Nothing new!');
		}
		
		$tabs['home']['sel'] = 'active';
		$o .= replace_macros($notif_tpl,array(
			'$notif_header' => t('Notifications'),
			'$tabs' => $tab_content,
			'$notif_content' => $notif_content,
			'$tabs' => $tabs,
		));
	}

	$o .= paginate($a);
	return $o;
}<|MERGE_RESOLUTION|>--- conflicted
+++ resolved
@@ -62,24 +62,9 @@
 		notice( t('Permission denied.') . EOL);
 		return;
 	}
-<<<<<<< HEAD
-	
-	$notif_tpl = get_markup_template('notifications.tpl');
-	
-	$tabs = array(
-		'net' 	=> array('label' => t('Network'), 'url'=>$a->get_baseurl().'/notifications/network', 'sel'=>''),
-		'home' 	=> array('label' => t('Home'), 'url'=>$a->get_baseurl().'/notifications/home', 'sel'=>''),
-		'intros'=> array('label' => t('Introductions'), 'url'=>$a->get_baseurl().'/notifications/intros', 'sel'=>''),
-		'msg'	=> array('label' => t('Messages'), 'url'=>$a->get_baseurl().'/message', 'sel'=>''),
-	);
-	
-	
-	
-=======
 
 	nav_set_selected('notifications');		
 
->>>>>>> 0b50c591
 	$o = '';
 	$tabs = array(
 		array(
@@ -108,7 +93,7 @@
 
 
 
-
+	
 	if( (($a->argc > 1) && ($a->argv[1] == 'intros')) || (($a->argc == 1))) {
 		nav_set_selected('introductions');
 		if(($a->argc > 2) && ($a->argv[2] == 'all'))
@@ -116,7 +101,7 @@
 		else
 			$sql_extra = " AND `ignore` = 0 ";
 		
-		
+		$notif_tpl = get_markup_template('notifications.tpl');
 		
 		$notif_content .= '<a href="' . ((strlen($sql_extra)) ? 'notifications/intros/all' : 'notifications/intros' ) . '" id="notifications-show-hide-link" >'
 			. ((strlen($sql_extra)) ? t('Show Ignored Requests') : t('Hide Ignored Requests')) . '</a></div>' . "\r\n";
@@ -208,25 +193,21 @@
 			}
 		}
 		else
-			$notif_content .= t('<p>No notifications.</p>');
-			
-		$tabs['intros']['sel']='active';
+			info( t('No notifications.') . EOL);
+		
 		$o .= replace_macros($notif_tpl,array(
 			'$notif_header' => t('Notifications'),
 			'$tabs' => $tab_content,
 			'$notif_content' => $notif_content,
-			'$tabs' => $tabs,
+			'$activetab' => 'intros'
 		));
 		
 		$o .= paginate($a);
 		return $o;
 				
 	} else if (($a->argc > 1) && ($a->argv[1] == 'network')) {
-<<<<<<< HEAD
-		
-=======
+		
 		$notif_tpl = get_markup_template('notifications.tpl');
->>>>>>> 0b50c591
 		
 		$r = q("SELECT `item`.`id`,`item`.`parent`, `item`.`verb`, `item`.`author-name`, 
 				`item`.`author-link`, `item`.`author-avatar`, `item`.`created`, `item`.`object` as `object`, 
@@ -301,16 +282,16 @@
 			$notif_content = t('Nothing new!');
 		}
 		
-		$tabs['net']['sel']='active';
 		$o .= replace_macros($notif_tpl,array(
 			'$notif_header' => t('Notifications'),
 			'$tabs' => $tab_content,
 			'$notif_content' => $notif_content,
-			'$tabs' => $tabs,
+			'$activetab' => 'network'
 		));
 		
 	} else if (($a->argc > 1) && ($a->argv[1] == 'home')) {
 		
+		$notif_tpl = get_markup_template('notifications.tpl');
 		
 		$r = q("SELECT `item`.`id`,`item`.`parent`, `item`.`verb`, `item`.`author-name`, 
 				`item`.`author-link`, `item`.`author-avatar`, `item`.`created`, `item`.`object` as `object`, 
@@ -378,12 +359,11 @@
 			$notif_content = t('Nothing new!');
 		}
 		
-		$tabs['home']['sel'] = 'active';
 		$o .= replace_macros($notif_tpl,array(
 			'$notif_header' => t('Notifications'),
 			'$tabs' => $tab_content,
 			'$notif_content' => $notif_content,
-			'$tabs' => $tabs,
+			'$activetab' => 'home'
 		));
 	}
 
