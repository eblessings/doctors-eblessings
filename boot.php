--- conflicted
+++ resolved
@@ -2668,8 +2668,6 @@
 	return array();		
 }}
 
-<<<<<<< HEAD
-
 if(! function_exists('item_photo_menu')){
 function item_photo_menu($item){
 	$a = get_app();
@@ -2718,7 +2716,9 @@
 	foreach($menu as $k=>$v){
 		if ($v!="") $o .= "<li><a href='$v'>$k</a></li>\n";
 	}
-=======
+	return $o;
+}}
+
 if(! function_exists('lang_selector')) {
 function lang_selector() {
 	global $lang;
@@ -2736,6 +2736,5 @@
 		}
 	}
 	$o .= '</select></form></div>';
->>>>>>> 9b50b0e1
 	return $o;
 }}