--- conflicted
+++ resolved
@@ -12,11 +12,7 @@
 require_once('include/features.php');
 
 define ( 'FRIENDICA_PLATFORM',     'Friendica');
-<<<<<<< HEAD
-define ( 'FRIENDICA_VERSION',      '3.0.1545' );
-=======
 define ( 'FRIENDICA_VERSION',      '3.1.1559' );
->>>>>>> 2bb51f5f
 define ( 'DFRN_PROTOCOL_VERSION',  '2.23'    );
 define ( 'DB_UPDATE_VERSION',      1157      );
 
