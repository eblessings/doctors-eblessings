<?php
/**
 * @file boot.php
 * This file defines some global constants and includes the central App class.
 */

/**
 * Friendica
 *
 * Friendica is a communications platform for integrated social communications
 * utilising decentralised communications and linkage to several indie social
 * projects - as well as popular mainstream providers.
 *
 * Our mission is to free our friends and families from the clutches of
 * data-harvesting corporations, and pave the way to a future where social
 * communications are free and open and flow between alternate providers as
 * easily as email does today.
 */

require_once __DIR__ . DIRECTORY_SEPARATOR . 'vendor' . DIRECTORY_SEPARATOR . 'autoload.php';

use Friendica\App;
use Friendica\BaseObject;
use Friendica\Core\Addon;
use Friendica\Core\Cache;
use Friendica\Core\Config;
use Friendica\Core\L10n;
use Friendica\Core\PConfig;
use Friendica\Core\Protocol;
use Friendica\Core\System;
use Friendica\Core\Worker;
use Friendica\Database\DBA;
use Friendica\Database\DBStructure;
use Friendica\Model\Contact;
use Friendica\Model\Conversation;
use Friendica\Util\DateTimeFormat;

require_once 'include/text.php';

define('FRIENDICA_PLATFORM',     'Friendica');
define('FRIENDICA_CODENAME',     'The Tazmans Flax-lily');
<<<<<<< HEAD
define('FRIENDICA_VERSION',      '2018.08-rc');
=======
define('FRIENDICA_VERSION',      '2018.12-dev');
>>>>>>> 3b70090f
define('DFRN_PROTOCOL_VERSION',  '2.23');
define('DB_UPDATE_VERSION',      1283);
define('NEW_UPDATE_ROUTINE_VERSION', 1170);

/**
 * @brief Constants for the database update check
 */
const DB_UPDATE_NOT_CHECKED = 0; // Database check wasn't executed before
const DB_UPDATE_SUCCESSFUL = 1;  // Database check was successful
const DB_UPDATE_FAILED = 2;      // Database check failed

/**
 * @brief Constant with a HTML line break.
 *
 * Contains a HTML line break (br) element and a real carriage return with line
 * feed for the source.
 * This can be used in HTML and JavaScript where needed a line break.
 */
define('EOL',                    "<br />\r\n");

/**
 * @brief Image storage quality.
 *
 * Lower numbers save space at cost of image detail.
 * For ease of upgrade, please do not change here. Set [system] jpegquality = n in config/local.ini.php,
 * where n is between 1 and 100, and with very poor results below about 50
 */
define('JPEG_QUALITY',            100);

/**
 * [system] png_quality = n where is between 0 (uncompressed) to 9
 */
define('PNG_QUALITY',             8);

/**
 * An alternate way of limiting picture upload sizes. Specify the maximum pixel
 * length that pictures are allowed to be (for non-square pictures, it will apply
 * to the longest side). Pictures longer than this length will be resized to be
 * this length (on the longest side, the other side will be scaled appropriately).
 * Modify this value using
 *
 * [system]
 * max_image_length = n;
 *
 * in config/local.ini.php
 *
 * If you don't want to set a maximum length, set to -1. The default value is
 * defined by 'MAX_IMAGE_LENGTH' below.
 */
define('MAX_IMAGE_LENGTH',        -1);

/**
 * Not yet used
 */
define('DEFAULT_DB_ENGINE',  'InnoDB');

/**
 * @name SSL Policy
 *
 * SSL redirection policies
 * @{
 */
define('SSL_POLICY_NONE',         0);
define('SSL_POLICY_FULL',         1);
define('SSL_POLICY_SELFSIGN',     2);
/* @}*/

/**
 * @name Logger
 *
 * log levels
 * @{
 */
define('LOGGER_WARNING',         0);
define('LOGGER_INFO',            1);
define('LOGGER_TRACE',           2);
define('LOGGER_DEBUG',           3);
define('LOGGER_DATA',            4);
define('LOGGER_ALL',             5);
/* @}*/

/**
 * @name Cache
 * @deprecated since version 3.6
 * @see Cache
 *
 * Cache levels
 * @{
 */
define('CACHE_MONTH',            Cache::MONTH);
define('CACHE_WEEK',             Cache::WEEK);
define('CACHE_DAY',              Cache::DAY);
define('CACHE_HOUR',             Cache::HOUR);
define('CACHE_HALF_HOUR',        Cache::HALF_HOUR);
define('CACHE_QUARTER_HOUR',     Cache::QUARTER_HOUR);
define('CACHE_FIVE_MINUTES',     Cache::FIVE_MINUTES);
define('CACHE_MINUTE',           Cache::MINUTE);
/* @}*/

/**
 * @name Register
 *
 * Registration policies
 * @{
 */
define('REGISTER_CLOSED',        0);
define('REGISTER_APPROVE',       1);
define('REGISTER_OPEN',          2);
/**
 * @}
*/

/**
 * @name Update
 *
 * DB update return values
 * @{
 */
define('UPDATE_SUCCESS', 0);
define('UPDATE_FAILED',  1);
/**
 * @}
 */

/**
 * @name CP
 *
 * Type of the community page
 * @{
 */
define('CP_NO_INTERNAL_COMMUNITY', -2);
define('CP_NO_COMMUNITY_PAGE',     -1);
define('CP_USERS_ON_SERVER',        0);
define('CP_GLOBAL_COMMUNITY',       1);
define('CP_USERS_AND_GLOBAL',       2);
/**
 * @}
 */

/**
 * These numbers are used in stored permissions
 * and existing allocations MUST NEVER BE CHANGED
 * OR RE-ASSIGNED! You may only add to them.
 */
$netgroup_ids = [
	Protocol::DFRN     => (-1),
	Protocol::ZOT      => (-2),
	Protocol::OSTATUS  => (-3),
	Protocol::FEED     => (-4),
	Protocol::DIASPORA => (-5),
	Protocol::MAIL     => (-6),
	Protocol::FACEBOOK => (-8),
	Protocol::LINKEDIN => (-9),
	Protocol::XMPP     => (-10),
	Protocol::MYSPACE  => (-11),
	Protocol::GPLUS    => (-12),
	Protocol::PUMPIO   => (-13),
	Protocol::TWITTER  => (-14),
	Protocol::DIASPORA2 => (-15),
	Protocol::STATUSNET => (-16),
	Protocol::NEWS      => (-18),
	Protocol::ICALENDAR => (-19),
	Protocol::PNUT      => (-20),

	Protocol::PHANTOM  => (-127),
];

/**
 * Maximum number of "people who like (or don't like) this"  that we will list by name
 */
define('MAX_LIKERS',    75);

/**
 * Communication timeout
 */
define('ZCURL_TIMEOUT', (-1));

/**
 * @name Notify
 *
 * Email notification options
 * @{
 */
define('NOTIFY_INTRO',    0x0001);
define('NOTIFY_CONFIRM',  0x0002);
define('NOTIFY_WALL',     0x0004);
define('NOTIFY_COMMENT',  0x0008);
define('NOTIFY_MAIL',     0x0010);
define('NOTIFY_SUGGEST',  0x0020);
define('NOTIFY_PROFILE',  0x0040);
define('NOTIFY_TAGSELF',  0x0080);
define('NOTIFY_TAGSHARE', 0x0100);
define('NOTIFY_POKE',     0x0200);
define('NOTIFY_SHARE',    0x0400);

define('SYSTEM_EMAIL',    0x4000);

define('NOTIFY_SYSTEM',   0x8000);
/* @}*/


/**
 * @name Term
 *
 * Tag/term types
 * @{
 */
define('TERM_UNKNOWN',   0);
define('TERM_HASHTAG',   1);
define('TERM_MENTION',   2);
define('TERM_CATEGORY',  3);
define('TERM_PCATEGORY', 4);
define('TERM_FILE',      5);
define('TERM_SAVEDSEARCH', 6);
define('TERM_CONVERSATION', 7);

define('TERM_OBJ_POST',  1);
define('TERM_OBJ_PHOTO', 2);

/**
 * @name Namespaces
 *
 * Various namespaces we may need to parse
 * @{
 */
define('NAMESPACE_ZOT',             'http://purl.org/zot');
define('NAMESPACE_DFRN',            'http://purl.org/macgirvin/dfrn/1.0');
define('NAMESPACE_THREAD',          'http://purl.org/syndication/thread/1.0');
define('NAMESPACE_TOMB',            'http://purl.org/atompub/tombstones/1.0');
define('NAMESPACE_ACTIVITY',        'http://activitystrea.ms/spec/1.0/');
define('NAMESPACE_ACTIVITY_SCHEMA', 'http://activitystrea.ms/schema/1.0/');
define('NAMESPACE_MEDIA',           'http://purl.org/syndication/atommedia');
define('NAMESPACE_SALMON_ME',       'http://salmon-protocol.org/ns/magic-env');
define('NAMESPACE_OSTATUSSUB',      'http://ostatus.org/schema/1.0/subscribe');
define('NAMESPACE_GEORSS',          'http://www.georss.org/georss');
define('NAMESPACE_POCO',            'http://portablecontacts.net/spec/1.0');
define('NAMESPACE_FEED',            'http://schemas.google.com/g/2010#updates-from');
define('NAMESPACE_OSTATUS',         'http://ostatus.org/schema/1.0');
define('NAMESPACE_STATUSNET',       'http://status.net/schema/api/1/');
define('NAMESPACE_ATOM1',           'http://www.w3.org/2005/Atom');
define('NAMESPACE_MASTODON',        'http://mastodon.social/schema/1.0');
/* @}*/

/**
 * @name Activity
 *
 * Activity stream defines
 * @{
 */
define('ACTIVITY_LIKE',        NAMESPACE_ACTIVITY_SCHEMA . 'like');
define('ACTIVITY_DISLIKE',     NAMESPACE_DFRN            . '/dislike');
define('ACTIVITY_ATTEND',      NAMESPACE_ZOT             . '/activity/attendyes');
define('ACTIVITY_ATTENDNO',    NAMESPACE_ZOT             . '/activity/attendno');
define('ACTIVITY_ATTENDMAYBE', NAMESPACE_ZOT             . '/activity/attendmaybe');

define('ACTIVITY_OBJ_HEART',   NAMESPACE_DFRN            . '/heart');

define('ACTIVITY_FRIEND',      NAMESPACE_ACTIVITY_SCHEMA . 'make-friend');
define('ACTIVITY_REQ_FRIEND',  NAMESPACE_ACTIVITY_SCHEMA . 'request-friend');
define('ACTIVITY_UNFRIEND',    NAMESPACE_ACTIVITY_SCHEMA . 'remove-friend');
define('ACTIVITY_FOLLOW',      NAMESPACE_ACTIVITY_SCHEMA . 'follow');
define('ACTIVITY_UNFOLLOW',    NAMESPACE_ACTIVITY_SCHEMA . 'stop-following');
define('ACTIVITY_JOIN',        NAMESPACE_ACTIVITY_SCHEMA . 'join');

define('ACTIVITY_POST',        NAMESPACE_ACTIVITY_SCHEMA . 'post');
define('ACTIVITY_UPDATE',      NAMESPACE_ACTIVITY_SCHEMA . 'update');
define('ACTIVITY_TAG',         NAMESPACE_ACTIVITY_SCHEMA . 'tag');
define('ACTIVITY_FAVORITE',    NAMESPACE_ACTIVITY_SCHEMA . 'favorite');
define('ACTIVITY_UNFAVORITE',  NAMESPACE_ACTIVITY_SCHEMA . 'unfavorite');
define('ACTIVITY_SHARE',       NAMESPACE_ACTIVITY_SCHEMA . 'share');
define('ACTIVITY_DELETE',      NAMESPACE_ACTIVITY_SCHEMA . 'delete');

define('ACTIVITY_POKE',        NAMESPACE_ZOT . '/activity/poke');

define('ACTIVITY_OBJ_BOOKMARK', NAMESPACE_ACTIVITY_SCHEMA . 'bookmark');
define('ACTIVITY_OBJ_COMMENT', NAMESPACE_ACTIVITY_SCHEMA . 'comment');
define('ACTIVITY_OBJ_NOTE',    NAMESPACE_ACTIVITY_SCHEMA . 'note');
define('ACTIVITY_OBJ_PERSON',  NAMESPACE_ACTIVITY_SCHEMA . 'person');
define('ACTIVITY_OBJ_IMAGE',   NAMESPACE_ACTIVITY_SCHEMA . 'image');
define('ACTIVITY_OBJ_PHOTO',   NAMESPACE_ACTIVITY_SCHEMA . 'photo');
define('ACTIVITY_OBJ_VIDEO',   NAMESPACE_ACTIVITY_SCHEMA . 'video');
define('ACTIVITY_OBJ_P_PHOTO', NAMESPACE_ACTIVITY_SCHEMA . 'profile-photo');
define('ACTIVITY_OBJ_ALBUM',   NAMESPACE_ACTIVITY_SCHEMA . 'photo-album');
define('ACTIVITY_OBJ_EVENT',   NAMESPACE_ACTIVITY_SCHEMA . 'event');
define('ACTIVITY_OBJ_GROUP',   NAMESPACE_ACTIVITY_SCHEMA . 'group');
define('ACTIVITY_OBJ_TAGTERM', NAMESPACE_DFRN            . '/tagterm');
define('ACTIVITY_OBJ_PROFILE', NAMESPACE_DFRN            . '/profile');
define('ACTIVITY_OBJ_QUESTION', 'http://activityschema.org/object/question');
/* @}*/

/**
 * @name Gravity
 *
 * Item weight for query ordering
 * @{
 */
define('GRAVITY_PARENT',       0);
define('GRAVITY_ACTIVITY',     3);
define('GRAVITY_COMMENT',      6);
define('GRAVITY_UNKNOWN',      9);
/* @}*/

/**
 * @name Priority
 *
 * Process priority for the worker
 * @{
 */
define('PRIORITY_UNDEFINED',   0);
define('PRIORITY_CRITICAL',   10);
define('PRIORITY_HIGH',       20);
define('PRIORITY_MEDIUM',     30);
define('PRIORITY_LOW',        40);
define('PRIORITY_NEGLIGIBLE', 50);
/* @}*/

/**
 * @name Social Relay settings
 *
 * See here: https://github.com/jaywink/social-relay
 * and here: https://wiki.diasporafoundation.org/Relay_servers_for_public_posts
 * @{
 */
define('SR_SCOPE_NONE', '');
define('SR_SCOPE_ALL',  'all');
define('SR_SCOPE_TAGS', 'tags');
/* @}*/

/**
 * Lowest possible date time value
 */
define('NULL_DATE', '0001-01-01 00:00:00');

// Normally this constant is defined - but not if "pcntl" isn't installed
if (!defined("SIGTERM")) {
	define("SIGTERM", 15);
}

/**
 * Depending on the PHP version this constant does exist - or not.
 * See here: http://php.net/manual/en/curl.constants.php#117928
 */
if (!defined('CURLE_OPERATION_TIMEDOUT')) {
	define('CURLE_OPERATION_TIMEDOUT', CURLE_OPERATION_TIMEOUTED);
}

/**
 * @brief Retrieve the App structure
 *
 * Useful in functions which require it but don't get it passed to them
 *
 * @return App
 */
function get_app()
{
	return BaseObject::getApp();
}

/**
 * @brief Multi-purpose function to check variable state.
 *
 * Usage: x($var) or $x($array, 'key')
 *
 * returns false if variable/key is not set
 * if variable is set, returns 1 if has 'non-zero' value, otherwise returns 0.
 * e.g. x('') or x(0) returns 0;
 *
 * @param string|array $s variable to check
 * @param string       $k key inside the array to check
 *
 * @return bool|int
 */
function x($s, $k = null)
{
	if ($k != null) {
		if ((is_array($s)) && (array_key_exists($k, $s))) {
			if ($s[$k]) {
				return (int) 1;
			}
			return (int) 0;
		}
		return false;
	} else {
		if (isset($s)) {
			if ($s) {
				return (int) 1;
			}
			return (int) 0;
		}
		return false;
	}
}

/**
 * Return the provided variable value if it exists and is truthy or the provided
 * default value instead.
 *
 * Works with initialized variables and potentially uninitialized array keys
 *
 * Usages:
 * - defaults($var, $default)
 * - defaults($array, 'key', $default)
 *
 * @brief Returns a defaut value if the provided variable or array key is falsy
 * @see x()
 * @return mixed
 */
function defaults() {
	$args = func_get_args();

	if (count($args) < 2) {
		throw new BadFunctionCallException('defaults() requires at least 2 parameters');
	}
	if (count($args) > 3) {
		throw new BadFunctionCallException('defaults() cannot use more than 3 parameters');
	}
	if (count($args) === 3 && is_null($args[1])) {
		throw new BadFunctionCallException('defaults($arr, $key, $def) $key is null');
	}

	$default = array_pop($args);

	if (call_user_func_array('x', $args)) {
		if (count($args) === 1) {
			$return = $args[0];
		} else {
			$return = $args[0][$args[1]];
		}
	} else {
		$return = $default;
	}

	return $return;
}

/**
 * @brief Returns the baseurl.
 *
 * @see System::baseUrl()
 *
 * @return string
 * @TODO Function is deprecated and only used in some addons
 */
function z_root()
{
	return System::baseUrl();
}

/**
 * @brief Return absolut URL for given $path.
 *
 * @param string $path given path
 *
 * @return string
 */
function absurl($path)
{
	if (strpos($path, '/') === 0) {
		return z_path() . $path;
	}
	return $path;
}

/**
 * @brief Function to check if request was an AJAX (xmlhttprequest) request.
 *
 * @return boolean
 */
function is_ajax()
{
	return (!empty($_SERVER['HTTP_X_REQUESTED_WITH']) && strtolower($_SERVER['HTTP_X_REQUESTED_WITH']) == 'xmlhttprequest');
}

/**
 * @brief Function to check if request was an AJAX (xmlhttprequest) request.
 *
 * @param boolean $via_worker boolean Is the check run via the worker?
 */
function check_db($via_worker)
{
	$build = Config::get('system', 'build');

	if (empty($build)) {
		Config::set('system', 'build', DB_UPDATE_VERSION - 1);
		$build = DB_UPDATE_VERSION - 1;
	}

	// We don't support upgrading from very old versions anymore
	if ($build < NEW_UPDATE_ROUTINE_VERSION) {
		die('You try to update from a version prior to database version 1170. The direct upgrade path is not supported. Please update to version 3.5.4 before updating to this version.');
	}

	if ($build < DB_UPDATE_VERSION) {
		// When we cannot execute the database update via the worker, we will do it directly
		if (!Worker::add(PRIORITY_CRITICAL, 'DBUpdate') && $via_worker) {
			update_db();
		}
	}
}

/**
 * Sets the base url for use in cmdline programs which don't have
 * $_SERVER variables
 *
 * @param object $a App
 */
function check_url(App $a)
{
	$url = Config::get('system', 'url');

	// if the url isn't set or the stored url is radically different
	// than the currently visited url, store the current value accordingly.
	// "Radically different" ignores common variations such as http vs https
	// and www.example.com vs example.com.
	// We will only change the url to an ip address if there is no existing setting

	if (empty($url) || (!link_compare($url, System::baseUrl())) && (!preg_match("/^(\d{1,3})\.(\d{1,3})\.(\d{1,3})\.(\d{1,3})$/", $a->get_hostname()))) {
		Config::set('system', 'url', System::baseUrl());
	}

	return;
}

/**
 * @brief Automatic database updates
 * @param object $a App
 */
function update_db()
{
	$build = Config::get('system', 'build');

	if (empty($build) || ($build > DB_UPDATE_VERSION)) {
		$build = DB_UPDATE_VERSION - 1;
		Config::set('system', 'build', $build);
	}

	if ($build != DB_UPDATE_VERSION) {
		require_once 'update.php';

		$stored = intval($build);
		$current = intval(DB_UPDATE_VERSION);
		if ($stored < $current) {
			Config::load('database');

			// Compare the current structure with the defined structure
			$t = Config::get('database', 'dbupdate_' . DB_UPDATE_VERSION);
			if (!is_null($t)) {
				return;
			}

			// run the pre_update_nnnn functions in update.php
			for ($x = $stored + 1; $x <= $current; $x++) {
				$r = run_update_function($x, 'pre_update');
				if (!$r) {
					break;
				}
			}

			Config::set('database', 'dbupdate_' . DB_UPDATE_VERSION, time());

			// update the structure in one call
			$retval = DBStructure::update(false, true);
			if ($retval) {
				DBStructure::updateFail(
					DB_UPDATE_VERSION,
					$retval
				);
				return;
			} else {
				Config::set('database', 'dbupdate_' . DB_UPDATE_VERSION, 'success');
			}

			// run the update_nnnn functions in update.php
			for ($x = $stored + 1; $x <= $current; $x++) {
				$r = run_update_function($x, 'update');
				if (!$r) {
					break;
				}
			}
		}
	}

	return;
}

function run_update_function($x, $prefix)
{
	$funcname = $prefix . '_' . $x;

	if (function_exists($funcname)) {
		// There could be a lot of processes running or about to run.
		// We want exactly one process to run the update command.
		// So store the fact that we're taking responsibility
		// after first checking to see if somebody else already has.
		// If the update fails or times-out completely you may need to
		// delete the config entry to try again.

		$t = Config::get('database', $funcname);
		if (!is_null($t)) {
			return false;
		}
		Config::set('database', $funcname, time());

		// call the specific update
		$retval = $funcname();

		if ($retval) {
			//send the administrator an e-mail
			DBStructure::updateFail(
				$x,
				L10n::t('Update %s failed. See error logs.', $x)
			);
			return false;
		} else {
			Config::set('database', $funcname, 'success');

			if ($prefix == 'update') {
				Config::set('system', 'build', $x);
			}

			return true;
		}
	} else {
		Config::set('database', $funcname, 'success');

		if ($prefix == 'update') {
			Config::set('system', 'build', $x);
		}

		return true;
	}
}

/**
 * @brief Synchronise addons:
 *
 * system.addon contains a comma-separated list of names
 * of addons which are used on this system.
 * Go through the database list of already installed addons, and if we have
 * an entry, but it isn't in the config list, call the uninstall procedure
 * and mark it uninstalled in the database (for now we'll remove it).
 * Then go through the config list and if we have a addon that isn't installed,
 * call the install procedure and add it to the database.
 *
 * @param object $a App
 */
function check_addons(App $a)
{
	$r = q("SELECT * FROM `addon` WHERE `installed` = 1");
	if (DBA::isResult($r)) {
		$installed = $r;
	} else {
		$installed = [];
	}

	$addons = Config::get('system', 'addon');
	$addons_arr = [];

	if ($addons) {
		$addons_arr = explode(',', str_replace(' ', '', $addons));
	}

	$a->addons = $addons_arr;

	$installed_arr = [];

	if (count($installed)) {
		foreach ($installed as $i) {
			if (!in_array($i['name'], $addons_arr)) {
				Addon::uninstall($i['name']);
			} else {
				$installed_arr[] = $i['name'];
			}
		}
	}

	if (count($addons_arr)) {
		foreach ($addons_arr as $p) {
			if (!in_array($p, $installed_arr)) {
				Addon::install($p);
			}
		}
	}

	Addon::loadHooks();

	return;
}

/**
 * @brief Used to end the current process, after saving session state.
 * @deprecated
 */
function killme()
{
	exit();
}

/**
 * @brief Redirect to another URL and terminate this process.
 */
function goaway($path)
{
	if (strstr(normalise_link($path), 'http://')) {
		$url = $path;
	} else {
		$url = System::baseUrl() . '/' . ltrim($path, '/');
	}

	header("Location: $url");
	killme();
}

/**
 * @brief Returns the user id of locally logged in user or false.
 *
 * @return int|bool user id or false
 */
function local_user()
{
	if (!empty($_SESSION['authenticated']) && !empty($_SESSION['uid'])) {
		return intval($_SESSION['uid']);
	}
	return false;
}

/**
 * @brief Returns the public contact id of logged in user or false.
 *
 * @return int|bool public contact id or false
 */
function public_contact()
{
	static $public_contact_id = false;

	if (!$public_contact_id && x($_SESSION, 'authenticated')) {
		if (x($_SESSION, 'my_address')) {
			// Local user
			$public_contact_id = intval(Contact::getIdForURL($_SESSION['my_address'], 0, true));
		} elseif (x($_SESSION, 'visitor_home')) {
			// Remote user
			$public_contact_id = intval(Contact::getIdForURL($_SESSION['visitor_home'], 0, true));
		}
	} elseif (!x($_SESSION, 'authenticated')) {
		$public_contact_id = false;
	}

	return $public_contact_id;
}

/**
 * @brief Returns contact id of authenticated site visitor or false
 *
 * @return int|bool visitor_id or false
 */
function remote_user()
{
	// You cannot be both local and remote.
	// Unncommented by rabuzarus because remote authentication to local
	// profiles wasn't possible anymore (2018-04-12).
//	if (local_user()) {
//		return false;
//	}

	if (empty($_SESSION)) {
		return false;
	}

	if (x($_SESSION, 'authenticated') && x($_SESSION, 'visitor_id')) {
		return intval($_SESSION['visitor_id']);
	}
	return false;
}

/**
 * @brief Show an error message to user.
 *
 * This function save text in session, to be shown to the user at next page load
 *
 * @param string $s - Text of notice
 */
function notice($s)
{
	if (empty($_SESSION)) {
		return;
	}

	$a = get_app();
	if (!x($_SESSION, 'sysmsg')) {
		$_SESSION['sysmsg'] = [];
	}
	if ($a->interactive) {
		$_SESSION['sysmsg'][] = $s;
	}
}

/**
 * @brief Show an info message to user.
 *
 * This function save text in session, to be shown to the user at next page load
 *
 * @param string $s - Text of notice
 */
function info($s)
{
	$a = get_app();

	if (local_user() && PConfig::get(local_user(), 'system', 'ignore_info')) {
		return;
	}

	if (!x($_SESSION, 'sysmsg_info')) {
		$_SESSION['sysmsg_info'] = [];
	}
	if ($a->interactive) {
		$_SESSION['sysmsg_info'][] = $s;
	}
}

function feed_birthday($uid, $tz)
{
	/**
	 * Determine the next birthday, but only if the birthday is published
	 * in the default profile. We _could_ also look for a private profile that the
	 * recipient can see, but somebody could get mad at us if they start getting
	 * public birthday greetings when they haven't made this info public.
	 *
	 * Assuming we are able to publish this info, we are then going to convert
	 * the start time from the owner's timezone to UTC.
	 *
	 * This will potentially solve the problem found with some social networks
	 * where birthdays are converted to the viewer's timezone and salutations from
	 * elsewhere in the world show up on the wrong day. We will convert it to the
	 * viewer's timezone also, but first we are going to convert it from the birthday
	 * person's timezone to GMT - so the viewer may find the birthday starting at
	 * 6:00PM the day before, but that will correspond to midnight to the birthday person.
	 */
	$birthday = '';

	if (!strlen($tz)) {
		$tz = 'UTC';
	}

	$profile = DBA::selectFirst('profile', ['dob'], ['is-default' => true, 'uid' => $uid]);
	if (DBA::isResult($profile)) {
		$tmp_dob = substr($profile['dob'], 5);
		if (intval($tmp_dob)) {
			$y = DateTimeFormat::timezoneNow($tz, 'Y');
			$bd = $y . '-' . $tmp_dob . ' 00:00';
			$t_dob = strtotime($bd);
			$now = strtotime(DateTimeFormat::timezoneNow($tz));
			if ($t_dob < $now) {
				$bd = $y + 1 . '-' . $tmp_dob . ' 00:00';
			}
			$birthday = DateTimeFormat::convert($bd, 'UTC', $tz, DateTimeFormat::ATOM);
		}
	}

	return $birthday;
}

/**
 * @brief Check if current user has admin role.
 *
 * @return bool true if user is an admin
 */
function is_site_admin()
{
	$a = get_app();

	$admin_email = Config::get('config', 'admin_email');

	$adminlist = explode(',', str_replace(' ', '', $admin_email));

	return local_user() && $admin_email && in_array(defaults($a->user, 'email', ''), $adminlist);
}

/**
 * @brief Returns querystring as string from a mapped array.
 *
 * @param array  $params mapped array with query parameters
 * @param string $name   of parameter, default null
 *
 * @return string
 */
function build_querystring($params, $name = null)
{
	$ret = "";
	foreach ($params as $key => $val) {
		if (is_array($val)) {
			/// @TODO maybe not compare against null, use is_null()
			if ($name == null) {
				$ret .= build_querystring($val, $key);
			} else {
				$ret .= build_querystring($val, $name . "[$key]");
			}
		} else {
			$val = urlencode($val);
			/// @TODO maybe not compare against null, use is_null()
			if ($name != null) {
				/// @TODO two string concated, can be merged to one
				$ret .= $name . "[$key]" . "=$val&";
			} else {
				$ret .= "$key=$val&";
			}
		}
	}
	return $ret;
}

function explode_querystring($query)
{
	$arg_st = strpos($query, '?');
	if ($arg_st !== false) {
		$base = substr($query, 0, $arg_st);
		$arg_st += 1;
	} else {
		$base = '';
		$arg_st = 0;
	}

	$args = explode('&', substr($query, $arg_st));
	foreach ($args as $k => $arg) {
		/// @TODO really compare type-safe here?
		if ($arg === '') {
			unset($args[$k]);
		}
	}
	$args = array_values($args);

	if (!$base) {
		$base = $args[0];
		unset($args[0]);
		$args = array_values($args);
	}

	return [
		'base' => $base,
		'args' => $args,
	];
}

/**
 * Returns the complete URL of the current page, e.g.: http(s)://something.com/network
 *
 * Taken from http://webcheatsheet.com/php/get_current_page_url.php
 */
function curPageURL()
{
	$pageURL = 'http';
	if (!empty($_SERVER["HTTPS"]) && ($_SERVER["HTTPS"] == "on")) {
		$pageURL .= "s";
	}

	$pageURL .= "://";

	if ($_SERVER["SERVER_PORT"] != "80" && $_SERVER["SERVER_PORT"] != "443") {
		$pageURL .= $_SERVER["SERVER_NAME"] . ":" . $_SERVER["SERVER_PORT"] . $_SERVER["REQUEST_URI"];
	} else {
		$pageURL .= $_SERVER["SERVER_NAME"] . $_SERVER["REQUEST_URI"];
	}
	return $pageURL;
}

function random_digits($digits)
{
	$rn = '';
	for ($i = 0; $i < $digits; $i++) {
		/// @TODO Avoid rand/mt_rand, when it comes to cryptography, they are generating predictable (seedable) numbers.
		$rn .= rand(0, 9);
	}
	return $rn;
}

function get_server()
{
	$server = Config::get("system", "directory");

	if ($server == "") {
		$server = "https://dir.friendica.social";
	}

	return $server;
}

function get_temppath()
{
	$a = get_app();

	$temppath = Config::get("system", "temppath");

	if (($temppath != "") && App::directory_usable($temppath)) {
		// We have a temp path and it is usable
		return App::realpath($temppath);
	}

	// We don't have a working preconfigured temp path, so we take the system path.
	$temppath = sys_get_temp_dir();

	// Check if it is usable
	if (($temppath != "") && App::directory_usable($temppath)) {
		// Always store the real path, not the path through symlinks
		$temppath = App::realpath($temppath);

		// To avoid any interferences with other systems we create our own directory
		$new_temppath = $temppath . "/" . $a->get_hostname();
		if (!is_dir($new_temppath)) {
			/// @TODO There is a mkdir()+chmod() upwards, maybe generalize this (+ configurable) into a function/method?
			mkdir($new_temppath);
		}

		if (App::directory_usable($new_temppath)) {
			// The new path is usable, we are happy
			Config::set("system", "temppath", $new_temppath);
			return $new_temppath;
		} else {
			// We can't create a subdirectory, strange.
			// But the directory seems to work, so we use it but don't store it.
			return $temppath;
		}
	}

	// Reaching this point means that the operating system is configured badly.
	return '';
}

function get_cachefile($file, $writemode = true)
{
	$cache = get_itemcachepath();

	if ((!$cache) || (!is_dir($cache))) {
		return "";
	}

	$subfolder = $cache . "/" . substr($file, 0, 2);

	$cachepath = $subfolder . "/" . $file;

	if ($writemode) {
		if (!is_dir($subfolder)) {
			mkdir($subfolder);
			chmod($subfolder, 0777);
		}
	}

	return $cachepath;
}

function clear_cache($basepath = "", $path = "")
{
	if ($path == "") {
		$basepath = get_itemcachepath();
		$path = $basepath;
	}

	if (($path == "") || (!is_dir($path))) {
		return;
	}

	if (substr(realpath($path), 0, strlen($basepath)) != $basepath) {
		return;
	}

	$cachetime = (int) Config::get('system', 'itemcache_duration');
	if ($cachetime == 0) {
		$cachetime = 86400;
	}

	if (is_writable($path)) {
		if ($dh = opendir($path)) {
			while (($file = readdir($dh)) !== false) {
				$fullpath = $path . "/" . $file;
				if ((filetype($fullpath) == "dir") && ($file != ".") && ($file != "..")) {
					clear_cache($basepath, $fullpath);
				}
				if ((filetype($fullpath) == "file") && (filectime($fullpath) < (time() - $cachetime))) {
					unlink($fullpath);
				}
			}
			closedir($dh);
		}
	}
}

function get_itemcachepath()
{
	// Checking, if the cache is deactivated
	$cachetime = (int) Config::get('system', 'itemcache_duration');
	if ($cachetime < 0) {
		return "";
	}

	$itemcache = Config::get('system', 'itemcache');
	if (($itemcache != "") && App::directory_usable($itemcache)) {
		return App::realpath($itemcache);
	}

	$temppath = get_temppath();

	if ($temppath != "") {
		$itemcache = $temppath . "/itemcache";
		if (!file_exists($itemcache) && !is_dir($itemcache)) {
			mkdir($itemcache);
		}

		if (App::directory_usable($itemcache)) {
			Config::set("system", "itemcache", $itemcache);
			return $itemcache;
		}
	}
	return "";
}

/**
 * @brief Returns the path where spool files are stored
 *
 * @return string Spool path
 */
function get_spoolpath()
{
	$spoolpath = Config::get('system', 'spoolpath');
	if (($spoolpath != "") && App::directory_usable($spoolpath)) {
		// We have a spool path and it is usable
		return $spoolpath;
	}

	// We don't have a working preconfigured spool path, so we take the temp path.
	$temppath = get_temppath();

	if ($temppath != "") {
		// To avoid any interferences with other systems we create our own directory
		$spoolpath = $temppath . "/spool";
		if (!is_dir($spoolpath)) {
			mkdir($spoolpath);
		}

		if (App::directory_usable($spoolpath)) {
			// The new path is usable, we are happy
			Config::set("system", "spoolpath", $spoolpath);
			return $spoolpath;
		} else {
			// We can't create a subdirectory, strange.
			// But the directory seems to work, so we use it but don't store it.
			return $temppath;
		}
	}

	// Reaching this point means that the operating system is configured badly.
	return "";
}

if (!function_exists('exif_imagetype')) {
	function exif_imagetype($file)
	{
		$size = getimagesize($file);
		return $size[2];
	}
}

function validate_include(&$file)
{
	$orig_file = $file;

	$file = realpath($file);

	if (strpos($file, getcwd()) !== 0) {
		return false;
	}

	$file = str_replace(getcwd() . "/", "", $file, $count);
	if ($count != 1) {
		return false;
	}

	if ($orig_file !== $file) {
		return false;
	}

	$valid = false;
	if (strpos($file, "include/") === 0) {
		$valid = true;
	}

	if (strpos($file, "addon/") === 0) {
		$valid = true;
	}

	// Simply return flag
	return $valid;
}

function current_load()
{
	if (!function_exists('sys_getloadavg')) {
		return false;
	}

	$load_arr = sys_getloadavg();

	if (!is_array($load_arr)) {
		return false;
	}

	return max($load_arr[0], $load_arr[1]);
}

/**
 * @brief get c-style args
 *
 * @return int
 */
function argc()
{
	return get_app()->argc;
}

/**
 * @brief Returns the value of a argv key
 *
 * @param int $x argv key
 * @return string Value of the argv key
 */
function argv($x)
{
	if (array_key_exists($x, get_app()->argv)) {
		return get_app()->argv[$x];
	}

	return '';
}

/**
 * @brief Get the data which is needed for infinite scroll
 *
 * For invinite scroll we need the page number of the actual page
 * and the the URI where the content of the next page comes from.
 * This data is needed for the js part in main.js.
 * Note: infinite scroll does only work for the network page (module)
 *
 * @param string $module The name of the module (e.g. "network")
 * @return array Of infinite scroll data
 * 	'pageno' => $pageno The number of the actual page
 * 	'reload_uri' => $reload_uri The URI of the content we have to load
 */
function infinite_scroll_data($module)
{
	if (PConfig::get(local_user(), 'system', 'infinite_scroll')
		&& $module == 'network'
		&& defaults($_GET, 'mode', '') != 'minimal'
	) {
		// get the page number
		$pageno = defaults($_GET, 'page', 1);

		$reload_uri = "";

		// try to get the uri from which we load the content
		foreach ($_GET as $param => $value) {
			if (($param != "page") && ($param != "q")) {
				$reload_uri .= "&" . $param . "=" . urlencode($value);
			}
		}

		$a = get_app();
		if ($a->page_offset != "" && !strstr($reload_uri, "&offset=")) {
			$reload_uri .= "&offset=" . urlencode($a->page_offset);
		}

		$arr = ["pageno" => $pageno, "reload_uri" => $reload_uri];

		return $arr;
	}
}<|MERGE_RESOLUTION|>--- conflicted
+++ resolved
@@ -39,11 +39,7 @@
 
 define('FRIENDICA_PLATFORM',     'Friendica');
 define('FRIENDICA_CODENAME',     'The Tazmans Flax-lily');
-<<<<<<< HEAD
-define('FRIENDICA_VERSION',      '2018.08-rc');
-=======
 define('FRIENDICA_VERSION',      '2018.12-dev');
->>>>>>> 3b70090f
 define('DFRN_PROTOCOL_VERSION',  '2.23');
 define('DB_UPDATE_VERSION',      1283);
 define('NEW_UPDATE_ROUTINE_VERSION', 1170);
