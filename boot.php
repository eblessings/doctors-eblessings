--- conflicted
+++ resolved
@@ -1901,9 +1901,6 @@
 	return false;
 }
 
-<<<<<<< HEAD
-=======
-
 function load_contact_links($uid) {
 
 	$a = get_app();
@@ -1929,7 +1926,6 @@
 	return;
 }
 
->>>>>>> 4eb2efd3
 /**
  * @brief Returns querystring as string from a mapped array.
  *
