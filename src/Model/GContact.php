--- conflicted
+++ resolved
@@ -145,24 +145,15 @@
 		}
 
 		// Assure that there are no parameter fragments in the profile url
-<<<<<<< HEAD
-		if (in_array($gcontact['network'], [Protocol::ACTIVITYPUB, Protocol::DFRN, Protocol::DIASPORA, Protocol::OSTATUS, ''])) {
-=======
-		if (empty($gcontact["network"]) || in_array($gcontact["network"], Protocol::FEDERATED)) {
->>>>>>> f17a535a
+		if (empty($gcontact['*network']) || in_array($gcontact["network"], Protocol::FEDERATED)) {
 			$gcontact['url'] = self::cleanContactUrl($gcontact['url']);
 		}
 
 		$alternate = PortableContact::alternateOStatusUrl($gcontact['url']);
 
 		// The global contacts should contain the original picture, not the cached one
-<<<<<<< HEAD
-		if (($gcontact['generation'] != 1) && stristr(normalise_link($gcontact['photo']), normalise_link(System::baseUrl().'/photo/'))) {
+		if (($gcontact['generation'] != 1) && stristr(Strings::normaliseLink($gcontact['photo']), Strings::normaliseLink(System::baseUrl() . '/photo/'))) {
 			$gcontact['photo'] = '';
-=======
-		if (($gcontact['generation'] != 1) && stristr(Strings::normaliseLink($gcontact['photo']), Strings::normaliseLink(System::baseUrl()."/photo/"))) {
-			$gcontact['photo'] = "";
->>>>>>> f17a535a
 		}
 
 		if (empty($gcontact['network'])) {
@@ -194,13 +185,8 @@
 			if ($gcontact['updated'] <= DBA::NULL_DATETIME) {
 				$gcontact['updated'] = $gcnt['updated'];
 			}
-<<<<<<< HEAD
-			if (!isset($gcontact['server_url']) && (normalise_link($gcnt['server_url']) != normalise_link($gcnt['url']))) {
+			if (!isset($gcontact['server_url']) && (Strings::normaliseLink($gcnt['server_url']) != Strings::normaliseLink($gcnt['url']))) {
 				$gcontact['server_url'] = $gcnt['server_url'];
-=======
-			if (!isset($gcontact['server_url']) && (Strings::normaliseLink($gcnt["server_url"]) != Strings::normaliseLink($gcnt["url"]))) {
-				$gcontact['server_url'] = $gcnt["server_url"];
->>>>>>> f17a535a
 			}
 			if (!isset($gcontact['addr'])) {
 				$gcontact['addr'] = $gcnt['addr'];
@@ -249,13 +235,8 @@
 		}
 
 		// The server URL doesn't seem to be valid, so we don't store it.
-<<<<<<< HEAD
-		if (!PortableContact::checkServer($gcontact['server_url'], $gcontact['network'])) {
+		if (!GServer::check($gcontact['server_url'], $gcontact['network'])) {
 			$gcontact['server_url'] = '';
-=======
-		if (!GServer::check($gcontact['server_url'], $gcontact['network'])) {
-			$gcontact['server_url'] = "";
->>>>>>> f17a535a
 		}
 
 		return $gcontact;
