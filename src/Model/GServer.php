--- conflicted
+++ resolved
@@ -1896,27 +1896,16 @@
 	 *
 	 * @return array server data
 	 */
-<<<<<<< HEAD
-	 private static function analyseRootBody($curlResult, array $serverdata): array
-=======
 	private static function analyseRootBody($curlResult, array $serverdata): array
->>>>>>> 8e372202
 	{
 		if (empty($curlResult->getBody())) {
 			return $serverdata;
 		}
 
-<<<<<<< HEAD
-		if (file_exists(__DIR__ . '/../../static/generator.config.php')) {
-			require __DIR__ . '/../../static/generator.config.php';
-		} else {
-			throw new HTTPException\InternalServerErrorException('Invalid generator file');
-=======
 		if (file_exists(__DIR__ . '/../../static/platforms.config.php')) {
 			require __DIR__ . '/../../static/platforms.config.php';
 		} else {
 			throw new HTTPException\InternalServerErrorException('Invalid platform file');
->>>>>>> 8e372202
 		}
 
 		$platforms = array_merge($ap_platforms, $dfrn_platforms, $zap_platforms, $platforms);
