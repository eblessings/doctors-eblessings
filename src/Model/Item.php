<?php
/**
 * @copyright Copyright (C) 2020, Friendica
 *
 * @license GNU AGPL version 3 or any later version
 *
 * This program is free software: you can redistribute it and/or modify
 * it under the terms of the GNU Affero General Public License as
 * published by the Free Software Foundation, either version 3 of the
 * License, or (at your option) any later version.
 *
 * This program is distributed in the hope that it will be useful,
 * but WITHOUT ANY WARRANTY; without even the implied warranty of
 * MERCHANTABILITY or FITNESS FOR A PARTICULAR PURPOSE.  See the
 * GNU Affero General Public License for more details.
 *
 * You should have received a copy of the GNU Affero General Public License
 * along with this program.  If not, see <https://www.gnu.org/licenses/>.
 *
 */

namespace Friendica\Model;

use Friendica\Content\Text\BBCode;
use Friendica\Content\Text\HTML;
use Friendica\Core\Hook;
use Friendica\Core\Logger;
use Friendica\Core\Protocol;
use Friendica\Core\Renderer;
use Friendica\Core\Session;
use Friendica\Core\System;
use Friendica\Core\Worker;
use Friendica\Database\DBA;
use Friendica\DI;
use Friendica\Protocol\Activity;
use Friendica\Protocol\ActivityPub;
use Friendica\Protocol\Diaspora;
use Friendica\Protocol\OStatus;
use Friendica\Util\DateTimeFormat;
use Friendica\Util\Map;
use Friendica\Util\Network;
use Friendica\Util\Security;
use Friendica\Util\Strings;
use Friendica\Util\XML;
use Friendica\Worker\Delivery;
use Text_LanguageDetect;
use Friendica\Repository\PermissionSet as RepPermissionSet;

class Item
{
	// Posting types, inspired by https://www.w3.org/TR/activitystreams-vocabulary/#object-types
	const PT_ARTICLE = 0;
	const PT_NOTE = 1;
	const PT_PAGE = 2;
	const PT_IMAGE = 16;
	const PT_AUDIO = 17;
	const PT_VIDEO = 18;
	const PT_DOCUMENT = 19;
	const PT_EVENT = 32;
	const PT_PERSONAL_NOTE = 128;

	// Field list that is used to display the items
	const DISPLAY_FIELDLIST = [
		'uid', 'id', 'parent', 'uri', 'thr-parent', 'parent-uri', 'guid', 'network', 'gravity',
		'commented', 'created', 'edited', 'received', 'verb', 'object-type', 'postopts', 'plink',
		'wall', 'private', 'starred', 'origin', 'title', 'body', 'file', 'attach', 'language',
		'content-warning', 'location', 'coord', 'app', 'rendered-hash', 'rendered-html', 'object',
		'allow_cid', 'allow_gid', 'deny_cid', 'deny_gid', 'item_id',
		'author-id', 'author-link', 'author-name', 'author-avatar', 'author-network',
		'owner-id', 'owner-link', 'owner-name', 'owner-avatar', 'owner-network',
		'contact-id', 'contact-uid', 'contact-link', 'contact-name', 'contact-avatar',
		'writable', 'self', 'cid', 'alias', 'pinned',
		'event-id', 'event-created', 'event-edited', 'event-start', 'event-finish',
		'event-summary', 'event-desc', 'event-location', 'event-type',
		'event-nofinish', 'event-adjust', 'event-ignore', 'event-id',
		'delivery_queue_count', 'delivery_queue_done', 'delivery_queue_failed'
	];

	// Field list that is used to deliver items via the protocols
	const DELIVER_FIELDLIST = ['uid', 'id', 'parent', 'uri', 'thr-parent', 'parent-uri', 'guid',
			'parent-guid', 'created', 'edited', 'verb', 'object-type', 'object', 'target',
			'private', 'title', 'body', 'location', 'coord', 'app',
			'attach', 'tag', 'deleted', 'extid', 'post-type',
			'allow_cid', 'allow_gid', 'deny_cid', 'deny_gid',
			'author-id', 'author-link', 'owner-link', 'contact-uid',
			'signed_text', 'signature', 'signer', 'network'];

	// Field list for "item-content" table that is mixed with the item table
	const MIXED_CONTENT_FIELDLIST = ['title', 'content-warning', 'body', 'location',
			'coord', 'app', 'rendered-hash', 'rendered-html', 'verb',
			'object-type', 'object', 'target-type', 'target', 'plink'];

	// Field list for "item-content" table that is not present in the "item" table
	const CONTENT_FIELDLIST = ['language'];

	// All fields in the item table
	const ITEM_FIELDLIST = ['id', 'uid', 'parent', 'uri', 'parent-uri', 'thr-parent', 'guid',
			'contact-id', 'type', 'wall', 'gravity', 'extid', 'icid', 'iaid', 'psid',
			'created', 'edited', 'commented', 'received', 'changed', 'verb',
			'postopts', 'plink', 'resource-id', 'event-id', 'tag', 'attach', 'inform',
			'file', 'allow_cid', 'allow_gid', 'deny_cid', 'deny_gid', 'post-type',
			'private', 'pubmail', 'moderated', 'visible', 'starred', 'bookmark',
			'unseen', 'deleted', 'origin', 'forum_mode', 'mention', 'global', 'network',
			'title', 'content-warning', 'body', 'location', 'coord', 'app',
			'rendered-hash', 'rendered-html', 'object-type', 'object', 'target-type', 'target',
			'author-id', 'author-link', 'author-name', 'author-avatar', 'author-network',
			'owner-id', 'owner-link', 'owner-name', 'owner-avatar'];

	// Never reorder or remove entries from this list. Just add new ones at the end, if needed.
	// The item-activity table only stores the index and needs this array to know the matching activity.
	const ACTIVITIES = [
		Activity::LIKE, Activity::DISLIKE,
		Activity::ATTEND, Activity::ATTENDNO, Activity::ATTENDMAYBE,
		Activity::FOLLOW,
		Activity::ANNOUNCE];

	const PUBLIC = 0;
	const PRIVATE = 1;
	const UNLISTED = 2;

	private static $legacy_mode = null;

	public static function isLegacyMode()
	{
		if (is_null(self::$legacy_mode)) {
			self::$legacy_mode = (DI::config()->get("system", "post_update_version") < 1279);
		}

		return self::$legacy_mode;
	}

	/**
	 * Set the pinned state of an item
	 *
	 * @param integer $iid    Item ID
	 * @param integer $uid    User ID
	 * @param boolean $pinned Pinned state
	 */
	public static function setPinned(int $iid, int $uid, bool $pinned)
	{
		DBA::update('user-item', ['pinned' => $pinned], ['iid' => $iid, 'uid' => $uid], true);
	}

	/**
	 * Get the pinned state
	 *
	 * @param integer $iid Item ID
	 * @param integer $uid User ID
	 *
	 * @return boolean pinned state
	 */
	public static function getPinned(int $iid, int $uid)
	{
		$useritem = DBA::selectFirst('user-item', ['pinned'], ['iid' => $iid, 'uid' => $uid]);
		if (!DBA::isResult($useritem)) {
			return false;
		}
		return (bool)$useritem['pinned'];
	}

	/**
	 * Select pinned rows from the item table for a given user
	 *
	 * @param integer $uid       User ID
	 * @param array   $selected  Array of selected fields, empty for all
	 * @param array   $condition Array of fields for condition
	 * @param array   $params    Array of several parameters
	 *
	 * @return boolean|object
	 * @throws \Exception
	 */
	public static function selectPinned(int $uid, array $selected = [], array $condition = [], $params = [])
	{
		$useritems = DBA::select('user-item', ['iid'], ['uid' => $uid, 'pinned' => true]);
		if (!DBA::isResult($useritems)) {
			return $useritems;
		}

		$pinned = [];
		while ($useritem = DBA::fetch($useritems)) {
			$pinned[] = $useritem['iid'];
		}
		DBA::close($useritems);

		if (empty($pinned)) {
			return [];
		}

		if (empty($condition) || !is_array($condition)) {
			$condition = ['iid' => $pinned];
		} else {
			reset($condition);
			$first_key = key($condition);
			if (!is_int($first_key)) {
				$condition['iid'] = $pinned;
			} else {
				$values_string = substr(str_repeat("?, ", count($pinned)), 0, -2);
				$condition[0] = '(' . $condition[0] . ") AND `iid` IN (" . $values_string . ")";
				$condition = array_merge($condition, $pinned);
			}
		}

		return self::selectThreadForUser($uid, $selected, $condition, $params);
	}

	/**
	 * returns an activity index from an activity string
	 *
	 * @param string $activity activity string
	 * @return integer Activity index
	 */
	public static function activityToIndex($activity)
	{
		$index = array_search($activity, self::ACTIVITIES);

		if (is_bool($index)) {
			$index = -1;
		}

		return $index;
	}

	/**
	 * returns an activity string from an activity index
	 *
	 * @param integer $index activity index
	 * @return string Activity string
	 */
	private static function indexToActivity($index)
	{
		if (is_null($index) || !array_key_exists($index, self::ACTIVITIES)) {
			return '';
		}

		return self::ACTIVITIES[$index];
	}

	/**
	 * Fetch a single item row
	 *
	 * @param mixed $stmt statement object
	 * @return array current row
	 */
	public static function fetch($stmt)
	{
		$row = DBA::fetch($stmt);

		if (is_bool($row)) {
			return $row;
		}

		// ---------------------- Transform item structure data ----------------------

		// We prefer the data from the user's contact over the public one
		if (!empty($row['author-link']) && !empty($row['contact-link']) &&
			($row['author-link'] == $row['contact-link'])) {
			if (isset($row['author-avatar']) && !empty($row['contact-avatar'])) {
				$row['author-avatar'] = $row['contact-avatar'];
			}
			if (isset($row['author-name']) && !empty($row['contact-name'])) {
				$row['author-name'] = $row['contact-name'];
			}
		}

		if (!empty($row['owner-link']) && !empty($row['contact-link']) &&
			($row['owner-link'] == $row['contact-link'])) {
			if (isset($row['owner-avatar']) && !empty($row['contact-avatar'])) {
				$row['owner-avatar'] = $row['contact-avatar'];
			}
			if (isset($row['owner-name']) && !empty($row['contact-name'])) {
				$row['owner-name'] = $row['contact-name'];
			}
		}

		// We can always comment on posts from these networks
		if (array_key_exists('writable', $row) &&
			in_array($row['internal-network'], Protocol::FEDERATED)) {
			$row['writable'] = true;
		}

		// ---------------------- Transform item content data ----------------------

		// Fetch data from the item-content table whenever there is content there
		if (self::isLegacyMode()) {
			$legacy_fields = array_merge(ItemDeliveryData::LEGACY_FIELD_LIST, self::MIXED_CONTENT_FIELDLIST);
			foreach ($legacy_fields as $field) {
				if (empty($row[$field]) && !empty($row['internal-item-' . $field])) {
					$row[$field] = $row['internal-item-' . $field];
				}
				unset($row['internal-item-' . $field]);
			}
		}

		if (!empty($row['internal-iaid']) && array_key_exists('verb', $row)) {
			$row['verb'] = self::indexToActivity($row['internal-activity']);
			if (array_key_exists('title', $row)) {
				$row['title'] = '';
			}
			if (array_key_exists('body', $row)) {
				$row['body'] = $row['verb'];
			}
			if (array_key_exists('object', $row)) {
				$row['object'] = '';
			}
			if (array_key_exists('object-type', $row)) {
				$row['object-type'] = Activity\ObjectType::NOTE;
			}
		} elseif (array_key_exists('verb', $row) && in_array($row['verb'], ['', Activity::POST, Activity::SHARE])) {
			// Posts don't have a target - but having tags or files.
			// We safe some performance by building tag and file strings only here.
			// We remove the target since they aren't used for this type.
			// In mail posts we do store some mail header data in the object.
			if (array_key_exists('target', $row)) {
				$row['target'] = '';
			}
		}

		if (!array_key_exists('verb', $row) || in_array($row['verb'], ['', Activity::POST, Activity::SHARE])) {
			// Build the tag string out of the term entries
			if (array_key_exists('tag', $row) && empty($row['tag'])) {
				$row['tag'] = Term::tagTextFromItemId($row['internal-iid']);
			}

			// Build the file string out of the term entries
			if (array_key_exists('file', $row) && empty($row['file'])) {
				$row['file'] = Term::fileTextFromItemId($row['internal-iid']);
			}
		}

		if ($row['internal-psid'] == RepPermissionSet::PUBLIC) {
			if (array_key_exists('allow_cid', $row)) {
				$row['allow_cid'] = '';
			}
			if (array_key_exists('allow_gid', $row)) {
				$row['allow_gid'] = '';
			}
			if (array_key_exists('deny_cid', $row)) {
				$row['deny_cid'] = '';
			}
			if (array_key_exists('deny_gid', $row)) {
				$row['deny_gid'] = '';
			}
		}

		if (array_key_exists('ignored', $row) && array_key_exists('internal-user-ignored', $row) && !is_null($row['internal-user-ignored'])) {
			$row['ignored'] = $row['internal-user-ignored'];
		}

		// Remove internal fields
		unset($row['internal-activity']);
		unset($row['internal-network']);
		unset($row['internal-iid']);
		unset($row['internal-psid']);
		unset($row['internal-iaid']);
		unset($row['internal-user-ignored']);
		unset($row['interaction']);

		return $row;
	}

	/**
	 * Fills an array with data from an item query
	 *
	 * @param object $stmt statement object
	 * @param bool   $do_close
	 * @return array Data array
	 */
	public static function inArray($stmt, $do_close = true) {
		if (is_bool($stmt)) {
			return $stmt;
		}

		$data = [];
		while ($row = self::fetch($stmt)) {
			$data[] = $row;
		}
		if ($do_close) {
			DBA::close($stmt);
		}
		return $data;
	}

	/**
	 * Check if item data exists
	 *
	 * @param array $condition array of fields for condition
	 *
	 * @return boolean Are there rows for that condition?
	 * @throws \Exception
	 */
	public static function exists($condition) {
		$stmt = self::select(['id'], $condition, ['limit' => 1]);

		if (is_bool($stmt)) {
			$retval = $stmt;
		} else {
			$retval = (DBA::numRows($stmt) > 0);
		}

		DBA::close($stmt);

		return $retval;
	}

	/**
	 * Retrieve a single record from the item table for a given user and returns it in an associative array
	 *
	 * @param integer $uid User ID
	 * @param array   $selected
	 * @param array   $condition
	 * @param array   $params
	 * @return bool|array
	 * @throws \Exception
	 * @see   DBA::select
	 */
	public static function selectFirstForUser($uid, array $selected = [], array $condition = [], $params = [])
	{
		$params['uid'] = $uid;

		if (empty($selected)) {
			$selected = Item::DISPLAY_FIELDLIST;
		}

		return self::selectFirst($selected, $condition, $params);
	}

	/**
	 * Select rows from the item table for a given user
	 *
	 * @param integer $uid       User ID
	 * @param array   $selected  Array of selected fields, empty for all
	 * @param array   $condition Array of fields for condition
	 * @param array   $params    Array of several parameters
	 *
	 * @return boolean|object
	 * @throws \Exception
	 */
	public static function selectForUser($uid, array $selected = [], array $condition = [], $params = [])
	{
		$params['uid'] = $uid;

		if (empty($selected)) {
			$selected = Item::DISPLAY_FIELDLIST;
		}

		return self::select($selected, $condition, $params);
	}

	/**
	 * Retrieve a single record from the item table and returns it in an associative array
	 *
	 * @param array $fields
	 * @param array $condition
	 * @param array $params
	 * @return bool|array
	 * @throws \Exception
	 * @see   DBA::select
	 */
	public static function selectFirst(array $fields = [], array $condition = [], $params = [])
	{
		$params['limit'] = 1;

		$result = self::select($fields, $condition, $params);

		if (is_bool($result)) {
			return $result;
		} else {
			$row = self::fetch($result);
			DBA::close($result);
			return $row;
		}
	}

	/**
	 * Select rows from the item table and returns them as an array
	 *
	 * @param array $selected  Array of selected fields, empty for all
	 * @param array $condition Array of fields for condition
	 * @param array $params    Array of several parameters
	 *
	 * @return array
	 * @throws \Exception
	 */
	public static function selectToArray(array $fields = [], array $condition = [], $params = [])
	{
		$result = self::select($fields, $condition, $params);

		if (is_bool($result)) {
			return [];
		}

		$data = [];
		while ($row = self::fetch($result)) {
			$data[] = $row;
		}
		DBA::close($result);

		return $data;
	}

	/**
	 * Select rows from the item table
	 *
	 * @param array $selected  Array of selected fields, empty for all
	 * @param array $condition Array of fields for condition
	 * @param array $params    Array of several parameters
	 *
	 * @return boolean|object
	 * @throws \Exception
	 */
	public static function select(array $selected = [], array $condition = [], $params = [])
	{
		$uid = 0;
		$usermode = false;

		if (isset($params['uid'])) {
			$uid = $params['uid'];
			$usermode = true;
		}

		$fields = self::fieldlist($usermode);

		$select_fields = self::constructSelectFields($fields, $selected);

		$condition_string = DBA::buildCondition($condition);

		$condition_string = self::addTablesToFields($condition_string, $fields);

		if ($usermode) {
			$condition_string = $condition_string . ' AND ' . self::condition(false);
		}

		$param_string = self::addTablesToFields(DBA::buildParameter($params), $fields);

		$table = "`item` " . self::constructJoins($uid, $select_fields . $condition_string . $param_string, false, $usermode);

		$sql = "SELECT " . $select_fields . " FROM " . $table . $condition_string . $param_string;

		return DBA::p($sql, $condition);
	}

	/**
	 * Select rows from the starting post in the item table
	 *
	 * @param integer $uid       User ID
	 * @param array   $selected
	 * @param array   $condition Array of fields for condition
	 * @param array   $params    Array of several parameters
	 *
	 * @return boolean|object
	 * @throws \Exception
	 */
	public static function selectThreadForUser($uid, array $selected = [], array $condition = [], $params = [])
	{
		$params['uid'] = $uid;

		if (empty($selected)) {
			$selected = Item::DISPLAY_FIELDLIST;
		}

		return self::selectThread($selected, $condition, $params);
	}

	/**
	 * Retrieve a single record from the starting post in the item table and returns it in an associative array
	 *
	 * @param integer $uid User ID
	 * @param array   $selected
	 * @param array   $condition
	 * @param array   $params
	 * @return bool|array
	 * @throws \Exception
	 * @see   DBA::select
	 */
	public static function selectFirstThreadForUser($uid, array $selected = [], array $condition = [], $params = [])
	{
		$params['uid'] = $uid;

		if (empty($selected)) {
			$selected = Item::DISPLAY_FIELDLIST;
		}

		return self::selectFirstThread($selected, $condition, $params);
	}

	/**
	 * Retrieve a single record from the starting post in the item table and returns it in an associative array
	 *
	 * @param array $fields
	 * @param array $condition
	 * @param array $params
	 * @return bool|array
	 * @throws \Exception
	 * @see   DBA::select
	 */
	public static function selectFirstThread(array $fields = [], array $condition = [], $params = [])
	{
		$params['limit'] = 1;
		$result = self::selectThread($fields, $condition, $params);

		if (is_bool($result)) {
			return $result;
		} else {
			$row = self::fetch($result);
			DBA::close($result);
			return $row;
		}
	}

	/**
	 * Select rows from the starting post in the item table
	 *
	 * @param array $selected  Array of selected fields, empty for all
	 * @param array $condition Array of fields for condition
	 * @param array $params    Array of several parameters
	 *
	 * @return boolean|object
	 * @throws \Exception
	 */
	public static function selectThread(array $selected = [], array $condition = [], $params = [])
	{
		$uid = 0;
		$usermode = false;

		if (isset($params['uid'])) {
			$uid = $params['uid'];
			$usermode = true;
		}

		$fields = self::fieldlist($usermode);

		$fields['thread'] = ['mention', 'ignored', 'iid'];

		$threadfields = ['thread' => ['iid', 'uid', 'contact-id', 'owner-id', 'author-id',
			'created', 'edited', 'commented', 'received', 'changed', 'wall', 'private',
			'pubmail', 'moderated', 'visible', 'starred', 'ignored', 'post-type',
			'unseen', 'deleted', 'origin', 'forum_mode', 'mention', 'network']];

		$select_fields = self::constructSelectFields($fields, $selected);

		$condition_string = DBA::buildCondition($condition);

		$condition_string = self::addTablesToFields($condition_string, $threadfields);
		$condition_string = self::addTablesToFields($condition_string, $fields);

		if ($usermode) {
			$condition_string = $condition_string . ' AND ' . self::condition(true);
		}

		$param_string = DBA::buildParameter($params);
		$param_string = self::addTablesToFields($param_string, $threadfields);
		$param_string = self::addTablesToFields($param_string, $fields);

		$table = "`thread` " . self::constructJoins($uid, $select_fields . $condition_string . $param_string, true, $usermode);

		$sql = "SELECT " . $select_fields . " FROM " . $table . $condition_string . $param_string;

		return DBA::p($sql, $condition);
	}

	/**
	 * Returns a list of fields that are associated with the item table
	 *
	 * @param $usermode
	 * @return array field list
	 */
	private static function fieldlist($usermode)
	{
		$fields = [];

		$fields['item'] = ['id', 'uid', 'parent', 'uri', 'parent-uri', 'thr-parent',
			'guid', 'uri-id', 'parent-uri-id', 'thr-parent-id',
			'contact-id', 'owner-id', 'author-id', 'type', 'wall', 'gravity', 'extid',
			'created', 'edited', 'commented', 'received', 'changed', 'psid',
			'resource-id', 'event-id', 'tag', 'attach', 'post-type', 'file',
			'private', 'pubmail', 'moderated', 'visible', 'starred', 'bookmark',
			'unseen', 'deleted', 'origin', 'forum_mode', 'mention', 'global',
			'id' => 'item_id', 'network', 'icid', 'iaid', 'id' => 'internal-iid',
			'network' => 'internal-network', 'iaid' => 'internal-iaid', 'psid' => 'internal-psid'];

		if ($usermode) {
			$fields['user-item'] = ['pinned', 'notification-type', 'ignored' => 'internal-user-ignored'];
		}

		$fields['item-activity'] = ['activity', 'activity' => 'internal-activity'];

		$fields['item-content'] = array_merge(self::CONTENT_FIELDLIST, self::MIXED_CONTENT_FIELDLIST);

		$fields['item-delivery-data'] = array_merge(ItemDeliveryData::LEGACY_FIELD_LIST, ItemDeliveryData::FIELD_LIST);

		$fields['permissionset'] = ['allow_cid', 'allow_gid', 'deny_cid', 'deny_gid'];

		$fields['author'] = ['url' => 'author-link', 'name' => 'author-name', 'addr' => 'author-addr',
			'thumb' => 'author-avatar', 'nick' => 'author-nick', 'network' => 'author-network'];

		$fields['owner'] = ['url' => 'owner-link', 'name' => 'owner-name', 'addr' => 'owner-addr',
			'thumb' => 'owner-avatar', 'nick' => 'owner-nick', 'network' => 'owner-network'];

		$fields['contact'] = ['url' => 'contact-link', 'name' => 'contact-name', 'thumb' => 'contact-avatar',
			'writable', 'self', 'id' => 'cid', 'alias', 'uid' => 'contact-uid',
			'photo', 'name-date', 'uri-date', 'avatar-date', 'thumb', 'dfrn-id'];

		$fields['parent-item'] = ['guid' => 'parent-guid', 'network' => 'parent-network'];

		$fields['parent-item-author'] = ['url' => 'parent-author-link', 'name' => 'parent-author-name'];

		$fields['event'] = ['created' => 'event-created', 'edited' => 'event-edited',
			'start' => 'event-start','finish' => 'event-finish',
			'summary' => 'event-summary','desc' => 'event-desc',
			'location' => 'event-location', 'type' => 'event-type',
			'nofinish' => 'event-nofinish','adjust' => 'event-adjust',
			'ignore' => 'event-ignore', 'id' => 'event-id'];

		$fields['diaspora-interaction'] = ['interaction', 'interaction' => 'signed_text'];
<<<<<<< HEAD
			
=======

>>>>>>> c47b6f9b
		return $fields;
	}

	/**
	 * Returns SQL condition for the "select" functions
	 *
	 * @param boolean $thread_mode Called for the items (false) or for the threads (true)
	 *
	 * @return string SQL condition
	 */
	private static function condition($thread_mode)
	{
		if ($thread_mode) {
			$master_table = "`thread`";
		} else {
			$master_table = "`item`";
		}
		return sprintf("$master_table.`visible` AND NOT $master_table.`deleted` AND NOT $master_table.`moderated`
			AND (`user-item`.`hidden` IS NULL OR NOT `user-item`.`hidden`)
			AND (`user-author`.`blocked` IS NULL OR NOT `user-author`.`blocked`)
			AND (`user-author`.`ignored` IS NULL OR NOT `user-author`.`ignored` OR `item`.`gravity` != %d)
			AND (`user-owner`.`blocked` IS NULL OR NOT `user-owner`.`blocked`)
			AND (`user-owner`.`ignored` IS NULL OR NOT `user-owner`.`ignored` OR `item`.`gravity` != %d) ",
			GRAVITY_PARENT, GRAVITY_PARENT);
	}

	/**
	 * Returns all needed "JOIN" commands for the "select" functions
	 *
	 * @param integer $uid          User ID
	 * @param string  $sql_commands The parts of the built SQL commands in the "select" functions
	 * @param boolean $thread_mode  Called for the items (false) or for the threads (true)
	 *
	 * @param         $user_mode
	 * @return string The SQL joins for the "select" functions
	 */
	private static function constructJoins($uid, $sql_commands, $thread_mode, $user_mode)
	{
		if ($thread_mode) {
			$master_table = "`thread`";
			$master_table_key = "`thread`.`iid`";
			$joins = "STRAIGHT_JOIN `item` ON `item`.`id` = `thread`.`iid` ";
		} else {
			$master_table = "`item`";
			$master_table_key = "`item`.`id`";
			$joins = '';
		}

		if ($user_mode) {
			$joins .= sprintf("STRAIGHT_JOIN `contact` ON `contact`.`id` = $master_table.`contact-id`
				AND NOT `contact`.`blocked`
				AND ((NOT `contact`.`readonly` AND NOT `contact`.`pending` AND (`contact`.`rel` IN (%s, %s)))
				OR `contact`.`self` OR `item`.`gravity` != %d OR `contact`.`uid` = 0)
				STRAIGHT_JOIN `contact` AS `author` ON `author`.`id` = $master_table.`author-id` AND NOT `author`.`blocked`
				STRAIGHT_JOIN `contact` AS `owner` ON `owner`.`id` = $master_table.`owner-id` AND NOT `owner`.`blocked`
				LEFT JOIN `user-item` ON `user-item`.`iid` = $master_table_key AND `user-item`.`uid` = %d
				LEFT JOIN `user-contact` AS `user-author` ON `user-author`.`cid` = $master_table.`author-id` AND `user-author`.`uid` = %d
				LEFT JOIN `user-contact` AS `user-owner` ON `user-owner`.`cid` = $master_table.`owner-id` AND `user-owner`.`uid` = %d",
				Contact::SHARING, Contact::FRIEND, GRAVITY_PARENT, intval($uid), intval($uid), intval($uid));
		} else {
			if (strpos($sql_commands, "`contact`.") !== false) {
				$joins .= "LEFT JOIN `contact` ON `contact`.`id` = $master_table.`contact-id`";
			}
			if (strpos($sql_commands, "`author`.") !== false) {
				$joins .= " LEFT JOIN `contact` AS `author` ON `author`.`id` = $master_table.`author-id`";
			}
			if (strpos($sql_commands, "`owner`.") !== false) {
				$joins .= " LEFT JOIN `contact` AS `owner` ON `owner`.`id` = $master_table.`owner-id`";
			}
		}

		if (strpos($sql_commands, "`group_member`.") !== false) {
			$joins .= " STRAIGHT_JOIN `group_member` ON `group_member`.`contact-id` = $master_table.`contact-id`";
		}

		if (strpos($sql_commands, "`user`.") !== false) {
			$joins .= " STRAIGHT_JOIN `user` ON `user`.`uid` = $master_table.`uid`";
		}

		if (strpos($sql_commands, "`event`.") !== false) {
			$joins .= " LEFT JOIN `event` ON `event-id` = `event`.`id`";
		}

		if (strpos($sql_commands, "`diaspora-interaction`.") !== false) {
			$joins .= " LEFT JOIN `diaspora-interaction` ON `diaspora-interaction`.`uri-id` = `item`.`uri-id`";
		}

		if (strpos($sql_commands, "`item-activity`.") !== false) {
			$joins .= " LEFT JOIN `item-activity` ON `item-activity`.`uri-id` = `item`.`uri-id`";
		}

		if (strpos($sql_commands, "`item-content`.") !== false) {
			$joins .= " LEFT JOIN `item-content` ON `item-content`.`uri-id` = `item`.`uri-id`";
		}

		if (strpos($sql_commands, "`item-delivery-data`.") !== false) {
			$joins .= " LEFT JOIN `item-delivery-data` ON `item-delivery-data`.`iid` = `item`.`id`";
		}

		if (strpos($sql_commands, "`permissionset`.") !== false) {
			$joins .= " LEFT JOIN `permissionset` ON `permissionset`.`id` = `item`.`psid`";
		}

		if ((strpos($sql_commands, "`parent-item`.") !== false) || (strpos($sql_commands, "`parent-author`.") !== false)) {
			$joins .= " STRAIGHT_JOIN `item` AS `parent-item` ON `parent-item`.`id` = `item`.`parent`";
		}

		if (strpos($sql_commands, "`parent-item-author`.") !== false) {
			$joins .= " STRAIGHT_JOIN `contact` AS `parent-item-author` ON `parent-item-author`.`id` = `parent-item`.`author-id`";
		}

		return $joins;
	}

	/**
	 * Add the field list for the "select" functions
	 *
	 * @param array $fields The field definition array
	 * @param array $selected The array with the selected fields from the "select" functions
	 *
	 * @return string The field list
	 */
	private static function constructSelectFields(array $fields, array $selected)
	{
		if (!empty($selected)) {
			$selected = array_merge($selected, ['internal-iid', 'internal-psid', 'internal-iaid', 'internal-network']);
		}

		if (in_array('verb', $selected)) {
			$selected[] = 'internal-activity';
		}

		if (in_array('ignored', $selected)) {
			$selected[] = 'internal-user-ignored';
		}

		$legacy_fields = array_merge(ItemDeliveryData::LEGACY_FIELD_LIST, self::MIXED_CONTENT_FIELDLIST);

		$selection = [];
		foreach ($fields as $table => $table_fields) {
			foreach ($table_fields as $field => $select) {
				if (empty($selected) || in_array($select, $selected)) {
					if (self::isLegacyMode() && in_array($select, $legacy_fields)) {
						$selection[] = "`item`.`".$select."` AS `internal-item-" . $select . "`";
					}
					if (is_int($field)) {
						$selection[] = "`" . $table . "`.`" . $select . "`";
					} else {
						$selection[] = "`" . $table . "`.`" . $field . "` AS `" . $select . "`";
					}
				}
			}
		}
		return implode(", ", $selection);
	}

	/**
	 * add table definition to fields in an SQL query
	 *
	 * @param string $query SQL query
	 * @param array $fields The field definition array
	 *
	 * @return string the changed SQL query
	 */
	private static function addTablesToFields($query, $fields)
	{
		foreach ($fields as $table => $table_fields) {
			foreach ($table_fields as $alias => $field) {
				if (is_int($alias)) {
					$replace_field = $field;
				} else {
					$replace_field = $alias;
				}

				$search = "/([^\.])`" . $field . "`/i";
				$replace = "$1`" . $table . "`.`" . $replace_field . "`";
				$query = preg_replace($search, $replace, $query);
			}
		}
		return $query;
	}

	/**
	 * Update existing item entries
	 *
	 * @param array $fields    The fields that are to be changed
	 * @param array $condition The condition for finding the item entries
	 *
	 * In the future we may have to change permissions as well.
	 * Then we had to add the user id as third parameter.
	 *
	 * A return value of "0" doesn't mean an error - but that 0 rows had been changed.
	 *
	 * @return integer|boolean number of affected rows - or "false" if there was an error
	 * @throws \Friendica\Network\HTTPException\InternalServerErrorException
	 */
	public static function update(array $fields, array $condition)
	{
		if (empty($condition) || empty($fields)) {
			return false;
		}

		// To ensure the data integrity we do it in an transaction
		DBA::transaction();

		// We cannot simply expand the condition to check for origin entries
		// The condition needn't to be a simple array but could be a complex condition.
		// And we have to execute this query before the update to ensure to fetch the same data.
		$items = DBA::select('item', ['id', 'origin', 'uri', 'uri-id', 'iaid', 'icid', 'tag', 'file'], $condition);

		$content_fields = [];
		foreach (array_merge(self::CONTENT_FIELDLIST, self::MIXED_CONTENT_FIELDLIST) as $field) {
			if (isset($fields[$field])) {
				$content_fields[$field] = $fields[$field];
				if (in_array($field, self::CONTENT_FIELDLIST) || !self::isLegacyMode()) {
					unset($fields[$field]);
				} else {
					$fields[$field] = null;
				}
			}
		}

		$delivery_data = ItemDeliveryData::extractFields($fields);

		$clear_fields = ['bookmark', 'type', 'author-name', 'author-avatar', 'author-link', 'owner-name', 'owner-avatar', 'owner-link', 'postopts', 'inform'];
		foreach ($clear_fields as $field) {
			if (array_key_exists($field, $fields)) {
				$fields[$field] = null;
			}
		}

		if (array_key_exists('tag', $fields)) {
			$tags = $fields['tag'];
			$fields['tag'] = null;
		} else {
			$tags = null;
		}

		if (array_key_exists('file', $fields)) {
			$files = $fields['file'];
			$fields['file'] = null;
		} else {
			$files = null;
		}

		if (!empty($fields)) {
			$success = DBA::update('item', $fields, $condition);

			if (!$success) {
				DBA::close($items);
				DBA::rollback();
				return false;
			}
		}

		// When there is no content for the "old" item table, this will count the fetched items
		$rows = DBA::affectedRows();

		$notify_items = [];

		while ($item = DBA::fetch($items)) {
			if (!empty($item['iaid']) || (!empty($content_fields['verb']) && (self::activityToIndex($content_fields['verb']) >= 0))) {
				self::updateActivity($content_fields, ['uri-id' => $item['uri-id']]);

				if (empty($item['iaid'])) {
					$item_activity = DBA::selectFirst('item-activity', ['id'], ['uri-id' => $item['uri-id']]);
					if (DBA::isResult($item_activity)) {
						$item_fields = ['iaid' => $item_activity['id'], 'icid' => null];
						foreach (self::MIXED_CONTENT_FIELDLIST as $field) {
							if (self::isLegacyMode()) {
								$item_fields[$field] = null;
							} else {
								unset($item_fields[$field]);
							}
						}
						DBA::update('item', $item_fields, ['id' => $item['id']]);

						if (!empty($item['icid']) && !DBA::exists('item', ['icid' => $item['icid']])) {
							DBA::delete('item-content', ['id' => $item['icid']]);
						}
					}
				} elseif (!empty($item['icid'])) {
					DBA::update('item', ['icid' => null], ['id' => $item['id']]);

					if (!DBA::exists('item', ['icid' => $item['icid']])) {
						DBA::delete('item-content', ['id' => $item['icid']]);
					}
				}
			} else {
				self::updateContent($content_fields, ['uri-id' => $item['uri-id']]);

				if (empty($item['icid'])) {
					$item_content = DBA::selectFirst('item-content', [], ['uri-id' => $item['uri-id']]);
					if (DBA::isResult($item_content)) {
						$item_fields = ['icid' => $item_content['id']];
						// Clear all fields in the item table that have a content in the item-content table
						foreach ($item_content as $field => $content) {
							if (in_array($field, self::MIXED_CONTENT_FIELDLIST) && !empty($item_content[$field])) {
								if (self::isLegacyMode()) {
									$item_fields[$field] = null;
								} else {
									unset($item_fields[$field]);
								}
							}
						}
						DBA::update('item', $item_fields, ['id' => $item['id']]);
					}
				}
			}

			if (!is_null($tags)) {
				Term::insertFromTagFieldByItemId($item['id'], $tags);
				if (!empty($item['tag'])) {
					DBA::update('item', ['tag' => ''], ['id' => $item['id']]);
				}
			}

			if (!is_null($files)) {
				Term::insertFromFileFieldByItemId($item['id'], $files);
				if (!empty($item['file'])) {
					DBA::update('item', ['file' => ''], ['id' => $item['id']]);
				}
			}

			ItemDeliveryData::update($item['id'], $delivery_data);

			self::updateThread($item['id']);

			// We only need to notfiy others when it is an original entry from us.
			// Only call the notifier when the item has some content relevant change.
			if ($item['origin'] && in_array('edited', array_keys($fields))) {
				$notify_items[] = $item['id'];
			}
		}

		DBA::close($items);
		DBA::commit();

		foreach ($notify_items as $notify_item) {
			Worker::add(PRIORITY_HIGH, "Notifier", Delivery::POST, $notify_item);
		}

		return $rows;
	}

	/**
	 * Delete an item and notify others about it - if it was ours
	 *
	 * @param array   $condition The condition for finding the item entries
	 * @param integer $priority  Priority for the notification
	 * @throws \Friendica\Network\HTTPException\InternalServerErrorException
	 */
	public static function markForDeletion($condition, $priority = PRIORITY_HIGH)
	{
		$items = self::select(['id'], $condition);
		while ($item = self::fetch($items)) {
			self::markForDeletionById($item['id'], $priority);
		}
		DBA::close($items);
	}

	/**
	 * Delete an item for an user and notify others about it - if it was ours
	 *
	 * @param array   $condition The condition for finding the item entries
	 * @param integer $uid       User who wants to delete this item
	 * @throws \Friendica\Network\HTTPException\InternalServerErrorException
	 */
	public static function deleteForUser($condition, $uid)
	{
		if ($uid == 0) {
			return;
		}

		$items = self::select(['id', 'uid'], $condition);
		while ($item = self::fetch($items)) {
			// "Deleting" global items just means hiding them
			if ($item['uid'] == 0) {
				DBA::update('user-item', ['hidden' => true], ['iid' => $item['id'], 'uid' => $uid], true);

				// Delete notifications
				DBA::delete('notify', ['iid' => $item['id'], 'uid' => $uid]);
			} elseif ($item['uid'] == $uid) {
				self::markForDeletionById($item['id'], PRIORITY_HIGH);
			} else {
				Logger::log('Wrong ownership. Not deleting item ' . $item['id']);
			}
		}
		DBA::close($items);
	}

	/**
	 * Mark an item for deletion, delete related data and notify others about it - if it was ours
	 *
	 * @param integer $item_id
	 * @param integer $priority Priority for the notification
	 *
	 * @return boolean success
	 * @throws \Friendica\Network\HTTPException\InternalServerErrorException
	 */
	public static function markForDeletionById($item_id, $priority = PRIORITY_HIGH)
	{
		Logger::info('Mark item for deletion by id', ['id' => $item_id, 'callstack' => System::callstack()]);
		// locate item to be deleted
		$fields = ['id', 'uri', 'uid', 'parent', 'parent-uri', 'origin',
			'deleted', 'file', 'resource-id', 'event-id', 'attach',
			'verb', 'object-type', 'object', 'target', 'contact-id',
			'icid', 'iaid', 'psid'];
		$item = self::selectFirst($fields, ['id' => $item_id]);
		if (!DBA::isResult($item)) {
			Logger::info('Item not found.', ['id' => $item_id]);
			return false;
		}

		if ($item['deleted']) {
			Logger::info('Item has already been marked for deletion.', ['id' => $item_id]);
			return false;
		}

		$parent = self::selectFirst(['origin'], ['id' => $item['parent']]);
		if (!DBA::isResult($parent)) {
			$parent = ['origin' => false];
		}

		// clean up categories and tags so they don't end up as orphans

		$matches = false;
		$cnt = preg_match_all('/<(.*?)>/', $item['file'], $matches, PREG_SET_ORDER);

		if ($cnt) {
			foreach ($matches as $mtch) {
				FileTag::unsaveFile($item['uid'], $item['id'], $mtch[1],true);
			}
		}

		$matches = false;

		$cnt = preg_match_all('/\[(.*?)\]/', $item['file'], $matches, PREG_SET_ORDER);

		if ($cnt) {
			foreach ($matches as $mtch) {
				FileTag::unsaveFile($item['uid'], $item['id'], $mtch[1],false);
			}
		}

		/*
		 * If item is a link to a photo resource, nuke all the associated photos
		 * (visitors will not have photo resources)
		 * This only applies to photos uploaded from the photos page. Photos inserted into a post do not
		 * generate a resource-id and therefore aren't intimately linked to the item.
		 */
		/// @TODO: this should first check if photo is used elsewhere
		if (strlen($item['resource-id'])) {
			Photo::delete(['resource-id' => $item['resource-id'], 'uid' => $item['uid']]);
		}

		// If item is a link to an event, delete the event.
		if (intval($item['event-id'])) {
			Event::delete($item['event-id']);
		}

		// If item has attachments, drop them
		/// @TODO: this should first check if attachment is used elsewhere
		foreach (explode(",", $item['attach']) as $attach) {
			preg_match("|attach/(\d+)|", $attach, $matches);
			if (is_array($matches) && count($matches) > 1) {
				Attach::delete(['id' => $matches[1], 'uid' => $item['uid']]);
			}
		}

		// Delete tags that had been attached to other items
		self::deleteTagsFromItem($item);

		// Delete notifications
		DBA::delete('notify', ['iid' => $item['id'], 'uid' => $item['uid']]);

		// Set the item to "deleted"
		$item_fields = ['deleted' => true, 'edited' => DateTimeFormat::utcNow(), 'changed' => DateTimeFormat::utcNow()];
		DBA::update('item', $item_fields, ['id' => $item['id']]);

		Term::insertFromTagFieldByItemId($item['id'], '');
		Term::insertFromFileFieldByItemId($item['id'], '');
		self::deleteThread($item['id'], $item['parent-uri']);

		if (!self::exists(["`uri` = ? AND `uid` != 0 AND NOT `deleted`", $item['uri']])) {
			self::markForDeletion(['uri' => $item['uri'], 'uid' => 0, 'deleted' => false], $priority);
		}

		ItemDeliveryData::delete($item['id']);

		// We don't delete the item-activity here, since we need some of the data for ActivityPub

		if (!empty($item['icid']) && !self::exists(['icid' => $item['icid'], 'deleted' => false])) {
			DBA::delete('item-content', ['id' => $item['icid']], ['cascade' => false]);
		}
		// When the permission set will be used in photo and events as well,
		// this query here needs to be extended.
		// @todo Currently deactivated. We need the permission set in the deletion process.
		// This is a reminder to add the removal somewhere else.
		//if (!empty($item['psid']) && !self::exists(['psid' => $item['psid'], 'deleted' => false])) {
		//	DBA::delete('permissionset', ['id' => $item['psid']], ['cascade' => false]);
		//}

		// If it's the parent of a comment thread, kill all the kids
		if ($item['id'] == $item['parent']) {
			self::markForDeletion(['parent' => $item['parent'], 'deleted' => false], $priority);
		}

		// Is it our comment and/or our thread?
		if ($item['origin'] || $parent['origin']) {
			// When we delete the original post we will delete all existing copies on the server as well
			self::markForDeletion(['uri' => $item['uri'], 'deleted' => false], $priority);

			// send the notification upstream/downstream
			Worker::add(['priority' => $priority, 'dont_fork' => true], "Notifier", Delivery::DELETION, intval($item['id']));
		} elseif ($item['uid'] != 0) {

			// When we delete just our local user copy of an item, we have to set a marker to hide it
			$global_item = self::selectFirst(['id'], ['uri' => $item['uri'], 'uid' => 0, 'deleted' => false]);
			if (DBA::isResult($global_item)) {
				DBA::update('user-item', ['hidden' => true], ['iid' => $global_item['id'], 'uid' => $item['uid']], true);
			}
		}

		Logger::info('Item has been marked for deletion.', ['id' => $item_id]);

		return true;
	}

	private static function deleteTagsFromItem($item)
	{
		if (($item["verb"] != Activity::TAG) || ($item["object-type"] != Activity\ObjectType::TAGTERM)) {
			return;
		}

		$xo = XML::parseString($item["object"], false);
		$xt = XML::parseString($item["target"], false);

		if ($xt->type != Activity\ObjectType::NOTE) {
			return;
		}

		$i = self::selectFirst(['id', 'contact-id', 'tag'], ['uri' => $xt->id, 'uid' => $item['uid']]);
		if (!DBA::isResult($i)) {
			return;
		}

		// For tags, the owner cannot remove the tag on the author's copy of the post.
		$owner_remove = ($item["contact-id"] == $i["contact-id"]);
		$author_copy = $item["origin"];

		if (($owner_remove && $author_copy) || !$owner_remove) {
			return;
		}

		$tags = explode(',', $i["tag"]);
		$newtags = [];
		if (count($tags)) {
			foreach ($tags as $tag) {
				if (trim($tag) !== trim($xo->body)) {
				       $newtags[] = trim($tag);
				}
			}
		}
		self::update(['tag' => implode(',', $newtags)], ['id' => $i["id"]]);
	}

	private static function guid($item, $notify)
	{
		if (!empty($item['guid'])) {
			return Strings::escapeTags(trim($item['guid']));
		}

		if ($notify) {
			// We have to avoid duplicates. So we create the GUID in form of a hash of the plink or uri.
			// We add the hash of our own host because our host is the original creator of the post.
			$prefix_host = DI::baseUrl()->getHostname();
		} else {
			$prefix_host = '';

			// We are only storing the post so we create a GUID from the original hostname.
			if (!empty($item['author-link'])) {
				$parsed = parse_url($item['author-link']);
				if (!empty($parsed['host'])) {
					$prefix_host = $parsed['host'];
				}
			}

			if (empty($prefix_host) && !empty($item['plink'])) {
				$parsed = parse_url($item['plink']);
				if (!empty($parsed['host'])) {
					$prefix_host = $parsed['host'];
				}
			}

			if (empty($prefix_host) && !empty($item['uri'])) {
				$parsed = parse_url($item['uri']);
				if (!empty($parsed['host'])) {
					$prefix_host = $parsed['host'];
				}
			}

			// Is it in the format data@host.tld? - Used for mail contacts
			if (empty($prefix_host) && !empty($item['author-link']) && strstr($item['author-link'], '@')) {
				$mailparts = explode('@', $item['author-link']);
				$prefix_host = array_pop($mailparts);
			}
		}

		if (!empty($item['plink'])) {
			$guid = self::guidFromUri($item['plink'], $prefix_host);
		} elseif (!empty($item['uri'])) {
			$guid = self::guidFromUri($item['uri'], $prefix_host);
		} else {
			$guid = System::createUUID(hash('crc32', $prefix_host));
		}

		return $guid;
	}

	private static function contactId($item)
	{
		if (!empty($item['contact-id']) && DBA::exists('contact', ['self' => true, 'id' => $item['contact-id']])) {
			return $item['contact-id'];
		} elseif (($item['gravity'] == GRAVITY_PARENT) && !empty($item['uid']) && !empty($item['contact-id']) && Contact::isSharing($item['contact-id'], $item['uid'])) {
			return $item['contact-id'];
		} elseif (!empty($item['uid']) && !Contact::isSharing($item['author-id'], $item['uid'])) {
			return $item['author-id'];
		} elseif (!empty($item['contact-id'])) {
			return $item['contact-id'];
		} else {
			$contact_id = Contact::getIdForURL($item['author-link'], $item['uid']);
			if (!empty($contact_id)) {
				return $contact_id;
			}
		}
		return $item['author-id'];
	}

	// This function will finally cover most of the preparation functionality in mod/item.php
	public static function prepare(&$item)
	{
		/*
		 * @TODO: Unused code triggering inspection errors
		 *
		$data = BBCode::getAttachmentData($item['body']);
		if ((preg_match_all("/\[bookmark\=([^\]]*)\](.*?)\[\/bookmark\]/ism", $item['body'], $match, PREG_SET_ORDER) || isset($data["type"]))
			&& ($posttype != Item::PT_PERSONAL_NOTE)) {
			$posttype = Item::PT_PAGE;
			$objecttype = ACTIVITY_OBJ_BOOKMARK;
		}
		 */
	}

	/**
	 * Write an item array into a spool file to be inserted later.
	 * This command is called whenever there are issues storing an item.
	 *
	 * @param array $item The item fields that are to be inserted
	 * @throws \Exception
	 */
	private static function spool($orig_item)
	{
		// Now we store the data in the spool directory
		// We use "microtime" to keep the arrival order and "mt_rand" to avoid duplicates
		$file = 'item-' . round(microtime(true) * 10000) . '-' . mt_rand() . '.msg';

		$spoolpath = get_spoolpath();
		if ($spoolpath != "") {
			$spool = $spoolpath . '/' . $file;

			file_put_contents($spool, json_encode($orig_item));
			Logger::warning("Item wasn't stored - Item was spooled into file", ['file' => $file]);
		}
	}

	public static function insert($item, $force_parent = false, $notify = false, $dontcache = false)
	{
		$orig_item = $item;

		$priority = PRIORITY_HIGH;

		// If it is a posting where users should get notifications, then define it as wall posting
		if ($notify) {
			$item['wall'] = 1;
			$item['origin'] = 1;
			$item['network'] = Protocol::DFRN;
			$item['protocol'] = Conversation::PARCEL_DFRN;

			if (is_int($notify)) {
				$priority = $notify;
			}
		} else {
			$item['network'] = trim(($item['network'] ?? '') ?: Protocol::PHANTOM);
		}

		$item['guid'] = self::guid($item, $notify);
		$item['uri'] = substr(Strings::escapeTags(trim(($item['uri'] ?? '') ?: self::newURI($item['uid'], $item['guid']))), 0, 255);

		// Store URI data
		$item['uri-id'] = ItemURI::insert(['uri' => $item['uri'], 'guid' => $item['guid']]);

		// Store conversation data
		$item = Conversation::insert($item);

		/*
		 * If a Diaspora signature structure was passed in, pull it out of the
		 * item array and set it aside for later storage.
		 */

		$dsprsig = null;
		if (isset($item['dsprsig'])) {
			$encoded_signature = $item['dsprsig'];
			$dsprsig = json_decode(base64_decode($item['dsprsig']));
			unset($item['dsprsig']);
		}

		$diaspora_signed_text = '';
		if (isset($item['diaspora_signed_text'])) {
			$diaspora_signed_text = $item['diaspora_signed_text'];
			unset($item['diaspora_signed_text']);
		}

		// Converting the plink
		/// @TODO Check if this is really still needed
		if ($item['network'] == Protocol::OSTATUS) {
			if (isset($item['plink'])) {
				$item['plink'] = OStatus::convertHref($item['plink']);
			} elseif (isset($item['uri'])) {
				$item['plink'] = OStatus::convertHref($item['uri']);
			}
		}

		if (!empty($item['thr-parent'])) {
			$item['parent-uri'] = $item['thr-parent'];
		}

		$activity = DI::activity();

		if (isset($item['gravity'])) {
			$item['gravity'] = intval($item['gravity']);
		} elseif ($item['parent-uri'] === $item['uri']) {
			$item['gravity'] = GRAVITY_PARENT;
		} elseif ($activity->match($item['verb'], Activity::POST)) {
			$item['gravity'] = GRAVITY_COMMENT;
		} elseif ($activity->match($item['verb'], Activity::FOLLOW)) {
			$item['gravity'] = GRAVITY_ACTIVITY;
		} else {
			$item['gravity'] = GRAVITY_UNKNOWN;   // Should not happen
			Logger::log('Unknown gravity for verb: ' . $item['verb'], Logger::DEBUG);
		}

		$uid = intval($item['uid']);

		// check for create date and expire time
		$expire_interval = DI::config()->get('system', 'dbclean-expire-days', 0);

		$user = DBA::selectFirst('user', ['expire'], ['uid' => $uid]);
		if (DBA::isResult($user) && ($user['expire'] > 0) && (($user['expire'] < $expire_interval) || ($expire_interval == 0))) {
			$expire_interval = $user['expire'];
		}

		if (($expire_interval > 0) && !empty($item['created'])) {
			$expire_date = time() - ($expire_interval * 86400);
			$created_date = strtotime($item['created']);
			if ($created_date < $expire_date) {
				Logger::notice('Item created before expiration interval.', [
					'created' => date('c', $created_date),
					'expired' => date('c', $expire_date),
					'$item' => $item
				]);
				return 0;
			}
		}

		/*
		 * Do we already have this item?
		 * We have to check several networks since Friendica posts could be repeated
		 * via OStatus (maybe Diasporsa as well)
		 */
		if (empty($item['network']) || in_array($item['network'], Protocol::FEDERATED)) {
			$condition = ["`uri` = ? AND `uid` = ? AND `network` IN (?, ?, ?, ?)",
				trim($item['uri']), $item['uid'],
				Protocol::ACTIVITYPUB, Protocol::DIASPORA, Protocol::DFRN, Protocol::OSTATUS];
			$existing = self::selectFirst(['id', 'network'], $condition);
			if (DBA::isResult($existing)) {
				// We only log the entries with a different user id than 0. Otherwise we would have too many false positives
				if ($uid != 0) {
					Logger::notice('Item already existed for user', [
						'uri' => $item['uri'],
						'uid' => $uid,
						'network' => $item['network'],
						'existing_id' => $existing["id"],
						'existing_network' => $existing["network"]
					]);
				}

				return $existing["id"];
			}
		}

		$item['wall']          = intval($item['wall'] ?? 0);
		$item['extid']         = trim($item['extid'] ?? '');
		$item['author-name']   = trim($item['author-name'] ?? '');
		$item['author-link']   = trim($item['author-link'] ?? '');
		$item['author-avatar'] = trim($item['author-avatar'] ?? '');
		$item['owner-name']    = trim($item['owner-name'] ?? '');
		$item['owner-link']    = trim($item['owner-link'] ?? '');
		$item['owner-avatar']  = trim($item['owner-avatar'] ?? '');
		$item['received']      = (isset($item['received'])  ? DateTimeFormat::utc($item['received'])  : DateTimeFormat::utcNow());
		$item['created']       = (isset($item['created'])   ? DateTimeFormat::utc($item['created'])   : $item['received']);
		$item['edited']        = (isset($item['edited'])    ? DateTimeFormat::utc($item['edited'])    : $item['created']);
		$item['changed']       = (isset($item['changed'])   ? DateTimeFormat::utc($item['changed'])   : $item['created']);
		$item['commented']     = (isset($item['commented']) ? DateTimeFormat::utc($item['commented']) : $item['created']);
		$item['title']         = substr(trim($item['title'] ?? ''), 0, 255);
		$item['location']      = trim($item['location'] ?? '');
		$item['coord']         = trim($item['coord'] ?? '');
		$item['visible']       = (isset($item['visible']) ? intval($item['visible']) : 1);
		$item['deleted']       = 0;
		$item['parent-uri']    = trim(($item['parent-uri'] ?? '') ?: $item['uri']);
		$item['post-type']     = ($item['post-type'] ?? '') ?: self::PT_ARTICLE;
		$item['verb']          = trim($item['verb'] ?? '');
		$item['object-type']   = trim($item['object-type'] ?? '');
		$item['object']        = trim($item['object'] ?? '');
		$item['target-type']   = trim($item['target-type'] ?? '');
		$item['target']        = trim($item['target'] ?? '');
		$item['plink']         = substr(trim($item['plink'] ?? ''), 0, 255);
		$item['allow_cid']     = trim($item['allow_cid'] ?? '');
		$item['allow_gid']     = trim($item['allow_gid'] ?? '');
		$item['deny_cid']      = trim($item['deny_cid'] ?? '');
		$item['deny_gid']      = trim($item['deny_gid'] ?? '');
		$item['private']       = intval($item['private'] ?? self::PUBLIC);
		$item['body']          = trim($item['body'] ?? '');
		$item['tag']           = trim($item['tag'] ?? '');
		$item['attach']        = trim($item['attach'] ?? '');
		$item['app']           = trim($item['app'] ?? '');
		$item['origin']        = intval($item['origin'] ?? 0);
		$item['postopts']      = trim($item['postopts'] ?? '');
		$item['resource-id']   = trim($item['resource-id'] ?? '');
		$item['event-id']      = intval($item['event-id'] ?? 0);
		$item['inform']        = trim($item['inform'] ?? '');
		$item['file']          = trim($item['file'] ?? '');

		// When there is no content then we don't post it
		if ($item['body'].$item['title'] == '') {
			Logger::notice('No body, no title.');
			return 0;
		}

		self::addLanguageToItemArray($item);

		// Items cannot be stored before they happen ...
		if ($item['created'] > DateTimeFormat::utcNow()) {
			$item['created'] = DateTimeFormat::utcNow();
		}

		// We haven't invented time travel by now.
		if ($item['edited'] > DateTimeFormat::utcNow()) {
			$item['edited'] = DateTimeFormat::utcNow();
		}

		$item['plink'] = ($item['plink'] ?? '') ?: DI::baseUrl() . '/display/' . urlencode($item['guid']);

		$default = ['url' => $item['author-link'], 'name' => $item['author-name'],
			'photo' => $item['author-avatar'], 'network' => $item['network']];

		$item['author-id'] = ($item['author-id'] ?? 0) ?: Contact::getIdForURL($item['author-link'], 0, false, $default);

		if (Contact::isBlocked($item['author-id'])) {
			Logger::notice('Author is blocked node-wide', ['author-link' => $item['author-link'], 'item-uri' => $item['uri']]);
			return 0;
		}

		if (!empty($item['author-link']) && Network::isUrlBlocked($item['author-link'])) {
			Logger::notice('Author server is blocked', ['author-link' => $item['author-link'], 'item-uri' => $item['uri']]);
			return 0;
		}

		if (!empty($uid) && Contact::isBlockedByUser($item['author-id'], $uid)) {
			Logger::notice('Author is blocked by user', ['author-link' => $item['author-link'], 'uid' => $uid, 'item-uri' => $item['uri']]);
			return 0;
		}

		$default = ['url' => $item['owner-link'], 'name' => $item['owner-name'],
			'photo' => $item['owner-avatar'], 'network' => $item['network']];

		$item['owner-id'] = ($item['owner-id'] ?? 0) ?: Contact::getIdForURL($item['owner-link'], 0, false, $default);

		if (Contact::isBlocked($item['owner-id'])) {
			Logger::notice('Owner is blocked node-wide', ['owner-link' => $item['owner-link'], 'item-uri' => $item['uri']]);
			return 0;
		}

		if (!empty($item['owner-link']) && Network::isUrlBlocked($item['owner-link'])) {
			Logger::notice('Owner server is blocked', ['owner-link' => $item['owner-link'], 'item-uri' => $item['uri']]);
			return 0;
		}

		if (!empty($uid) && Contact::isBlockedByUser($item['owner-id'], $uid)) {
			Logger::notice('Owner is blocked by user', ['owner-link' => $item['owner-link'], 'uid' => $uid, 'item-uri' => $item['uri']]);
			return 0;
		}

		// The causer is set during a thread completion, for example because of a reshare. It countains the responsible actor.
		if (!empty($uid) && !empty($item['causer-id']) && Contact::isBlockedByUser($item['causer-id'], $uid)) {
			Logger::notice('Causer is blocked by user', ['causer-link' => $item['causer-link'], 'uid' => $uid, 'item-uri' => $item['uri']]);
			return 0;
		}

		if (!empty($uid) && !empty($item['causer-id']) && ($item['parent-uri'] == $item['uri']) && Contact::isIgnoredByUser($item['causer-id'], $uid)) {
			Logger::notice('Causer is ignored by user', ['causer-link' => $item['causer-link'], 'uid' => $uid, 'item-uri' => $item['uri']]);
			return 0;
		}

		// We don't store the causer, we only have it here for the checks above
		unset($item['causer-id']);
		unset($item['causer-link']);

		// The contact-id should be set before "self::insert" was called - but there seems to be issues sometimes
		$item["contact-id"] = self::contactId($item);

		if ($item['network'] == Protocol::PHANTOM) {
			$item['network'] = Protocol::DFRN;
			Logger::notice('Missing network, setting to {network}.', [
				'uri' => $item["uri"],
				'network' => $item['network'],
				'callstack' => System::callstack()
			]);
		}

		// Checking if there is already an item with the same guid
		$condition = ['guid' => $item['guid'], 'network' => $item['network'], 'uid' => $item['uid']];
		if (self::exists($condition)) {
			Logger::notice('Found already existing item', [
				'guid' => $item['guid'],
				'uid' => $item['uid'],
				'network' => $item['network']
			]);
			return 0;
		}

		if ($item['verb'] == Activity::FOLLOW) {
			if (!$item['origin'] && ($item['author-id'] == Contact::getPublicIdByUserId($uid))) {
				// Our own follow request can be relayed to us. We don't store it to avoid notification chaos.
				Logger::log("Follow: Don't store not origin follow request from us for " . $item['parent-uri'], Logger::DEBUG);
				return 0;
			}

			$condition = ['verb' => Activity::FOLLOW, 'uid' => $item['uid'],
				'parent-uri' => $item['parent-uri'], 'author-id' => $item['author-id']];
			if (self::exists($condition)) {
				// It happens that we receive multiple follow requests by the same author - we only store one.
				Logger::log('Follow: Found existing follow request from author ' . $item['author-id'] . ' for ' . $item['parent-uri'], Logger::DEBUG);
				return 0;
			}
		}

		// Check for hashtags in the body and repair or add hashtag links
		self::setHashtags($item);

		$item['thr-parent'] = $item['parent-uri'];

		$notify_type = Delivery::POST;
		$allow_cid = '';
		$allow_gid = '';
		$deny_cid  = '';
		$deny_gid  = '';

		if ($item['parent-uri'] === $item['uri']) {
			$parent_id = 0;
			$parent_deleted = 0;
			$allow_cid = $item['allow_cid'];
			$allow_gid = $item['allow_gid'];
			$deny_cid  = $item['deny_cid'];
			$deny_gid  = $item['deny_gid'];
		} else {
			// find the parent and snarf the item id and ACLs
			// and anything else we need to inherit

			$fields = ['uri', 'parent-uri', 'id', 'deleted',
				'allow_cid', 'allow_gid', 'deny_cid', 'deny_gid',
				'wall', 'private', 'forum_mode', 'origin', 'author-id'];
			$condition = ['uri' => $item['parent-uri'], 'uid' => $item['uid']];
			$params = ['order' => ['id' => false]];
			$parent = self::selectFirst($fields, $condition, $params);

			if (DBA::isResult($parent)) {
				// is the new message multi-level threaded?
				// even though we don't support it now, preserve the info
				// and re-attach to the conversation parent.

				if ($parent['uri'] != $parent['parent-uri']) {
					$item['parent-uri'] = $parent['parent-uri'];

					$condition = ['uri' => $item['parent-uri'],
						'parent-uri' => $item['parent-uri'],
						'uid' => $item['uid']];
					$params = ['order' => ['id' => false]];
					$toplevel_parent = self::selectFirst($fields, $condition, $params);

					if (DBA::isResult($toplevel_parent)) {
						$parent = $toplevel_parent;
					}
				}

				$parent_id      = $parent['id'];
				$parent_deleted = $parent['deleted'];
				$allow_cid      = $parent['allow_cid'];
				$allow_gid      = $parent['allow_gid'];
				$deny_cid       = $parent['deny_cid'];
				$deny_gid       = $parent['deny_gid'];
				$item['wall']   = $parent['wall'];

				/*
				 * If the parent is private, force privacy for the entire conversation
				 * This differs from the above settings as it subtly allows comments from
				 * email correspondents to be private even if the overall thread is not.
				 */
				if ($parent['private']) {
					$item['private'] = $parent['private'];
				}

				/*
				 * Edge case. We host a public forum that was originally posted to privately.
				 * The original author commented, but as this is a comment, the permissions
				 * weren't fixed up so it will still show the comment as private unless we fix it here.
				 */
				if ((intval($parent['forum_mode']) == 1) && ($parent['private'] != self::PUBLIC)) {
					$item['private'] = self::PUBLIC;
				}

				// If its a post that originated here then tag the thread as "mention"
				if ($item['origin'] && $item['uid']) {
					DBA::update('thread', ['mention' => true], ['iid' => $parent_id]);
					Logger::log('tagged thread ' . $parent_id . ' as mention for user ' . $item['uid'], Logger::DEBUG);
				}

				// Update the contact relations
				if ($item['author-id'] != $parent['author-id']) {
					DBA::update('contact-relation', ['last-interaction' => $item['created']], ['cid' => $parent['author-id'], 'relation-cid' => $item['author-id']], true);
				}
			} else {
				/*
				 * Allow one to see reply tweets from status.net even when
				 * we don't have or can't see the original post.
				 */
				if ($force_parent) {
					Logger::log('$force_parent=true, reply converted to top-level post.');
					$parent_id = 0;
					$item['parent-uri'] = $item['uri'];
					$item['gravity'] = GRAVITY_PARENT;
				} else {
					Logger::log('item parent '.$item['parent-uri'].' for '.$item['uid'].' was not found - ignoring item');
					return 0;
				}

				$parent_deleted = 0;
			}
		}

		if (stristr($item['verb'], Activity::POKE)) {
			$notify_type = Delivery::POKE;
		}

		$item['parent-uri-id'] = ItemURI::getIdByURI($item['parent-uri']);
		$item['thr-parent-id'] = ItemURI::getIdByURI($item['thr-parent']);

		$condition = ["`uri` = ? AND `network` IN (?, ?) AND `uid` = ?",
			$item['uri'], $item['network'], Protocol::DFRN, $item['uid']];
		if (self::exists($condition)) {
			Logger::log('duplicated item with the same uri found. '.print_r($item,true));
			return 0;
		}

		// On Friendica and Diaspora the GUID is unique
		if (in_array($item['network'], [Protocol::DFRN, Protocol::DIASPORA])) {
			$condition = ['guid' => $item['guid'], 'uid' => $item['uid']];
			if (self::exists($condition)) {
				Logger::log('duplicated item with the same guid found. '.print_r($item,true));
				return 0;
			}
		} elseif ($item['network'] == Protocol::OSTATUS) {
			// Check for an existing post with the same content. There seems to be a problem with OStatus.
			$condition = ["`body` = ? AND `network` = ? AND `created` = ? AND `contact-id` = ? AND `uid` = ?",
					$item['body'], $item['network'], $item['created'], $item['contact-id'], $item['uid']];
			if (self::exists($condition)) {
				Logger::log('duplicated item with the same body found. '.print_r($item,true));
				return 0;
			}
		}

		// Is this item available in the global items (with uid=0)?
		if ($item["uid"] == 0) {
			$item["global"] = true;

			// Set the global flag on all items if this was a global item entry
			DBA::update('item', ['global' => true], ['uri' => $item["uri"]]);
		} else {
			$item["global"] = self::exists(['uid' => 0, 'uri' => $item["uri"]]);
		}

		// ACL settings
		if (strlen($allow_cid) || strlen($allow_gid) || strlen($deny_cid) || strlen($deny_gid)) {
			$private = self::PRIVATE;
		} else {
			$private = $item['private'];
		}

		$item["allow_cid"] = $allow_cid;
		$item["allow_gid"] = $allow_gid;
		$item["deny_cid"] = $deny_cid;
		$item["deny_gid"] = $deny_gid;
		$item["private"] = $private;
		$item["deleted"] = $parent_deleted;

		// Fill the cache field
		self::putInCache($item);

		if ($notify) {
			$item['edit'] = false;
			$item['parent'] = $parent_id;
			Hook::callAll('post_local', $item);
			unset($item['edit']);
			unset($item['parent']);
		} else {
			Hook::callAll('post_remote', $item);
		}

		// This array field is used to trigger some automatic reactions
		// It is mainly used in the "post_local" hook.
		unset($item['api_source']);

		if (!empty($item['cancel'])) {
			Logger::log('post cancelled by addon.');
			return 0;
		}

		/*
		 * Check for already added items.
		 * There is a timing issue here that sometimes creates double postings.
		 * An unique index would help - but the limitations of MySQL (maximum size of index values) prevent this.
		 */
		if ($item["uid"] == 0) {
			if (self::exists(['uri' => trim($item['uri']), 'uid' => 0])) {
				Logger::log('Global item already stored. URI: '.$item['uri'].' on network '.$item['network'], Logger::DEBUG);
				return 0;
			}
		}

		Logger::log('' . print_r($item,true), Logger::DATA);

		if (array_key_exists('tag', $item)) {
			$tags = $item['tag'];
			unset($item['tag']);
		} else {
			$tags = '';
		}

		if (array_key_exists('file', $item)) {
			$files = $item['file'];
			unset($item['file']);
		} else {
			$files = '';
		}

		// Creates or assigns the permission set
		$item['psid'] = PermissionSet::getIdFromACL(
			$item['uid'],
			$item['allow_cid'],
			$item['allow_gid'],
			$item['deny_cid'],
			$item['deny_gid']
		);

		$item['allow_cid'] = null;
		$item['allow_gid'] = null;
		$item['deny_cid'] = null;
		$item['deny_gid'] = null;

		// We are doing this outside of the transaction to avoid timing problems
		if (!self::insertActivity($item)) {
			self::insertContent($item);
		}

		$delivery_data = ItemDeliveryData::extractFields($item);

		unset($item['postopts']);
		unset($item['inform']);

		// These fields aren't stored anymore in the item table, they are fetched upon request
		unset($item['author-link']);
		unset($item['author-name']);
		unset($item['author-avatar']);
		unset($item['author-network']);

		unset($item['owner-link']);
		unset($item['owner-name']);
		unset($item['owner-avatar']);

		$like_no_comment = DI::config()->get('system', 'like_no_comment');

		DBA::transaction();
		$ret = DBA::insert('item', $item);

		// When the item was successfully stored we fetch the ID of the item.
		if (DBA::isResult($ret)) {
			$current_post = DBA::lastInsertId();
		} else {
			// This can happen - for example - if there are locking timeouts.
			DBA::rollback();

			// Store the data into a spool file so that we can try again later.
			self::spool($orig_item);
			return 0;
		}

		if ($current_post == 0) {
			// This is one of these error messages that never should occur.
			Logger::log("couldn't find created item - we better quit now.");
			DBA::rollback();
			return 0;
		}

		// How much entries have we created?
		// We wouldn't need this query when we could use an unique index - but MySQL has length problems with them.
		$entries = DBA::count('item', ['uri' => $item['uri'], 'uid' => $item['uid'], 'network' => $item['network']]);

		if ($entries > 1) {
			// There are duplicates. We delete our just created entry.
			Logger::info('Delete duplicated item', ['id' => $current_post, 'uri' => $item['uri'], 'uid' => $item['uid'], 'guid' => $item['guid']]);

			// Yes, we could do a rollback here - but we possibly are still having users with MyISAM.
			DBA::delete('item', ['id' => $current_post]);
			DBA::commit();
			return 0;
		} elseif ($entries == 0) {
			// This really should never happen since we quit earlier if there were problems.
			Logger::log("Something is terribly wrong. We haven't found our created entry.");
			DBA::rollback();
			return 0;
		}

		Logger::log('created item '.$current_post);

		if (!$parent_id || ($item['parent-uri'] === $item['uri'])) {
			$parent_id = $current_post;
		}

		// Set parent id
		DBA::update('item', ['parent' => $parent_id], ['id' => $current_post]);

		$item['id'] = $current_post;
		$item['parent'] = $parent_id;

		// update the commented timestamp on the parent
		// Only update "commented" if it is really a comment
		if (($item['gravity'] != GRAVITY_ACTIVITY) || !$like_no_comment) {
			DBA::update('item', ['commented' => DateTimeFormat::utcNow(), 'changed' => DateTimeFormat::utcNow()], ['id' => $parent_id]);
		} else {
			DBA::update('item', ['changed' => DateTimeFormat::utcNow()], ['id' => $parent_id]);
		}

		if ($dsprsig) {
			/*
			 * Friendica servers lower than 3.4.3-2 had double encoded the signature ...
			 * We can check for this condition when we decode and encode the stuff again.
			 */
			if (base64_encode(base64_decode(base64_decode($dsprsig->signature))) == base64_decode($dsprsig->signature)) {
				$dsprsig->signature = base64_decode($dsprsig->signature);
				Logger::log("Repaired double encoded signature from handle ".$dsprsig->signer, Logger::DEBUG);
			}

			if (!empty($dsprsig->signed_text) && empty($dsprsig->signature) && empty($dsprsig->signer)) {
				DBA::insert('diaspora-interaction', ['uri-id' => $item['uri-id'], 'interaction' => $dsprsig->signed_text], true);
			}
		}

		if (!empty($diaspora_signed_text)) {
			DBA::insert('diaspora-interaction', ['uri-id' => $item['uri-id'], 'interaction' => $diaspora_signed_text], true);
		}

		if ($item['parent-uri'] === $item['uri']) {
			self::addThread($current_post);
		} else {
			self::updateThread($parent_id);
		}

		if (!empty($item['origin']) || !empty($item['wall']) || !empty($delivery_data['postopts']) || !empty($delivery_data['inform'])) {
			ItemDeliveryData::insert($current_post, $delivery_data);
		}

		DBA::commit();

		/*
		 * Due to deadlock issues with the "term" table we are doing these steps after the commit.
		 * This is not perfect - but a workable solution until we found the reason for the problem.
		 */
		if (!empty($tags)) {
			Term::insertFromTagFieldByItemId($current_post, $tags);
		}

		if (!empty($files)) {
			Term::insertFromFileFieldByItemId($current_post, $files);
		}

		// In that function we check if this is a forum post. Additionally we delete the item under certain circumstances
		if (self::tagDeliver($item['uid'], $current_post)) {
			// Get the user information for the logging
			$user = User::getById($uid);

			Logger::notice('Item had been deleted', ['id' => $current_post, 'user' => $uid, 'account-type' => $user['account-type']]);
			return 0;
		}

		if (!$dontcache) {
			$posted_item = self::selectFirst(self::ITEM_FIELDLIST, ['id' => $current_post]);
			if (DBA::isResult($posted_item)) {
				if ($notify) {
					Hook::callAll('post_local_end', $posted_item);
				} else {
					Hook::callAll('post_remote_end', $posted_item);
				}
			} else {
				Logger::log('new item not found in DB, id ' . $current_post);
			}
		}

		if ($item['parent-uri'] === $item['uri']) {
			self::addShadow($current_post);
		} else {
			self::addShadowPost($current_post);
		}

		self::updateContact($item);

		UserItem::setNotification($current_post);

		check_user_notification($current_post);

		if ($notify || ($item['visible'] && ((!empty($parent) && $parent['origin']) || $item['origin']))) {
			Worker::add(['priority' => $priority, 'dont_fork' => true], 'Notifier', $notify_type, $current_post);
		}

		return $current_post;
	}

	/**
	 * Insert a new item content entry
	 *
	 * @param array $item The item fields that are to be inserted
	 * @return bool
	 * @throws \Exception
	 */
	private static function insertActivity(&$item)
	{
		$activity_index = self::activityToIndex($item['verb']);

		if ($activity_index < 0) {
			return false;
		}

		$fields = ['activity' => $activity_index, 'uri-hash' => (string)$item['uri-id'], 'uri-id' => $item['uri-id']];

		// We just remove everything that is content
		foreach (array_merge(self::CONTENT_FIELDLIST, self::MIXED_CONTENT_FIELDLIST) as $field) {
			unset($item[$field]);
		}

		// To avoid timing problems, we are using locks.
		$locked = DI::lock()->acquire('item_insert_activity');
		if (!$locked) {
			Logger::log("Couldn't acquire lock for URI " . $item['uri'] . " - proceeding anyway.");
		}

		// Do we already have this content?
		$item_activity = DBA::selectFirst('item-activity', ['id'], ['uri-id' => $item['uri-id']]);
		if (DBA::isResult($item_activity)) {
			$item['iaid'] = $item_activity['id'];
			Logger::log('Fetched activity for URI ' . $item['uri'] . ' (' . $item['iaid'] . ')');
		} elseif (DBA::insert('item-activity', $fields)) {
			$item['iaid'] = DBA::lastInsertId();
			Logger::log('Inserted activity for URI ' . $item['uri'] . ' (' . $item['iaid'] . ')');
		} else {
			// This shouldn't happen.
			Logger::log('Could not insert activity for URI ' . $item['uri'] . ' - should not happen');
			DI::lock()->release('item_insert_activity');
			return false;
		}
		if ($locked) {
			DI::lock()->release('item_insert_activity');
		}
		return true;
	}

	/**
	 * Insert a new item content entry
	 *
	 * @param array $item The item fields that are to be inserted
	 * @throws \Exception
	 */
	private static function insertContent(&$item)
	{
		$fields = ['uri-plink-hash' => (string)$item['uri-id'], 'uri-id' => $item['uri-id']];

		foreach (array_merge(self::CONTENT_FIELDLIST, self::MIXED_CONTENT_FIELDLIST) as $field) {
			if (isset($item[$field])) {
				$fields[$field] = $item[$field];
				unset($item[$field]);
			}
		}

		// To avoid timing problems, we are using locks.
		$locked = DI::lock()->acquire('item_insert_content');
		if (!$locked) {
			Logger::log("Couldn't acquire lock for URI " . $item['uri'] . " - proceeding anyway.");
		}

		// Do we already have this content?
		$item_content = DBA::selectFirst('item-content', ['id'], ['uri-id' => $item['uri-id']]);
		if (DBA::isResult($item_content)) {
			$item['icid'] = $item_content['id'];
			Logger::log('Fetched content for URI ' . $item['uri'] . ' (' . $item['icid'] . ')');
		} elseif (DBA::insert('item-content', $fields)) {
			$item['icid'] = DBA::lastInsertId();
			Logger::log('Inserted content for URI ' . $item['uri'] . ' (' . $item['icid'] . ')');
		} else {
			// This shouldn't happen.
			Logger::log('Could not insert content for URI ' . $item['uri'] . ' - should not happen');
		}
		if ($locked) {
			DI::lock()->release('item_insert_content');
		}
	}

	/**
	 * Update existing item content entries
	 *
	 * @param array $item      The item fields that are to be changed
	 * @param array $condition The condition for finding the item content entries
	 * @return bool
	 * @throws \Exception
	 */
	private static function updateActivity($item, $condition)
	{
		if (empty($item['verb'])) {
			return false;
		}
		$activity_index = self::activityToIndex($item['verb']);

		if ($activity_index < 0) {
			return false;
		}

		$fields = ['activity' => $activity_index];

		Logger::log('Update activity for ' . json_encode($condition));

		DBA::update('item-activity', $fields, $condition, true);

		return true;
	}

	/**
	 * Update existing item content entries
	 *
	 * @param array $item      The item fields that are to be changed
	 * @param array $condition The condition for finding the item content entries
	 * @throws \Exception
	 */
	private static function updateContent($item, $condition)
	{
		// We have to select only the fields from the "item-content" table
		$fields = [];
		foreach (array_merge(self::CONTENT_FIELDLIST, self::MIXED_CONTENT_FIELDLIST) as $field) {
			if (isset($item[$field])) {
				$fields[$field] = $item[$field];
			}
		}

		if (empty($fields)) {
			// when there are no fields at all, just use the condition
			// This is to ensure that we always store content.
			$fields = $condition;
		}

		Logger::log('Update content for ' . json_encode($condition));

		DBA::update('item-content', $fields, $condition, true);
	}

	/**
	 * Distributes public items to the receivers
	 *
	 * @param integer $itemid      Item ID that should be added
	 * @param string  $signed_text Original text (for Diaspora signatures), JSON encoded.
	 * @throws \Exception
	 */
	public static function distribute($itemid, $signed_text = '')
	{
		$condition = ["`id` IN (SELECT `parent` FROM `item` WHERE `id` = ?)", $itemid];
		$parent = self::selectFirst(['owner-id'], $condition);
		if (!DBA::isResult($parent)) {
			return;
		}

		// Only distribute public items from native networks
		$condition = ['id' => $itemid, 'uid' => 0,
			'network' => array_merge(Protocol::FEDERATED ,['']),
			'visible' => true, 'deleted' => false, 'moderated' => false, 'private' => [self::PUBLIC, self::UNLISTED]];
		$item = self::selectFirst(self::ITEM_FIELDLIST, $condition);
		if (!DBA::isResult($item)) {
			return;
		}

		$origin = $item['origin'];

		unset($item['id']);
		unset($item['parent']);
		unset($item['mention']);
		unset($item['wall']);
		unset($item['origin']);
		unset($item['starred']);

		$users = [];

		/// @todo add a field "pcid" in the contact table that referrs to the public contact id.
		$owner = DBA::selectFirst('contact', ['url', 'nurl', 'alias'], ['id' => $parent['owner-id']]);
		if (!DBA::isResult($owner)) {
			return;
		}

		$condition = ['nurl' => $owner['nurl'], 'rel' => [Contact::SHARING, Contact::FRIEND]];
		$contacts = DBA::select('contact', ['uid'], $condition);
		while ($contact = DBA::fetch($contacts)) {
			if ($contact['uid'] == 0) {
				continue;
			}

			$users[$contact['uid']] = $contact['uid'];
		}
		DBA::close($contacts);

		$condition = ['alias' => $owner['url'], 'rel' => [Contact::SHARING, Contact::FRIEND]];
		$contacts = DBA::select('contact', ['uid'], $condition);
		while ($contact = DBA::fetch($contacts)) {
			if ($contact['uid'] == 0) {
				continue;
			}

			$users[$contact['uid']] = $contact['uid'];
		}
		DBA::close($contacts);

		if (!empty($owner['alias'])) {
			$condition = ['url' => $owner['alias'], 'rel' => [Contact::SHARING, Contact::FRIEND]];
			$contacts = DBA::select('contact', ['uid'], $condition);
			while ($contact = DBA::fetch($contacts)) {
				if ($contact['uid'] == 0) {
					continue;
				}

				$users[$contact['uid']] = $contact['uid'];
			}
			DBA::close($contacts);
		}

		$origin_uid = 0;

		if ($item['uri'] != $item['parent-uri']) {
			$parents = self::select(['uid', 'origin'], ["`uri` = ? AND `uid` != 0", $item['parent-uri']]);
			while ($parent = self::fetch($parents)) {
				$users[$parent['uid']] = $parent['uid'];
				if ($parent['origin'] && !$origin) {
					$origin_uid = $parent['uid'];
				}
			}
		}

		foreach ($users as $uid) {
			if ($origin_uid == $uid) {
				$item['diaspora_signed_text'] = $signed_text;
			}
			self::storeForUser($itemid, $item, $uid);
		}
	}

	/**
	 * Store public items for the receivers
	 *
	 * @param integer $itemid Item ID that should be added
	 * @param array   $item   The item entry that will be stored
	 * @param integer $uid    The user that will receive the item entry
	 * @throws \Exception
	 */
	private static function storeForUser($itemid, $item, $uid)
	{
		$item['uid'] = $uid;
		$item['origin'] = 0;
		$item['wall'] = 0;
		if ($item['uri'] == $item['parent-uri']) {
			$item['contact-id'] = Contact::getIdForURL($item['owner-link'], $uid);
		} else {
			$item['contact-id'] = Contact::getIdForURL($item['author-link'], $uid);
		}

		if (empty($item['contact-id'])) {
			$self = DBA::selectFirst('contact', ['id'], ['self' => true, 'uid' => $uid]);
			if (!DBA::isResult($self)) {
				return;
			}
			$item['contact-id'] = $self['id'];
		}

		/// @todo Handling of "event-id"

		$notify = false;
		if ($item['uri'] == $item['parent-uri']) {
			$contact = DBA::selectFirst('contact', [], ['id' => $item['contact-id'], 'self' => false]);
			if (DBA::isResult($contact)) {
				$notify = self::isRemoteSelf($contact, $item);
			}
		}

		$distributed = self::insert($item, false, $notify, true);

		if (!$distributed) {
			Logger::log("Distributed public item " . $itemid . " for user " . $uid . " wasn't stored", Logger::DEBUG);
		} else {
			Logger::log("Distributed public item " . $itemid . " for user " . $uid . " with id " . $distributed, Logger::DEBUG);
		}
	}

	/**
	 * Add a shadow entry for a given item id that is a thread starter
	 *
	 * We store every public item entry additionally with the user id "0".
	 * This is used for the community page and for the search.
	 * It is planned that in the future we will store public item entries only once.
	 *
	 * @param integer $itemid Item ID that should be added
	 * @throws \Exception
	 */
	public static function addShadow($itemid)
	{
		$fields = ['uid', 'private', 'moderated', 'visible', 'deleted', 'network', 'uri'];
		$condition = ['id' => $itemid, 'parent' => [0, $itemid]];
		$item = self::selectFirst($fields, $condition);

		if (!DBA::isResult($item)) {
			return;
		}

		// is it already a copy?
		if (($itemid == 0) || ($item['uid'] == 0)) {
			return;
		}

		// Is it a visible public post?
		if (!$item["visible"] || $item["deleted"] || $item["moderated"] || ($item["private"] == Item::PRIVATE)) {
			return;
		}

		// is it an entry from a connector? Only add an entry for natively connected networks
		if (!in_array($item["network"], array_merge(Protocol::FEDERATED ,['']))) {
			return;
		}

		if (self::exists(['uri' => $item['uri'], 'uid' => 0])) {
			return;
		}

		$item = self::selectFirst(self::ITEM_FIELDLIST, ['id' => $itemid]);

		if (DBA::isResult($item)) {
			// Preparing public shadow (removing user specific data)
			$item['uid'] = 0;
			unset($item['id']);
			unset($item['parent']);
			unset($item['wall']);
			unset($item['mention']);
			unset($item['origin']);
			unset($item['starred']);
			unset($item['postopts']);
			unset($item['inform']);
			if ($item['uri'] == $item['parent-uri']) {
				$item['contact-id'] = $item['owner-id'];
			} else {
				$item['contact-id'] = $item['author-id'];
			}

			$public_shadow = self::insert($item, false, false, true);

			Logger::log("Stored public shadow for thread ".$itemid." under id ".$public_shadow, Logger::DEBUG);
		}
	}

	/**
	 * Add a shadow entry for a given item id that is a comment
	 *
	 * This function does the same like the function above - but for comments
	 *
	 * @param integer $itemid Item ID that should be added
	 * @throws \Exception
	 */
	public static function addShadowPost($itemid)
	{
		$item = self::selectFirst(self::ITEM_FIELDLIST, ['id' => $itemid]);
		if (!DBA::isResult($item)) {
			return;
		}

		// Is it a toplevel post?
		if ($item['id'] == $item['parent']) {
			self::addShadow($itemid);
			return;
		}

		// Is this a shadow entry?
		if ($item['uid'] == 0) {
			return;
		}

		// Is there a shadow parent?
		if (!self::exists(['uri' => $item['parent-uri'], 'uid' => 0])) {
			return;
		}

		// Is there already a shadow entry?
		if (self::exists(['uri' => $item['uri'], 'uid' => 0])) {
			return;
		}

		// Save "origin" and "parent" state
		$origin = $item['origin'];
		$parent = $item['parent'];

		// Preparing public shadow (removing user specific data)
		$item['uid'] = 0;
		unset($item['id']);
		unset($item['parent']);
		unset($item['wall']);
		unset($item['mention']);
		unset($item['origin']);
		unset($item['starred']);
		unset($item['postopts']);
		unset($item['inform']);
		$item['contact-id'] = Contact::getIdForURL($item['author-link']);

		$public_shadow = self::insert($item, false, false, true);

		Logger::log("Stored public shadow for comment ".$item['uri']." under id ".$public_shadow, Logger::DEBUG);

		// If this was a comment to a Diaspora post we don't get our comment back.
		// This means that we have to distribute the comment by ourselves.
		if ($origin && self::exists(['id' => $parent, 'network' => Protocol::DIASPORA])) {
			self::distribute($public_shadow);
		}
	}

	/**
	 * Adds a language specification in a "language" element of given $arr.
	 * Expects "body" element to exist in $arr.
	 *
	 * @param $item
	 * @throws \Text_LanguageDetect_Exception
	 */
	private static function addLanguageToItemArray(&$item)
	{
		$naked_body = BBCode::toPlaintext($item['body'], false);

		$ld = new Text_LanguageDetect();
		$ld->setNameMode(2);
		$languages = $ld->detect($naked_body, 3);

		if (is_array($languages)) {
			$item['language'] = json_encode($languages);
		}
	}

	/**
	 * Creates an unique guid out of a given uri
	 *
	 * @param string $uri uri of an item entry
	 * @param string $host hostname for the GUID prefix
	 * @return string unique guid
	 */
	public static function guidFromUri($uri, $host)
	{
		// Our regular guid routine is using this kind of prefix as well
		// We have to avoid that different routines could accidentally create the same value
		$parsed = parse_url($uri);

		// We use a hash of the hostname as prefix for the guid
		$guid_prefix = hash("crc32", $host);

		// Remove the scheme to make sure that "https" and "http" doesn't make a difference
		unset($parsed["scheme"]);

		// Glue it together to be able to make a hash from it
		$host_id = implode("/", $parsed);

		// We could use any hash algorithm since it isn't a security issue
		$host_hash = hash("ripemd128", $host_id);

		return $guid_prefix.$host_hash;
	}

	/**
	 * generate an unique URI
	 *
	 * @param integer $uid  User id
	 * @param string  $guid An existing GUID (Otherwise it will be generated)
	 *
	 * @return string
	 * @throws \Friendica\Network\HTTPException\InternalServerErrorException
	 */
	public static function newURI($uid, $guid = "")
	{
		if ($guid == "") {
			$guid = System::createUUID();
		}

		return DI::baseUrl()->get() . '/objects/' . $guid;
	}

	/**
	 * Set "success_update" and "last-item" to the date of the last time we heard from this contact
	 *
	 * This can be used to filter for inactive contacts.
	 * Only do this for public postings to avoid privacy problems, since poco data is public.
	 * Don't set this value if it isn't from the owner (could be an author that we don't know)
	 *
	 * @param array $arr Contains the just posted item record
	 * @throws \Exception
	 */
	private static function updateContact($arr)
	{
		// Unarchive the author
		$contact = DBA::selectFirst('contact', [], ['id' => $arr["author-id"]]);
		if (DBA::isResult($contact)) {
			Contact::unmarkForArchival($contact);
		}

		// Unarchive the contact if it's not our own contact
		$contact = DBA::selectFirst('contact', [], ['id' => $arr["contact-id"], 'self' => false]);
		if (DBA::isResult($contact)) {
			Contact::unmarkForArchival($contact);
		}

		$update = (($arr['private'] != self::PRIVATE) && ((($arr['author-link'] ?? '') === ($arr['owner-link'] ?? '')) || ($arr["parent-uri"] === $arr["uri"])));

		// Is it a forum? Then we don't care about the rules from above
		if (!$update && in_array($arr["network"], [Protocol::ACTIVITYPUB, Protocol::DFRN]) && ($arr["parent-uri"] === $arr["uri"])) {
			if (DBA::exists('contact', ['id' => $arr['contact-id'], 'forum' => true])) {
				$update = true;
			}
		}

		if ($update) {
			DBA::update('contact', ['success_update' => $arr['received'], 'last-item' => $arr['received']],
				['id' => $arr['contact-id']]);
		}
		// Now do the same for the system wide contacts with uid=0
		if ($arr['private'] != self::PRIVATE) {
			DBA::update('contact', ['success_update' => $arr['received'], 'last-item' => $arr['received']],
				['id' => $arr['owner-id']]);

			if ($arr['owner-id'] != $arr['author-id']) {
				DBA::update('contact', ['success_update' => $arr['received'], 'last-item' => $arr['received']],
					['id' => $arr['author-id']]);
			}
		}
	}

	public static function setHashtags(&$item)
	{
		$tags = BBCode::getTags($item["body"]);

		// No hashtags?
		if (!count($tags)) {
			return false;
		}

		// What happens in [code], stays in [code]!
		// escape the # and the [
		// hint: we will also get in trouble with #tags, when we want markdown in posts -> ### Headline 3
		$item["body"] = preg_replace_callback("/\[code(.*?)\](.*?)\[\/code\]/ism",
			function ($match) {
				// we truly ESCape all # and [ to prevent gettin weird tags in [code] blocks
				$find = ['#', '['];
				$replace = [chr(27).'sharp', chr(27).'leftsquarebracket'];
				return ("[code" . $match[1] . "]" . str_replace($find, $replace, $match[2]) . "[/code]");
			}, $item["body"]);

		// This sorting is important when there are hashtags that are part of other hashtags
		// Otherwise there could be problems with hashtags like #test and #test2
		rsort($tags);

		$URLSearchString = "^\[\]";

		// All hashtags should point to the home server if "local_tags" is activated
		if (DI::config()->get('system', 'local_tags')) {
			$item["body"] = preg_replace("/#\[url\=([$URLSearchString]*)\](.*?)\[\/url\]/ism",
					"#[url=".DI::baseUrl()."/search?tag=$2]$2[/url]", $item["body"]);

			$item["tag"] = preg_replace("/#\[url\=([$URLSearchString]*)\](.*?)\[\/url\]/ism",
					"#[url=".DI::baseUrl()."/search?tag=$2]$2[/url]", $item["tag"]);
		}

		// mask hashtags inside of url, bookmarks and attachments to avoid urls in urls
		$item["body"] = preg_replace_callback("/\[url\=([$URLSearchString]*)\](.*?)\[\/url\]/ism",
			function ($match) {
				return ("[url=" . str_replace("#", "&num;", $match[1]) . "]" . str_replace("#", "&num;", $match[2]) . "[/url]");
			}, $item["body"]);

		$item["body"] = preg_replace_callback("/\[bookmark\=([$URLSearchString]*)\](.*?)\[\/bookmark\]/ism",
			function ($match) {
				return ("[bookmark=" . str_replace("#", "&num;", $match[1]) . "]" . str_replace("#", "&num;", $match[2]) . "[/bookmark]");
			}, $item["body"]);

		$item["body"] = preg_replace_callback("/\[attachment (.*)\](.*?)\[\/attachment\]/ism",
			function ($match) {
				return ("[attachment " . str_replace("#", "&num;", $match[1]) . "]" . $match[2] . "[/attachment]");
			}, $item["body"]);

		// Repair recursive urls
		$item["body"] = preg_replace("/&num;\[url\=([$URLSearchString]*)\](.*?)\[\/url\]/ism",
				"&num;$2", $item["body"]);

		foreach ($tags as $tag) {
			if ((strpos($tag, '#') !== 0) || strpos($tag, '[url=') || strlen($tag) < 2 || $tag[1] == '#') {
				continue;
			}

			$basetag = str_replace('_',' ',substr($tag,1));
			$newtag = '#[url=' . DI::baseUrl() . '/search?tag=' . $basetag . ']' . $basetag . '[/url]';

			$item["body"] = str_replace($tag, $newtag, $item["body"]);

			if (!stristr($item["tag"], "/search?tag=" . $basetag . "]" . $basetag . "[/url]")) {
				if (strlen($item["tag"])) {
					$item["tag"] = ',' . $item["tag"];
				}
				$item["tag"] = $newtag . $item["tag"];
			}
		}

		// Convert back the masked hashtags
		$item["body"] = str_replace("&num;", "#", $item["body"]);

		// Remember! What happens in [code], stays in [code]
		// roleback the # and [
		$item["body"] = preg_replace_callback("/\[code(.*?)\](.*?)\[\/code\]/ism",
			function ($match) {
				// we truly unESCape all sharp and leftsquarebracket
				$find = [chr(27).'sharp', chr(27).'leftsquarebracket'];
				$replace = ['#', '['];
				return ("[code" . $match[1] . "]" . str_replace($find, $replace, $match[2]) . "[/code]");
			}, $item["body"]);
	}

	/**
	 * look for mention tags and setup a second delivery chain for forum/community posts if appropriate
	 *
	 * @param int $uid
	 * @param int $item_id
	 * @return boolean true if item was deleted, else false
	 * @throws \Friendica\Network\HTTPException\InternalServerErrorException
	 * @throws \ImagickException
	 */
	private static function tagDeliver($uid, $item_id)
	{
		$mention = false;

		$user = DBA::selectFirst('user', [], ['uid' => $uid]);
		if (!DBA::isResult($user)) {
			return false;
		}

		$community_page = (($user['page-flags'] == User::PAGE_FLAGS_COMMUNITY) ? true : false);
		$prvgroup = (($user['page-flags'] == User::PAGE_FLAGS_PRVGROUP) ? true : false);

		$item = self::selectFirst(self::ITEM_FIELDLIST, ['id' => $item_id]);
		if (!DBA::isResult($item)) {
			return false;
		}

		$link = Strings::normaliseLink(DI::baseUrl() . '/profile/' . $user['nickname']);

		/*
		 * Diaspora uses their own hardwired link URL in @-tags
		 * instead of the one we supply with webfinger
		 */
		$dlink = Strings::normaliseLink(DI::baseUrl() . '/u/' . $user['nickname']);

		$cnt = preg_match_all('/[\@\!]\[url\=(.*?)\](.*?)\[\/url\]/ism', $item['body'], $matches, PREG_SET_ORDER);
		if ($cnt) {
			foreach ($matches as $mtch) {
				if (Strings::compareLink($link, $mtch[1]) || Strings::compareLink($dlink, $mtch[1])) {
					$mention = true;
					Logger::log('mention found: ' . $mtch[2]);
				}
			}
		}

		if (!$mention) {
			if (($community_page || $prvgroup) &&
				  !$item['wall'] && !$item['origin'] && ($item['id'] == $item['parent'])) {
				Logger::info('Delete private group/communiy top-level item without mention', ['id' => $item_id, 'guid'=> $item['guid']]);
				DBA::delete('item', ['id' => $item_id]);
				return true;
			}
			return false;
		}

		$arr = ['item' => $item, 'user' => $user];

		Hook::callAll('tagged', $arr);

		if (!$community_page && !$prvgroup) {
			return false;
		}

		/*
		 * tgroup delivery - setup a second delivery chain
		 * prevent delivery looping - only proceed
		 * if the message originated elsewhere and is a top-level post
		 */
		if ($item['wall'] || $item['origin'] || ($item['id'] != $item['parent'])) {
			return false;
		}

		// now change this copy of the post to a forum head message and deliver to all the tgroup members
		$self = DBA::selectFirst('contact', ['id', 'name', 'url', 'thumb'], ['uid' => $uid, 'self' => true]);
		if (!DBA::isResult($self)) {
			return false;
		}

		$owner_id = Contact::getIdForURL($self['url']);

		// also reset all the privacy bits to the forum default permissions

		$private = ($user['allow_cid'] || $user['allow_gid'] || $user['deny_cid'] || $user['deny_gid']) ? self::PRIVATE : self::PUBLIC;

		$psid = PermissionSet::getIdFromACL(
			$user['uid'],
			$user['allow_cid'],
			$user['allow_gid'],
			$user['deny_cid'],
			$user['deny_gid']
		);

		$forum_mode = ($prvgroup ? 2 : 1);

		$fields = ['wall' => true, 'origin' => true, 'forum_mode' => $forum_mode, 'contact-id' => $self['id'],
			'owner-id' => $owner_id, 'private' => $private, 'psid' => $psid];
		self::update($fields, ['id' => $item_id]);

		self::updateThread($item_id);

		Worker::add(['priority' => PRIORITY_HIGH, 'dont_fork' => true], 'Notifier', Delivery::POST, $item_id);

		return false;
	}

	public static function isRemoteSelf($contact, &$datarray)
	{
		if (!$contact['remote_self']) {
			return false;
		}

		// Prevent the forwarding of posts that are forwarded
		if (!empty($datarray["extid"]) && ($datarray["extid"] == Protocol::DFRN)) {
			Logger::log('Already forwarded', Logger::DEBUG);
			return false;
		}

		// Prevent to forward already forwarded posts
		if ($datarray["app"] == DI::baseUrl()->getHostname()) {
			Logger::log('Already forwarded (second test)', Logger::DEBUG);
			return false;
		}

		// Only forward posts
		if ($datarray["verb"] != Activity::POST) {
			Logger::log('No post', Logger::DEBUG);
			return false;
		}

		if (($contact['network'] != Protocol::FEED) && ($datarray['private'] == self::PRIVATE)) {
			Logger::log('Not public', Logger::DEBUG);
			return false;
		}

		$datarray2 = $datarray;
		Logger::log('remote-self start - Contact '.$contact['url'].' - '.$contact['remote_self'].' Item '.print_r($datarray, true), Logger::DEBUG);
		if ($contact['remote_self'] == 2) {
			$self = DBA::selectFirst('contact', ['id', 'name', 'url', 'thumb'],
					['uid' => $contact['uid'], 'self' => true]);
			if (DBA::isResult($self)) {
				$datarray['contact-id'] = $self["id"];

				$datarray['owner-name'] = $self["name"];
				$datarray['owner-link'] = $self["url"];
				$datarray['owner-avatar'] = $self["thumb"];

				$datarray['author-name']   = $datarray['owner-name'];
				$datarray['author-link']   = $datarray['owner-link'];
				$datarray['author-avatar'] = $datarray['owner-avatar'];

				unset($datarray['edited']);

				unset($datarray['network']);
				unset($datarray['owner-id']);
				unset($datarray['author-id']);
			}

			if ($contact['network'] != Protocol::FEED) {
				$datarray["guid"] = System::createUUID();
				unset($datarray["plink"]);
				$datarray["uri"] = self::newURI($contact['uid'], $datarray["guid"]);
				$datarray["parent-uri"] = $datarray["uri"];
				$datarray["thr-parent"] = $datarray["uri"];
				$datarray["extid"] = Protocol::DFRN;
				$urlpart = parse_url($datarray2['author-link']);
				$datarray["app"] = $urlpart["host"];
			} else {
				$datarray['private'] = self::PUBLIC;
			}
		}

		if ($contact['network'] != Protocol::FEED) {
			// Store the original post
			$result = self::insert($datarray2, false, false);
			Logger::log('remote-self post original item - Contact '.$contact['url'].' return '.$result.' Item '.print_r($datarray2, true), Logger::DEBUG);
		} else {
			$datarray["app"] = "Feed";
			$result = true;
		}

		// Trigger automatic reactions for addons
		$datarray['api_source'] = true;

		// We have to tell the hooks who we are - this really should be improved
		$_SESSION["authenticated"] = true;
		$_SESSION["uid"] = $contact['uid'];

		return $result;
	}

	/**
	 *
	 * @param string $s
	 * @param int    $uid
	 * @param array  $item
	 * @param int    $cid
	 * @return string
	 * @throws \Friendica\Network\HTTPException\InternalServerErrorException
	 * @throws \ImagickException
	 */
	public static function fixPrivatePhotos($s, $uid, $item = null, $cid = 0)
	{
		if (DI::config()->get('system', 'disable_embedded')) {
			return $s;
		}

		Logger::log('check for photos', Logger::DEBUG);
		$site = substr(DI::baseUrl(), strpos(DI::baseUrl(), '://'));

		$orig_body = $s;
		$new_body = '';

		$img_start = strpos($orig_body, '[img');
		$img_st_close = ($img_start !== false ? strpos(substr($orig_body, $img_start), ']') : false);
		$img_len = ($img_start !== false ? strpos(substr($orig_body, $img_start + $img_st_close + 1), '[/img]') : false);

		while (($img_st_close !== false) && ($img_len !== false)) {
			$img_st_close++; // make it point to AFTER the closing bracket
			$image = substr($orig_body, $img_start + $img_st_close, $img_len);

			Logger::log('found photo ' . $image, Logger::DEBUG);

			if (stristr($image, $site . '/photo/')) {
				// Only embed locally hosted photos
				$replace = false;
				$i = basename($image);
				$i = str_replace(['.jpg', '.png', '.gif'], ['', '', ''], $i);
				$x = strpos($i, '-');

				if ($x) {
					$res = substr($i, $x + 1);
					$i = substr($i, 0, $x);
					$photo = Photo::getPhotoForUser($uid, $i, $res);
					if (DBA::isResult($photo)) {
						/*
						 * Check to see if we should replace this photo link with an embedded image
						 * 1. No need to do so if the photo is public
						 * 2. If there's a contact-id provided, see if they're in the access list
						 *    for the photo. If so, embed it.
						 * 3. Otherwise, if we have an item, see if the item permissions match the photo
						 *    permissions, regardless of order but first check to see if they're an exact
						 *    match to save some processing overhead.
						 */
						if (self::hasPermissions($photo)) {
							if ($cid) {
								$recips = self::enumeratePermissions($photo);
								if (in_array($cid, $recips)) {
									$replace = true;
								}
							} elseif ($item) {
								if (self::samePermissions($uid, $item, $photo)) {
									$replace = true;
								}
							}
						}
						if ($replace) {
							$photo_img = Photo::getImageForPhoto($photo);
							// If a custom width and height were specified, apply before embedding
							if (preg_match("/\[img\=([0-9]*)x([0-9]*)\]/is", substr($orig_body, $img_start, $img_st_close), $match)) {
								Logger::log('scaling photo', Logger::DEBUG);

								$width = intval($match[1]);
								$height = intval($match[2]);

								$photo_img->scaleDown(max($width, $height));
							}

							$data = $photo_img->asString();
							$type = $photo_img->getType();

							Logger::log('replacing photo', Logger::DEBUG);
							$image = 'data:' . $type . ';base64,' . base64_encode($data);
							Logger::log('replaced: ' . $image, Logger::DATA);
						}
					}
				}
			}

			$new_body = $new_body . substr($orig_body, 0, $img_start + $img_st_close) . $image . '[/img]';
			$orig_body = substr($orig_body, $img_start + $img_st_close + $img_len + strlen('[/img]'));
			if ($orig_body === false) {
				$orig_body = '';
			}

			$img_start = strpos($orig_body, '[img');
			$img_st_close = ($img_start !== false ? strpos(substr($orig_body, $img_start), ']') : false);
			$img_len = ($img_start !== false ? strpos(substr($orig_body, $img_start + $img_st_close + 1), '[/img]') : false);
		}

		$new_body = $new_body . $orig_body;

		return $new_body;
	}

	private static function hasPermissions($obj)
	{
		return !empty($obj['allow_cid']) || !empty($obj['allow_gid']) ||
			!empty($obj['deny_cid']) || !empty($obj['deny_gid']);
	}

	private static function samePermissions($uid, $obj1, $obj2)
	{
		// first part is easy. Check that these are exactly the same.
		if (($obj1['allow_cid'] == $obj2['allow_cid'])
			&& ($obj1['allow_gid'] == $obj2['allow_gid'])
			&& ($obj1['deny_cid'] == $obj2['deny_cid'])
			&& ($obj1['deny_gid'] == $obj2['deny_gid'])) {
			return true;
		}

		// This is harder. Parse all the permissions and compare the resulting set.
		$recipients1 = self::enumeratePermissions($obj1);
		$recipients2 = self::enumeratePermissions($obj2);
		sort($recipients1);
		sort($recipients2);

		/// @TODO Comparison of arrays, maybe use array_diff_assoc() here?
		return ($recipients1 == $recipients2);
	}

	/**
	 * Returns an array of contact-ids that are allowed to see this object
	 *
	 * @param array $obj        Item array with at least uid, allow_cid, allow_gid, deny_cid and deny_gid
	 * @param bool  $check_dead Prunes unavailable contacts from the result
	 * @return array
	 * @throws \Exception
	 */
	public static function enumeratePermissions(array $obj, bool $check_dead = false)
	{
		$aclFormater = DI::aclFormatter();

		$allow_people = $aclFormater->expand($obj['allow_cid']);
		$allow_groups = Group::expand($obj['uid'], $aclFormater->expand($obj['allow_gid']), $check_dead);
		$deny_people  = $aclFormater->expand($obj['deny_cid']);
		$deny_groups  = Group::expand($obj['uid'], $aclFormater->expand($obj['deny_gid']), $check_dead);
		$recipients   = array_unique(array_merge($allow_people, $allow_groups));
		$deny         = array_unique(array_merge($deny_people, $deny_groups));
		$recipients   = array_diff($recipients, $deny);
		return $recipients;
	}

	public static function getFeedTags($item)
	{
		$ret = [];
		$matches = false;
		$cnt = preg_match_all('|\#\[url\=(.*?)\](.*?)\[\/url\]|', $item['tag'], $matches);
		if ($cnt) {
			for ($x = 0; $x < $cnt; $x ++) {
				if ($matches[1][$x]) {
					$ret[$matches[2][$x]] = ['#', $matches[1][$x], $matches[2][$x]];
				}
			}
		}
		$matches = false;
		$cnt = preg_match_all('|\@\[url\=(.*?)\](.*?)\[\/url\]|', $item['tag'], $matches);
		if ($cnt) {
			for ($x = 0; $x < $cnt; $x ++) {
				if ($matches[1][$x]) {
					$ret[] = ['@', $matches[1][$x], $matches[2][$x]];
				}
			}
		}
		return $ret;
	}

	public static function expire($uid, $days, $network = "", $force = false)
	{
		if (!$uid || ($days < 1)) {
			return;
		}

		$condition = ["`uid` = ? AND NOT `deleted` AND `id` = `parent` AND `gravity` = ?",
			$uid, GRAVITY_PARENT];

		/*
		 * $expire_network_only = save your own wall posts
		 * and just expire conversations started by others
		 */
		$expire_network_only = DI::pConfig()->get($uid, 'expire', 'network_only', false);

		if ($expire_network_only) {
			$condition[0] .= " AND NOT `wall`";
		}

		if ($network != "") {
			$condition[0] .= " AND `network` = ?";
			$condition[] = $network;
		}

		$condition[0] .= " AND `received` < UTC_TIMESTAMP() - INTERVAL ? DAY";
		$condition[] = $days;

		$items = self::select(['file', 'resource-id', 'starred', 'type', 'id', 'post-type'], $condition);

		if (!DBA::isResult($items)) {
			return;
		}

		$expire_items = DI::pConfig()->get($uid, 'expire', 'items', true);

		// Forcing expiring of items - but not notes and marked items
		if ($force) {
			$expire_items = true;
		}

		$expire_notes = DI::pConfig()->get($uid, 'expire', 'notes', true);
		$expire_starred = DI::pConfig()->get($uid, 'expire', 'starred', true);
		$expire_photos = DI::pConfig()->get($uid, 'expire', 'photos', false);

		$expired = 0;

		while ($item = Item::fetch($items)) {
			// don't expire filed items

			if (strpos($item['file'], '[') !== false) {
				continue;
			}

			// Only expire posts, not photos and photo comments

			if (!$expire_photos && strlen($item['resource-id'])) {
				continue;
			} elseif (!$expire_starred && intval($item['starred'])) {
				continue;
			} elseif (!$expire_notes && (($item['type'] == 'note') || ($item['post-type'] == Item::PT_PERSONAL_NOTE))) {
				continue;
			} elseif (!$expire_items && ($item['type'] != 'note') && ($item['post-type'] != Item::PT_PERSONAL_NOTE)) {
				continue;
			}

			self::markForDeletionById($item['id'], PRIORITY_LOW);

			++$expired;
		}
		DBA::close($items);
		Logger::log('User ' . $uid . ": expired $expired items; expire items: $expire_items, expire notes: $expire_notes, expire starred: $expire_starred, expire photos: $expire_photos");
	}

	public static function firstPostDate($uid, $wall = false)
	{
		$condition = ['uid' => $uid, 'wall' => $wall, 'deleted' => false, 'visible' => true, 'moderated' => false];
		$params = ['order' => ['received' => false]];
		$thread = DBA::selectFirst('thread', ['received'], $condition, $params);
		if (DBA::isResult($thread)) {
			return substr(DateTimeFormat::local($thread['received']), 0, 10);
		}
		return false;
	}

	/**
	 * add/remove activity to an item
	 *
	 * Toggle activities as like,dislike,attend of an item
	 *
	 * @param string $item_id
	 * @param string $verb
	 *            Activity verb. One of
	 *            like, unlike, dislike, undislike, attendyes, unattendyes,
	 *            attendno, unattendno, attendmaybe, unattendmaybe
	 * @return bool
	 * @throws \Friendica\Network\HTTPException\InternalServerErrorException
	 * @throws \ImagickException
	 * @hook  'post_local_end'
	 *            array $arr
	 *            'post_id' => ID of posted item
	 */
	public static function performActivity($item_id, $verb)
	{
		if (!Session::isAuthenticated()) {
			return false;
		}

		switch ($verb) {
			case 'like':
			case 'unlike':
				$activity = Activity::LIKE;
				break;
			case 'dislike':
			case 'undislike':
				$activity = Activity::DISLIKE;
				break;
			case 'attendyes':
			case 'unattendyes':
				$activity = Activity::ATTEND;
				break;
			case 'attendno':
			case 'unattendno':
				$activity = Activity::ATTENDNO;
				break;
			case 'attendmaybe':
			case 'unattendmaybe':
				$activity = Activity::ATTENDMAYBE;
				break;
			case 'follow':
			case 'unfollow':
				$activity = Activity::FOLLOW;
				break;
			default:
				Logger::log('like: unknown verb ' . $verb . ' for item ' . $item_id);
				return false;
		}

		// Enable activity toggling instead of on/off
		$event_verb_flag = $activity === Activity::ATTEND || $activity === Activity::ATTENDNO || $activity === Activity::ATTENDMAYBE;

		Logger::log('like: verb ' . $verb . ' item ' . $item_id);

		$item = self::selectFirst(self::ITEM_FIELDLIST, ['`id` = ? OR `uri` = ?', $item_id, $item_id]);
		if (!DBA::isResult($item)) {
			Logger::log('like: unknown item ' . $item_id);
			return false;
		}

		$item_uri = $item['uri'];

		$uid = $item['uid'];
		if (($uid == 0) && local_user()) {
			$uid = local_user();
		}

		if (!Security::canWriteToUserWall($uid)) {
			Logger::log('like: unable to write on wall ' . $uid);
			return false;
		}

		// Retrieves the local post owner
		$owner_self_contact = DBA::selectFirst('contact', [], ['uid' => $uid, 'self' => true]);
		if (!DBA::isResult($owner_self_contact)) {
			Logger::log('like: unknown owner ' . $uid);
			return false;
		}

		// Retrieve the current logged in user's public contact
		$author_id = public_contact();

		$author_contact = DBA::selectFirst('contact', ['url'], ['id' => $author_id]);
		if (!DBA::isResult($author_contact)) {
			Logger::log('like: unknown author ' . $author_id);
			return false;
		}

		// Contact-id is the uid-dependant author contact
		if (local_user() == $uid) {
			$item_contact_id = $owner_self_contact['id'];
		} else {
			$item_contact_id = Contact::getIdForURL($author_contact['url'], $uid, true);
			$item_contact = DBA::selectFirst('contact', [], ['id' => $item_contact_id]);
			if (!DBA::isResult($item_contact)) {
				Logger::log('like: unknown item contact ' . $item_contact_id);
				return false;
			}
		}

		// Look for an existing verb row
		// event participation are essentially radio toggles. If you make a subsequent choice,
		// we need to eradicate your first choice.
		if ($event_verb_flag) {
			$verbs = [Activity::ATTEND, Activity::ATTENDNO, Activity::ATTENDMAYBE];

			// Translate to the index based activity index
			$activities = [];
			foreach ($verbs as $verb) {
				$activities[] = self::activityToIndex($verb);
			}
		} else {
			$activities = self::activityToIndex($activity);
		}

		$condition = ['activity' => $activities, 'deleted' => false, 'gravity' => GRAVITY_ACTIVITY,
			'author-id' => $author_id, 'uid' => $item['uid'], 'thr-parent' => $item_uri];

		$like_item = self::selectFirst(['id', 'guid', 'verb'], $condition);

		// If it exists, mark it as deleted
		if (DBA::isResult($like_item)) {
			self::markForDeletionById($like_item['id']);

			if (!$event_verb_flag || $like_item['verb'] == $activity) {
				return true;
			}
		}

		// Verb is "un-something", just trying to delete existing entries
		if (strpos($verb, 'un') === 0) {
			return true;
		}

		$objtype = $item['resource-id'] ? Activity\ObjectType::IMAGE : Activity\ObjectType::NOTE;

		$new_item = [
			'guid'          => System::createUUID(),
			'uri'           => self::newURI($item['uid']),
			'uid'           => $item['uid'],
			'contact-id'    => $item_contact_id,
			'wall'          => $item['wall'],
			'origin'        => 1,
			'network'       => Protocol::DFRN,
			'gravity'       => GRAVITY_ACTIVITY,
			'parent'        => $item['id'],
			'parent-uri'    => $item['uri'],
			'thr-parent'    => $item['uri'],
			'owner-id'      => $author_id,
			'author-id'     => $author_id,
			'body'          => $activity,
			'verb'          => $activity,
			'object-type'   => $objtype,
			'allow_cid'     => $item['allow_cid'],
			'allow_gid'     => $item['allow_gid'],
			'deny_cid'      => $item['deny_cid'],
			'deny_gid'      => $item['deny_gid'],
			'visible'       => 1,
			'unseen'        => 1,
		];

		$signed = Diaspora::createLikeSignature($uid, $new_item);
		if (!empty($signed)) {
			$new_item['diaspora_signed_text'] = json_encode($signed);
		}

		$new_item_id = self::insert($new_item);

		// If the parent item isn't visible then set it to visible
		if (!$item['visible']) {
			self::update(['visible' => true], ['id' => $item['id']]);
		}

		$new_item['id'] = $new_item_id;

		Hook::callAll('post_local_end', $new_item);

		return true;
	}

	private static function addThread($itemid, $onlyshadow = false)
	{
		$fields = ['uid', 'created', 'edited', 'commented', 'received', 'changed', 'wall', 'private', 'pubmail',
			'moderated', 'visible', 'starred', 'contact-id', 'post-type',
			'deleted', 'origin', 'forum_mode', 'mention', 'network', 'author-id', 'owner-id'];
		$condition = ["`id` = ? AND (`parent` = ? OR `parent` = 0)", $itemid, $itemid];
		$item = self::selectFirst($fields, $condition);

		if (!DBA::isResult($item)) {
			return;
		}

		$item['iid'] = $itemid;

		if (!$onlyshadow) {
			$result = DBA::insert('thread', $item);

			Logger::log("Add thread for item ".$itemid." - ".print_r($result, true), Logger::DEBUG);
		}
	}

	private static function updateThread($itemid, $setmention = false)
	{
		$fields = ['uid', 'guid', 'created', 'edited', 'commented', 'received', 'changed', 'post-type',
			'wall', 'private', 'pubmail', 'moderated', 'visible', 'starred', 'contact-id',
			'deleted', 'origin', 'forum_mode', 'network', 'author-id', 'owner-id'];
		$condition = ["`id` = ? AND (`parent` = ? OR `parent` = 0)", $itemid, $itemid];

		$item = self::selectFirst($fields, $condition);
		if (!DBA::isResult($item)) {
			return;
		}

		if ($setmention) {
			$item["mention"] = 1;
		}

		$fields = [];

		foreach ($item as $field => $data) {
			if (!in_array($field, ["guid"])) {
				$fields[$field] = $data;
			}
		}

		$result = DBA::update('thread', $fields, ['iid' => $itemid]);

		Logger::log("Update thread for item ".$itemid." - guid ".$item["guid"]." - ".(int)$result, Logger::DEBUG);
	}

	private static function deleteThread($itemid, $itemuri = "")
	{
		$item = DBA::selectFirst('thread', ['uid'], ['iid' => $itemid]);
		if (!DBA::isResult($item)) {
			Logger::log('No thread found for id '.$itemid, Logger::DEBUG);
			return;
		}

		$result = DBA::delete('thread', ['iid' => $itemid], ['cascade' => false]);

		Logger::log("deleteThread: Deleted thread for item ".$itemid." - ".print_r($result, true), Logger::DEBUG);

		if ($itemuri != "") {
			$condition = ["`uri` = ? AND NOT `deleted` AND NOT (`uid` IN (?, 0))", $itemuri, $item["uid"]];
			if (!self::exists($condition)) {
				DBA::delete('item', ['uri' => $itemuri, 'uid' => 0]);
				Logger::debug('Deleted shadow item', ['id' => $itemid, 'uri' => $itemuri]);
			}
		}
	}

	public static function getPermissionsSQLByUserId($owner_id)
	{
		$local_user = local_user();
		$remote_user = Session::getRemoteContactID($owner_id);

		/*
		 * Construct permissions
		 *
		 * default permissions - anonymous user
		 */
		$sql = sprintf(" AND `item`.`private` != %d", self::PRIVATE);

		// Profile owner - everything is visible
		if ($local_user && ($local_user == $owner_id)) {
			$sql = '';
		} elseif ($remote_user) {
			/*
			 * Authenticated visitor. Unless pre-verified,
			 * check that the contact belongs to this $owner_id
			 * and load the groups the visitor belongs to.
			 * If pre-verified, the caller is expected to have already
			 * done this and passed the groups into this function.
			 */
			$set = PermissionSet::get($owner_id, $remote_user);

			if (!empty($set)) {
				$sql_set = sprintf(" OR (`item`.`private` = %d AND `item`.`wall` AND `item`.`psid` IN (", self::PRIVATE) . implode(',', $set) . "))";
			} else {
				$sql_set = '';
			}

			$sql = sprintf(" AND (`item`.`private` != %d", self::PRIVATE) . $sql_set . ")";
		}

		return $sql;
	}

	/**
	 * get translated item type
	 *
	 * @param $item
	 * @return string
	 */
	public static function postType($item)
	{
		if (!empty($item['event-id'])) {
			return DI::l10n()->t('event');
		} elseif (!empty($item['resource-id'])) {
			return DI::l10n()->t('photo');
		} elseif (!empty($item['verb']) && $item['verb'] !== Activity::POST) {
			return DI::l10n()->t('activity');
		} elseif ($item['id'] != $item['parent']) {
			return DI::l10n()->t('comment');
		}

		return DI::l10n()->t('post');
	}

	/**
	 * Sets the "rendered-html" field of the provided item
	 *
	 * Body is preserved to avoid side-effects as we modify it just-in-time for spoilers and private image links
	 *
	 * @param array $item
	 * @param bool  $update
	 *
	 * @throws \Friendica\Network\HTTPException\InternalServerErrorException
	 * @todo Remove reference, simply return "rendered-html" and "rendered-hash"
	 */
	public static function putInCache(&$item, $update = false)
	{
		$body = $item["body"];

		$rendered_hash = $item['rendered-hash'] ?? '';
		$rendered_html = $item['rendered-html'] ?? '';

		if ($rendered_hash == ''
			|| $rendered_html == ""
			|| $rendered_hash != hash("md5", $item["body"])
			|| DI::config()->get("system", "ignore_cache")
		) {
			self::addRedirToImageTags($item);

			$item["rendered-html"] = BBCode::convert($item["body"]);
			$item["rendered-hash"] = hash("md5", $item["body"]);

			$hook_data = ['item' => $item, 'rendered-html' => $item['rendered-html'], 'rendered-hash' => $item['rendered-hash']];
			Hook::callAll('put_item_in_cache', $hook_data);
			$item['rendered-html'] = $hook_data['rendered-html'];
			$item['rendered-hash'] = $hook_data['rendered-hash'];
			unset($hook_data);

			// Force an update if the generated values differ from the existing ones
			if ($rendered_hash != $item["rendered-hash"]) {
				$update = true;
			}

			// Only compare the HTML when we forcefully ignore the cache
			if (DI::config()->get("system", "ignore_cache") && ($rendered_html != $item["rendered-html"])) {
				$update = true;
			}

			if ($update && !empty($item["id"])) {
				self::update(
					[
						'rendered-html' => $item["rendered-html"],
						'rendered-hash' => $item["rendered-hash"]
					],
					['id' => $item["id"]]
				);
			}
		}

		$item["body"] = $body;
	}

	/**
	 * Find any non-embedded images in private items and add redir links to them
	 *
	 * @param array &$item The field array of an item row
	 */
	private static function addRedirToImageTags(array &$item)
	{
		$app = DI::app();

		$matches = [];
		$cnt = preg_match_all('|\[img\](http[^\[]*?/photo/[a-fA-F0-9]+?(-[0-9]\.[\w]+?)?)\[\/img\]|', $item['body'], $matches, PREG_SET_ORDER);
		if ($cnt) {
			foreach ($matches as $mtch) {
				if (strpos($mtch[1], '/redir') !== false) {
					continue;
				}

				if ((local_user() == $item['uid']) && ($item['private'] == self::PRIVATE) && ($item['contact-id'] != $app->contact['id']) && ($item['network'] == Protocol::DFRN)) {
					$img_url = 'redir/' . $item['contact-id'] . '?url=' . urlencode($mtch[1]);
					$item['body'] = str_replace($mtch[0], '[img]' . $img_url . '[/img]', $item['body']);
				}
			}
		}
	}

	/**
	 * Given an item array, convert the body element from bbcode to html and add smilie icons.
	 * If attach is true, also add icons for item attachments.
	 *
	 * @param array   $item
	 * @param boolean $attach
	 * @param boolean $is_preview
	 * @return string item body html
	 * @throws \Friendica\Network\HTTPException\InternalServerErrorException
	 * @throws \ImagickException
	 * @hook  prepare_body_init item array before any work
	 * @hook  prepare_body_content_filter ('item'=>item array, 'filter_reasons'=>string array) before first bbcode to html
	 * @hook  prepare_body ('item'=>item array, 'html'=>body string, 'is_preview'=>boolean, 'filter_reasons'=>string array) after first bbcode to html
	 * @hook  prepare_body_final ('item'=>item array, 'html'=>body string) after attach icons and blockquote special case handling (spoiler, author)
	 */
	public static function prepareBody(array &$item, $attach = false, $is_preview = false)
	{
		$a = DI::app();
		Hook::callAll('prepare_body_init', $item);

		// In order to provide theme developers more possibilities, event items
		// are treated differently.
		if ($item['object-type'] === Activity\ObjectType::EVENT && isset($item['event-id'])) {
			$ev = Event::getItemHTML($item);
			return $ev;
		}

		$tags = Term::populateTagsFromItem($item);

		$item['tags'] = $tags['tags'];
		$item['hashtags'] = $tags['hashtags'];
		$item['mentions'] = $tags['mentions'];

		// Compile eventual content filter reasons
		$filter_reasons = [];
		if (!$is_preview && public_contact() != $item['author-id']) {
			if (!empty($item['content-warning']) && (!local_user() || !DI::pConfig()->get(local_user(), 'system', 'disable_cw', false))) {
				$filter_reasons[] = DI::l10n()->t('Content warning: %s', $item['content-warning']);
			}

			$hook_data = [
				'item' => $item,
				'filter_reasons' => $filter_reasons
			];
			Hook::callAll('prepare_body_content_filter', $hook_data);
			$filter_reasons = $hook_data['filter_reasons'];
			unset($hook_data);
		}

		// Update the cached values if there is no "zrl=..." on the links.
		$update = (!Session::isAuthenticated() && ($item["uid"] == 0));

		// Or update it if the current viewer is the intented viewer.
		if (($item["uid"] == local_user()) && ($item["uid"] != 0)) {
			$update = true;
		}

		self::putInCache($item, $update);
		$s = $item["rendered-html"];

		$hook_data = [
			'item' => $item,
			'html' => $s,
			'preview' => $is_preview,
			'filter_reasons' => $filter_reasons
		];
		Hook::callAll('prepare_body', $hook_data);
		$s = $hook_data['html'];
		unset($hook_data);

		if (!$attach) {
			// Replace the blockquotes with quotes that are used in mails.
			$mailquote = '<blockquote type="cite" class="gmail_quote" style="margin:0 0 0 .8ex;border-left:1px #ccc solid;padding-left:1ex;">';
			$s = str_replace(['<blockquote>', '<blockquote class="spoiler">', '<blockquote class="author">'], [$mailquote, $mailquote, $mailquote], $s);
			return $s;
		}

		$as = '';
		$vhead = false;
		$matches = [];
		preg_match_all('|\[attach\]href=\"(.*?)\" length=\"(.*?)\" type=\"(.*?)\"(?: title=\"(.*?)\")?|', $item['attach'], $matches, PREG_SET_ORDER);
		foreach ($matches as $mtch) {
			$mime = $mtch[3];

			$the_url = Contact::magicLinkById($item['author-id'], $mtch[1]);

			if (strpos($mime, 'video') !== false) {
				if (!$vhead) {
					$vhead = true;
					DI::page()['htmlhead'] .= Renderer::replaceMacros(Renderer::getMarkupTemplate('videos_head.tpl'));
				}

				$url_parts = explode('/', $the_url);
				$id = end($url_parts);
				$as .= Renderer::replaceMacros(Renderer::getMarkupTemplate('video_top.tpl'), [
					'$video' => [
						'id'     => $id,
						'title'  => DI::l10n()->t('View Video'),
						'src'    => $the_url,
						'mime'   => $mime,
					],
				]);
			}

			$filetype = strtolower(substr($mime, 0, strpos($mime, '/')));
			if ($filetype) {
				$filesubtype = strtolower(substr($mime, strpos($mime, '/') + 1));
				$filesubtype = str_replace('.', '-', $filesubtype);
			} else {
				$filetype = 'unkn';
				$filesubtype = 'unkn';
			}

			$title = Strings::escapeHtml(trim(($mtch[4] ?? '') ?: $mtch[1]));
			$title .= ' ' . $mtch[2] . ' ' . DI::l10n()->t('bytes');

			$icon = '<div class="attachtype icon s22 type-' . $filetype . ' subtype-' . $filesubtype . '"></div>';
			$as .= '<a href="' . strip_tags($the_url) . '" title="' . $title . '" class="attachlink" target="_blank" rel="noopener noreferrer" >' . $icon . '</a>';
		}

		if ($as != '') {
			$s .= '<div class="body-attach">'.$as.'<div class="clear"></div></div>';
		}

		// Map.
		if (strpos($s, '<div class="map">') !== false && !empty($item['coord'])) {
			$x = Map::byCoordinates(trim($item['coord']));
			if ($x) {
				$s = preg_replace('/\<div class\=\"map\"\>/', '$0' . $x, $s);
			}
		}

		// Replace friendica image url size with theme preference.
		if (!empty($a->theme_info['item_image_size'])) {
			$ps = $a->theme_info['item_image_size'];
			$s = preg_replace('|(<img[^>]+src="[^"]+/photo/[0-9a-f]+)-[0-9]|', "$1-" . $ps, $s);
		}

		$s = HTML::applyContentFilter($s, $filter_reasons);

		$hook_data = ['item' => $item, 'html' => $s];
		Hook::callAll('prepare_body_final', $hook_data);

		return $hook_data['html'];
	}

	/**
	 * get private link for item
	 *
	 * @param array $item
	 * @return boolean|array False if item has not plink, otherwise array('href'=>plink url, 'title'=>translated title)
	 * @throws \Exception
	 */
	public static function getPlink($item)
	{
		$a = DI::app();

		if ($a->user['nickname'] != "") {
			$ret = [
				'href' => "display/" . $item['guid'],
				'orig' => "display/" . $item['guid'],
				'title' => DI::l10n()->t('View on separate page'),
				'orig_title' => DI::l10n()->t('view on separate page'),
			];

			if (!empty($item['plink'])) {
				$ret["href"] = DI::baseUrl()->remove($item['plink']);
				$ret["title"] = DI::l10n()->t('link to source');
			}

		} elseif (!empty($item['plink']) && ($item['private'] != self::PRIVATE)) {
			$ret = [
				'href' => $item['plink'],
				'orig' => $item['plink'],
				'title' => DI::l10n()->t('link to source'),
			];
		} else {
			$ret = [];
		}

		return $ret;
	}

	/**
	 * Is the given item array a post that is sent as starting post to a forum?
	 *
	 * @param array $item
	 * @param array $owner
	 *
	 * @return boolean "true" when it is a forum post
	 */
	public static function isForumPost(array $item, array $owner = [])
	{
		if (empty($owner)) {
			$owner = User::getOwnerDataById($item['uid']);
			if (empty($owner)) {
				return false;
			}
		}

		if (($item['author-id'] == $item['owner-id']) ||
			($owner['id'] == $item['contact-id']) ||
			($item['uri'] != $item['parent-uri']) ||
			$item['origin']) {
			return false;
		}

		return Contact::isForum($item['contact-id']);
	}

	/**
	 * Search item id for given URI or plink
	 *
	 * @param string $uri
	 * @param integer $uid
	 *
	 * @return integer item id
	 */
	public static function searchByLink($uri, $uid = 0)
	{
		$ssl_uri = str_replace('http://', 'https://', $uri);
		$uris = [$uri, $ssl_uri, Strings::normaliseLink($uri)];

		$item = DBA::selectFirst('item', ['id'], ['uri' => $uris, 'uid' => $uid]);
		if (DBA::isResult($item)) {
			return $item['id'];
		}

		$itemcontent = DBA::selectFirst('item-content', ['uri-id'], ['plink' => $uris]);
		if (!DBA::isResult($itemcontent)) {
			return 0;
		}

		$itemuri = DBA::selectFirst('item-uri', ['uri'], ['id' => $itemcontent['uri-id']]);
		if (!DBA::isResult($itemuri)) {
			return 0;
		}

		$item = DBA::selectFirst('item', ['id'], ['uri' => $itemuri['uri'], 'uid' => $uid]);
		if (DBA::isResult($item)) {
			return $item['id'];
		}

		return 0;
	}

	/**
	 * Return the URI for a link to the post 
	 * 
	 * @param string $uri URI or link to post
	 *
	 * @return string URI
	 */
	public static function getURIByLink(string $uri)
	{
		$ssl_uri = str_replace('http://', 'https://', $uri);
		$uris = [$uri, $ssl_uri, Strings::normaliseLink($uri)];

		$item = DBA::selectFirst('item', ['uri'], ['uri' => $uris]);
		if (DBA::isResult($item)) {
			return $item['uri'];
		}

		$itemcontent = DBA::selectFirst('item-content', ['uri-id'], ['plink' => $uris]);
		if (!DBA::isResult($itemcontent)) {
			return '';
		}

		$itemuri = DBA::selectFirst('item-uri', ['uri'], ['id' => $itemcontent['uri-id']]);
		if (DBA::isResult($itemuri)) {
			return $itemuri['uri'];
		}

		return '';
	}

	/**
	 * Fetches item for given URI or plink
	 *
	 * @param string $uri
	 * @param integer $uid
	 *
	 * @return integer item id
	 */
	public static function fetchByLink($uri, $uid = 0)
	{
		$item_id = self::searchByLink($uri, $uid);
		if (!empty($item_id)) {
			return $item_id;
		}

		if ($fetched_uri = ActivityPub\Processor::fetchMissingActivity($uri)) {
			$item_id = self::searchByLink($fetched_uri, $uid);
		} else {
			$item_id = Diaspora::fetchByURL($uri);
		}

		if (!empty($item_id)) {
			return $item_id;
		}

		return 0;
	}

	/**
	 * Return share data from an item array (if the item is shared item)
	 * We are providing the complete Item array, because at some time in the future
	 * we hopefully will define these values not in the body anymore but in some item fields.
	 * This function is meant to replace all similar functions in the system.
	 *
	 * @param array $item
	 *
	 * @return array with share information
	 */
	public static function getShareArray($item)
	{
		if (!preg_match("/(.*?)\[share(.*?)\]\s?(.*?)\s?\[\/share\]\s?/ism", $item['body'], $matches)) {
			return [];
		}

		$attribute_string = $matches[2];
		$attributes = ['comment' => trim($matches[1]), 'shared' => trim($matches[3])];
		foreach (['author', 'profile', 'avatar', 'guid', 'posted', 'link'] as $field) {
			if (preg_match("/$field=(['\"])(.+?)\\1/ism", $attribute_string, $matches)) {
				$attributes[$field] = trim(html_entity_decode($matches[2] ?? '', ENT_QUOTES, 'UTF-8'));
			}
		}
		return $attributes;
	}

	/**
	 * Fetch item information for shared items from the original items and adds it.
	 *
	 * @param array $item
	 *
	 * @return array item array with data from the original item
	 */
	public static function addShareDataFromOriginal($item)
	{
		$shared = self::getShareArray($item);
		if (empty($shared)) {
			return $item;
		}

		// Real reshares always have got a GUID.
		if (empty($shared['guid'])) {
			return $item;
		}

		$uid = $item['uid'] ?? 0;

		// first try to fetch the item via the GUID. This will work for all reshares that had been created on this system
		$shared_item = self::selectFirst(['title', 'body', 'attach'], ['guid' => $shared['guid'], 'uid' => [0, $uid]]);
		if (!DBA::isResult($shared_item)) {
			if (empty($shared['link'])) {
				return $item;
			}

			// Otherwhise try to find (and possibly fetch) the item via the link. This should work for Diaspora and ActivityPub posts
			$id = self::fetchByLink($shared['link'], $uid);
			if (empty($id)) {
				Logger::info('Original item not found', ['url' => $shared['link'], 'callstack' => System::callstack()]);
				return $item;
			}

			$shared_item = self::selectFirst(['title', 'body', 'attach'], ['id' => $id]);
			if (!DBA::isResult($shared_item)) {
				return $item;
			}
			Logger::info('Got shared data from url', ['url' => $shared['link'], 'callstack' => System::callstack()]);
		} else {
			Logger::info('Got shared data from guid', ['guid' => $shared['guid'], 'callstack' => System::callstack()]);
		}

		if (!empty($shared_item['title'])) {
			$body = '[h3]' . $shared_item['title'] . "[/h3]\n" . $shared_item['body'];
			unset($shared_item['title']);
		} else {
			$body = $shared_item['body'];
		}

		$item['body'] = preg_replace("/\[share ([^\[\]]*)\].*\[\/share\]/ism", '[share $1]' . $body . '[/share]', $item['body']);
		unset($shared_item['body']);

		return array_merge($item, $shared_item);
	}
}<|MERGE_RESOLUTION|>--- conflicted
+++ resolved
@@ -712,11 +712,8 @@
 			'ignore' => 'event-ignore', 'id' => 'event-id'];
 
 		$fields['diaspora-interaction'] = ['interaction', 'interaction' => 'signed_text'];
-<<<<<<< HEAD
-			
-=======
-
->>>>>>> c47b6f9b
+
+		
 		return $fields;
 	}
 
