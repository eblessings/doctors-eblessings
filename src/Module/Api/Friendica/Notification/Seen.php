<?php
/**
 * @copyright Copyright (C) 2010-2021, the Friendica project
 *
 * @license GNU AGPL version 3 or any later version
 *
 * This program is free software: you can redistribute it and/or modify
 * it under the terms of the GNU Affero General Public License as
 * published by the Free Software Foundation, either version 3 of the
 * License, or (at your option) any later version.
 *
 * This program is distributed in the hope that it will be useful,
 * but WITHOUT ANY WARRANTY; without even the implied warranty of
 * MERCHANTABILITY or FITNESS FOR A PARTICULAR PURPOSE.  See the
 * GNU Affero General Public License for more details.
 *
 * You should have received a copy of the GNU Affero General Public License
 * along with this program.  If not, see <https://www.gnu.org/licenses/>.
 *
 */

namespace Friendica\Module\Api\Friendica\Notification;

use Exception;
use Friendica\Database\DBA;
use Friendica\DI;
use Friendica\Model\Notification;
use Friendica\Model\Post;
use Friendica\Module\BaseApi;
use Friendica\Network\HTTPException\BadRequestException;
use Friendica\Network\HTTPException\InternalServerErrorException;
use Friendica\Network\HTTPException\NotFoundException;

/**
 * Set notification as seen and returns associated item (if possible)
 *
 * POST request with 'id' param as notification id
 */
class Seen extends BaseApi
{
	protected function post(array $request = [], array $post = [])
	{
		BaseApi::checkAllowedScope(BaseApi::SCOPE_WRITE);
		$uid = BaseApi::getCurrentUserID();

		if (DI::args()->getArgc() !== 4) {
			throw new BadRequestException('Invalid argument count');
		}

		$id = intval($_REQUEST['id'] ?? 0);

		try {
			$Notify = DI::notify()->selectOneById($id);
			if ($Notify->uid !== $uid) {
				throw new NotFoundException();
			}

			if ($Notify->uriId) {
				DI::notification()->setAllSeenForUser($Notify->uid, ['target-uri-id' => $Notify->uriId]);
			}

			$Notify->setSeen();
			DI::notify()->save($Notify);

			if ($Notify->otype === Notification\ObjectType::ITEM) {
				$item = Post::selectFirstForUser($uid, [], ['id' => $Notify->iid, 'uid' => $uid]);
				if (DBA::isResult($item)) {
					$include_entities = strtolower(($_REQUEST['include_entities'] ?? 'false') == 'true');

					// we found the item, return it to the user
					$ret  = [DI::twitterStatus()->createFromUriId($item['uri-id'], $item['uid'], $include_entities)->toArray()];
					$data = ['status' => $ret];
<<<<<<< HEAD
					DI::apiResponse()->exit('statuses', $data, $this->parameters['extension'] ?? null);
					return;
=======
					$this->response->exit('statuses', $data, $this->parameters['extension'] ?? null);
>>>>>>> 2cec7419
				}
				// the item can't be found, but we set the notification as seen, so we count this as a success
			}

			$this->response->exit('statuses', ['result' => 'success'], $this->parameters['extension'] ?? null);
		} catch (NotFoundException $e) {
			throw new BadRequestException('Invalid argument', $e);
		} catch (Exception $e) {
			throw new InternalServerErrorException('Internal Server exception', $e);
		}
	}
}<|MERGE_RESOLUTION|>--- conflicted
+++ resolved
@@ -70,12 +70,8 @@
 					// we found the item, return it to the user
 					$ret  = [DI::twitterStatus()->createFromUriId($item['uri-id'], $item['uid'], $include_entities)->toArray()];
 					$data = ['status' => $ret];
-<<<<<<< HEAD
-					DI::apiResponse()->exit('statuses', $data, $this->parameters['extension'] ?? null);
+					$this->response->exit('statuses', $data, $this->parameters['extension'] ?? null);
 					return;
-=======
-					$this->response->exit('statuses', $data, $this->parameters['extension'] ?? null);
->>>>>>> 2cec7419
 				}
 				// the item can't be found, but we set the notification as seen, so we count this as a success
 			}
