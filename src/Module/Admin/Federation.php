<?php
/**
 * @copyright Copyright (C) 2010-2022, the Friendica project
 *
 * @license GNU AGPL version 3 or any later version
 *
 * This program is free software: you can redistribute it and/or modify
 * it under the terms of the GNU Affero General Public License as
 * published by the Free Software Foundation, either version 3 of the
 * License, or (at your option) any later version.
 *
 * This program is distributed in the hope that it will be useful,
 * but WITHOUT ANY WARRANTY; without even the implied warranty of
 * MERCHANTABILITY or FITNESS FOR A PARTICULAR PURPOSE.  See the
 * GNU Affero General Public License for more details.
 *
 * You should have received a copy of the GNU Affero General Public License
 * along with this program.  If not, see <https://www.gnu.org/licenses/>.
 *
 */

namespace Friendica\Module\Admin;

use Friendica\Core\Protocol;
use Friendica\Core\Renderer;
use Friendica\Database\DBA;
use Friendica\DI;
use Friendica\Model\GServer;
use Friendica\Module\BaseAdmin;

class Federation extends BaseAdmin
{
	protected function content(array $request = []): string
	{
		parent::content();

		// get counts on active federation systems this node is knowing
		// We list the more common systems by name. The rest is counted as "other"
		$systems = [
			'friendica'    => ['name' => 'Friendica', 'color' => '#ffc018'], // orange from the logo
			'birdsitelive' => ['name' => 'BirdsiteLIVE', 'color' => '#1b6ec2'], // Color from the page
			'bookwyrm'     => ['name' => 'BookWyrm', 'color' => '#00d1b2'], // Color from the page
			'diaspora'     => ['name' => 'Diaspora', 'color' => '#a1a1a1'], // logo is black and white, makes a gray
			'funkwhale'    => ['name' => 'Funkwhale', 'color' => '#4082B4'], // From the homepage
			'gnusocial'    => ['name' => 'GNU Social/Statusnet', 'color' => '#a22430'], // dark red from the logo
			'hometown'     => ['name' => 'Hometown', 'color' => '#1f70c1'], // Color from the Patreon page
			'hubzilla'     => ['name' => 'Hubzilla/Red Matrix', 'color' => '#43488a'], // blue from the logo
			'lemmy'        => ['name' => 'Lemmy', 'color' => '#00c853'], // Green from the page
			'mastodon'     => ['name' => 'Mastodon', 'color' => '#1a9df9'], // blue from the Mastodon logo
			'misskey'      => ['name' => 'Misskey', 'color' => '#ccfefd'], // Font color of the homepage
			'mobilizon'    => ['name' => 'Mobilizon', 'color' => '#ffd599'], // Background color of parts of the homepage
			'nextcloud'    => ['name' => 'Nextcloud', 'color' => '#1cafff'], // Logo color
			'mistpark'     => ['name' => 'Nomad projects (Mistpark, Osada, Roadhouse, Zap)', 'color' => '#348a4a'], // Green like the Mistpark green
			'peertube'     => ['name' => 'Peertube', 'color' => '#ffad5c'], // One of the logo colors
			'pixelfed'     => ['name' => 'Pixelfed', 'color' => '#11da47'], // One of the logo colors
			'pleroma'      => ['name' => 'Pleroma', 'color' => '#E46F0F'], // Orange from the text that is used on Pleroma instances
			'plume'        => ['name' => 'Plume', 'color' => '#7765e3'], // From the homepage
			'relay'        => ['name' => 'ActivityPub Relay', 'color' => '#888888'], // Grey like the second color of the ActivityPub logo
			'socialhome'   => ['name' => 'SocialHome', 'color' => '#52056b'], // lilac from the Django Image used at the Socialhome homepage
			'wordpress'    => ['name' => 'WordPress', 'color' => '#016087'], // Background color of the homepage
			'write.as'     => ['name' => 'Write.as', 'color' => '#00ace3'], // Border color of the homepage
			'writefreely'  => ['name' => 'WriteFreely', 'color' => '#292929'], // Font color of the homepage
			'other'        => ['name' => DI::l10n()->t('Other'), 'color' => '#F1007E'], // ActivityPub main color
		];

		$platforms = array_keys($systems);

		$counts = [];
		foreach ($platforms as $platform) {
			$counts[$platform] = [];
		}

		$total    = 0;
		$users    = 0;
		$month    = 0;
		$halfyear = 0;
		$posts    = 0;

		$gservers = DBA::p("SELECT COUNT(*) AS `total`, SUM(`registered-users`) AS `users`,
			SUM(IFNULL(`local-posts`, 0) + IFNULL(`local-comments`, 0)) AS `posts`,
			SUM(IFNULL(`active-month-users`, `active-week-users`)) AS `month`,
			SUM(IFNULL(`active-halfyear-users`, `active-week-users`)) AS `halfyear`, `platform`,
			ANY_VALUE(`network`) AS `network`, MAX(`version`) AS `version`
			FROM `gserver` WHERE NOT `failed` AND `detection-method` != ? AND NOT `network` IN (?, ?) GROUP BY `platform`", GServer::DETECT_MANUAL, Protocol::PHANTOM, Protocol::FEED);
		while ($gserver = DBA::fetch($gservers)) {
			$total    += $gserver['total'];
			$users    += $gserver['users'];
			$month    += $gserver['month'];
			$halfyear += $gserver['halfyear'];
			$posts    += $gserver['posts'];

			$versionCounts = [];
			$versions = DBA::p("SELECT COUNT(*) AS `total`, `version` FROM `gserver`
				WHERE NOT `failed` AND `platform` = ? AND `detection-method` != ? AND NOT `network` IN (?, ?)
				GROUP BY `version` ORDER BY `version`", $gserver['platform'], GServer::DETECT_MANUAL, Protocol::PHANTOM, Protocol::FEED);
			while ($version = DBA::fetch($versions)) {
				$version['version'] = str_replace(["\n", "\r", "\t"], " ", $version['version']);

				if (in_array($gserver['platform'], ['Red Matrix', 'redmatrix', 'red'])) {
					$version['version'] = 'Red ' . $version['version'];
				} elseif (in_array($gserver['platform'], ['osada', 'mistpark', 'roadhouse', 'zap'])) {
					$version['version'] = $gserver['platform'] . ' ' . $version['version'];
				} elseif (in_array($gserver['platform'], ['activityrelay', 'pub-relay', 'selective-relay', 'aoderelay'])) {
					$version['version'] = $gserver['platform'] . '-' . $version['version'];
				}

				$versionCounts[] = $version;
			}
			DBA::close($versions);

			$platform = $gserver['platform'] = strtolower($gserver['platform']);

			if ($platform == 'friendika') {
				$platform = 'friendica';
			} elseif (in_array($platform, ['red matrix', 'redmatrix', 'red'])) {
				$platform = 'hubzilla';
			} elseif (in_array($platform, ['mistpark', 'osada', 'roadhouse', 'zap'])) {
				$platform = 'mistpark';
			} elseif(stristr($platform, 'pleroma')) {
				$platform = 'pleroma';
			} elseif(stristr($platform, 'statusnet')) {
				$platform = 'gnusocial';
			} elseif(stristr($platform, 'wordpress')) {
				$platform = 'wordpress';
			} elseif (in_array($platform, ['activityrelay', 'pub-relay', 'selective-relay', 'aoderelay'])) {
				$platform = 'relay';
			} elseif (!in_array($platform, $platforms)) {
				$platform = 'other';
			}

			if ($platform != $gserver['platform']) {
				if ($platform == 'other') {
					$versionCounts = $counts[$platform][1] ?? [];
					$versionCounts[] = ['version' => $gserver['platform'] ?: DI::l10n()->t('unknown'), 'total' => $gserver['total']];
					$gserver['version'] = '';
				} else {
					$versionCounts = array_merge($versionCounts, $counts[$platform][1] ?? []);
				}

				$gserver['platform']  = $platform;
				$gserver['total']    += $counts[$platform][0]['total'] ?? 0;
				$gserver['users']    += $counts[$platform][0]['users'] ?? 0;
				$gserver['month']    += $counts[$platform][0]['month'] ?? 0;
				$gserver['halfyear'] += $counts[$platform][0]['halfyear'] ?? 0;
				$gserver['posts']    += $counts[$platform][0]['posts'] ?? 0;
			}

			if ($platform == 'friendica') {
				$versionCounts = self::reformaFriendicaVersions($versionCounts);
			} elseif ($platform == 'pleroma') {
				$versionCounts = self::reformaPleromaVersions($versionCounts);
			} elseif ($platform == 'diaspora') {
				$versionCounts = self::reformaDiasporaVersions($versionCounts);
			} elseif ($platform == 'relay') {
				$versionCounts = self::reformatRelayVersions($versionCounts);
			} elseif (in_array($platform, ['funkwhale', 'mastodon', 'mobilizon', 'misskey'])) {
				$versionCounts = self::removeVersionSuffixes($versionCounts);
			}

			if (!in_array($platform, ['other', 'relay', 'mistpark'])) {
				$versionCounts = self::sortVersion($versionCounts);
			} else {
				ksort($versionCounts);
			}

			$gserver['platform']    = $systems[$platform]['name'];
<<<<<<< HEAD
			$gserver['totallbl']    = DI::l10n()->t('%d total systems', $gserver['total']);
			$gserver['monthlbl']    = DI::l10n()->t('%d active users last month', $gserver['month']);
			$gserver['halfyearlbl'] = DI::l10n()->t('%d active users last six months', $gserver['halfyear']);
			$gserver['userslbl']    = DI::l10n()->t('%d registered users', $gserver['users']);
			$gserver['postslbl']    = DI::l10n()->t('%d locally created posts and comments', $gserver['posts']);
=======
			$gserver['totallbl']    = DI::l10n()->t('%s total systems', number_format($gserver['total']));
			$gserver['monthlbl']    = DI::l10n()->t('%s active users last month', number_format($gserver['month']));
			$gserver['halfyearlbl'] = DI::l10n()->t('%s active users last six month', number_format($gserver['halfyear']));
			$gserver['userslbl']    = DI::l10n()->t('%s registered users', number_format($gserver['users']));
			$gserver['postslbl']    = DI::l10n()->t('%s local posts', number_format($gserver['posts']));
>>>>>>> 53e6965c

			if (($gserver['users'] > 0) && ($gserver['posts'] > 0)) {
				$gserver['postsuserlbl'] = DI::l10n()->t('%s posts per user', number_format($gserver['posts'] / $gserver['users'], 1));
			} else {
				$gserver['postsuserlbl'] = '';
			}
			if (($gserver['users'] > 0) && ($gserver['total'] > 0)) {
				$gserver['userssystemlbl'] = DI::l10n()->t('%s users per system', number_format($gserver['users'] / $gserver['total'], 1));
			} else {
				$gserver['userssystemlbl'] = '';
			}

			$counts[$platform] = [$gserver, $versionCounts, str_replace([' ', '%', '.'], '', $platform), $systems[$platform]['color']];
		}
		DBA::close($gserver);

		// some helpful text
		$intro = DI::l10n()->t('This page offers you some numbers to the known part of the federated social network your Friendica node is part of. These numbers are not complete but only reflect the part of the network your node is aware of.');

		// load the template, replace the macros and return the page content
		$t = Renderer::getMarkupTemplate('admin/federation.tpl');
		return Renderer::replaceMacros($t, [
			'$title' => DI::l10n()->t('Administration'),
			'$page' => DI::l10n()->t('Federation Statistics'),
			'$intro' => $intro,
			'$counts' => $counts,
			'$version' => FRIENDICA_VERSION,
<<<<<<< HEAD
			'$legendtext' => DI::l10n()->t('Currently this node is aware of %d nodes (%d active users last month, %d active users last six months, %d registered users in total) from the following platforms:', $total, $month, $halfyear, $users),
=======
			'$legendtext' => DI::l10n()->t('Currently this node is aware of %s nodes (%s active users last month, %s active users last six month, %s registered users in total) from the following platforms:', number_format($total), number_format($month), number_format($halfyear), number_format($users)),
>>>>>>> 53e6965c
		]);
	}

	/**
	 * early friendica versions have the format x.x.xxxx where xxxx is the
	 * DB version stamp; those should be operated out and versions be combined
	 *
	 * @param array $versionCounts list of version numbers
	 * @return array with cleaned version numbers
	 */
	private static function reformaFriendicaVersions(array $versionCounts)
	{
		$newV = [];
		$newVv = [];
		foreach ($versionCounts as $vv) {
			$newVC = $vv['total'];
			$newVV = $vv['version'];
			$lastDot = strrpos($newVV, '.');
			$firstDash = strpos($newVV, '-');
			$len = strlen($newVV) - 1;
			if (($lastDot == $len - 4) && (!strrpos($newVV, '-rc') == $len - 3) && (!$firstDash == $len - 1)) {
				$newVV = substr($newVV, 0, $lastDot);
			}
			if (isset($newV[$newVV])) {
				$newV[$newVV] += $newVC;
			} else {
				$newV[$newVV] = $newVC;
			}
		}
		foreach ($newV as $key => $value) {
			array_push($newVv, ['total' => $value, 'version' => $key]);
		}
		$versionCounts = $newVv;

		return $versionCounts;
	}

	/**
	 * in the DB the Diaspora versions have the format x.x.x.x-xx the last
	 * part (-xx) should be removed to clean up the versions from the "head
	 * commit" information and combined into a single entry for x.x.x.x
	 *
	 * @param array $versionCounts list of version numbers
	 * @return array with cleaned version numbers
	 */
	private static function reformaDiasporaVersions(array $versionCounts)
	{
		$newV = [];
		$newVv = [];
		foreach ($versionCounts as $vv) {
			$newVC = $vv['total'];
			$newVV = $vv['version'];
			$posDash = strpos($newVV, '-');
			if ($posDash) {
				$newVV = substr($newVV, 0, $posDash);
			}
			if (isset($newV[$newVV])) {
				$newV[$newVV] += $newVC;
			} else {
				$newV[$newVV] = $newVC;
			}
		}
		foreach ($newV as $key => $value) {
			array_push($newVv, ['total' => $value, 'version' => $key]);
		}
		$versionCounts = $newVv;

		return $versionCounts;
	}

	/**
	 * Clean up Pleroma version numbers
	 *
	 * @param array $versionCounts list of version numbers
	 * @return array with cleaned version numbers
	 */
	private static function reformaPleromaVersions(array $versionCounts)
	{
		$compacted = [];
		foreach ($versionCounts as $key => $value) {
			$version = $versionCounts[$key]['version'];
			$parts = explode(' ', trim($version));
			do {
				$part = array_pop($parts);
			} while (!empty($parts) && ((strlen($part) >= 40) || (strlen($part) <= 3)));
			// only take the x.x.x part of the version, not the "release" after the dash
			if (!empty($part) && strpos($part, '-')) {
				$part = explode('-', $part)[0];
			}
			if (!empty($part)) {
				if (empty($compacted[$part])) {
					$compacted[$part] = $versionCounts[$key]['total'];
				} else {
					$compacted[$part] += $versionCounts[$key]['total'];
				}
			}
		}

		$versionCounts = [];
		foreach ($compacted as $version => $pl_total) {
			$versionCounts[] = ['version' => $version, 'total' => $pl_total];
		}

		return $versionCounts;
	}

	/**
	 * Clean up version numbers
	 *
	 * @param array $versionCounts list of version numbers
	 * @return array with cleaned version numbers
	 */
	private static function removeVersionSuffixes(array $versionCounts)
	{
		$compacted = [];
		foreach ($versionCounts as $key => $value) {
			$version = $versionCounts[$key]['version'];

			foreach ([' ', '+', '-', '#', '_', '~'] as $delimiter) {
				$parts = explode($delimiter, trim($version));
				$version = array_shift($parts);
			}

			if (empty($compacted[$version])) {
				$compacted[$version] = $versionCounts[$key]['total'];
			} else {
				$compacted[$version] += $versionCounts[$key]['total'];
			}
		}

		$versionCounts = [];
		foreach ($compacted as $version => $pl_total) {
			$versionCounts[] = ['version' => $version, 'total' => $pl_total];
		}

		return $versionCounts;
	}

	/**
	 * Clean up relay version numbers
	 *
	 * @param array $versionCounts list of version numbers
	 * @return array with cleaned version numbers
	 */
	private static function reformatRelayVersions(array $versionCounts)
	{
		$compacted = [];
		foreach ($versionCounts as $key => $value) {
			$version = $versionCounts[$key]['version'];

			$parts = explode(' ', trim($version));
			$version = array_shift($parts);

			if (empty($compacted[$version])) {
				$compacted[$version] = $versionCounts[$key]['total'];
			} else {
				$compacted[$version] += $versionCounts[$key]['total'];
			}
		}

		$versionCounts = [];
		foreach ($compacted as $version => $pl_total) {
			$versionCounts[] = ['version' => $version, 'total' => $pl_total];
		}

		return $versionCounts;
	}

	/**
	 * Reformat, sort and compact version numbers
	 *
	 * @param array $versionCounts list of version numbers
	 * @return array with reformatted version numbers
	 */
	private static function sortVersion(array $versionCounts)
	{
		//
		// clean up version numbers
		//
		// some platforms do not provide version information, add a unkown there
		// to the version string for the displayed list.
		foreach ($versionCounts as $key => $value) {
			if ($versionCounts[$key]['version'] == '') {
				$versionCounts[$key] = ['total' => $versionCounts[$key]['total'], 'version' => DI::l10n()->t('unknown')];
			}
		}

		// Assure that the versions are sorted correctly
		$v2 = [];
		$versions = [];
		foreach ($versionCounts as $vv) {
			$version = trim(strip_tags($vv["version"]));
			$v2[$version] = $vv;
			$versions[] = $version;
		}

		usort($versions, 'version_compare');

		$versionCounts = [];
		foreach ($versions as $version) {
			$versionCounts[] = $v2[$version];
		}

		return $versionCounts;
	}
}<|MERGE_RESOLUTION|>--- conflicted
+++ resolved
@@ -164,19 +164,11 @@
 			}
 
 			$gserver['platform']    = $systems[$platform]['name'];
-<<<<<<< HEAD
-			$gserver['totallbl']    = DI::l10n()->t('%d total systems', $gserver['total']);
-			$gserver['monthlbl']    = DI::l10n()->t('%d active users last month', $gserver['month']);
-			$gserver['halfyearlbl'] = DI::l10n()->t('%d active users last six months', $gserver['halfyear']);
-			$gserver['userslbl']    = DI::l10n()->t('%d registered users', $gserver['users']);
-			$gserver['postslbl']    = DI::l10n()->t('%d locally created posts and comments', $gserver['posts']);
-=======
 			$gserver['totallbl']    = DI::l10n()->t('%s total systems', number_format($gserver['total']));
 			$gserver['monthlbl']    = DI::l10n()->t('%s active users last month', number_format($gserver['month']));
-			$gserver['halfyearlbl'] = DI::l10n()->t('%s active users last six month', number_format($gserver['halfyear']));
+			$gserver['halfyearlbl'] = DI::l10n()->t('%s active users last six months', number_format($gserver['halfyear']));
 			$gserver['userslbl']    = DI::l10n()->t('%s registered users', number_format($gserver['users']));
-			$gserver['postslbl']    = DI::l10n()->t('%s local posts', number_format($gserver['posts']));
->>>>>>> 53e6965c
+			$gserver['postslbl']    = DI::l10n()->t('%s locally created posts and comments', number_format($gserver['posts']));
 
 			if (($gserver['users'] > 0) && ($gserver['posts'] > 0)) {
 				$gserver['postsuserlbl'] = DI::l10n()->t('%s posts per user', number_format($gserver['posts'] / $gserver['users'], 1));
@@ -204,11 +196,7 @@
 			'$intro' => $intro,
 			'$counts' => $counts,
 			'$version' => FRIENDICA_VERSION,
-<<<<<<< HEAD
-			'$legendtext' => DI::l10n()->t('Currently this node is aware of %d nodes (%d active users last month, %d active users last six months, %d registered users in total) from the following platforms:', $total, $month, $halfyear, $users),
-=======
-			'$legendtext' => DI::l10n()->t('Currently this node is aware of %s nodes (%s active users last month, %s active users last six month, %s registered users in total) from the following platforms:', number_format($total), number_format($month), number_format($halfyear), number_format($users)),
->>>>>>> 53e6965c
+			'$legendtext' => DI::l10n()->t('Currently this node is aware of %d nodes (%d active users last month, %d active users last six months, %d registered users in total) from the following platforms:', number_format($total), number_format($month), number_format($halfyear), number_format($users)),
 		]);
 	}
 
