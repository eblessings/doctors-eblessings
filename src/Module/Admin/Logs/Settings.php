<?php
/**
 * @copyright Copyright (C) 2020, Friendica
 *
 * @license GNU AGPL version 3 or any later version
 *
 * This program is free software: you can redistribute it and/or modify
 * it under the terms of the GNU Affero General Public License as
 * published by the Free Software Foundation, either version 3 of the
 * License, or (at your option) any later version.
 *
 * This program is distributed in the hope that it will be useful,
 * but WITHOUT ANY WARRANTY; without even the implied warranty of
 * MERCHANTABILITY or FITNESS FOR A PARTICULAR PURPOSE.  See the
 * GNU Affero General Public License for more details.
 *
 * You should have received a copy of the GNU Affero General Public License
 * along with this program.  If not, see <https://www.gnu.org/licenses/>.
 *
 */

namespace Friendica\Module\Admin\Logs;

use Friendica\Core\Renderer;
use Friendica\DI;
use Friendica\Module\BaseAdmin;
use Friendica\Util\Strings;
use Psr\Log\LogLevel;

class Settings extends BaseAdmin
{
	public static function post(array $parameters = [])
	{
		self::checkAdminAccess();

		if (empty($_POST['page_logs'])) {
			return;
		}

		self::checkFormSecurityTokenRedirectOnError('/admin/logs', 'admin_logs');

		$logfile   = (!empty($_POST['logfile']) ? Strings::escapeTags(trim($_POST['logfile'])) : '');
		$debugging = !empty($_POST['debugging']);
		$loglevel  = ($_POST['loglevel'] ?? '') ?: LogLevel::ERROR;

		if (is_file($logfile) &&
		!is_writeable($logfile)) {
			notice(DI::l10n()->t('The logfile \'%s\' is not writable. No logging possible', $logfile));
			return;
		}

<<<<<<< HEAD
=======
		DI::config()->set('system', 'logfile', $logfile);
		DI::config()->set('system', 'debugging', $debugging);
		DI::config()->set('system', 'loglevel', $loglevel);

>>>>>>> c6957646
		DI::baseUrl()->redirect('admin/logs');
	}

	public static function content(array $parameters = [])
	{
		parent::content($parameters);

		$log_choices = [
			LogLevel::ERROR   => 'Error',
			LogLevel::WARNING => 'Warning',
			LogLevel::NOTICE  => 'Notice',
			LogLevel::INFO    => 'Info',
			LogLevel::DEBUG   => 'Debug',
		];

		if (ini_get('log_errors')) {
			$phplogenabled = DI::l10n()->t('PHP log currently enabled.');
		} else {
			$phplogenabled = DI::l10n()->t('PHP log currently disabled.');
		}

		$t = Renderer::getMarkupTemplate('admin/logs/settings.tpl');

		return Renderer::replaceMacros($t, [
			'$title' => DI::l10n()->t('Administration'),
			'$page' => DI::l10n()->t('Logs'),
			'$submit' => DI::l10n()->t('Save Settings'),
			'$clear' => DI::l10n()->t('Clear'),
			'$baseurl' => DI::baseUrl()->get(true),
			'$logname' => DI::config()->get('system', 'logfile'),
			// see /help/smarty3-templates#1_1 on any Friendica node
			'$debugging' => ['debugging', DI::l10n()->t("Enable Debugging"), DI::config()->get('system', 'debugging'), ""],
			'$logfile' => ['logfile', DI::l10n()->t("Log file"), DI::config()->get('system', 'logfile'), DI::l10n()->t("Must be writable by web server. Relative to your Friendica top-level directory.")],
			'$loglevel' => ['loglevel', DI::l10n()->t("Log level"), DI::config()->get('system', 'loglevel'), "", $log_choices],
			'$form_security_token' => self::getFormSecurityToken("admin_logs"),
			'$phpheader' => DI::l10n()->t("PHP logging"),
			'$phphint' => DI::l10n()->t("To temporarily enable logging of PHP errors and warnings you can prepend the following to the index.php file of your installation. The filename set in the 'error_log' line is relative to the friendica top-level directory and must be writeable by the web server. The option '1' for 'log_errors' and 'display_errors' is to enable these options, set to '0' to disable them."),
			'$phplogcode' => "error_reporting(E_ERROR | E_WARNING | E_PARSE);\nini_set('error_log','php.out');\nini_set('log_errors','1');\nini_set('display_errors', '1');",
			'$phplogenabled' => $phplogenabled,
		]);
	}
}<|MERGE_RESOLUTION|>--- conflicted
+++ resolved
@@ -49,13 +49,10 @@
 			return;
 		}
 
-<<<<<<< HEAD
-=======
 		DI::config()->set('system', 'logfile', $logfile);
 		DI::config()->set('system', 'debugging', $debugging);
 		DI::config()->set('system', 'loglevel', $loglevel);
 
->>>>>>> c6957646
 		DI::baseUrl()->redirect('admin/logs');
 	}
 
