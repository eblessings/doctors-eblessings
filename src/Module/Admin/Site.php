<?php
/**
 * @copyright Copyright (C) 2020, Friendica
 *
 * @license GNU AGPL version 3 or any later version
 *
 * This program is free software: you can redistribute it and/or modify
 * it under the terms of the GNU Affero General Public License as
 * published by the Free Software Foundation, either version 3 of the
 * License, or (at your option) any later version.
 *
 * This program is distributed in the hope that it will be useful,
 * but WITHOUT ANY WARRANTY; without even the implied warranty of
 * MERCHANTABILITY or FITNESS FOR A PARTICULAR PURPOSE.  See the
 * GNU Affero General Public License for more details.
 *
 * You should have received a copy of the GNU Affero General Public License
 * along with this program.  If not, see <https://www.gnu.org/licenses/>.
 *
 */

namespace Friendica\Module\Admin;

use Friendica\App;
use Friendica\Core\Renderer;
use Friendica\Core\Search;
use Friendica\Core\Theme;
use Friendica\Core\Worker;
use Friendica\Database\DBA;
use Friendica\DI;
use Friendica\Model\Contact;
use Friendica\Model\User;
use Friendica\Module\BaseAdmin;
use Friendica\Module\Register;
use Friendica\Util\BasePath;
use Friendica\Util\EMailer\MailBuilder;
use Friendica\Util\Strings;
use Friendica\Worker\Delivery;

require_once __DIR__ . '/../../../boot.php';

class Site extends BaseAdmin
{
	public static function post(array $parameters = [])
	{
		self::checkAdminAccess();

		self::checkFormSecurityTokenRedirectOnError('/admin/site', 'admin_site');

		$a = DI::app();

		if (!empty($_POST['republish_directory'])) {
			Worker::add(PRIORITY_LOW, 'Directory');
			return;
		}

		if (empty($_POST['page_site'])) {
			return;
		}

		// relocate
		// @TODO This file could benefit from moving this feature away in a Module\Admin\Relocate class for example
		if (!empty($_POST['relocate']) && !empty($_POST['relocate_url']) && $_POST['relocate_url'] != "") {
			$new_url = $_POST['relocate_url'];
			$new_url = rtrim($new_url, "/");

			$parsed = @parse_url($new_url);
			if (!is_array($parsed) || empty($parsed['host']) || empty($parsed['scheme'])) {
				notice(DI::l10n()->t("Can not parse base url. Must have at least <scheme>://<domain>"));
				DI::baseUrl()->redirect('admin/site');
			}

			/* steps:
			 * replace all "baseurl" to "new_url" in config, profile, term, items and contacts
			 * send relocate for every local user
			 * */

			$old_url = DI::baseUrl()->get(true);

			// Generate host names for relocation the addresses in the format user@address.tld
			$new_host = str_replace("http://", "@", Strings::normaliseLink($new_url));
			$old_host = str_replace("http://", "@", Strings::normaliseLink($old_url));

			function update_table(App $a, $table_name, $fields, $old_url, $new_url)
			{
				$dbold = DBA::escape($old_url);
				$dbnew = DBA::escape($new_url);

				$upd = [];
				foreach ($fields as $f) {
					$upd[] = "`$f` = REPLACE(`$f`, '$dbold', '$dbnew')";
				}

				$upds = implode(", ", $upd);

				$r = DBA::e(sprintf("UPDATE %s SET %s;", $table_name, $upds));
				if (!DBA::isResult($r)) {
					notice("Failed updating '$table_name': " . DBA::errorMessage());
					DI::baseUrl()->redirect('admin/site');
				}
			}

			// update tables
			// update profile links in the format "http://server.tld"
			update_table($a, "profile", ['photo', 'thumb'], $old_url, $new_url);
			update_table($a, "contact", ['photo', 'thumb', 'micro', 'url', 'nurl', 'alias', 'request', 'notify', 'poll', 'confirm', 'poco', 'avatar'], $old_url, $new_url);
			update_table($a, "item", ['owner-link', 'author-link', 'body', 'plink', 'tag'], $old_url, $new_url);

			// update profile addresses in the format "user@server.tld"
			update_table($a, "contact", ['addr'], $old_host, $new_host);

			// update config
			DI::config()->set('system', 'url', $new_url);
			DI::baseUrl()->saveByURL($new_url);

			// send relocate
			$usersStmt = DBA::select('user', ['uid'], ['account_removed' => false, 'account_expired' => false]);
			while ($user = DBA::fetch($usersStmt)) {
				Worker::add(PRIORITY_HIGH, 'Notifier', Delivery::RELOCATION, $user['uid']);
			}
			DBA::close($usersStmt);

			info(DI::l10n()->t("Relocation started. Could take a while to complete."));

			DI::baseUrl()->redirect('admin/site');
		}
		// end relocate

		$sitename         = (!empty($_POST['sitename'])         ? Strings::escapeTags(trim($_POST['sitename']))      : '');
		$sender_email     = (!empty($_POST['sender_email'])     ? Strings::escapeTags(trim($_POST['sender_email']))  : '');
		$banner           = (!empty($_POST['banner'])           ? trim($_POST['banner'])                             : false);
		$email_banner     = (!empty($_POST['email_banner'])     ? trim($_POST['email_banner'])                       : false);
		$shortcut_icon    = (!empty($_POST['shortcut_icon'])    ? Strings::escapeTags(trim($_POST['shortcut_icon'])) : '');
		$touch_icon       = (!empty($_POST['touch_icon'])       ? Strings::escapeTags(trim($_POST['touch_icon']))    : '');
		$additional_info  = (!empty($_POST['additional_info'])  ? trim($_POST['additional_info'])                    : '');
		$language         = (!empty($_POST['language'])         ? Strings::escapeTags(trim($_POST['language']))      : '');
		$theme            = (!empty($_POST['theme'])            ? Strings::escapeTags(trim($_POST['theme']))         : '');
		$theme_mobile     = (!empty($_POST['theme_mobile'])     ? Strings::escapeTags(trim($_POST['theme_mobile']))  : '');
		$maximagesize     = (!empty($_POST['maximagesize'])     ? intval(trim($_POST['maximagesize']))               : 0);
		$maximagelength   = (!empty($_POST['maximagelength'])   ? intval(trim($_POST['maximagelength']))             : MAX_IMAGE_LENGTH);
		$jpegimagequality = (!empty($_POST['jpegimagequality']) ? intval(trim($_POST['jpegimagequality']))           : JPEG_QUALITY);

		$register_policy        = (!empty($_POST['register_policy'])         ? intval(trim($_POST['register_policy']))             : 0);
		$daily_registrations    = (!empty($_POST['max_daily_registrations']) ? intval(trim($_POST['max_daily_registrations']))     : 0);
		$abandon_days           = (!empty($_POST['abandon_days'])            ? intval(trim($_POST['abandon_days']))                : 0);

		$register_text          = (!empty($_POST['register_text'])           ? strip_tags(trim($_POST['register_text']))           : '');

		$allowed_sites          = (!empty($_POST['allowed_sites'])           ? Strings::escapeTags(trim($_POST['allowed_sites']))  : '');
		$allowed_email          = (!empty($_POST['allowed_email'])           ? Strings::escapeTags(trim($_POST['allowed_email']))  : '');
		$forbidden_nicknames    = (!empty($_POST['forbidden_nicknames'])     ? strtolower(Strings::escapeTags(trim($_POST['forbidden_nicknames']))) : '');
		$system_actor_name      = (!empty($_POST['system_actor_name'])       ? Strings::escapeTags(trim($_POST['system_actor_name'])) : '');
		$no_oembed_rich_content = !empty($_POST['no_oembed_rich_content']);
		$allowed_oembed         = (!empty($_POST['allowed_oembed'])          ? Strings::escapeTags(trim($_POST['allowed_oembed'])) : '');
		$block_public           = !empty($_POST['block_public']);
		$force_publish          = !empty($_POST['publish_all']);
		$global_directory       = (!empty($_POST['directory'])               ? Strings::escapeTags(trim($_POST['directory']))      : '');
		$newuser_private        = !empty($_POST['newuser_private']);
		$enotify_no_content     = !empty($_POST['enotify_no_content']);
		$private_addons         = !empty($_POST['private_addons']);
		$disable_embedded       = !empty($_POST['disable_embedded']);
		$allow_users_remote_self = !empty($_POST['allow_users_remote_self']);
		$explicit_content       = !empty($_POST['explicit_content']);

		$no_multi_reg           = !empty($_POST['no_multi_reg']);
		$no_openid              = !empty($_POST['no_openid']);
		$no_regfullname         = !empty($_POST['no_regfullname']);
		$community_page_style   = (!empty($_POST['community_page_style']) ? intval(trim($_POST['community_page_style'])) : 0);
		$max_author_posts_community_page = (!empty($_POST['max_author_posts_community_page']) ? intval(trim($_POST['max_author_posts_community_page'])) : 0);

		$verifyssl              = !empty($_POST['verifyssl']);
		$proxyuser              = (!empty($_POST['proxyuser'])              ? Strings::escapeTags(trim($_POST['proxyuser'])) : '');
		$proxy                  = (!empty($_POST['proxy'])                  ? Strings::escapeTags(trim($_POST['proxy']))     : '');
		$timeout                = (!empty($_POST['timeout'])                ? intval(trim($_POST['timeout']))                : 60);
		$maxloadavg             = (!empty($_POST['maxloadavg'])             ? intval(trim($_POST['maxloadavg']))             : 20);
		$maxloadavg_frontend    = (!empty($_POST['maxloadavg_frontend'])    ? intval(trim($_POST['maxloadavg_frontend']))    : 50);
		$min_memory             = (!empty($_POST['min_memory'])             ? intval(trim($_POST['min_memory']))             : 0);
		$optimize_tables        = (!empty($_POST['optimize_tables'])        ? intval(trim($_POST['optimize_tables']))        : false);
		$contact_discovery      = (!empty($_POST['contact_discovery'])      ? intval(trim($_POST['contact_discovery']))      : Contact\Relation::DISCOVERY_NONE);
		$synchronize_directory  = (!empty($_POST['synchronize_directory'])  ? intval(trim($_POST['synchronize_directory']))  : false);
		$poco_requery_days      = (!empty($_POST['poco_requery_days'])      ? intval(trim($_POST['poco_requery_days']))      : 7);
		$poco_discovery         = (!empty($_POST['poco_discovery'])         ? intval(trim($_POST['poco_discovery']))         : false);
		$poco_local_search      = !empty($_POST['poco_local_search']);
		$nodeinfo               = !empty($_POST['nodeinfo']);
		$dfrn_only              = !empty($_POST['dfrn_only']);
		$ostatus_disabled       = !empty($_POST['ostatus_disabled']);
		$diaspora_enabled       = !empty($_POST['diaspora_enabled']);
		$ssl_policy             = (!empty($_POST['ssl_policy'])             ? intval($_POST['ssl_policy'])                    : 0);
		$force_ssl              = !empty($_POST['force_ssl']);
		$hide_help              = !empty($_POST['hide_help']);
		$dbclean                = !empty($_POST['dbclean']);
		$dbclean_expire_days    = (!empty($_POST['dbclean_expire_days'])    ? intval($_POST['dbclean_expire_days'])           : 0);
		$dbclean_unclaimed      = (!empty($_POST['dbclean_unclaimed'])      ? intval($_POST['dbclean_unclaimed'])             : 0);
		$dbclean_expire_conv    = (!empty($_POST['dbclean_expire_conv'])    ? intval($_POST['dbclean_expire_conv'])           : 0);
		$suppress_tags          = !empty($_POST['suppress_tags']);
		$itemcache              = (!empty($_POST['itemcache'])              ? Strings::escapeTags(trim($_POST['itemcache']))  : '');
		$itemcache_duration     = (!empty($_POST['itemcache_duration'])     ? intval($_POST['itemcache_duration'])            : 0);
		$max_comments           = (!empty($_POST['max_comments'])           ? intval($_POST['max_comments'])                  : 0);
		$max_display_comments   = (!empty($_POST['max_display_comments'])   ? intval($_POST['max_display_comments'])          : 0);
		$temppath               = (!empty($_POST['temppath'])               ? Strings::escapeTags(trim($_POST['temppath']))   : '');
		$singleuser             = (!empty($_POST['singleuser'])             ? Strings::escapeTags(trim($_POST['singleuser'])) : '');
		$proxy_disabled         = !empty($_POST['proxy_disabled']);
		$only_tag_search        = !empty($_POST['only_tag_search']);
		$rino                   = (!empty($_POST['rino'])                   ? intval($_POST['rino'])                          : 0);
		$check_new_version_url  = (!empty($_POST['check_new_version_url'])  ? Strings::escapeTags(trim($_POST['check_new_version_url'])) : 'none');

		$worker_queues    = (!empty($_POST['worker_queues'])                ? intval($_POST['worker_queues'])                 : 10);
		$worker_dont_fork = !empty($_POST['worker_dont_fork']);
		$worker_fastlane  = !empty($_POST['worker_fastlane']);
		$worker_frontend  = !empty($_POST['worker_frontend']);

		$relay_directly    = !empty($_POST['relay_directly']);
		$relay_server      = (!empty($_POST['relay_server'])      ? Strings::escapeTags(trim($_POST['relay_server']))       : '');
		$relay_subscribe   = !empty($_POST['relay_subscribe']);
		$relay_scope       = (!empty($_POST['relay_scope'])       ? Strings::escapeTags(trim($_POST['relay_scope']))        : '');
		$relay_server_tags = (!empty($_POST['relay_server_tags']) ? Strings::escapeTags(trim($_POST['relay_server_tags']))  : '');
		$relay_user_tags   = !empty($_POST['relay_user_tags']);
		$active_panel      = (!empty($_POST['active_panel'])      ? "#" . Strings::escapeTags(trim($_POST['active_panel'])) : '');

		$storagebackend    = Strings::escapeTags(trim($_POST['storagebackend'] ?? ''));

		// save storage backend form
		if (DI::storageManager()->setBackend($storagebackend)) {
			$storage_opts     = DI::storage()->getOptions();
			$storage_form_prefix = preg_replace('|[^a-zA-Z0-9]|', '', $storagebackend);
			$storage_opts_data   = [];
			foreach ($storage_opts as $name => $info) {
				$fieldname = $storage_form_prefix . '_' . $name;
				switch ($info[0]) { // type
					case 'checkbox':
					case 'yesno':
						$value = !empty($_POST[$fieldname]);
						break;
					default:
						$value = $_POST[$fieldname] ?? '';
				}
				$storage_opts_data[$name] = $value;
			}
			unset($name);
			unset($info);

			$storage_form_errors = DI::storage()->saveOptions($storage_opts_data);
			if (count($storage_form_errors)) {
				foreach ($storage_form_errors as $name => $err) {
					notice('Storage backend, ' . $storage_opts[$name][1] . ': ' . $err);
				}
				DI::baseUrl()->redirect('admin/site' . $active_panel);
			}
		} else {
			notice(DI::l10n()->t('Invalid storage backend setting value.'));
		}

		// Has the directory url changed? If yes, then resubmit the existing profiles there
		if ($global_directory != DI::config()->get('system', 'directory') && ($global_directory != '')) {
			DI::config()->set('system', 'directory', $global_directory);
			Worker::add(PRIORITY_LOW, 'Directory');
		}

		if (DI::baseUrl()->getUrlPath() != "") {
			$diaspora_enabled = false;
		}
		if ($ssl_policy != intval(DI::config()->get('system', 'ssl_policy'))) {
			if ($ssl_policy == App\BaseURL::SSL_POLICY_FULL) {
				DBA::e("UPDATE `contact` SET
				`url`     = REPLACE(`url`    , 'http:' , 'https:'),
				`photo`   = REPLACE(`photo`  , 'http:' , 'https:'),
				`thumb`   = REPLACE(`thumb`  , 'http:' , 'https:'),
				`micro`   = REPLACE(`micro`  , 'http:' , 'https:'),
				`request` = REPLACE(`request`, 'http:' , 'https:'),
				`notify`  = REPLACE(`notify` , 'http:' , 'https:'),
				`poll`    = REPLACE(`poll`   , 'http:' , 'https:'),
				`confirm` = REPLACE(`confirm`, 'http:' , 'https:'),
				`poco`    = REPLACE(`poco`   , 'http:' , 'https:')
				WHERE `self` = 1"
				);
				DBA::e("UPDATE `profile` SET
				`photo`   = REPLACE(`photo`  , 'http:' , 'https:'),
				`thumb`   = REPLACE(`thumb`  , 'http:' , 'https:')
				WHERE 1 "
				);
			} elseif ($ssl_policy == App\BaseURL::SSL_POLICY_SELFSIGN) {
				DBA::e("UPDATE `contact` SET
				`url`     = REPLACE(`url`    , 'https:' , 'http:'),
				`photo`   = REPLACE(`photo`  , 'https:' , 'http:'),
				`thumb`   = REPLACE(`thumb`  , 'https:' , 'http:'),
				`micro`   = REPLACE(`micro`  , 'https:' , 'http:'),
				`request` = REPLACE(`request`, 'https:' , 'http:'),
				`notify`  = REPLACE(`notify` , 'https:' , 'http:'),
				`poll`    = REPLACE(`poll`   , 'https:' , 'http:'),
				`confirm` = REPLACE(`confirm`, 'https:' , 'http:'),
				`poco`    = REPLACE(`poco`   , 'https:' , 'http:')
				WHERE `self` = 1"
				);
				DBA::e("UPDATE `profile` SET
				`photo`   = REPLACE(`photo`  , 'https:' , 'http:'),
				`thumb`   = REPLACE(`thumb`  , 'https:' , 'http:')
				WHERE 1 "
				);
			}
		}
		DI::config()->set('system', 'ssl_policy'            , $ssl_policy);
		DI::config()->set('system', 'maxloadavg'            , $maxloadavg);
		DI::config()->set('system', 'maxloadavg_frontend'   , $maxloadavg_frontend);
		DI::config()->set('system', 'min_memory'            , $min_memory);
		DI::config()->set('system', 'optimize_tables'       , $optimize_tables);
		DI::config()->set('system', 'contact_discovery'     , $contact_discovery);
		DI::config()->set('system', 'synchronize_directory' , $synchronize_directory);
		DI::config()->set('system', 'poco_requery_days'     , $poco_requery_days);
		DI::config()->set('system', 'poco_discovery'        , $poco_discovery);
		DI::config()->set('system', 'poco_local_search'     , $poco_local_search);
		DI::config()->set('system', 'nodeinfo'              , $nodeinfo);
		DI::config()->set('config', 'sitename'              , $sitename);
		DI::config()->set('config', 'sender_email'          , $sender_email);
		DI::config()->set('system', 'suppress_tags'         , $suppress_tags);
		DI::config()->set('system', 'shortcut_icon'         , $shortcut_icon);
		DI::config()->set('system', 'touch_icon'            , $touch_icon);

		if ($banner == "") {
			DI::config()->delete('system', 'banner');
		} else {
			DI::config()->set('system', 'banner', $banner);
		}

		if (empty($email_banner)) {
			DI::config()->delete('system', 'email_banner');
		} else {
			DI::config()->set('system', 'email_banner', $email_banner);
		}

		if (empty($additional_info)) {
			DI::config()->delete('config', 'info');
		} else {
			DI::config()->set('config', 'info', $additional_info);
		}
		DI::config()->set('system', 'language', $language);
		DI::config()->set('system', 'theme', $theme);
		Theme::install($theme);

		if ($theme_mobile == '---') {
			DI::config()->delete('system', 'mobile-theme');
		} else {
			DI::config()->set('system', 'mobile-theme', $theme_mobile);
		}
		if ($singleuser == '---') {
			DI::config()->delete('system', 'singleuser');
		} else {
			DI::config()->set('system', 'singleuser', $singleuser);
		}
		DI::config()->set('system', 'maximagesize'           , $maximagesize);
		DI::config()->set('system', 'max_image_length'       , $maximagelength);
		DI::config()->set('system', 'jpeg_quality'           , $jpegimagequality);

		DI::config()->set('config', 'register_policy'        , $register_policy);
		DI::config()->set('system', 'max_daily_registrations', $daily_registrations);
		DI::config()->set('system', 'account_abandon_days'   , $abandon_days);
		DI::config()->set('config', 'register_text'          , $register_text);
		DI::config()->set('system', 'allowed_sites'          , $allowed_sites);
		DI::config()->set('system', 'allowed_email'          , $allowed_email);
		DI::config()->set('system', 'forbidden_nicknames'    , $forbidden_nicknames);
		DI::config()->set('system', 'system_actor_name'      , $system_actor_name);
		DI::config()->set('system', 'no_oembed_rich_content' , $no_oembed_rich_content);
		DI::config()->set('system', 'allowed_oembed'         , $allowed_oembed);
		DI::config()->set('system', 'block_public'           , $block_public);
		DI::config()->set('system', 'publish_all'            , $force_publish);
		DI::config()->set('system', 'newuser_private'        , $newuser_private);
		DI::config()->set('system', 'enotify_no_content'     , $enotify_no_content);
		DI::config()->set('system', 'disable_embedded'       , $disable_embedded);
		DI::config()->set('system', 'allow_users_remote_self', $allow_users_remote_self);
		DI::config()->set('system', 'explicit_content'       , $explicit_content);
		DI::config()->set('system', 'check_new_version_url'  , $check_new_version_url);

		DI::config()->set('system', 'block_extended_register', $no_multi_reg);
		DI::config()->set('system', 'no_openid'              , $no_openid);
		DI::config()->set('system', 'no_regfullname'         , $no_regfullname);
		DI::config()->set('system', 'community_page_style'   , $community_page_style);
		DI::config()->set('system', 'max_author_posts_community_page', $max_author_posts_community_page);
		DI::config()->set('system', 'verifyssl'              , $verifyssl);
		DI::config()->set('system', 'proxyuser'              , $proxyuser);
		DI::config()->set('system', 'proxy'                  , $proxy);
		DI::config()->set('system', 'curl_timeout'           , $timeout);
		DI::config()->set('system', 'dfrn_only'              , $dfrn_only);
		DI::config()->set('system', 'ostatus_disabled'       , $ostatus_disabled);
		DI::config()->set('system', 'diaspora_enabled'       , $diaspora_enabled);

		DI::config()->set('config', 'private_addons'         , $private_addons);

		DI::config()->set('system', 'force_ssl'              , $force_ssl);
		DI::config()->set('system', 'hide_help'              , $hide_help);

		DI::config()->set('system', 'dbclean'                , $dbclean);
		DI::config()->set('system', 'dbclean-expire-days'    , $dbclean_expire_days);
		DI::config()->set('system', 'dbclean_expire_conversation', $dbclean_expire_conv);

		if ($dbclean_unclaimed == 0) {
			$dbclean_unclaimed = $dbclean_expire_days;
		}

		DI::config()->set('system', 'dbclean-expire-unclaimed', $dbclean_unclaimed);

		if ($itemcache != '') {
			$itemcache = BasePath::getRealPath($itemcache);
		}

		DI::config()->set('system', 'itemcache', $itemcache);
		DI::config()->set('system', 'itemcache_duration', $itemcache_duration);
		DI::config()->set('system', 'max_comments', $max_comments);
		DI::config()->set('system', 'max_display_comments', $max_display_comments);

		if ($temppath != '') {
			$temppath = BasePath::getRealPath($temppath);
		}

		DI::config()->set('system', 'temppath', $temppath);

		DI::config()->set('system', 'proxy_disabled'   , $proxy_disabled);
		DI::config()->set('system', 'only_tag_search'  , $only_tag_search);

		DI::config()->set('system', 'worker_queues'    , $worker_queues);
		DI::config()->set('system', 'worker_dont_fork' , $worker_dont_fork);
		DI::config()->set('system', 'worker_fastlane'  , $worker_fastlane);
		DI::config()->set('system', 'frontend_worker'  , $worker_frontend);

		DI::config()->set('system', 'relay_directly'   , $relay_directly);
		DI::config()->set('system', 'relay_server'     , $relay_server);
		DI::config()->set('system', 'relay_subscribe'  , $relay_subscribe);
		DI::config()->set('system', 'relay_scope'      , $relay_scope);
		DI::config()->set('system', 'relay_server_tags', $relay_server_tags);
		DI::config()->set('system', 'relay_user_tags'  , $relay_user_tags);

		DI::config()->set('system', 'rino_encrypt'     , $rino);

		DI::baseUrl()->redirect('admin/site' . $active_panel);
	}

	public static function content(array $parameters = [])
	{
		parent::content($parameters);

		/* Installed langs */
		$lang_choices = DI::l10n()->getAvailableLanguages();

		if (strlen(DI::config()->get('system', 'directory_submit_url')) &&
			!strlen(DI::config()->get('system', 'directory'))) {
			DI::config()->set('system', 'directory', dirname(DI::config()->get('system', 'directory_submit_url')));
			DI::config()->delete('system', 'directory_submit_url');
		}

		/* Installed themes */
		$theme_choices = [];
		$theme_choices_mobile = [];
		$theme_choices_mobile['---'] = DI::l10n()->t('No special theme for mobile devices');
		$files = glob('view/theme/*');
		if (is_array($files)) {
			$allowed_theme_list = DI::config()->get('system', 'allowed_themes');

			foreach ($files as $file) {
				if (intval(file_exists($file . '/unsupported'))) {
					continue;
				}

				$f = basename($file);

				// Only show allowed themes here
				if (($allowed_theme_list != '') && !strstr($allowed_theme_list, $f)) {
					continue;
				}

				$theme_name = ((file_exists($file . '/experimental')) ? DI::l10n()->t('%s - (Experimental)', $f) : $f);

				if (file_exists($file . '/mobile')) {
					$theme_choices_mobile[$f] = $theme_name;
				} else {
					$theme_choices[$f] = $theme_name;
				}
			}
		}

		/* Community page style */
		$community_page_style_choices = [
			CP_NO_INTERNAL_COMMUNITY => DI::l10n()->t('No community page for local users'),
			CP_NO_COMMUNITY_PAGE => DI::l10n()->t('No community page'),
			CP_USERS_ON_SERVER => DI::l10n()->t('Public postings from users of this site'),
			CP_GLOBAL_COMMUNITY => DI::l10n()->t('Public postings from the federated network'),
			CP_USERS_AND_GLOBAL => DI::l10n()->t('Public postings from local users and the federated network')
		];

		/* get user names to make the install a personal install of X */
		// @TODO Move to Model\User::getNames()
		$user_names = [];
		$user_names['---'] = DI::l10n()->t('Multi user instance');

		$usersStmt = DBA::select('user', ['username', 'nickname'], ['account_removed' => 0, 'account_expired' => 0]);
		foreach (DBA::toArray($usersStmt) as $user) {
			$user_names[$user['nickname']] = $user['username'];
		}

		/* Banner */
		$banner = DI::config()->get('system', 'banner');

		if ($banner == false) {
			$banner = '<a href="https://friendi.ca"><img id="logo-img" src="images/friendica-32.png" alt="logo" /></a><span id="logo-text"><a href="https://friendi.ca">Friendica</a></span>';
		}

		$email_banner = DI::config()->get('system', 'email_banner');

		if ($email_banner == false) {
			$email_banner = MailBuilder::DEFAULT_EMAIL_BANNER;
		}

		$additional_info = DI::config()->get('config', 'info');

		// Automatically create temporary paths
		get_temppath();
		get_itemcachepath();

		/* Register policy */
		$register_choices = [
			Register::CLOSED => DI::l10n()->t('Closed'),
			Register::APPROVE => DI::l10n()->t('Requires approval'),
			Register::OPEN => DI::l10n()->t('Open')
		];

		$ssl_choices = [
			App\BaseURL::SSL_POLICY_NONE => DI::l10n()->t('No SSL policy, links will track page SSL state'),
			App\BaseURL::SSL_POLICY_FULL => DI::l10n()->t('Force all links to use SSL'),
			App\BaseURL::SSL_POLICY_SELFSIGN => DI::l10n()->t('Self-signed certificate, use SSL for local links only (discouraged)')
		];

		$check_git_version_choices = [
			'none' => DI::l10n()->t('Don\'t check'),
			'stable' => DI::l10n()->t('check the stable version'),
			'develop' => DI::l10n()->t('check the development version')
		];

		$discovery_choices = [
			Contact\Relation::DISCOVERY_NONE => DI::l10n()->t('none'),
			Contact\Relation::DISCOVERY_LOCAL => DI::l10n()->t('Local contacts'),
			Contact\Relation::DISCOVERY_INTERACTOR => DI::l10n()->t('Interactors'),
			// "All" is deactivated until we are sure not to put too much stress on the fediverse with this
			// ContactRelation::DISCOVERY_ALL => DI::l10n()->t('All'),
		];

		$diaspora_able = (DI::baseUrl()->getUrlPath() == '');

		$current_storage_backend = DI::storage();
		$available_storage_backends = [];

		// show legacy option only if it is the current backend:
		// once changed can't be selected anymore
		if ($current_storage_backend == null) {
			$available_storage_backends[''] = DI::l10n()->t('Database (legacy)');
		}

		foreach (DI::storageManager()->listBackends() as $name => $class) {
			$available_storage_backends[$name] = $name;
		}

		// build storage config form,
		$storage_form_prefix = preg_replace('|[^a-zA-Z0-9]|' ,'', $current_storage_backend);

		$storage_form = [];
		if (!is_null($current_storage_backend) && $current_storage_backend != '') {
			foreach ($current_storage_backend->getOptions() as $name => $info) {
				$type = $info[0];
				// Backward compatibilty with yesno field description
				if ($type == 'yesno') {
					$type = 'checkbox';
					// Remove translated labels Yes No from field info
					unset($info[4]);
				}

				$info[0] = $storage_form_prefix . '_' . $name;
				$info['type'] = $type;
				$info['field'] = 'field_' . $type . '.tpl';
				$storage_form[$name] = $info;
			}
		}

		$t = Renderer::getMarkupTemplate('admin/site.tpl');
		return Renderer::replaceMacros($t, [
			'$title'             => DI::l10n()->t('Administration'),
			'$page'              => DI::l10n()->t('Site'),
			'$submit'            => DI::l10n()->t('Save Settings'),
			'$republish'         => DI::l10n()->t('Republish users to directory'),
			'$registration'      => DI::l10n()->t('Registration'),
			'$upload'            => DI::l10n()->t('File upload'),
			'$corporate'         => DI::l10n()->t('Policies'),
			'$advanced'          => DI::l10n()->t('Advanced'),
			'$portable_contacts' => DI::l10n()->t('Auto Discovered Contact Directory'),
			'$performance'       => DI::l10n()->t('Performance'),
			'$worker_title'      => DI::l10n()->t('Worker'),
			'$relay_title'       => DI::l10n()->t('Message Relay'),
			'$relocate'          => DI::l10n()->t('Relocate Instance'),
			'$relocate_warning'  => DI::l10n()->t('<strong>Warning!</strong> Advanced function. Could make this server unreachable.'),
			'$baseurl'           => DI::baseUrl()->get(true),

			// name, label, value, help string, extra data...
			'$sitename'         => ['sitename', DI::l10n()->t('Site name'), DI::config()->get('config', 'sitename'), ''],
			'$sender_email'     => ['sender_email', DI::l10n()->t('Sender Email'), DI::config()->get('config', 'sender_email'), DI::l10n()->t('The email address your server shall use to send notification emails from.'), '', '', 'email'],
			'$system_actor_name' => ['system_actor_name', DI::l10n()->t('Name of the system actor'), User::getActorName(), DI::l10n()->t("Name of the internal system account that is used to perform ActivityPub requests. This must be an unused username. If set, this can't be changed again.")],
			'$banner'           => ['banner', DI::l10n()->t('Banner/Logo'), $banner, ''],
			'$email_banner'     => ['email_banner', DI::l10n()->t('Email Banner/Logo'), $email_banner, ''],
			'$shortcut_icon'    => ['shortcut_icon', DI::l10n()->t('Shortcut icon'), DI::config()->get('system', 'shortcut_icon'), DI::l10n()->t('Link to an icon that will be used for browsers.')],
			'$touch_icon'       => ['touch_icon', DI::l10n()->t('Touch icon'), DI::config()->get('system', 'touch_icon'), DI::l10n()->t('Link to an icon that will be used for tablets and mobiles.')],
			'$additional_info'  => ['additional_info', DI::l10n()->t('Additional Info'), $additional_info, DI::l10n()->t('For public servers: you can add additional information here that will be listed at %s/servers.', Search::getGlobalDirectory())],
			'$language'         => ['language', DI::l10n()->t('System language'), DI::config()->get('system', 'language'), '', $lang_choices],
			'$theme'            => ['theme', DI::l10n()->t('System theme'), DI::config()->get('system', 'theme'), DI::l10n()->t('Default system theme - may be over-ridden by user profiles - <a href="/admin/themes" id="cnftheme">Change default theme settings</a>'), $theme_choices],
			'$theme_mobile'     => ['theme_mobile', DI::l10n()->t('Mobile system theme'), DI::config()->get('system', 'mobile-theme', '---'), DI::l10n()->t('Theme for mobile devices'), $theme_choices_mobile],
			'$ssl_policy'       => ['ssl_policy', DI::l10n()->t('SSL link policy'), DI::config()->get('system', 'ssl_policy'), DI::l10n()->t('Determines whether generated links should be forced to use SSL'), $ssl_choices],
			'$force_ssl'        => ['force_ssl', DI::l10n()->t('Force SSL'), DI::config()->get('system', 'force_ssl'), DI::l10n()->t('Force all Non-SSL requests to SSL - Attention: on some systems it could lead to endless loops.')],
			'$hide_help'        => ['hide_help', DI::l10n()->t('Hide help entry from navigation menu'), DI::config()->get('system', 'hide_help'), DI::l10n()->t('Hides the menu entry for the Help pages from the navigation menu. You can still access it calling /help directly.')],
			'$singleuser'       => ['singleuser', DI::l10n()->t('Single user instance'), DI::config()->get('system', 'singleuser', '---'), DI::l10n()->t('Make this instance multi-user or single-user for the named user'), $user_names],

			'$storagebackend'   => ['storagebackend', DI::l10n()->t('File storage backend'), $current_storage_backend, DI::l10n()->t('The backend used to store uploaded data. If you change the storage backend, you can manually move the existing files. If you do not do so, the files uploaded before the change will still be available at the old backend. Please see <a href="/help/Settings#1_2_3_1">the settings documentation</a> for more information about the choices and the moving procedure.'), $available_storage_backends],
			'$storageform'      => $storage_form,
			'$maximagesize'     => ['maximagesize', DI::l10n()->t('Maximum image size'), DI::config()->get('system', 'maximagesize'), DI::l10n()->t('Maximum size in bytes of uploaded images. Default is 0, which means no limits.')],
			'$maximagelength'   => ['maximagelength', DI::l10n()->t('Maximum image length'), DI::config()->get('system', 'max_image_length'), DI::l10n()->t('Maximum length in pixels of the longest side of uploaded images. Default is -1, which means no limits.')],
			'$jpegimagequality' => ['jpegimagequality', DI::l10n()->t('JPEG image quality'), DI::config()->get('system', 'jpeg_quality'), DI::l10n()->t('Uploaded JPEGS will be saved at this quality setting [0-100]. Default is 100, which is full quality.')],

			'$register_policy'        => ['register_policy', DI::l10n()->t('Register policy'), DI::config()->get('config', 'register_policy'), '', $register_choices],
			'$daily_registrations'    => ['max_daily_registrations', DI::l10n()->t('Maximum Daily Registrations'), DI::config()->get('system', 'max_daily_registrations'), DI::l10n()->t('If registration is permitted above, this sets the maximum number of new user registrations to accept per day.  If register is set to closed, this setting has no effect.')],
			'$register_text'          => ['register_text', DI::l10n()->t('Register text'), DI::config()->get('config', 'register_text'), DI::l10n()->t('Will be displayed prominently on the registration page. You can use BBCode here.')],
			'$forbidden_nicknames'    => ['forbidden_nicknames', DI::l10n()->t('Forbidden Nicknames'), DI::config()->get('system', 'forbidden_nicknames'), DI::l10n()->t('Comma separated list of nicknames that are forbidden from registration. Preset is a list of role names according RFC 2142.')],
			'$abandon_days'           => ['abandon_days', DI::l10n()->t('Accounts abandoned after x days'), DI::config()->get('system', 'account_abandon_days'), DI::l10n()->t('Will not waste system resources polling external sites for abandonded accounts. Enter 0 for no time limit.')],
			'$allowed_sites'          => ['allowed_sites', DI::l10n()->t('Allowed friend domains'), DI::config()->get('system', 'allowed_sites'), DI::l10n()->t('Comma separated list of domains which are allowed to establish friendships with this site. Wildcards are accepted. Empty to allow any domains')],
			'$allowed_email'          => ['allowed_email', DI::l10n()->t('Allowed email domains'), DI::config()->get('system', 'allowed_email'), DI::l10n()->t('Comma separated list of domains which are allowed in email addresses for registrations to this site. Wildcards are accepted. Empty to allow any domains')],
			'$no_oembed_rich_content' => ['no_oembed_rich_content', DI::l10n()->t('No OEmbed rich content'), DI::config()->get('system', 'no_oembed_rich_content'), DI::l10n()->t('Don\'t show the rich content (e.g. embedded PDF), except from the domains listed below.')],
			'$allowed_oembed'         => ['allowed_oembed', DI::l10n()->t('Allowed OEmbed domains'), DI::config()->get('system', 'allowed_oembed'), DI::l10n()->t('Comma separated list of domains which oembed content is allowed to be displayed. Wildcards are accepted.')],
			'$block_public'           => ['block_public', DI::l10n()->t('Block public'), DI::config()->get('system', 'block_public'), DI::l10n()->t('Check to block public access to all otherwise public personal pages on this site unless you are currently logged in.')],
			'$force_publish'          => ['publish_all', DI::l10n()->t('Force publish'), DI::config()->get('system', 'publish_all'), DI::l10n()->t('Check to force all profiles on this site to be listed in the site directory.') . '<strong>' . DI::l10n()->t('Enabling this may violate privacy laws like the GDPR') . '</strong>'],
			'$global_directory'       => ['directory', DI::l10n()->t('Global directory URL'), DI::config()->get('system', 'directory'), DI::l10n()->t('URL to the global directory. If this is not set, the global directory is completely unavailable to the application.')],
			'$newuser_private'        => ['newuser_private', DI::l10n()->t('Private posts by default for new users'), DI::config()->get('system', 'newuser_private'), DI::l10n()->t('Set default post permissions for all new members to the default privacy group rather than public.')],
			'$enotify_no_content'     => ['enotify_no_content', DI::l10n()->t('Don\'t include post content in email notifications'), DI::config()->get('system', 'enotify_no_content'), DI::l10n()->t('Don\'t include the content of a post/comment/private message/etc. in the email notifications that are sent out from this site, as a privacy measure.')],
			'$private_addons'         => ['private_addons', DI::l10n()->t('Disallow public access to addons listed in the apps menu.'), DI::config()->get('config', 'private_addons'), DI::l10n()->t('Checking this box will restrict addons listed in the apps menu to members only.')],
			'$disable_embedded'       => ['disable_embedded', DI::l10n()->t('Don\'t embed private images in posts'), DI::config()->get('system', 'disable_embedded'), DI::l10n()->t('Don\'t replace locally-hosted private photos in posts with an embedded copy of the image. This means that contacts who receive posts containing private photos will have to authenticate and load each image, which may take a while.')],
			'$explicit_content'       => ['explicit_content', DI::l10n()->t('Explicit Content'), DI::config()->get('system', 'explicit_content'), DI::l10n()->t('Set this to announce that your node is used mostly for explicit content that might not be suited for minors. This information will be published in the node information and might be used, e.g. by the global directory, to filter your node from listings of nodes to join. Additionally a note about this will be shown at the user registration page.')],
			'$allow_users_remote_self'=> ['allow_users_remote_self', DI::l10n()->t('Allow Users to set remote_self'), DI::config()->get('system', 'allow_users_remote_self'), DI::l10n()->t('With checking this, every user is allowed to mark every contact as a remote_self in the repair contact dialog. Setting this flag on a contact causes mirroring every posting of that contact in the users stream.')],
			'$no_multi_reg'           => ['no_multi_reg', DI::l10n()->t('Block multiple registrations'), DI::config()->get('system', 'block_extended_register'), DI::l10n()->t('Disallow users to register additional accounts for use as pages.')],
			'$no_openid'              => ['no_openid', DI::l10n()->t('Disable OpenID'), DI::config()->get('system', 'no_openid'), DI::l10n()->t('Disable OpenID support for registration and logins.')],
			'$no_regfullname'         => ['no_regfullname', DI::l10n()->t('No Fullname check'), DI::config()->get('system', 'no_regfullname'), DI::l10n()->t('Allow users to register without a space between the first name and the last name in their full name.')],
			'$community_page_style'   => ['community_page_style', DI::l10n()->t('Community pages for visitors'), DI::config()->get('system', 'community_page_style'), DI::l10n()->t('Which community pages should be available for visitors. Local users always see both pages.'), $community_page_style_choices],
			'$max_author_posts_community_page' => ['max_author_posts_community_page', DI::l10n()->t('Posts per user on community page'), DI::config()->get('system', 'max_author_posts_community_page'), DI::l10n()->t('The maximum number of posts per user on the community page. (Not valid for "Global Community")')],
			'$ostatus_disabled'       => ['ostatus_disabled', DI::l10n()->t('Disable OStatus support'), DI::config()->get('system', 'ostatus_disabled'), DI::l10n()->t('Disable built-in OStatus (StatusNet, GNU Social etc.) compatibility. All communications in OStatus are public, so privacy warnings will be occasionally displayed.')],
			'$ostatus_not_able'       => DI::l10n()->t('OStatus support can only be enabled if threading is enabled.'),
			'$diaspora_able'          => $diaspora_able,
			'$diaspora_not_able'      => DI::l10n()->t('Diaspora support can\'t be enabled because Friendica was installed into a sub directory.'),
			'$diaspora_enabled'       => ['diaspora_enabled', DI::l10n()->t('Enable Diaspora support'), DI::config()->get('system', 'diaspora_enabled', $diaspora_able), DI::l10n()->t('Provide built-in Diaspora network compatibility.')],
			'$dfrn_only'              => ['dfrn_only', DI::l10n()->t('Only allow Friendica contacts'), DI::config()->get('system', 'dfrn_only'), DI::l10n()->t('All contacts must use Friendica protocols. All other built-in communication protocols disabled.')],
			'$verifyssl'              => ['verifyssl', DI::l10n()->t('Verify SSL'), DI::config()->get('system', 'verifyssl'), DI::l10n()->t('If you wish, you can turn on strict certificate checking. This will mean you cannot connect (at all) to self-signed SSL sites.')],
			'$proxyuser'              => ['proxyuser', DI::l10n()->t('Proxy user'), DI::config()->get('system', 'proxyuser'), ''],
			'$proxy'                  => ['proxy', DI::l10n()->t('Proxy URL'), DI::config()->get('system', 'proxy'), ''],
<<<<<<< HEAD
			'$timeout'                => ['timeout', DI::l10n()->t('Network timeout'), DI::config()->get('system', 'curl_timeout', 60), DI::l10n()->t('Value is in seconds. Set to 0 for unlimited (not recommended).')],
			'$maxloadavg'             => ['maxloadavg', DI::l10n()->t('Maximum Load Average'), DI::config()->get('system', 'maxloadavg', 20), DI::l10n()->t('Maximum system load before delivery and poll processes are deferred - default %d.', 20)],
			'$maxloadavg_frontend'    => ['maxloadavg_frontend', DI::l10n()->t('Maximum Load Average (Frontend)'), DI::config()->get('system', 'maxloadavg_frontend', 50), DI::l10n()->t('Maximum system load before the frontend quits service - default 50.')],
			'$min_memory'             => ['min_memory', DI::l10n()->t('Minimal Memory'), DI::config()->get('system', 'min_memory', 0), DI::l10n()->t('Minimal free memory in MB for the worker. Needs access to /proc/meminfo - default 0 (deactivated).')],
			'$optimize_tables'        => ['optimize_tables', DI::l10n()->t('Periodically optimize tables'), DI::config()->get('system', 'optimize_tables', false), DI::l10n()->t('Periodically optimize tables like the cache and the workerqueue')],
=======
			'$timeout'                => ['timeout', DI::l10n()->t('Network timeout'), DI::config()->get('system', 'curl_timeout'), DI::l10n()->t('Value is in seconds. Set to 0 for unlimited (not recommended).')],
			'$maxloadavg'             => ['maxloadavg', DI::l10n()->t('Maximum Load Average'), DI::config()->get('system', 'maxloadavg'), DI::l10n()->t('Maximum system load before delivery and poll processes are deferred - default %d.', 20)],
			'$maxloadavg_frontend'    => ['maxloadavg_frontend', DI::l10n()->t('Maximum Load Average (Frontend)'), DI::config()->get('system', 'maxloadavg_frontend'), DI::l10n()->t('Maximum system load before the frontend quits service - default 50.')],
			'$min_memory'             => ['min_memory', DI::l10n()->t('Minimal Memory'), DI::config()->get('system', 'min_memory'), DI::l10n()->t('Minimal free memory in MB for the worker. Needs access to /proc/meminfo - default 0 (deactivated).')],
			'$optimize_tables'        => ['optimize_tables', DI::l10n()->t('Periodically optimize tables'), DI::config()->get('system', 'optimize_tables'), DI::l10n()->t('Periodically optimize tables like the cache and the workerqueue')],
>>>>>>> 6804cda5

			'$contact_discovery'      => ['contact_discovery', DI::l10n()->t('Discover followers/followings from contacts'), DI::config()->get('system', 'contact_discovery'), DI::l10n()->t('If enabled, contacts are checked for their followers and following contacts.') . '<ul>' .
				'<li>' . DI::l10n()->t('None - deactivated') . '</li>' .
				'<li>' . DI::l10n()->t('Local contacts - contacts of our local contacts are discovered for their followers/followings.') . '</li>' .
				'<li>' . DI::l10n()->t('Interactors - contacts of our local contacts and contacts who interacted on locally visible postings are discovered for their followers/followings.') . '</li></ul>',
				$discovery_choices],
			'$synchronize_directory'  => ['synchronize_directory', DI::l10n()->t('Synchronize the contacts with the directory server'), DI::config()->get('system', 'synchronize_directory'), DI::l10n()->t('if enabled, the system will check periodically for new contacts on the defined directory server.')],

			'$poco_requery_days'      => ['poco_requery_days', DI::l10n()->t('Days between requery'), DI::config()->get('system', 'poco_requery_days'), DI::l10n()->t('Number of days after which a server is requeried for his contacts.')],
			'$poco_discovery'         => ['poco_discovery', DI::l10n()->t('Discover contacts from other servers'), DI::config()->get('system', 'poco_discovery'), DI::l10n()->t('Periodically query other servers for contacts. The system queries Friendica, Mastodon and Hubzilla servers.')],
			'$poco_local_search'      => ['poco_local_search', DI::l10n()->t('Search the local directory'), DI::config()->get('system', 'poco_local_search'), DI::l10n()->t('Search the local directory instead of the global directory. When searching locally, every search will be executed on the global directory in the background. This improves the search results when the search is repeated.')],

			'$nodeinfo'               => ['nodeinfo', DI::l10n()->t('Publish server information'), DI::config()->get('system', 'nodeinfo'), DI::l10n()->t('If enabled, general server and usage data will be published. The data contains the name and version of the server, number of users with public profiles, number of posts and the activated protocols and connectors. See <a href="http://the-federation.info/">the-federation.info</a> for details.')],

			'$check_new_version_url'  => ['check_new_version_url', DI::l10n()->t('Check upstream version'), DI::config()->get('system', 'check_new_version_url'), DI::l10n()->t('Enables checking for new Friendica versions at github. If there is a new version, you will be informed in the admin panel overview.'), $check_git_version_choices],
			'$suppress_tags'          => ['suppress_tags', DI::l10n()->t('Suppress Tags'), DI::config()->get('system', 'suppress_tags'), DI::l10n()->t('Suppress showing a list of hashtags at the end of the posting.')],
			'$dbclean'                => ['dbclean', DI::l10n()->t('Clean database'), DI::config()->get('system', 'dbclean'), DI::l10n()->t('Remove old remote items, orphaned database records and old content from some other helper tables.')],
			'$dbclean_expire_days'    => ['dbclean_expire_days', DI::l10n()->t('Lifespan of remote items'), DI::config()->get('system', 'dbclean-expire-days'), DI::l10n()->t('When the database cleanup is enabled, this defines the days after which remote items will be deleted. Own items, and marked or filed items are always kept. 0 disables this behaviour.')],
			'$dbclean_unclaimed'      => ['dbclean_unclaimed', DI::l10n()->t('Lifespan of unclaimed items'), DI::config()->get('system', 'dbclean-expire-unclaimed'), DI::l10n()->t('When the database cleanup is enabled, this defines the days after which unclaimed remote items (mostly content from the relay) will be deleted. Default value is 90 days. Defaults to the general lifespan value of remote items if set to 0.')],
			'$dbclean_expire_conv'    => ['dbclean_expire_conv', DI::l10n()->t('Lifespan of raw conversation data'), DI::config()->get('system', 'dbclean_expire_conversation'), DI::l10n()->t('The conversation data is used for ActivityPub and OStatus, as well as for debug purposes. It should be safe to remove it after 14 days, default is 90 days.')],
			'$itemcache'              => ['itemcache', DI::l10n()->t('Path to item cache'), DI::config()->get('system', 'itemcache'), DI::l10n()->t('The item caches buffers generated bbcode and external images.')],
			'$itemcache_duration'     => ['itemcache_duration', DI::l10n()->t('Cache duration in seconds'), DI::config()->get('system', 'itemcache_duration'), DI::l10n()->t('How long should the cache files be hold? Default value is 86400 seconds (One day). To disable the item cache, set the value to -1.')],
			'$max_comments'           => ['max_comments', DI::l10n()->t('Maximum numbers of comments per post'), DI::config()->get('system', 'max_comments'), DI::l10n()->t('How much comments should be shown for each post? Default value is 100.')],
			'$max_display_comments'   => ['max_display_comments', DI::l10n()->t('Maximum numbers of comments per post on the display page'), DI::config()->get('system', 'max_display_comments'), DI::l10n()->t('How many comments should be shown on the single view for each post? Default value is 1000.')],
			'$temppath'               => ['temppath', DI::l10n()->t('Temp path'), DI::config()->get('system', 'temppath'), DI::l10n()->t('If you have a restricted system where the webserver can\'t access the system temp path, enter another path here.')],
			'$proxy_disabled'         => ['proxy_disabled', DI::l10n()->t('Disable picture proxy'), DI::config()->get('system', 'proxy_disabled'), DI::l10n()->t('The picture proxy increases performance and privacy. It shouldn\'t be used on systems with very low bandwidth.')],
			'$only_tag_search'        => ['only_tag_search', DI::l10n()->t('Only search in tags'), DI::config()->get('system', 'only_tag_search'), DI::l10n()->t('On large systems the text search can slow down the system extremely.')],

			'$relocate_url'           => ['relocate_url', DI::l10n()->t('New base url'), DI::baseUrl()->get(), DI::l10n()->t('Change base url for this server. Sends relocate message to all Friendica and Diaspora* contacts of all users.')],

			'$rino'                   => ['rino', DI::l10n()->t('RINO Encryption'), intval(DI::config()->get('system', 'rino_encrypt')), DI::l10n()->t('Encryption layer between nodes.'), [0 => DI::l10n()->t('Disabled'), 1 => DI::l10n()->t('Enabled')]],

			'$worker_queues'          => ['worker_queues', DI::l10n()->t('Maximum number of parallel workers'), DI::config()->get('system', 'worker_queues'), DI::l10n()->t('On shared hosters set this to %d. On larger systems, values of %d are great. Default value is %d.', 5, 20, 10)],
			'$worker_dont_fork'       => ['worker_dont_fork', DI::l10n()->t('Don\'t use "proc_open" with the worker'), DI::config()->get('system', 'worker_dont_fork'), DI::l10n()->t('Enable this if your system doesn\'t allow the use of "proc_open". This can happen on shared hosters. If this is enabled you should increase the frequency of worker calls in your crontab.')],
			'$worker_fastlane'        => ['worker_fastlane', DI::l10n()->t('Enable fastlane'), DI::config()->get('system', 'worker_fastlane'), DI::l10n()->t('When enabed, the fastlane mechanism starts an additional worker if processes with higher priority are blocked by processes of lower priority.')],
			'$worker_frontend'        => ['worker_frontend', DI::l10n()->t('Enable frontend worker'), DI::config()->get('system', 'frontend_worker'), DI::l10n()->t('When enabled the Worker process is triggered when backend access is performed (e.g. messages being delivered). On smaller sites you might want to call %s/worker on a regular basis via an external cron job. You should only enable this option if you cannot utilize cron/scheduled jobs on your server.', DI::baseUrl()->get())],

			'$relay_subscribe'        => ['relay_subscribe', DI::l10n()->t('Subscribe to relay'), DI::config()->get('system', 'relay_subscribe'), DI::l10n()->t('Enables the receiving of public posts from the relay. They will be included in the search, subscribed tags and on the global community page.')],
			'$relay_server'           => ['relay_server', DI::l10n()->t('Relay server'), DI::config()->get('system', 'relay_server'), DI::l10n()->t('Address of the relay server where public posts should be send to. For example %s', 'https://social-relay.isurf.ca')],
			'$relay_directly'         => ['relay_directly', DI::l10n()->t('Direct relay transfer'), DI::config()->get('system', 'relay_directly'), DI::l10n()->t('Enables the direct transfer to other servers without using the relay servers')],
			'$relay_scope'            => ['relay_scope', DI::l10n()->t('Relay scope'), DI::config()->get('system', 'relay_scope'), DI::l10n()->t('Can be "all" or "tags". "all" means that every public post should be received. "tags" means that only posts with selected tags should be received.'), ['' => DI::l10n()->t('Disabled'), 'all' => DI::l10n()->t('all'), 'tags' => DI::l10n()->t('tags')]],
			'$relay_server_tags'      => ['relay_server_tags', DI::l10n()->t('Server tags'), DI::config()->get('system', 'relay_server_tags'), DI::l10n()->t('Comma separated list of tags for the "tags" subscription.')],
			'$relay_user_tags'        => ['relay_user_tags', DI::l10n()->t('Allow user tags'), DI::config()->get('system', 'relay_user_tags'), DI::l10n()->t('If enabled, the tags from the saved searches will used for the "tags" subscription in addition to the "relay_server_tags".')],

			'$form_security_token'    => self::getFormSecurityToken('admin_site'),
			'$relocate_button'        => DI::l10n()->t('Start Relocation'),
		]);
	}
}<|MERGE_RESOLUTION|>--- conflicted
+++ resolved
@@ -649,19 +649,11 @@
 			'$verifyssl'              => ['verifyssl', DI::l10n()->t('Verify SSL'), DI::config()->get('system', 'verifyssl'), DI::l10n()->t('If you wish, you can turn on strict certificate checking. This will mean you cannot connect (at all) to self-signed SSL sites.')],
 			'$proxyuser'              => ['proxyuser', DI::l10n()->t('Proxy user'), DI::config()->get('system', 'proxyuser'), ''],
 			'$proxy'                  => ['proxy', DI::l10n()->t('Proxy URL'), DI::config()->get('system', 'proxy'), ''],
-<<<<<<< HEAD
-			'$timeout'                => ['timeout', DI::l10n()->t('Network timeout'), DI::config()->get('system', 'curl_timeout', 60), DI::l10n()->t('Value is in seconds. Set to 0 for unlimited (not recommended).')],
-			'$maxloadavg'             => ['maxloadavg', DI::l10n()->t('Maximum Load Average'), DI::config()->get('system', 'maxloadavg', 20), DI::l10n()->t('Maximum system load before delivery and poll processes are deferred - default %d.', 20)],
-			'$maxloadavg_frontend'    => ['maxloadavg_frontend', DI::l10n()->t('Maximum Load Average (Frontend)'), DI::config()->get('system', 'maxloadavg_frontend', 50), DI::l10n()->t('Maximum system load before the frontend quits service - default 50.')],
-			'$min_memory'             => ['min_memory', DI::l10n()->t('Minimal Memory'), DI::config()->get('system', 'min_memory', 0), DI::l10n()->t('Minimal free memory in MB for the worker. Needs access to /proc/meminfo - default 0 (deactivated).')],
-			'$optimize_tables'        => ['optimize_tables', DI::l10n()->t('Periodically optimize tables'), DI::config()->get('system', 'optimize_tables', false), DI::l10n()->t('Periodically optimize tables like the cache and the workerqueue')],
-=======
 			'$timeout'                => ['timeout', DI::l10n()->t('Network timeout'), DI::config()->get('system', 'curl_timeout'), DI::l10n()->t('Value is in seconds. Set to 0 for unlimited (not recommended).')],
 			'$maxloadavg'             => ['maxloadavg', DI::l10n()->t('Maximum Load Average'), DI::config()->get('system', 'maxloadavg'), DI::l10n()->t('Maximum system load before delivery and poll processes are deferred - default %d.', 20)],
 			'$maxloadavg_frontend'    => ['maxloadavg_frontend', DI::l10n()->t('Maximum Load Average (Frontend)'), DI::config()->get('system', 'maxloadavg_frontend'), DI::l10n()->t('Maximum system load before the frontend quits service - default 50.')],
 			'$min_memory'             => ['min_memory', DI::l10n()->t('Minimal Memory'), DI::config()->get('system', 'min_memory'), DI::l10n()->t('Minimal free memory in MB for the worker. Needs access to /proc/meminfo - default 0 (deactivated).')],
 			'$optimize_tables'        => ['optimize_tables', DI::l10n()->t('Periodically optimize tables'), DI::config()->get('system', 'optimize_tables'), DI::l10n()->t('Periodically optimize tables like the cache and the workerqueue')],
->>>>>>> 6804cda5
 
 			'$contact_discovery'      => ['contact_discovery', DI::l10n()->t('Discover followers/followings from contacts'), DI::config()->get('system', 'contact_discovery'), DI::l10n()->t('If enabled, contacts are checked for their followers and following contacts.') . '<ul>' .
 				'<li>' . DI::l10n()->t('None - deactivated') . '</li>' .
