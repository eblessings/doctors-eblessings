<?php
/**
 * @copyright Copyright (C) 2020, Friendica
 *
 * @license GNU AGPL version 3 or any later version
 *
 * This program is free software: you can redistribute it and/or modify
 * it under the terms of the GNU Affero General Public License as
 * published by the Free Software Foundation, either version 3 of the
 * License, or (at your option) any later version.
 *
 * This program is distributed in the hope that it will be useful,
 * but WITHOUT ANY WARRANTY; without even the implied warranty of
 * MERCHANTABILITY or FITNESS FOR A PARTICULAR PURPOSE.  See the
 * GNU Affero General Public License for more details.
 *
 * You should have received a copy of the GNU Affero General Public License
 * along with this program.  If not, see <https://www.gnu.org/licenses/>.
 *
 */

namespace Friendica\Module\Admin\Themes;

use Friendica\Core\Renderer;
use Friendica\DI;
use Friendica\Module\BaseAdmin;
use Friendica\Util\Strings;

class Embed extends BaseAdmin
{
	public static function init(array $parameters = [])
	{
		$theme = Strings::sanitizeFilePathItem($parameters['theme']);
		if (is_file("view/theme/$theme/config.php")) {
			DI::app()->setCurrentTheme($theme);
		}
	}

	public static function post(array $parameters = [])
	{
		self::checkAdminAccess();

		$theme = Strings::sanitizeFilePathItem($parameters['theme']);
		if (is_file("view/theme/$theme/config.php")) {
			require_once "view/theme/$theme/config.php";
			if (function_exists('theme_admin_post')) {
				self::checkFormSecurityTokenRedirectOnError('/admin/themes/' . $theme . '/embed?mode=minimal', 'admin_theme_settings');
<<<<<<< HEAD

				require_once "view/theme/$theme/config.php";

				if (function_exists('theme_admin_post')) {
					theme_admin_post($a);
				}
			}

			if (DI::mode()->isAjax()) {
				return;
=======
				theme_admin_post(DI::app());
>>>>>>> c6957646
			}
		}

		if (DI::mode()->isAjax()) {
			return;
		}

		DI::baseUrl()->redirect('admin/themes/' . $theme . '/embed?mode=minimal');
	}

	public static function content(array $parameters = [])
	{
		parent::content($parameters);

		$theme = Strings::sanitizeFilePathItem($parameters['theme']);
		if (!is_dir("view/theme/$theme")) {
			notice(DI::l10n()->t('Unknown theme.'));
			return '';
		}

		$admin_form = '';
		if (is_file("view/theme/$theme/config.php")) {
			require_once "view/theme/$theme/config.php";

			if (function_exists('theme_admin')) {
				$admin_form = theme_admin(DI::app());
			}
		}

		// Overrides normal theme style include to strip user param to show embedded theme settings
		Renderer::$theme['stylesheet'] = 'view/theme/' . $theme . '/style.pcss';

		$t = Renderer::getMarkupTemplate('admin/addons/embed.tpl');
		return Renderer::replaceMacros($t, [
			'$action' => '/admin/themes/' . $theme . '/embed?mode=minimal',
			'$form' => $admin_form,
			'$form_security_token' => self::getFormSecurityToken("admin_theme_settings"),
		]);
	}
}<|MERGE_RESOLUTION|>--- conflicted
+++ resolved
@@ -45,20 +45,7 @@
 			require_once "view/theme/$theme/config.php";
 			if (function_exists('theme_admin_post')) {
 				self::checkFormSecurityTokenRedirectOnError('/admin/themes/' . $theme . '/embed?mode=minimal', 'admin_theme_settings');
-<<<<<<< HEAD
-
-				require_once "view/theme/$theme/config.php";
-
-				if (function_exists('theme_admin_post')) {
-					theme_admin_post($a);
-				}
-			}
-
-			if (DI::mode()->isAjax()) {
-				return;
-=======
 				theme_admin_post(DI::app());
->>>>>>> c6957646
 			}
 		}
 
