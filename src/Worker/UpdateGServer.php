--- conflicted
+++ resolved
@@ -90,10 +90,7 @@
 	{
 		// Dropping the worker task if the server domain is blocked
 		if (Network::isUrlBlocked($serverUrl)) {
-<<<<<<< HEAD
-=======
 			GServer::setBlockedByUrl($serverUrl);
->>>>>>> 6c8d9f4d
 			return 0;
 		}
 
