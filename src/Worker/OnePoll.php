--- conflicted
+++ resolved
@@ -229,13 +229,8 @@
 
 				Contact::markForArchival($contact);
 			} elseif ($contact['term-date'] > NULL_DATE) {
-<<<<<<< HEAD
-				logger("poller: $url back from the dead - removing mark for death");
+				logger("$url back from the dead - removing mark for death");
 				Contact::unmarkForArchival($contact);
-=======
-				logger("$url back from the dead - removing mark for death");
-				unmark_for_death($contact);
->>>>>>> bcff0053
 			}
 
 			if ((intval($res->status) != 0) || !strlen($res->challenge) || !strlen($res->dfrn_id)) {
