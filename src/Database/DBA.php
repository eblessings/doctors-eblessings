--- conflicted
+++ resolved
@@ -669,24 +669,18 @@
 	 */
 	public static function mergeConditions(array ...$conditions)
 	{
-<<<<<<< HEAD
-=======
 		if (count($conditions) == 1) {
 			return current($conditions);
 		}
 
->>>>>>> 6804cda5
 		$conditionStrings = [];
 		$result = [];
 
 		foreach ($conditions as $key => $condition) {
-<<<<<<< HEAD
-=======
 			if (!$condition) {
 				continue;
 			}
 
->>>>>>> 6804cda5
 			$condition = self::collapseCondition($condition);
 
 			$conditionStrings[] = array_shift($condition);
