<?php
/**
 * @file src/Protocol/diaspora.php
 * @brief The implementation of the diaspora protocol
 *
 * The new protocol is described here: http://diaspora.github.io/diaspora_federation/index.html
 * This implementation here interprets the old and the new protocol and sends the new one.
 * In the future we will remove most stuff from "validPosting" and interpret only the new protocol.
 */

namespace Friendica\Protocol;

use Friendica\Content\Text\BBCode;
use Friendica\Content\Text\Markdown;
use Friendica\Core\Cache;
use Friendica\Core\Config;
use Friendica\Core\L10n;
use Friendica\Core\PConfig;
use Friendica\Core\System;
use Friendica\Core\Worker;
use Friendica\Database\DBM;
use Friendica\Model\Contact;
use Friendica\Model\GContact;
use Friendica\Model\Group;
use Friendica\Model\Item;
use Friendica\Model\Profile;
use Friendica\Model\Queue;
use Friendica\Model\User;
use Friendica\Network\Probe;
use Friendica\Util\Crypto;
use Friendica\Util\DateTimeFormat;
use Friendica\Util\Network;
use Friendica\Util\XML;
use Friendica\Util\Map;
use dba;
use SimpleXMLElement;

require_once 'include/dba.php';
require_once 'include/items.php';

/**
 * @brief This class contain functions to create and send Diaspora XML files
 *
 */
class Diaspora
{
	/**
	 * @brief Return a list of relay servers
	 *
	 * This is an experimental Diaspora feature.
	 *
	 * @return array of relay servers
	 */
	public static function relayList()
	{
		$serverdata = Config::get("system", "relay_server");
		if ($serverdata == "") {
			return [];
		}

		$relay = [];

		$servers = explode(",", $serverdata);

		foreach ($servers as $server) {
			$server = trim($server);
			$addr = "relay@".str_replace("http://", "", normalise_link($server));
			$batch = $server."/receive/public";

			$relais = q(
				"SELECT `batch`, `id`, `name`,`network` FROM `contact` WHERE `uid` = 0 AND `batch` = '%s' AND `addr` = '%s' AND `nurl` = '%s' LIMIT 1",
				dbesc($batch),
				dbesc($addr),
				dbesc(normalise_link($server))
			);

			if (!$relais) {
				$r = q(
					"INSERT INTO `contact` (`uid`, `created`, `name`, `nick`, `addr`, `url`, `nurl`, `batch`, `network`, `rel`, `blocked`, `pending`, `writable`, `name-date`, `uri-date`, `avatar-date`)
					VALUES (0, '%s', '%s', 'relay', '%s', '%s', '%s', '%s', '%s', %d, 0, 0, 1, '%s', '%s', '%s')",
					DateTimeFormat::utcNow(),
					dbesc($addr),
					dbesc($addr),
					dbesc($server),
					dbesc(normalise_link($server)),
					dbesc($batch),
					dbesc(NETWORK_DIASPORA),
					intval(CONTACT_IS_FOLLOWER),
					dbesc(DateTimeFormat::utcNow()),
					dbesc(DateTimeFormat::utcNow()),
					dbesc(DateTimeFormat::utcNow())
				);

				$relais = q("SELECT `batch`, `id`, `name`,`network` FROM `contact` WHERE `uid` = 0 AND `batch` = '%s' LIMIT 1", dbesc($batch));
				if ($relais) {
					$relay[] = $relais[0];
				}
			} else {
				$relay[] = $relais[0];
			}
		}

		return $relay;
	}

	/**
	 * @brief Return a list of participating contacts for a thread
	 *
	 * This is used for the participation feature.
	 * One of the parameters is a contact array.
	 * This is done to avoid duplicates.
	 *
	 * @param integer $thread   The id of the thread
	 * @param array   $contacts The previously fetched contacts
	 *
	 * @return array of relay servers
	 */
	public static function participantsForThread($thread, $contacts)
	{
		$r = dba::p("SELECT `contact`.`batch`, `contact`.`id`, `contact`.`name`, `contact`.`network`,
				`fcontact`.`batch` AS `fbatch`, `fcontact`.`network` AS `fnetwork` FROM `participation`
				INNER JOIN `contact` ON `contact`.`id` = `participation`.`cid`
				INNER JOIN `fcontact` ON `fcontact`.`id` = `participation`.`fid`
				WHERE `participation`.`iid` = ?", $thread);

		while ($contact = dba::fetch($r)) {
			if (!empty($contact['fnetwork'])) {
				$contact['network'] = $contact['fnetwork'];
			}
			unset($contact['fnetwork']);

			if (empty($contact['batch']) && !empty($contact['fbatch'])) {
				$contact['batch'] = $contact['fbatch'];
			}
			unset($contact['fbatch']);

			$exists = false;
			foreach ($contacts as $entry) {
				if ($entry['batch'] == $contact['batch']) {
					$exists = true;
				}
			}

			if (!$exists) {
				$contacts[] = $contact;
			}
		}
		dba::close($r);

		return $contacts;
	}

	/**
	 * @brief repairs a signature that was double encoded
	 *
	 * The function is unused at the moment. It was copied from the old implementation.
	 *
	 * @param string  $signature The signature
	 * @param string  $handle    The handle of the signature owner
	 * @param integer $level     This value is only set inside this function to avoid endless loops
	 *
	 * @return string the repaired signature
	 */
	private static function repairSignature($signature, $handle = "", $level = 1)
	{
		if ($signature == "") {
			return ($signature);
		}

		if (base64_encode(base64_decode(base64_decode($signature))) == base64_decode($signature)) {
			$signature = base64_decode($signature);
			logger("Repaired double encoded signature from Diaspora/Hubzilla handle ".$handle." - level ".$level, LOGGER_DEBUG);

			// Do a recursive call to be able to fix even multiple levels
			if ($level < 10) {
				$signature = self::repairSignature($signature, $handle, ++$level);
			}
		}

		return($signature);
	}

	/**
	 * @brief verify the envelope and return the verified data
	 *
	 * @param string $envelope The magic envelope
	 *
	 * @return string verified data
	 */
	private static function verifyMagicEnvelope($envelope)
	{
		$basedom = XML::parseString($envelope);

		if (!is_object($basedom)) {
			logger("Envelope is no XML file");
			return false;
		}

		$children = $basedom->children('http://salmon-protocol.org/ns/magic-env');

		if (sizeof($children) == 0) {
			logger("XML has no children");
			return false;
		}

		$handle = "";

		$data = base64url_decode($children->data);
		$type = $children->data->attributes()->type[0];

		$encoding = $children->encoding;

		$alg = $children->alg;

		$sig = base64url_decode($children->sig);
		$key_id = $children->sig->attributes()->key_id[0];
		if ($key_id != "") {
			$handle = base64url_decode($key_id);
		}

		$b64url_data = base64url_encode($data);
		$msg = str_replace(["\n", "\r", " ", "\t"], ["", "", "", ""], $b64url_data);

		$signable_data = $msg.".".base64url_encode($type).".".base64url_encode($encoding).".".base64url_encode($alg);

		if ($handle == '') {
			logger('No author could be decoded. Discarding. Message: ' . $envelope);
			return false;
		}

		$key = self::key($handle);
		if ($key == '') {
			logger("Couldn't get a key for handle " . $handle . ". Discarding.");
			return false;
		}

		$verify = Crypto::rsaVerify($signable_data, $sig, $key);
		if (!$verify) {
			logger('Message from ' . $handle . ' did not verify. Discarding.');
			return false;
		}

		return $data;
	}

	/**
	 * @brief encrypts data via AES
	 *
	 * @param string $key  The AES key
	 * @param string $iv   The IV (is used for CBC encoding)
	 * @param string $data The data that is to be encrypted
	 *
	 * @return string encrypted data
	 */
	private static function aesEncrypt($key, $iv, $data)
	{
		return openssl_encrypt($data, 'aes-256-cbc', str_pad($key, 32, "\0"), OPENSSL_RAW_DATA, str_pad($iv, 16, "\0"));
	}

	/**
	 * @brief decrypts data via AES
	 *
	 * @param string $key       The AES key
	 * @param string $iv        The IV (is used for CBC encoding)
	 * @param string $encrypted The encrypted data
	 *
	 * @return string decrypted data
	 */
	private static function aesDecrypt($key, $iv, $encrypted)
	{
		return openssl_decrypt($encrypted, 'aes-256-cbc', str_pad($key, 32, "\0"), OPENSSL_RAW_DATA, str_pad($iv, 16, "\0"));
	}

	/**
	 * @brief: Decodes incoming Diaspora message in the new format
	 *
	 * @param array  $importer Array of the importer user
	 * @param string $raw      raw post message
	 *
	 * @return array
	 * 'message' -> decoded Diaspora XML message
	 * 'author' -> author diaspora handle
	 * 'key' -> author public key (converted to pkcs#8)
	 */
	public static function decodeRaw($importer, $raw)
	{
		$data = json_decode($raw);

		// Is it a private post? Then decrypt the outer Salmon
		if (is_object($data)) {
			$encrypted_aes_key_bundle = base64_decode($data->aes_key);
			$ciphertext = base64_decode($data->encrypted_magic_envelope);

			$outer_key_bundle = '';
			@openssl_private_decrypt($encrypted_aes_key_bundle, $outer_key_bundle, $importer['prvkey']);
			$j_outer_key_bundle = json_decode($outer_key_bundle);

			if (!is_object($j_outer_key_bundle)) {
				logger('Outer Salmon did not verify. Discarding.');
				System::httpExit(400);
			}

			$outer_iv = base64_decode($j_outer_key_bundle->iv);
			$outer_key = base64_decode($j_outer_key_bundle->key);

			$xml = self::aesDecrypt($outer_key, $outer_iv, $ciphertext);
		} else {
			$xml = $raw;
		}

		$basedom = XML::parseString($xml);

		if (!is_object($basedom)) {
			logger('Received data does not seem to be an XML. Discarding. '.$xml);
			System::httpExit(400);
		}

		$base = $basedom->children(NAMESPACE_SALMON_ME);

		// Not sure if this cleaning is needed
		$data = str_replace([" ", "\t", "\r", "\n"], ["", "", "", ""], $base->data);

		// Build the signed data
		$type = $base->data[0]->attributes()->type[0];
		$encoding = $base->encoding;
		$alg = $base->alg;
		$signed_data = $data.'.'.base64url_encode($type).'.'.base64url_encode($encoding).'.'.base64url_encode($alg);

		// This is the signature
		$signature = base64url_decode($base->sig);

		// Get the senders' public key
		$key_id = $base->sig[0]->attributes()->key_id[0];
		$author_addr = base64_decode($key_id);
		if ($author_addr == '') {
			logger('No author could be decoded. Discarding. Message: ' . $xml);
			System::httpExit(400);
		}

		$key = self::key($author_addr);
		if ($key == '') {
			logger("Couldn't get a key for handle " . $author_addr . ". Discarding.");
			System::httpExit(400);
		}

		$verify = Crypto::rsaVerify($signed_data, $signature, $key);
		if (!$verify) {
			logger('Message did not verify. Discarding.');
			System::httpExit(400);
		}

		return ['message' => (string)base64url_decode($base->data),
				'author' => unxmlify($author_addr),
				'key' => (string)$key];
	}

	/**
	 * @brief: Decodes incoming Diaspora message in the deprecated format
	 *
	 * @param array  $importer Array of the importer user
	 * @param string $xml      urldecoded Diaspora salmon
	 *
	 * @return array
	 * 'message' -> decoded Diaspora XML message
	 * 'author' -> author diaspora handle
	 * 'key' -> author public key (converted to pkcs#8)
	 */
	public static function decode($importer, $xml)
	{
		$public = false;
		$basedom = XML::parseString($xml);

		if (!is_object($basedom)) {
			logger("XML is not parseable.");
			return false;
		}
		$children = $basedom->children('https://joindiaspora.com/protocol');

		$inner_aes_key = null;
		$inner_iv = null;

		if ($children->header) {
			$public = true;
			$author_link = str_replace('acct:', '', $children->header->author_id);
		} else {
			// This happens with posts from a relais
			if (!$importer) {
				logger("This is no private post in the old format", LOGGER_DEBUG);
				return false;
			}

			$encrypted_header = json_decode(base64_decode($children->encrypted_header));

			$encrypted_aes_key_bundle = base64_decode($encrypted_header->aes_key);
			$ciphertext = base64_decode($encrypted_header->ciphertext);

			$outer_key_bundle = '';
			openssl_private_decrypt($encrypted_aes_key_bundle, $outer_key_bundle, $importer['prvkey']);

			$j_outer_key_bundle = json_decode($outer_key_bundle);

			$outer_iv = base64_decode($j_outer_key_bundle->iv);
			$outer_key = base64_decode($j_outer_key_bundle->key);

			$decrypted = self::aesDecrypt($outer_key, $outer_iv, $ciphertext);

			logger('decrypted: '.$decrypted, LOGGER_DEBUG);
			$idom = XML::parseString($decrypted);

			$inner_iv = base64_decode($idom->iv);
			$inner_aes_key = base64_decode($idom->aes_key);

			$author_link = str_replace('acct:', '', $idom->author_id);
		}

		$dom = $basedom->children(NAMESPACE_SALMON_ME);

		// figure out where in the DOM tree our data is hiding

		$base = null;
		if ($dom->provenance->data) {
			$base = $dom->provenance;
		} elseif ($dom->env->data) {
			$base = $dom->env;
		} elseif ($dom->data) {
			$base = $dom;
		}

		if (!$base) {
			logger('unable to locate salmon data in xml');
			System::httpExit(400);
		}


		// Stash the signature away for now. We have to find their key or it won't be good for anything.
		$signature = base64url_decode($base->sig);

		// unpack the  data

		// strip whitespace so our data element will return to one big base64 blob
		$data = str_replace([" ", "\t", "\r", "\n"], ["", "", "", ""], $base->data);


		// stash away some other stuff for later

		$type = $base->data[0]->attributes()->type[0];
		$keyhash = $base->sig[0]->attributes()->keyhash[0];
		$encoding = $base->encoding;
		$alg = $base->alg;


		$signed_data = $data.'.'.base64url_encode($type).'.'.base64url_encode($encoding).'.'.base64url_encode($alg);


		// decode the data
		$data = base64url_decode($data);


		if ($public) {
			$inner_decrypted = $data;
		} else {
			// Decode the encrypted blob
			$inner_encrypted = base64_decode($data);
			$inner_decrypted = self::aesDecrypt($inner_aes_key, $inner_iv, $inner_encrypted);
		}

		if (!$author_link) {
			logger('Could not retrieve author URI.');
			System::httpExit(400);
		}
		// Once we have the author URI, go to the web and try to find their public key
		// (first this will look it up locally if it is in the fcontact cache)
		// This will also convert diaspora public key from pkcs#1 to pkcs#8

		logger('Fetching key for '.$author_link);
		$key = self::key($author_link);

		if (!$key) {
			logger('Could not retrieve author key.');
			System::httpExit(400);
		}

		$verify = Crypto::rsaVerify($signed_data, $signature, $key);

		if (!$verify) {
			logger('Message did not verify. Discarding.');
			System::httpExit(400);
		}

		logger('Message verified.');

		return ['message' => (string)$inner_decrypted,
				'author' => unxmlify($author_link),
				'key' => (string)$key];
	}


	/**
	 * @brief Dispatches public messages and find the fitting receivers
	 *
	 * @param array $msg The post that will be dispatched
	 *
	 * @return int The message id of the generated message, "true" or "false" if there was an error
	 */
	public static function dispatchPublic($msg)
	{
		$enabled = intval(Config::get("system", "diaspora_enabled"));
		if (!$enabled) {
			logger("diaspora is disabled");
			return false;
		}

		if (!($postdata = self::validPosting($msg))) {
			logger("Invalid posting");
			return false;
		}

		$fields = $postdata['fields'];

		// Is it a an action (comment, like, ...) for our own post?
		if (isset($fields->parent_guid) && !$postdata["relayed"]) {
			$guid = notags(unxmlify($fields->parent_guid));
			$importer = self::importerForGuid($guid);
			if (is_array($importer)) {
				logger("delivering to origin: ".$importer["name"]);
				$message_id = self::dispatch($importer, $msg, $fields);
				return $message_id;
			}
		}

		// Process item retractions. This has to be done separated from the other stuff,
		// since retractions for comments could come even from non followers.
		if (!empty($fields) && in_array($fields->getName(), ['retraction'])) {
			$target = notags(unxmlify($fields->target_type));
			if (in_array($target, ["Comment", "Like", "Post", "Reshare", "StatusMessage"])) {
				logger('processing retraction for '.$target, LOGGER_DEBUG);
				$importer = ["uid" => 0, "page-flags" => PAGE_FREELOVE];
				$message_id = self::dispatch($importer, $msg, $fields);
				return $message_id;
			}
		}

		// Now distribute it to the followers
		$r = q(
			"SELECT `user`.* FROM `user` WHERE `user`.`uid` IN
			(SELECT `contact`.`uid` FROM `contact` WHERE `contact`.`network` = '%s' AND `contact`.`addr` = '%s')
			AND NOT `account_expired` AND NOT `account_removed`",
			dbesc(NETWORK_DIASPORA),
			dbesc($msg["author"])
		);

		if (DBM::is_result($r)) {
			foreach ($r as $rr) {
				logger("delivering to: ".$rr["username"]);
				self::dispatch($rr, $msg, $fields);
			}
		} elseif (!Config::get('system', 'relay_subscribe', false)) {
			logger("Unwanted message from ".$msg["author"]." send by ".$_SERVER["REMOTE_ADDR"]." with ".$_SERVER["HTTP_USER_AGENT"].": ".print_r($msg, true), LOGGER_DEBUG);
		} else {
			// Use a dummy importer to import the data for the public copy
			$importer = ["uid" => 0, "page-flags" => PAGE_FREELOVE];
			$message_id = self::dispatch($importer, $msg, $fields);
		}

		return $message_id;
	}

	/**
	 * @brief Dispatches the different message types to the different functions
	 *
	 * @param array  $importer Array of the importer user
	 * @param array  $msg      The post that will be dispatched
	 * @param object $fields   SimpleXML object that contains the message
	 *
	 * @return int The message id of the generated message, "true" or "false" if there was an error
	 */
	public static function dispatch($importer, $msg, $fields = null)
	{
		// The sender is the handle of the contact that sent the message.
		// This will often be different with relayed messages (for example "like" and "comment")
		$sender = $msg["author"];

		// This is only needed for private postings since this is already done for public ones before
		if (is_null($fields)) {
			if (!($postdata = self::validPosting($msg))) {
				logger("Invalid posting");
				return false;
			}
			$fields = $postdata['fields'];
		}

		$type = $fields->getName();

		logger("Received message type ".$type." from ".$sender." for user ".$importer["uid"], LOGGER_DEBUG);

		switch ($type) {
			case "account_migration":
				return self::receiveAccountMigration($importer, $fields);

			case "account_deletion":
				return self::receiveAccountDeletion($importer, $fields);

			case "comment":
				return self::receiveComment($importer, $sender, $fields, $msg["message"]);

			case "contact":
				return self::receiveContactRequest($importer, $fields);

			case "conversation":
				return self::receiveConversation($importer, $msg, $fields);

			case "like":
				return self::receiveLike($importer, $sender, $fields);

			case "message":
				return self::receiveMessage($importer, $fields);

			case "participation":
				return self::receiveParticipation($importer, $fields);

			case "photo": // Not implemented
				return self::receivePhoto($importer, $fields);

			case "poll_participation": // Not implemented
				return self::receivePollParticipation($importer, $fields);

			case "profile":
				return self::receiveProfile($importer, $fields);

			case "reshare":
				return self::receiveReshare($importer, $fields, $msg["message"]);

			case "retraction":
				return self::receiveRetraction($importer, $sender, $fields);

			case "status_message":
				return self::receiveStatusMessage($importer, $fields, $msg["message"]);

			default:
				logger("Unknown message type ".$type);
				return false;
		}

		return true;
	}

	/**
	 * @brief Checks if a posting is valid and fetches the data fields.
	 *
	 * This function does not only check the signature.
	 * It also does the conversion between the old and the new diaspora format.
	 *
	 * @param array $msg Array with the XML, the sender handle and the sender signature
	 *
	 * @return bool|array If the posting is valid then an array with an SimpleXML object is returned
	 */
	private static function validPosting($msg)
	{
		$data = XML::parseString($msg["message"]);

		if (!is_object($data)) {
			logger("No valid XML ".$msg["message"], LOGGER_DEBUG);
			return false;
		}

		// Is this the new or the old version?
		if ($data->getName() == "XML") {
			$oldXML = true;
			foreach ($data->post->children() as $child) {
				$element = $child;
			}
		} else {
			$oldXML = false;
			$element = $data;
		}

		$type = $element->getName();
		$orig_type = $type;

		logger("Got message type ".$type.": ".$msg["message"], LOGGER_DATA);

		// All retractions are handled identically from now on.
		// In the new version there will only be "retraction".
		if (in_array($type, ["signed_retraction", "relayable_retraction"]))
			$type = "retraction";

		if ($type == "request") {
			$type = "contact";
		}

		$fields = new SimpleXMLElement("<".$type."/>");

		$signed_data = "";
		$author_signature = null;
		$parent_author_signature = null;

		foreach ($element->children() as $fieldname => $entry) {
			if ($oldXML) {
				// Translation for the old XML structure
				if ($fieldname == "diaspora_handle") {
					$fieldname = "author";
				}
				if ($fieldname == "participant_handles") {
					$fieldname = "participants";
				}
				if (in_array($type, ["like", "participation"])) {
					if ($fieldname == "target_type") {
						$fieldname = "parent_type";
					}
				}
				if ($fieldname == "sender_handle") {
					$fieldname = "author";
				}
				if ($fieldname == "recipient_handle") {
					$fieldname = "recipient";
				}
				if ($fieldname == "root_diaspora_id") {
					$fieldname = "root_author";
				}
				if ($type == "status_message") {
					if ($fieldname == "raw_message") {
						$fieldname = "text";
					}
				}
				if ($type == "retraction") {
					if ($fieldname == "post_guid") {
						$fieldname = "target_guid";
					}
					if ($fieldname == "type") {
						$fieldname = "target_type";
					}
				}
			}

			if (($fieldname == "author_signature") && ($entry != "")) {
				$author_signature = base64_decode($entry);
			} elseif (($fieldname == "parent_author_signature") && ($entry != "")) {
				$parent_author_signature = base64_decode($entry);
			} elseif (!in_array($fieldname, ["author_signature", "parent_author_signature", "target_author_signature"])) {
				if ($signed_data != "") {
					$signed_data .= ";";
				}

				$signed_data .= $entry;
			}
			if (!in_array($fieldname, ["parent_author_signature", "target_author_signature"])
				|| ($orig_type == "relayable_retraction")
			) {
				XML::copy($entry, $fields, $fieldname);
			}
		}

		// This is something that shouldn't happen at all.
		if (in_array($type, ["status_message", "reshare", "profile"])) {
			if ($msg["author"] != $fields->author) {
				logger("Message handle is not the same as envelope sender. Quitting this message.");
				return false;
			}
		}

		// Only some message types have signatures. So we quit here for the other types.
		if (!in_array($type, ["comment", "like"])) {
			return ["fields" => $fields, "relayed" => false];
		}
		// No author_signature? This is a must, so we quit.
		if (!isset($author_signature)) {
			logger("No author signature for type ".$type." - Message: ".$msg["message"], LOGGER_DEBUG);
			return false;
		}

		if (isset($parent_author_signature)) {
			$relayed = true;

			$key = self::key($msg["author"]);

			if (!Crypto::rsaVerify($signed_data, $parent_author_signature, $key, "sha256")) {
				logger("No valid parent author signature for parent author ".$msg["author"]. " in type ".$type." - signed data: ".$signed_data." - Message: ".$msg["message"]." - Signature ".$parent_author_signature, LOGGER_DEBUG);
				return false;
			}
		} else {
			$relayed = false;
		}

		$key = self::key($fields->author);

		if (!Crypto::rsaVerify($signed_data, $author_signature, $key, "sha256")) {
			logger("No valid author signature for author ".$fields->author. " in type ".$type." - signed data: ".$signed_data." - Message: ".$msg["message"]." - Signature ".$author_signature, LOGGER_DEBUG);
			return false;
		} else {
			return ["fields" => $fields, "relayed" => $relayed];
		}
	}

	/**
	 * @brief Fetches the public key for a given handle
	 *
	 * @param string $handle The handle
	 *
	 * @return string The public key
	 */
	private static function key($handle)
	{
		$handle = strval($handle);

		logger("Fetching diaspora key for: ".$handle);

		$r = self::personByHandle($handle);
		if ($r) {
			return $r["pubkey"];
		}

		return "";
	}

	/**
	 * @brief Fetches data for a given handle
	 *
	 * @param string $handle The handle
	 *
	 * @return array the queried data
	 */
	public static function personByHandle($handle)
	{
		$update = false;

		$person = dba::selectFirst('fcontact', [], ['network' => NETWORK_DIASPORA, 'addr' => $handle]);
		if (DBM::is_result($person)) {
			logger("In cache " . print_r($person, true), LOGGER_DEBUG);

			// update record occasionally so it doesn't get stale
			$d = strtotime($person["updated"]." +00:00");
			if ($d < strtotime("now - 14 days")) {
				$update = true;
			}

			if ($person["guid"] == "") {
				$update = true;
			}
		}

		if (!DBM::is_result($person) || $update) {
			logger("create or refresh", LOGGER_DEBUG);
			$r = Probe::uri($handle, NETWORK_DIASPORA);

			// Note that Friendica contacts will return a "Diaspora person"
			// if Diaspora connectivity is enabled on their server
			if ($r && ($r["network"] === NETWORK_DIASPORA)) {
				self::addFContact($r, $update);

				// Fetch the updated or added contact
				$person = dba::selectFirst('fcontact', [], ['network' => NETWORK_DIASPORA, 'addr' => $handle]);
				if (!DBM::is_result($person)) {
					$person = $r;
				}
			}
		}

		return $person;
	}

	/**
	 * @brief Updates the fcontact table
	 *
	 * @param array $arr    The fcontact data
	 * @param bool  $update Update or insert?
	 *
	 * @return string The id of the fcontact entry
	 */
	private static function addFContact($arr, $update = false)
	{
		if ($update) {
			$r = q(
				"UPDATE `fcontact` SET
					`name` = '%s',
					`photo` = '%s',
					`request` = '%s',
					`nick` = '%s',
					`addr` = '%s',
					`guid` = '%s',
					`batch` = '%s',
					`notify` = '%s',
					`poll` = '%s',
					`confirm` = '%s',
					`alias` = '%s',
					`pubkey` = '%s',
					`updated` = '%s'
				WHERE `url` = '%s' AND `network` = '%s'",
				dbesc($arr["name"]),
				dbesc($arr["photo"]),
				dbesc($arr["request"]),
				dbesc($arr["nick"]),
				dbesc(strtolower($arr["addr"])),
				dbesc($arr["guid"]),
				dbesc($arr["batch"]),
				dbesc($arr["notify"]),
				dbesc($arr["poll"]),
				dbesc($arr["confirm"]),
				dbesc($arr["alias"]),
				dbesc($arr["pubkey"]),
				dbesc(DateTimeFormat::utcNow()),
				dbesc($arr["url"]),
				dbesc($arr["network"])
			);
		} else {
			$r = q(
				"INSERT INTO `fcontact` (`url`,`name`,`photo`,`request`,`nick`,`addr`, `guid`,
					`batch`, `notify`,`poll`,`confirm`,`network`,`alias`,`pubkey`,`updated`)
				VALUES ('%s','%s','%s','%s','%s','%s','%s','%s','%s','%s','%s','%s','%s','%s','%s')",
				dbesc($arr["url"]),
				dbesc($arr["name"]),
				dbesc($arr["photo"]),
				dbesc($arr["request"]),
				dbesc($arr["nick"]),
				dbesc($arr["addr"]),
				dbesc($arr["guid"]),
				dbesc($arr["batch"]),
				dbesc($arr["notify"]),
				dbesc($arr["poll"]),
				dbesc($arr["confirm"]),
				dbesc($arr["network"]),
				dbesc($arr["alias"]),
				dbesc($arr["pubkey"]),
				dbesc(DateTimeFormat::utcNow())
			);
		}

		return $r;
	}

	/**
	 * @brief get a handle (user@domain.tld) from a given contact id
	 *
	 * @param int $contact_id  The id in the contact table
	 * @param int $pcontact_id The id in the contact table (Used for the public contact)
	 *
	 * @return string the handle
	 */
	private static function handleFromContact($contact_id, $pcontact_id = 0)
	{
		$handle = false;

		logger("contact id is ".$contact_id." - pcontact id is ".$pcontact_id, LOGGER_DEBUG);

		if ($pcontact_id != 0) {
			$r = q(
				"SELECT `addr` FROM `contact` WHERE `id` = %d AND `addr` != ''",
				intval($pcontact_id)
			);

			if (DBM::is_result($r)) {
				return strtolower($r[0]["addr"]);
			}
		}

		$r = q(
			"SELECT `network`, `addr`, `self`, `url`, `nick` FROM `contact` WHERE `id` = %d",
			intval($contact_id)
		);

		if (DBM::is_result($r)) {
			$contact = $r[0];

			logger("contact 'self' = ".$contact['self']." 'url' = ".$contact['url'], LOGGER_DEBUG);

			if ($contact['addr'] != "") {
				$handle = $contact['addr'];
			} else {
				$baseurl_start = strpos($contact['url'], '://') + 3;
				// allows installations in a subdirectory--not sure how Diaspora will handle
				$baseurl_length = strpos($contact['url'], '/profile') - $baseurl_start;
				$baseurl = substr($contact['url'], $baseurl_start, $baseurl_length);
				$handle = $contact['nick'].'@'.$baseurl;
			}
		}

		return strtolower($handle);
	}

	/**
	 * @brief get a url (scheme://domain.tld/u/user) from a given Diaspora*
	 * fcontact guid
	 *
	 * @param mixed $fcontact_guid Hexadecimal string guid
	 *
	 * @return string the contact url or null
	 */
	public static function urlFromContactGuid($fcontact_guid)
	{
		logger("fcontact guid is ".$fcontact_guid, LOGGER_DEBUG);

		$r = q(
			"SELECT `url` FROM `fcontact` WHERE `url` != '' AND `network` = '%s' AND `guid` = '%s'",
			dbesc(NETWORK_DIASPORA),
			dbesc($fcontact_guid)
		);

		if (DBM::is_result($r)) {
			return $r[0]['url'];
		}

		return null;
	}

	/**
	 * @brief Get a contact id for a given handle
	 *
	 * @todo Move to Friendica\Model\Contact
	 *
	 * @param int    $uid    The user id
	 * @param string $handle The handle in the format user@domain.tld
	 *
	 * @return int Contact id
	 */
	private static function contactByHandle($uid, $handle)
	{
		// First do a direct search on the contact table
		$r = q(
			"SELECT * FROM `contact` WHERE `uid` = %d AND `addr` = '%s' LIMIT 1",
			intval($uid),
			dbesc($handle)
		);

		if (DBM::is_result($r)) {
			return $r[0];
		} else {
			/*
			 * We haven't found it?
			 * We use another function for it that will possibly create a contact entry.
			 */
			$cid = Contact::getIdForURL($handle, $uid);

			if ($cid > 0) {
				/// @TODO Contact retrieval should be encapsulated into an "entity" class like `Contact`
				$r = q("SELECT * FROM `contact` WHERE `id` = %d LIMIT 1", intval($cid));

				if (DBM::is_result($r)) {
					return $r[0];
				}
			}
		}

		$handle_parts = explode("@", $handle);
		$nurl_sql = "%%://".$handle_parts[1]."%%/profile/".$handle_parts[0];
		$r = q(
			"SELECT * FROM `contact` WHERE `network` = '%s' AND `uid` = %d AND `nurl` LIKE '%s' LIMIT 1",
			dbesc(NETWORK_DFRN),
			intval($uid),
			dbesc($nurl_sql)
		);
		if (DBM::is_result($r)) {
			return $r[0];
		}

		logger("Haven't found contact for user ".$uid." and handle ".$handle, LOGGER_DEBUG);
		return false;
	}

	/**
	 * @brief Check if posting is allowed for this contact
	 *
	 * @param array $importer   Array of the importer user
	 * @param array $contact    The contact that is checked
	 * @param bool  $is_comment Is the check for a comment?
	 *
	 * @return bool is the contact allowed to post?
	 */
	private static function postAllow($importer, $contact, $is_comment = false)
	{
		/*
		 * Perhaps we were already sharing with this person. Now they're sharing with us.
		 * That makes us friends.
		 * Normally this should have handled by getting a request - but this could get lost
		 */
		// It is deactivated by now, due to side effects. See issue https://github.com/friendica/friendica/pull/4033
		// It is not removed by now. Possibly the code is needed?
		//if (!$is_comment && $contact["rel"] == CONTACT_IS_FOLLOWER && in_array($importer["page-flags"], array(PAGE_FREELOVE))) {
		//	dba::update(
		//		'contact',
		//		array('rel' => CONTACT_IS_FRIEND, 'writable' => true),
		//		array('id' => $contact["id"], 'uid' => $contact["uid"])
		//	);
		//
		//	$contact["rel"] = CONTACT_IS_FRIEND;
		//	logger("defining user ".$contact["nick"]." as friend");
		//}

		// We don't seem to like that person
		if ($contact["blocked"] || $contact["readonly"]) {
			// Maybe blocked, don't accept.
			return false;
			// We are following this person?
		} elseif (($contact["rel"] == CONTACT_IS_SHARING) || ($contact["rel"] == CONTACT_IS_FRIEND)) {
			// Yes, then it is fine.
			return true;
			// Is it a post to a community?
		} elseif (($contact["rel"] == CONTACT_IS_FOLLOWER) && ($importer["page-flags"] == PAGE_COMMUNITY)) {
			// That's good
			return true;
			// Is the message a global user or a comment?
		} elseif (($importer["uid"] == 0) || $is_comment) {
			// Messages for the global users and comments are always accepted
			return true;
		}

		return false;
	}

	/**
	 * @brief Fetches the contact id for a handle and checks if posting is allowed
	 *
	 * @param array  $importer   Array of the importer user
	 * @param string $handle     The checked handle in the format user@domain.tld
	 * @param bool   $is_comment Is the check for a comment?
	 *
	 * @return array The contact data
	 */
	private static function allowedContactByHandle($importer, $handle, $is_comment = false)
	{
		$contact = self::contactByHandle($importer["uid"], $handle);
		if (!$contact) {
			logger("A Contact for handle ".$handle." and user ".$importer["uid"]." was not found");
			// If a contact isn't found, we accept it anyway if it is a comment
			if ($is_comment) {
				return $importer;
			} else {
				return false;
			}
		}

		if (!self::postAllow($importer, $contact, $is_comment)) {
			logger("The handle: ".$handle." is not allowed to post to user ".$importer["uid"]);
			return false;
		}
		return $contact;
	}

	/**
	 * @brief Does the message already exists on the system?
	 *
	 * @param int    $uid  The user id
	 * @param string $guid The guid of the message
	 *
	 * @return int|bool message id if the message already was stored into the system - or false.
	 */
	private static function messageExists($uid, $guid)
	{
		$r = q(
			"SELECT `id` FROM `item` WHERE `uid` = %d AND `guid` = '%s' LIMIT 1",
			intval($uid),
			dbesc($guid)
		);

		if (DBM::is_result($r)) {
			logger("message ".$guid." already exists for user ".$uid);
			return $r[0]["id"];
		}

		return false;
	}

	/**
	 * @brief Checks for links to posts in a message
	 *
	 * @param array $item The item array
	 * @return void
	 */
	private static function fetchGuid($item)
	{
		$expression = "=diaspora://.*?/post/([0-9A-Za-z\-_@.:]{15,254}[0-9A-Za-z])=ism";
		preg_replace_callback(
			$expression,
			function ($match) use ($item) {
				self::fetchGuidSub($match, $item);
			},
			$item["body"]
		);

		preg_replace_callback(
			"&\[url=/posts/([^\[\]]*)\](.*)\[\/url\]&Usi",
			function ($match) use ($item) {
				self::fetchGuidSub($match, $item);
			},
			$item["body"]
		);
	}

	/**
	 * @brief Checks for relative /people/* links in an item body to match local
	 * contacts or prepends the remote host taken from the author link.
	 *
	 * @param string $body        The item body to replace links from
	 * @param string $author_link The author link for missing local contact fallback
	 *
	 * @return string the replaced string
	 */
	public static function replacePeopleGuid($body, $author_link)
	{
		$return = preg_replace_callback(
			"&\[url=/people/([^\[\]]*)\](.*)\[\/url\]&Usi",
			function ($match) use ($author_link) {
				// $match
				// 0 => '[url=/people/0123456789abcdef]Foo Bar[/url]'
				// 1 => '0123456789abcdef'
				// 2 => 'Foo Bar'
				$handle = self::urlFromContactGuid($match[1]);

				if ($handle) {
					$return = '@[url='.$handle.']'.$match[2].'[/url]';
				} else {
					// No local match, restoring absolute remote URL from author scheme and host
					$author_url = parse_url($author_link);
					$return = '[url='.$author_url['scheme'].'://'.$author_url['host'].'/people/'.$match[1].']'.$match[2].'[/url]';
				}

				return $return;
			},
			$body
		);

		return $return;
	}

	/**
	 * @brief sub function of "fetchGuid" which checks for links in messages
	 *
	 * @param array $match array containing a link that has to be checked for a message link
	 * @param array $item  The item array
	 * @return void
	 */
	private static function fetchGuidSub($match, $item)
	{
		if (!self::storeByGuid($match[1], $item["author-link"])) {
			self::storeByGuid($match[1], $item["owner-link"]);
		}
	}

	/**
	 * @brief Fetches an item with a given guid from a given server
	 *
	 * @param string $guid   the message guid
	 * @param string $server The server address
	 * @param int    $uid    The user id of the user
	 *
	 * @return int the message id of the stored message or false
	 */
	private static function storeByGuid($guid, $server, $uid = 0)
	{
		$serverparts = parse_url($server);
		$server = $serverparts["scheme"]."://".$serverparts["host"];

		logger("Trying to fetch item ".$guid." from ".$server, LOGGER_DEBUG);

		$msg = self::message($guid, $server);

		if (!$msg) {
			return false;
		}

		logger("Successfully fetched item ".$guid." from ".$server, LOGGER_DEBUG);

		// Now call the dispatcher
		return self::dispatchPublic($msg);
	}

	/**
	 * @brief Fetches a message from a server
	 *
	 * @param string $guid   message guid
	 * @param string $server The url of the server
	 * @param int    $level  Endless loop prevention
	 *
	 * @return array
	 *      'message' => The message XML
	 *      'author' => The author handle
	 *      'key' => The public key of the author
	 */
	private static function message($guid, $server, $level = 0)
	{
		if ($level > 5) {
			return false;
		}

		// This will work for new Diaspora servers and Friendica servers from 3.5
		$source_url = $server."/fetch/post/".urlencode($guid);

		logger("Fetch post from ".$source_url, LOGGER_DEBUG);

		$envelope = Network::fetchUrl($source_url);
		if ($envelope) {
			logger("Envelope was fetched.", LOGGER_DEBUG);
			$x = self::verifyMagicEnvelope($envelope);
			if (!$x) {
				logger("Envelope could not be verified.", LOGGER_DEBUG);
			} else {
				logger("Envelope was verified.", LOGGER_DEBUG);
			}
		} else {
			$x = false;
		}

		// This will work for older Diaspora and Friendica servers
		if (!$x) {
			$source_url = $server."/p/".urlencode($guid).".xml";
			logger("Fetch post from ".$source_url, LOGGER_DEBUG);

			$x = Network::fetchUrl($source_url);
			if (!$x) {
				return false;
			}
		}

		$source_xml = XML::parseString($x);

		if (!is_object($source_xml)) {
			return false;
		}

		if ($source_xml->post->reshare) {
			// Reshare of a reshare - old Diaspora version
			logger("Message is a reshare", LOGGER_DEBUG);
			return self::message($source_xml->post->reshare->root_guid, $server, ++$level);
		} elseif ($source_xml->getName() == "reshare") {
			// Reshare of a reshare - new Diaspora version
			logger("Message is a new reshare", LOGGER_DEBUG);
			return self::message($source_xml->root_guid, $server, ++$level);
		}

		$author = "";

		// Fetch the author - for the old and the new Diaspora version
		if ($source_xml->post->status_message->diaspora_handle) {
			$author = (string)$source_xml->post->status_message->diaspora_handle;
		} elseif ($source_xml->author && ($source_xml->getName() == "status_message")) {
			$author = (string)$source_xml->author;
		}

		// If this isn't a "status_message" then quit
		if (!$author) {
			logger("Message doesn't seem to be a status message", LOGGER_DEBUG);
			return false;
		}

		$msg = ["message" => $x, "author" => $author];

		$msg["key"] = self::key($msg["author"]);

		return $msg;
	}

	/**
	 * @brief Fetches the item record of a given guid
	 *
	 * @param int    $uid     The user id
	 * @param string $guid    message guid
	 * @param string $author  The handle of the item
	 * @param array  $contact The contact of the item owner
	 *
	 * @return array the item record
	 */
	private static function parentItem($uid, $guid, $author, $contact)
	{
		$r = q(
			"SELECT `id`, `parent`, `body`, `wall`, `uri`, `guid`, `private`, `origin`,
				`author-name`, `author-link`, `author-avatar`,
				`owner-name`, `owner-link`, `owner-avatar`
			FROM `item` WHERE `uid` = %d AND `guid` = '%s' LIMIT 1",
			intval($uid),
			dbesc($guid)
		);

		if (!$r) {
			$result = self::storeByGuid($guid, $contact["url"], $uid);

			if (!$result) {
				$person = self::personByHandle($author);
				$result = self::storeByGuid($guid, $person["url"], $uid);
			}

			if ($result) {
				logger("Fetched missing item ".$guid." - result: ".$result, LOGGER_DEBUG);

				$r = q(
					"SELECT `id`, `body`, `wall`, `uri`, `private`, `origin`,
						`author-name`, `author-link`, `author-avatar`,
						`owner-name`, `owner-link`, `owner-avatar`
					FROM `item` WHERE `uid` = %d AND `guid` = '%s' LIMIT 1",
					intval($uid),
					dbesc($guid)
				);
			}
		}

		if (!$r) {
			logger("parent item not found: parent: ".$guid." - user: ".$uid);
			return false;
		} else {
			logger("parent item found: parent: ".$guid." - user: ".$uid);
			return $r[0];
		}
	}

	/**
	 * @brief returns contact details
	 *
	 * @param array $def_contact The default contact if the person isn't found
	 * @param array $person      The record of the person
	 * @param int   $uid         The user id
	 *
	 * @return array
	 *      'cid' => contact id
	 *      'network' => network type
	 */
	private static function authorContactByUrl($def_contact, $person, $uid)
	{
		$condition = ['nurl' => normalise_link($person["url"]), 'uid' => $uid];
		$contact = dba::selectFirst('contact', ['id', 'network'], $condition);
		if (DBM::is_result($contact)) {
			$cid = $contact["id"];
			$network = $contact["network"];
		} else {
			$cid = $def_contact["id"];
			$network = NETWORK_DIASPORA;
		}

		return ["cid" => $cid, "network" => $network];
	}

	/**
	 * @brief Is the profile a hubzilla profile?
	 *
	 * @param string $url The profile link
	 *
	 * @return bool is it a hubzilla server?
	 */
	public static function isRedmatrix($url)
	{
		return(strstr($url, "/channel/"));
	}

	/**
	 * @brief Generate a post link with a given handle and message guid
	 *
	 * @param string $addr        The user handle
	 * @param string $guid        message guid
	 * @param string $parent_guid optional parent guid
	 *
	 * @return string the post link
	 */
	private static function plink($addr, $guid, $parent_guid = '')
	{
		$r = q("SELECT `url`, `nick`, `network` FROM `fcontact` WHERE `addr`='%s' LIMIT 1", dbesc($addr));

		// Fallback
		if (!DBM::is_result($r)) {
			if ($parent_guid != '') {
				return "https://".substr($addr, strpos($addr, "@") + 1) . "/posts/" . $parent_guid . "#" . $guid;
			} else {
				return "https://".substr($addr, strpos($addr, "@") + 1) . "/posts/" . $guid;
			}
		}

		// Friendica contacts are often detected as Diaspora contacts in the "fcontact" table
		// So we try another way as well.
		$s = q("SELECT `network` FROM `gcontact` WHERE `nurl`='%s' LIMIT 1", dbesc(normalise_link($r[0]["url"])));
		if (DBM::is_result($s)) {
			$r[0]["network"] = $s[0]["network"];
		}

		if ($r[0]["network"] == NETWORK_DFRN) {
			return str_replace("/profile/".$r[0]["nick"]."/", "/display/".$guid, $r[0]["url"]."/");
		}

		if (self::isRedmatrix($r[0]["url"])) {
			return $r[0]["url"]."/?f=&mid=".$guid;
		}

		if ($parent_guid != '') {
			return "https://".substr($addr, strpos($addr, "@") + 1) . "/posts/" . $parent_guid . "#" . $guid;
		} else {
			return "https://".substr($addr, strpos($addr, "@") + 1) . "/posts/" . $guid;
		}
	}

	/**
	 * @brief Receives account migration
	 *
	 * @param array  $importer Array of the importer user
	 * @param object $data     The message object
	 *
	 * @return bool Success
	 */
	private static function receiveAccountMigration($importer, $data)
	{
		$old_handle = notags(unxmlify($data->author));
		$new_handle = notags(unxmlify($data->profile->author));
		$signature = notags(unxmlify($data->signature));

		$contact = self::contactByHandle($importer["uid"], $old_handle);
		if (!$contact) {
			logger("cannot find contact for sender: ".$old_handle." and user ".$importer["uid"]);
			return false;
		}

		logger("Got migration for ".$old_handle.", to ".$new_handle." with user ".$importer["uid"]);

		// Check signature
		$signed_text = 'AccountMigration:'.$old_handle.':'.$new_handle;
		$key = self::key($old_handle);
		if (!Crypto::rsaVerify($signed_text, $signature, $key, "sha256")) {
			logger('No valid signature for migration.');
			return false;
		}

		// Update the profile
		self::receiveProfile($importer, $data->profile);

		// change the technical stuff in contact and gcontact
		$data = Probe::uri($new_handle);
		if ($data['network'] == NETWORK_PHANTOM) {
			logger('Account for '.$new_handle." couldn't be probed.");
			return false;
		}

		$fields = ['url' => $data['url'], 'nurl' => normalise_link($data['url']),
				'name' => $data['name'], 'nick' => $data['nick'],
				'addr' => $data['addr'], 'batch' => $data['batch'],
				'notify' => $data['notify'], 'poll' => $data['poll'],
				'network' => $data['network']];

		dba::update('contact', $fields, ['addr' => $old_handle]);

		$fields = ['url' => $data['url'], 'nurl' => normalise_link($data['url']),
				'name' => $data['name'], 'nick' => $data['nick'],
				'addr' => $data['addr'], 'connect' => $data['addr'],
				'notify' => $data['notify'], 'photo' => $data['photo'],
				'server_url' => $data['baseurl'], 'network' => $data['network']];

		dba::update('gcontact', $fields, ['addr' => $old_handle]);

		logger('Contacts are updated.');

		// update items
		/// @todo This is an extreme performance killer
		$fields = [
			'owner-link' => [$contact["url"], $data["url"]],
			'author-link' => [$contact["url"], $data["url"]],
		];
		foreach ($fields as $n => $f) {
			$r = q(
				"SELECT `id` FROM `item` WHERE `%s` = '%s' AND `uid` = %d LIMIT 1",
				$n,
				dbesc($f[0]),
				intval($importer["uid"])
			);

			if (DBM::is_result($r)) {
				$x = q(
					"UPDATE `item` SET `%s` = '%s' WHERE `%s` = '%s' AND `uid` = %d",
					$n,
					dbesc($f[1]),
					$n,
					dbesc($f[0]),
					intval($importer["uid"])
				);

				if ($x === false) {
					return false;
				}
			}
		}

		logger('Items are updated.');

		return true;
	}

	/**
	 * @brief Processes an account deletion
	 *
	 * @param array  $importer Array of the importer user
	 * @param object $data     The message object
	 *
	 * @return bool Success
	 */
	private static function receiveAccountDeletion($importer, $data)
	{
		/// @todo Account deletion should remove the contact from the global contacts as well

		$author = notags(unxmlify($data->author));

		$contact = self::contactByHandle($importer["uid"], $author);
		if (!$contact) {
			logger("cannot find contact for author: ".$author);
			return false;
		}

		// We now remove the contact
		Contact::remove($contact["id"]);
		return true;
	}

	/**
	 * @brief Fetch the uri from our database if we already have this item (maybe from ourselves)
	 *
	 * @param string  $author    Author handle
	 * @param string  $guid      Message guid
	 * @param boolean $onlyfound Only return uri when found in the database
	 *
	 * @return string The constructed uri or the one from our database
	 */
	private static function getUriFromGuid($author, $guid, $onlyfound = false)
	{
		$r = q("SELECT `uri` FROM `item` WHERE `guid` = '%s' LIMIT 1", dbesc($guid));
		if (DBM::is_result($r)) {
			return $r[0]["uri"];
		} elseif (!$onlyfound) {
			return $author.":".$guid;
		}

		return "";
	}

	/**
	 * @brief Fetch the guid from our database with a given uri
	 *
	 * @param string $uri Message uri
	 * @param string $uid Author handle
	 *
	 * @return string The post guid
	 */
	private static function getGuidFromUri($uri, $uid)
	{
		$r = q("SELECT `guid` FROM `item` WHERE `uri` = '%s' AND `uid` = %d LIMIT 1", dbesc($uri), intval($uid));
		if (DBM::is_result($r)) {
			return $r[0]["guid"];
		} else {
			return false;
		}
	}

	/**
	 * @brief Find the best importer for a comment, like, ...
	 *
	 * @param string $guid The guid of the item
	 *
	 * @return array|boolean the origin owner of that post - or false
	 */
	private static function importerForGuid($guid)
	{
		$item = dba::fetch_first("SELECT `uid` FROM `item` WHERE `origin` AND `guid` = ? LIMIT 1", $guid);

		if (DBM::is_result($item)) {
			logger("Found user ".$item['uid']." as owner of item ".$guid, LOGGER_DEBUG);
			$contact = dba::fetch_first("SELECT * FROM `contact` WHERE `self` AND `uid` = ?", $item['uid']);
			if (DBM::is_result($contact)) {
				return $contact;
			}
		}
		return false;
	}

	/**
	 * @brief Processes an incoming comment
	 *
	 * @param array  $importer Array of the importer user
	 * @param string $sender   The sender of the message
	 * @param object $data     The message object
	 * @param string $xml      The original XML of the message
	 *
	 * @return int The message id of the generated comment or "false" if there was an error
	 */
	private static function receiveComment($importer, $sender, $data, $xml)
	{
		$author = notags(unxmlify($data->author));
		$guid = notags(unxmlify($data->guid));
		$parent_guid = notags(unxmlify($data->parent_guid));
		$text = unxmlify($data->text);

		if (isset($data->created_at)) {
			$created_at = DateTimeFormat::utc(notags(unxmlify($data->created_at)));
		} else {
			$created_at = DateTimeFormat::utcNow();
		}

		if (isset($data->thread_parent_guid)) {
			$thread_parent_guid = notags(unxmlify($data->thread_parent_guid));
			$thr_uri = self::getUriFromGuid("", $thread_parent_guid, true);
		} else {
			$thr_uri = "";
		}

		$contact = self::allowedContactByHandle($importer, $sender, true);
		if (!$contact) {
			return false;
		}

		$message_id = self::messageExists($importer["uid"], $guid);
		if ($message_id) {
			return true;
		}

		$parent_item = self::parentItem($importer["uid"], $parent_guid, $author, $contact);
		if (!$parent_item) {
			return false;
		}

		$person = self::personByHandle($author);
		if (!is_array($person)) {
			logger("unable to find author details");
			return false;
		}

		// Fetch the contact id - if we know this contact
		$author_contact = self::authorContactByUrl($contact, $person, $importer["uid"]);

		$datarray = [];

		$datarray["uid"] = $importer["uid"];
		$datarray["contact-id"] = $author_contact["cid"];
		$datarray["network"]  = $author_contact["network"];

		$datarray["author-name"] = $person["name"];
		$datarray["author-link"] = $person["url"];
		$datarray["author-avatar"] = ((x($person, "thumb")) ? $person["thumb"] : $person["photo"]);

		$datarray["owner-name"] = $contact["name"];
		$datarray["owner-link"] = $contact["url"];
		$datarray["owner-avatar"] = ((x($contact, "thumb")) ? $contact["thumb"] : $contact["photo"]);

		$datarray["guid"] = $guid;
		$datarray["uri"] = self::getUriFromGuid($author, $guid);

		$datarray["type"] = "remote-comment";
		$datarray["verb"] = ACTIVITY_POST;
		$datarray["gravity"] = GRAVITY_COMMENT;

		if ($thr_uri != "") {
			$datarray["parent-uri"] = $thr_uri;
		} else {
			$datarray["parent-uri"] = $parent_item["uri"];
		}

		$datarray["object-type"] = ACTIVITY_OBJ_COMMENT;

		$datarray["protocol"] = PROTOCOL_DIASPORA;
		$datarray["source"] = $xml;

		$datarray["changed"] = $datarray["created"] = $datarray["edited"] = $created_at;

		$datarray["plink"] = self::plink($author, $guid, $parent_item['guid']);

		$body = Markdown::toBBCode($text);

		$datarray["body"] = self::replacePeopleGuid($body, $person["url"]);

		self::fetchGuid($datarray);

		$message_id = Item::insert($datarray);

		if ($message_id <= 0) {
			return false;
		}

		if ($message_id) {
			logger("Stored comment ".$datarray["guid"]." with message id ".$message_id, LOGGER_DEBUG);
		}

		// If we are the origin of the parent we store the original data and notify our followers
		if ($message_id && $parent_item["origin"]) {
			// Formerly we stored the signed text, the signature and the author in different fields.
			// We now store the raw data so that we are more flexible.
			dba::insert('sign', ['iid' => $message_id, 'signed_text' => json_encode($data)]);

			// notify others
			Worker::add(PRIORITY_HIGH, "Notifier", "comment-import", $message_id);
		}

		return true;
	}

	/**
	 * @brief processes and stores private messages
	 *
	 * @param array  $importer     Array of the importer user
	 * @param array  $contact      The contact of the message
	 * @param object $data         The message object
	 * @param array  $msg          Array of the processed message, author handle and key
	 * @param object $mesg         The private message
	 * @param array  $conversation The conversation record to which this message belongs
	 *
	 * @return bool "true" if it was successful
	 */
	private static function receiveConversationMessage($importer, $contact, $data, $msg, $mesg, $conversation)
	{
		$author = notags(unxmlify($data->author));
		$guid = notags(unxmlify($data->guid));
		$subject = notags(unxmlify($data->subject));

		// "diaspora_handle" is the element name from the old version
		// "author" is the element name from the new version
		if ($mesg->author) {
			$msg_author = notags(unxmlify($mesg->author));
		} elseif ($mesg->diaspora_handle) {
			$msg_author = notags(unxmlify($mesg->diaspora_handle));
		} else {
			return false;
		}

		$msg_guid = notags(unxmlify($mesg->guid));
		$msg_conversation_guid = notags(unxmlify($mesg->conversation_guid));
		$msg_text = unxmlify($mesg->text);
		$msg_created_at = DateTimeFormat::utc(notags(unxmlify($mesg->created_at)));

		if ($msg_conversation_guid != $guid) {
			logger("message conversation guid does not belong to the current conversation.");
			return false;
		}

		$body = Markdown::toBBCode($msg_text);
		$message_uri = $msg_author.":".$msg_guid;

		$person = self::personByHandle($msg_author);

		dba::lock('mail');

		$r = q(
			"SELECT `id` FROM `mail` WHERE `guid` = '%s' AND `uid` = %d LIMIT 1",
			dbesc($msg_guid),
			intval($importer["uid"])
		);
		if (DBM::is_result($r)) {
			logger("duplicate message already delivered.", LOGGER_DEBUG);
			return false;
		}

		q(
			"INSERT INTO `mail` (`uid`, `guid`, `convid`, `from-name`,`from-photo`,`from-url`,`contact-id`,`title`,`body`,`seen`,`reply`,`uri`,`parent-uri`,`created`)
			VALUES (%d, '%s', %d, '%s', '%s', '%s', %d, '%s', '%s', %d, %d, '%s','%s','%s')",
			intval($importer["uid"]),
			dbesc($msg_guid),
			intval($conversation["id"]),
			dbesc($person["name"]),
			dbesc($person["photo"]),
			dbesc($person["url"]),
			intval($contact["id"]),
			dbesc($subject),
			dbesc($body),
			0,
			0,
			dbesc($message_uri),
			dbesc($author.":".$guid),
			dbesc($msg_created_at)
		);

		dba::unlock();

		dba::update('conv', ['updated' => DateTimeFormat::utcNow()], ['id' => $conversation["id"]]);

		notification(
			[
			"type" => NOTIFY_MAIL,
			"notify_flags" => $importer["notify-flags"],
			"language" => $importer["language"],
			"to_name" => $importer["username"],
			"to_email" => $importer["email"],
			"uid" =>$importer["uid"],
			"item" => ["subject" => $subject, "body" => $body],
			"source_name" => $person["name"],
			"source_link" => $person["url"],
			"source_photo" => $person["thumb"],
			"verb" => ACTIVITY_POST,
			"otype" => "mail"]
		);
		return true;
	}

	/**
	 * @brief Processes new private messages (answers to private messages are processed elsewhere)
	 *
	 * @param array  $importer Array of the importer user
	 * @param array  $msg      Array of the processed message, author handle and key
	 * @param object $data     The message object
	 *
	 * @return bool Success
	 */
	private static function receiveConversation($importer, $msg, $data)
	{
		$author = notags(unxmlify($data->author));
		$guid = notags(unxmlify($data->guid));
		$subject = notags(unxmlify($data->subject));
		$created_at = DateTimeFormat::utc(notags(unxmlify($data->created_at)));
		$participants = notags(unxmlify($data->participants));

		$messages = $data->message;

		if (!count($messages)) {
			logger("empty conversation");
			return false;
		}

		$contact = self::allowedContactByHandle($importer, $msg["author"], true);
		if (!$contact) {
			return false;
		}

		$conversation = null;

		$c = q(
			"SELECT * FROM `conv` WHERE `uid` = %d AND `guid` = '%s' LIMIT 1",
			intval($importer["uid"]),
			dbesc($guid)
		);
		if ($c)
			$conversation = $c[0];
		else {
			$r = q(
				"INSERT INTO `conv` (`uid`, `guid`, `creator`, `created`, `updated`, `subject`, `recips`)
				VALUES (%d, '%s', '%s', '%s', '%s', '%s', '%s')",
				intval($importer["uid"]),
				dbesc($guid),
				dbesc($author),
				dbesc($created_at),
				dbesc(DateTimeFormat::utcNow()),
				dbesc($subject),
				dbesc($participants)
			);
			if ($r) {
				$c = q(
					"SELECT * FROM `conv` WHERE `uid` = %d AND `guid` = '%s' LIMIT 1",
					intval($importer["uid"]),
					dbesc($guid)
				);
			}

			if ($c) {
				$conversation = $c[0];
			}
		}
		if (!$conversation) {
			logger("unable to create conversation.");
			return false;
		}

		foreach ($messages as $mesg) {
			self::receiveConversationMessage($importer, $contact, $data, $msg, $mesg, $conversation);
		}

		return true;
	}

	/**
	 * @brief Creates the body for a "like" message
	 *
	 * @param array  $contact     The contact that send us the "like"
	 * @param array  $parent_item The item array of the parent item
	 * @param string $guid        message guid
	 *
	 * @return string the body
	 */
	private static function constructLikeBody($contact, $parent_item, $guid)
	{
		$bodyverb = L10n::t('%1$s likes %2$s\'s %3$s');

		$ulink = "[url=".$contact["url"]."]".$contact["name"]."[/url]";
		$alink = "[url=".$parent_item["author-link"]."]".$parent_item["author-name"]."[/url]";
		$plink = "[url=".System::baseUrl()."/display/".urlencode($guid)."]".L10n::t("status")."[/url]";

		return sprintf($bodyverb, $ulink, $alink, $plink);
	}

	/**
	 * @brief Creates a XML object for a "like"
	 *
	 * @param array $importer    Array of the importer user
	 * @param array $parent_item The item array of the parent item
	 *
	 * @return string The XML
	 */
	private static function constructLikeObject($importer, $parent_item)
	{
		$objtype = ACTIVITY_OBJ_NOTE;
		$link = '<link rel="alternate" type="text/html" href="'.System::baseUrl()."/display/".$importer["nickname"]."/".$parent_item["id"].'" />';
		$parent_body = $parent_item["body"];

		$xmldata = ["object" => ["type" => $objtype,
						"local" => "1",
						"id" => $parent_item["uri"],
						"link" => $link,
						"title" => "",
						"content" => $parent_body]];

		return XML::fromArray($xmldata, $xml, true);
	}

	/**
	 * @brief Processes "like" messages
	 *
	 * @param array  $importer Array of the importer user
	 * @param string $sender   The sender of the message
	 * @param object $data     The message object
	 *
	 * @return int The message id of the generated like or "false" if there was an error
	 */
	private static function receiveLike($importer, $sender, $data)
	{
		$author = notags(unxmlify($data->author));
		$guid = notags(unxmlify($data->guid));
		$parent_guid = notags(unxmlify($data->parent_guid));
		$parent_type = notags(unxmlify($data->parent_type));
		$positive = notags(unxmlify($data->positive));

		// likes on comments aren't supported by Diaspora - only on posts
		// But maybe this will be supported in the future, so we will accept it.
		if (!in_array($parent_type, ["Post", "Comment"])) {
			return false;
		}

		$contact = self::allowedContactByHandle($importer, $sender, true);
		if (!$contact) {
			return false;
		}

		$message_id = self::messageExists($importer["uid"], $guid);
		if ($message_id) {
			return true;
		}

		$parent_item = self::parentItem($importer["uid"], $parent_guid, $author, $contact);
		if (!$parent_item) {
			return false;
		}

		$person = self::personByHandle($author);
		if (!is_array($person)) {
			logger("unable to find author details");
			return false;
		}

		// Fetch the contact id - if we know this contact
		$author_contact = self::authorContactByUrl($contact, $person, $importer["uid"]);

		// "positive" = "false" would be a Dislike - wich isn't currently supported by Diaspora
		// We would accept this anyhow.
		if ($positive == "true") {
			$verb = ACTIVITY_LIKE;
		} else {
			$verb = ACTIVITY_DISLIKE;
		}

		$datarray = [];

		$datarray["protocol"] = PROTOCOL_DIASPORA;

		$datarray["uid"] = $importer["uid"];
		$datarray["contact-id"] = $author_contact["cid"];
		$datarray["network"]  = $author_contact["network"];

		$datarray["author-name"] = $person["name"];
		$datarray["author-link"] = $person["url"];
		$datarray["author-avatar"] = ((x($person, "thumb")) ? $person["thumb"] : $person["photo"]);

		$datarray["owner-name"] = $contact["name"];
		$datarray["owner-link"] = $contact["url"];
		$datarray["owner-avatar"] = ((x($contact, "thumb")) ? $contact["thumb"] : $contact["photo"]);

		$datarray["guid"] = $guid;
		$datarray["uri"] = self::getUriFromGuid($author, $guid);

		$datarray["type"] = "activity";
		$datarray["verb"] = $verb;
		$datarray["gravity"] = GRAVITY_LIKE;
		$datarray["parent-uri"] = $parent_item["uri"];

		$datarray["object-type"] = ACTIVITY_OBJ_NOTE;
		$datarray["object"] = self::constructLikeObject($importer, $parent_item);

		$datarray["body"] = self::constructLikeBody($contact, $parent_item, $guid);

		$message_id = Item::insert($datarray);

		if ($message_id <= 0) {
			return false;
		}

		if ($message_id) {
			logger("Stored like ".$datarray["guid"]." with message id ".$message_id, LOGGER_DEBUG);
		}

		// like on comments have the comment as parent. So we need to fetch the toplevel parent
		if ($parent_item["id"] != $parent_item["parent"]) {
			$toplevel = dba::selectFirst('item', ['origin'], ['id' => $parent_item["parent"]]);
			$origin = $toplevel["origin"];
		} else {
			$origin = $parent_item["origin"];
		}

		// If we are the origin of the parent we store the original data and notify our followers
		if ($message_id && $origin) {
			// Formerly we stored the signed text, the signature and the author in different fields.
			// We now store the raw data so that we are more flexible.
			dba::insert('sign', ['iid' => $message_id, 'signed_text' => json_encode($data)]);

			// notify others
			Worker::add(PRIORITY_HIGH, "Notifier", "comment-import", $message_id);
		}

		return true;
	}

	/**
	 * @brief Processes private messages
	 *
	 * @param array  $importer Array of the importer user
	 * @param object $data     The message object
	 *
	 * @return bool Success?
	 */
	private static function receiveMessage($importer, $data)
	{
		$author = notags(unxmlify($data->author));
		$guid = notags(unxmlify($data->guid));
		$conversation_guid = notags(unxmlify($data->conversation_guid));
		$text = unxmlify($data->text);
		$created_at = DateTimeFormat::utc(notags(unxmlify($data->created_at)));

		$contact = self::allowedContactByHandle($importer, $author, true);
		if (!$contact) {
			return false;
		}

		$conversation = null;

		$c = q(
			"SELECT * FROM `conv` WHERE `uid` = %d AND `guid` = '%s' LIMIT 1",
			intval($importer["uid"]),
			dbesc($conversation_guid)
		);
		if ($c) {
			$conversation = $c[0];
		} else {
			logger("conversation not available.");
			return false;
		}

		$message_uri = $author.":".$guid;

		$person = self::personByHandle($author);
		if (!$person) {
			logger("unable to find author details");
			return false;
		}

		$body = Markdown::toBBCode($text);

		$body = self::replacePeopleGuid($body, $person["url"]);

		dba::lock('mail');

		$r = q(
			"SELECT `id` FROM `mail` WHERE `guid` = '%s' AND `uid` = %d LIMIT 1",
			dbesc($guid),
			intval($importer["uid"])
		);
		if (DBM::is_result($r)) {
			logger("duplicate message already delivered.", LOGGER_DEBUG);
			return false;
		}

		q(
			"INSERT INTO `mail` (`uid`, `guid`, `convid`, `from-name`,`from-photo`,`from-url`,`contact-id`,`title`,`body`,`seen`,`reply`,`uri`,`parent-uri`,`created`)
				VALUES ( %d, '%s', %d, '%s', '%s', '%s', %d, '%s', '%s', %d, %d, '%s','%s','%s')",
			intval($importer["uid"]),
			dbesc($guid),
			intval($conversation["id"]),
			dbesc($person["name"]),
			dbesc($person["photo"]),
			dbesc($person["url"]),
			intval($contact["id"]),
			dbesc($conversation["subject"]),
			dbesc($body),
			0,
			1,
			dbesc($message_uri),
			dbesc($author.":".$conversation["guid"]),
			dbesc($created_at)
		);

		dba::unlock();

		dba::update('conv', ['updated' => DateTimeFormat::utcNow()], ['id' => $conversation["id"]]);
		return true;
	}

	/**
	 * @brief Processes participations - unsupported by now
	 *
	 * @param array  $importer Array of the importer user
	 * @param object $data     The message object
	 *
	 * @return bool always true
	 */
	private static function receiveParticipation($importer, $data)
	{
		$author = strtolower(notags(unxmlify($data->author)));
		$parent_guid = notags(unxmlify($data->parent_guid));

		$contact_id = Contact::getIdForURL($author);
		if (!$contact_id) {
			logger('Contact not found: '.$author);
			return false;
		}

		$person = self::personByHandle($author);
		if (!is_array($person)) {
			logger("Person not found: ".$author);
			return false;
		}

		$item = dba::selectFirst('item', ['id'], ['guid' => $parent_guid, 'origin' => true, 'private' => false]);
		if (!DBM::is_result($item)) {
			logger('Item not found, no origin or private: '.$parent_guid);
			return false;
		}

		$author_parts = explode('@', $author);
		if (isset($author_parts[1])) {
			$server = $author_parts[1];
		} else {
			// Should never happen
			$server = $author;
		}

		logger('Received participation for ID: '.$item['id'].' - Contact: '.$contact_id.' - Server: '.$server, LOGGER_DEBUG);

		if (!dba::exists('participation', ['iid' => $item['id'], 'server' => $server])) {
			dba::insert('participation', ['iid' => $item['id'], 'cid' => $contact_id, 'fid' => $person['id'], 'server' => $server]);
		}

		// Send all existing comments and likes to the requesting server
		$comments = dba::p("SELECT `item`.`id`, `item`.`verb`, `contact`.`self`
				FROM `item`
				INNER JOIN `contact` ON `contact`.`id` = `item`.`contact-id`
				WHERE `item`.`parent` = ? AND `item`.`id` != `item`.`parent`", $item['id']);
		while ($comment = dba::fetch($comments)) {
			if ($comment['verb'] == ACTIVITY_POST) {
				$cmd = $comment['self'] ? 'comment-new' : 'comment-import';
			} else {
				$cmd = $comment['self'] ? 'like' : 'comment-import';
			}
			logger("Send ".$cmd." for item ".$comment['id']." to contact ".$contact_id, LOGGER_DEBUG);
			Worker::add(PRIORITY_HIGH, 'Delivery', $cmd, $comment['id'], $contact_id);
		}
		dba::close($comments);

		return true;
	}

	/**
	 * @brief Processes photos - unneeded
	 *
	 * @param array  $importer Array of the importer user
	 * @param object $data     The message object
	 *
	 * @return bool always true
	 */
	private static function receivePhoto($importer, $data)
	{
		// There doesn't seem to be a reason for this function,
		// since the photo data is transmitted in the status message as well
		return true;
	}

	/**
	 * @brief Processes poll participations - unssupported
	 *
	 * @param array  $importer Array of the importer user
	 * @param object $data     The message object
	 *
	 * @return bool always true
	 */
	private static function receivePollParticipation($importer, $data)
	{
		// We don't support polls by now
		return true;
	}

	/**
	 * @brief Processes incoming profile updates
	 *
	 * @param array  $importer Array of the importer user
	 * @param object $data     The message object
	 *
	 * @return bool Success
	 */
	private static function receiveProfile($importer, $data)
	{
		$author = strtolower(notags(unxmlify($data->author)));

		$contact = self::contactByHandle($importer["uid"], $author);
		if (!$contact) {
			return false;
		}

		$name = unxmlify($data->first_name).((strlen($data->last_name)) ? " ".unxmlify($data->last_name) : "");
		$image_url = unxmlify($data->image_url);
		$birthday = unxmlify($data->birthday);
		$gender = unxmlify($data->gender);
		$about = Markdown::toBBCode(unxmlify($data->bio));
		$location = Markdown::toBBCode(unxmlify($data->location));
		$searchable = (unxmlify($data->searchable) == "true");
		$nsfw = (unxmlify($data->nsfw) == "true");
		$tags = unxmlify($data->tag_string);

		$tags = explode("#", $tags);

		$keywords = [];
		foreach ($tags as $tag) {
			$tag = trim(strtolower($tag));
			if ($tag != "") {
				$keywords[] = $tag;
			}
		}

		$keywords = implode(", ", $keywords);

		$handle_parts = explode("@", $author);
		$nick = $handle_parts[0];

		if ($name === "") {
			$name = $handle_parts[0];
		}

		if (preg_match("|^https?://|", $image_url) === 0) {
			$image_url = "http://".$handle_parts[1].$image_url;
		}

		Contact::updateAvatar($image_url, $importer["uid"], $contact["id"]);

		// Generic birthday. We don't know the timezone. The year is irrelevant.

		$birthday = str_replace("1000", "1901", $birthday);

		if ($birthday != "") {
			$birthday = DateTimeFormat::utc($birthday, "Y-m-d");
		}

		// this is to prevent multiple birthday notifications in a single year
		// if we already have a stored birthday and the 'm-d' part hasn't changed, preserve the entry, which will preserve the notify year

		if (substr($birthday, 5) === substr($contact["bd"], 5)) {
			$birthday = $contact["bd"];
		}

		$r = q(
			"UPDATE `contact` SET `name` = '%s', `nick` = '%s', `addr` = '%s', `name-date` = '%s', `bd` = '%s',
				`location` = '%s', `about` = '%s', `keywords` = '%s', `gender` = '%s' WHERE `id` = %d AND `uid` = %d",
			dbesc($name),
			dbesc($nick),
			dbesc($author),
			dbesc(DateTimeFormat::utcNow()),
			dbesc($birthday),
			dbesc($location),
			dbesc($about),
			dbesc($keywords),
			dbesc($gender),
			intval($contact["id"]),
			intval($importer["uid"])
		);

		$gcontact = ["url" => $contact["url"], "network" => NETWORK_DIASPORA, "generation" => 2,
					"photo" => $image_url, "name" => $name, "location" => $location,
					"about" => $about, "birthday" => $birthday, "gender" => $gender,
					"addr" => $author, "nick" => $nick, "keywords" => $keywords,
					"hide" => !$searchable, "nsfw" => $nsfw];

		$gcid = GContact::update($gcontact);

		GContact::link($gcid, $importer["uid"], $contact["id"]);

		logger("Profile of contact ".$contact["id"]." stored for user ".$importer["uid"], LOGGER_DEBUG);

		return true;
	}

	/**
	 * @brief Processes incoming friend requests
	 *
	 * @param array $importer Array of the importer user
	 * @param array $contact  The contact that send the request
	 * @return void
	 */
	private static function receiveRequestMakeFriend($importer, $contact)
	{
		$a = get_app();

		if ($contact["rel"] == CONTACT_IS_SHARING) {
			dba::update(
				'contact',
				['rel' => CONTACT_IS_FRIEND, 'writable' => true],
				['id' => $contact["id"], 'uid' => $importer["uid"]]
			);
		}
		// send notification

		$r = q(
			"SELECT `hide-friends` FROM `profile` WHERE `uid` = %d AND `is-default` = 1 LIMIT 1",
			intval($importer["uid"])
		);

		if ($r && !$r[0]["hide-friends"] && !$contact["hidden"] && intval(PConfig::get($importer["uid"], "system", "post_newfriend"))) {
			$self = q(
				"SELECT * FROM `contact` WHERE `self` AND `uid` = %d LIMIT 1",
				intval($importer["uid"])
			);

			// they are not CONTACT_IS_FOLLOWER anymore but that's what we have in the array

			if ($self && $contact["rel"] == CONTACT_IS_FOLLOWER) {
				$arr = [];
				$arr["protocol"] = PROTOCOL_DIASPORA;
				$arr["uri"] = $arr["parent-uri"] = item_new_uri($a->get_hostname(), $importer["uid"]);
				$arr["uid"] = $importer["uid"];
				$arr["contact-id"] = $self[0]["id"];
				$arr["wall"] = 1;
				$arr["type"] = 'wall';
				$arr["gravity"] = 0;
				$arr["origin"] = 1;
				$arr["author-name"] = $arr["owner-name"] = $self[0]["name"];
				$arr["author-link"] = $arr["owner-link"] = $self[0]["url"];
				$arr["author-avatar"] = $arr["owner-avatar"] = $self[0]["thumb"];
				$arr["verb"] = ACTIVITY_FRIEND;
				$arr["object-type"] = ACTIVITY_OBJ_PERSON;

				$A = "[url=".$self[0]["url"]."]".$self[0]["name"]."[/url]";
				$B = "[url=".$contact["url"]."]".$contact["name"]."[/url]";
				$BPhoto = "[url=".$contact["url"]."][img]".$contact["thumb"]."[/img][/url]";
				$arr["body"] = L10n::t('%1$s is now friends with %2$s', $A, $B)."\n\n\n".$BPhoto;

				$arr["object"] = self::constructNewFriendObject($contact);

				$user = dba::selectFirst('user', ['allow_cid', 'allow_gid', 'deny_cid', 'deny_gid'], ['uid' => $importer["uid"]]);

				$arr["allow_cid"] = $user["allow_cid"];
				$arr["allow_gid"] = $user["allow_gid"];
				$arr["deny_cid"]  = $user["deny_cid"];
				$arr["deny_gid"]  = $user["deny_gid"];

				$i = Item::insert($arr);
				if ($i) {
					Worker::add(PRIORITY_HIGH, "Notifier", "activity", $i);
				}
			}
		}
	}

	/**
	 * @brief Creates a XML object for a "new friend" message
	 *
	 * @param array $contact Array of the contact
	 *
	 * @return string The XML
	 */
	private static function constructNewFriendObject($contact)
	{
		$objtype = ACTIVITY_OBJ_PERSON;
		$link = '<link rel="alternate" type="text/html" href="'.$contact["url"].'" />'."\n".
			'<link rel="photo" type="image/jpeg" href="'.$contact["thumb"].'" />'."\n";

		$xmldata = ["object" => ["type" => $objtype,
						"title" => $contact["name"],
						"id" => $contact["url"]."/".$contact["name"],
						"link" => $link]];

		return XML::fromArray($xmldata, $xml, true);
	}

	/**
	 * @brief Processes incoming sharing notification
	 *
	 * @param array  $importer Array of the importer user
	 * @param object $data     The message object
	 *
	 * @return bool Success
	 */
	private static function receiveContactRequest($importer, $data)
	{
		$author = unxmlify($data->author);
		$recipient = unxmlify($data->recipient);

		if (!$author || !$recipient) {
			return false;
		}

		// the current protocol version doesn't know these fields
		// That means that we will assume their existance
		if (isset($data->following)) {
			$following = (unxmlify($data->following) == "true");
		} else {
			$following = true;
		}

		if (isset($data->sharing)) {
			$sharing = (unxmlify($data->sharing) == "true");
		} else {
			$sharing = true;
		}

		$contact = self::contactByHandle($importer["uid"], $author);

		// perhaps we were already sharing with this person. Now they're sharing with us.
		// That makes us friends.
		if ($contact) {
			if ($following) {
				logger("Author ".$author." (Contact ".$contact["id"].") wants to follow us.", LOGGER_DEBUG);
				self::receiveRequestMakeFriend($importer, $contact);

				// refetch the contact array
				$contact = self::contactByHandle($importer["uid"], $author);

				// If we are now friends, we are sending a share message.
				// Normally we needn't to do so, but the first message could have been vanished.
				if (in_array($contact["rel"], [CONTACT_IS_FRIEND])) {
					$u = q("SELECT * FROM `user` WHERE `uid` = %d LIMIT 1", intval($importer["uid"]));
					if ($u) {
						logger("Sending share message to author ".$author." - Contact: ".$contact["id"]." - User: ".$importer["uid"], LOGGER_DEBUG);
						$ret = self::sendShare($u[0], $contact);
					}
				}
				return true;
			} else {
				logger("Author ".$author." doesn't want to follow us anymore.", LOGGER_DEBUG);
				Contact::removeFollower($importer, $contact);
				return true;
			}
		}

		if (!$following && $sharing && in_array($importer["page-flags"], [PAGE_SOAPBOX, PAGE_NORMAL])) {
			logger("Author ".$author." wants to share with us - but doesn't want to listen. Request is ignored.", LOGGER_DEBUG);
			return false;
		} elseif (!$following && !$sharing) {
			logger("Author ".$author." doesn't want anything - and we don't know the author. Request is ignored.", LOGGER_DEBUG);
			return false;
		} elseif (!$following && $sharing) {
			logger("Author ".$author." wants to share with us.", LOGGER_DEBUG);
		} elseif ($following && $sharing) {
			logger("Author ".$author." wants to have a bidirectional conection.", LOGGER_DEBUG);
		} elseif ($following && !$sharing) {
			logger("Author ".$author." wants to listen to us.", LOGGER_DEBUG);
		}

		$ret = self::personByHandle($author);

		if (!$ret || ($ret["network"] != NETWORK_DIASPORA)) {
			logger("Cannot resolve diaspora handle ".$author." for ".$recipient);
			return false;
		}

		$batch = (($ret["batch"]) ? $ret["batch"] : implode("/", array_slice(explode("/", $ret["url"]), 0, 3))."/receive/public");

		$r = q(
			"INSERT INTO `contact` (`uid`, `network`,`addr`,`created`,`url`,`nurl`,`batch`,`name`,`nick`,`photo`,`pubkey`,`notify`,`poll`,`blocked`,`priority`)
			VALUES (%d, '%s', '%s', '%s', '%s','%s','%s','%s','%s','%s','%s','%s','%s',%d,%d)",
			intval($importer["uid"]),
			dbesc($ret["network"]),
			dbesc($ret["addr"]),
			DateTimeFormat::utcNow(),
			dbesc($ret["url"]),
			dbesc(normalise_link($ret["url"])),
			dbesc($batch),
			dbesc($ret["name"]),
			dbesc($ret["nick"]),
			dbesc($ret["photo"]),
			dbesc($ret["pubkey"]),
			dbesc($ret["notify"]),
			dbesc($ret["poll"]),
			1,
			2
		);

		// find the contact record we just created

		$contact_record = self::contactByHandle($importer["uid"], $author);

		if (!$contact_record) {
			logger("unable to locate newly created contact record.");
			return;
		}

		logger("Author ".$author." was added as contact number ".$contact_record["id"].".", LOGGER_DEBUG);

		Group::addMember(User::getDefaultGroup($importer['uid'], $ret["network"]), $contact_record['id']);

		Contact::updateAvatar($ret["photo"], $importer['uid'], $contact_record["id"], true);

		if ($importer["page-flags"] == PAGE_NORMAL) {
			logger("Sending intra message for author ".$author.".", LOGGER_DEBUG);

			$hash = random_string().(string)time();   // Generate a confirm_key

			$ret = q(
				"INSERT INTO `intro` (`uid`, `contact-id`, `blocked`, `knowyou`, `note`, `hash`, `datetime`)
				VALUES (%d, %d, %d, %d, '%s', '%s', '%s')",
				intval($importer["uid"]),
				intval($contact_record["id"]),
				0,
				0,
				dbesc(L10n::t("Sharing notification from Diaspora network")),
				dbesc($hash),
				dbesc(DateTimeFormat::utcNow())
			);
		} else {
			// automatic friend approval

			logger("Does an automatic friend approval for author ".$author.".", LOGGER_DEBUG);

			Contact::updateAvatar($contact_record["photo"], $importer["uid"], $contact_record["id"]);

			// technically they are sharing with us (CONTACT_IS_SHARING),
			// but if our page-type is PAGE_COMMUNITY or PAGE_SOAPBOX
			// we are going to change the relationship and make them a follower.

			if (($importer["page-flags"] == PAGE_FREELOVE) && $sharing && $following) {
				$new_relation = CONTACT_IS_FRIEND;
			} elseif (($importer["page-flags"] == PAGE_FREELOVE) && $sharing) {
				$new_relation = CONTACT_IS_SHARING;
			} else {
				$new_relation = CONTACT_IS_FOLLOWER;
			}

			$r = q(
				"UPDATE `contact` SET `rel` = %d,
				`name-date` = '%s',
				`uri-date` = '%s',
				`blocked` = 0,
				`pending` = 0,
				`writable` = 1
				WHERE `id` = %d
				",
				intval($new_relation),
				dbesc(DateTimeFormat::utcNow()),
				dbesc(DateTimeFormat::utcNow()),
				intval($contact_record["id"])
			);

			$u = q("SELECT * FROM `user` WHERE `uid` = %d LIMIT 1", intval($importer["uid"]));
			if ($u) {
				logger("Sending share message (Relation: ".$new_relation.") to author ".$author." - Contact: ".$contact_record["id"]." - User: ".$importer["uid"], LOGGER_DEBUG);
				$ret = self::sendShare($u[0], $contact_record);

				// Send the profile data, maybe it weren't transmitted before
				self::sendProfile($importer["uid"], [$contact_record]);
			}
		}

		return true;
	}

	/**
	 * @brief Fetches a message with a given guid
	 *
	 * @param string $guid        message guid
	 * @param string $orig_author handle of the original post
	 * @param string $author      handle of the sharer
	 *
	 * @return array The fetched item
	 */
	private static function originalItem($guid, $orig_author, $author)
	{
		// Do we already have this item?
		$r = q(
			"SELECT `body`, `tag`, `app`, `created`, `object-type`, `uri`, `guid`,
				`author-name`, `author-link`, `author-avatar`
				FROM `item` WHERE `guid` = '%s' AND `visible` AND NOT `deleted` AND `body` != '' LIMIT 1",
			dbesc($guid)
		);

		if (DBM::is_result($r)) {
			logger("reshared message ".$guid." already exists on system.");

			// Maybe it is already a reshared item?
			// Then refetch the content, if it is a reshare from a reshare.
			// If it is a reshared post from another network then reformat to avoid display problems with two share elements
			if (self::isReshare($r[0]["body"], true)) {
				$r = [];
			} elseif (self::isReshare($r[0]["body"], false) || strstr($r[0]["body"], "[share")) {
				$r[0]["body"] = Markdown::toBBCode(BBCode::toMarkdown($r[0]["body"]));

				$r[0]["body"] = self::replacePeopleGuid($r[0]["body"], $r[0]["author-link"]);

				// Add OEmbed and other information to the body
				$r[0]["body"] = add_page_info_to_body($r[0]["body"], false, true);

				return $r[0];
			} else {
				return $r[0];
			}
		}

		if (!DBM::is_result($r)) {
			$server = "https://".substr($orig_author, strpos($orig_author, "@") + 1);
			logger("1st try: reshared message ".$guid." will be fetched via SSL from the server ".$server);
			$item_id = self::storeByGuid($guid, $server);

			if (!$item_id) {
				$server = "http://".substr($orig_author, strpos($orig_author, "@") + 1);
				logger("2nd try: reshared message ".$guid." will be fetched without SLL from the server ".$server);
				$item_id = self::storeByGuid($guid, $server);
			}

			if ($item_id) {
				$r = q(
					"SELECT `body`, `tag`, `app`, `created`, `object-type`, `uri`, `guid`,
						`author-name`, `author-link`, `author-avatar`
					FROM `item` WHERE `id` = %d AND `visible` AND NOT `deleted` AND `body` != '' LIMIT 1",
					intval($item_id)
				);

				if (DBM::is_result($r)) {
					// If it is a reshared post from another network then reformat to avoid display problems with two share elements
					if (self::isReshare($r[0]["body"], false)) {
						$r[0]["body"] = Markdown::toBBCode(BBCode::toMarkdown($r[0]["body"]));
						$r[0]["body"] = self::replacePeopleGuid($r[0]["body"], $r[0]["author-link"]);
					}

					return $r[0];
				}
			}
		}
		return false;
	}

	/**
	 * @brief Processes a reshare message
	 *
	 * @param array  $importer Array of the importer user
	 * @param object $data     The message object
	 * @param string $xml      The original XML of the message
	 *
	 * @return int the message id
	 */
	private static function receiveReshare($importer, $data, $xml)
	{
		$author = notags(unxmlify($data->author));
		$guid = notags(unxmlify($data->guid));
		$created_at = DateTimeFormat::utc(notags(unxmlify($data->created_at)));
		$root_author = notags(unxmlify($data->root_author));
		$root_guid = notags(unxmlify($data->root_guid));
		/// @todo handle unprocessed property "provider_display_name"
		$public = notags(unxmlify($data->public));

		$contact = self::allowedContactByHandle($importer, $author, false);
		if (!$contact) {
			return false;
		}

		$message_id = self::messageExists($importer["uid"], $guid);
		if ($message_id) {
			return true;
		}

		$original_item = self::originalItem($root_guid, $root_author, $author);
		if (!$original_item) {
			return false;
		}

		$orig_url = System::baseUrl()."/display/".$original_item["guid"];

		$datarray = [];

		$datarray["uid"] = $importer["uid"];
		$datarray["contact-id"] = $contact["id"];
		$datarray["network"]  = NETWORK_DIASPORA;

		$datarray["author-name"] = $contact["name"];
		$datarray["author-link"] = $contact["url"];
		$datarray["author-avatar"] = ((x($contact, "thumb")) ? $contact["thumb"] : $contact["photo"]);

		$datarray["owner-name"] = $datarray["author-name"];
		$datarray["owner-link"] = $datarray["author-link"];
		$datarray["owner-avatar"] = $datarray["author-avatar"];

		$datarray["guid"] = $guid;
		$datarray["uri"] = $datarray["parent-uri"] = self::getUriFromGuid($author, $guid);

		$datarray["verb"] = ACTIVITY_POST;
		$datarray["gravity"] = GRAVITY_PARENT;

		$datarray["protocol"] = PROTOCOL_DIASPORA;
		$datarray["source"] = $xml;

		$prefix = share_header(
			$original_item["author-name"],
			$original_item["author-link"],
			$original_item["author-avatar"],
			$original_item["guid"],
			$original_item["created"],
			$orig_url
		);
		$datarray["body"] = $prefix.$original_item["body"]."[/share]";

		$datarray["tag"] = $original_item["tag"];
		$datarray["app"]  = $original_item["app"];

		$datarray["plink"] = self::plink($author, $guid);
		$datarray["private"] = (($public == "false") ? 1 : 0);
		$datarray["changed"] = $datarray["created"] = $datarray["edited"] = $created_at;

		$datarray["object-type"] = $original_item["object-type"];

		self::fetchGuid($datarray);
		$message_id = Item::insert($datarray);

		self::sendParticipation($contact, $datarray);

		if ($message_id) {
			logger("Stored reshare ".$datarray["guid"]." with message id ".$message_id, LOGGER_DEBUG);
			return true;
		} else {
			return false;
		}
	}

	/**
	 * @brief Processes retractions
	 *
	 * @param array  $importer Array of the importer user
	 * @param array  $contact  The contact of the item owner
	 * @param object $data     The message object
	 *
	 * @return bool success
	 */
	private static function itemRetraction($importer, $contact, $data)
	{
		$author = notags(unxmlify($data->author));
		$target_guid = notags(unxmlify($data->target_guid));
		$target_type = notags(unxmlify($data->target_type));

		$person = self::personByHandle($author);
		if (!is_array($person)) {
			logger("unable to find author detail for ".$author);
			return false;
		}

		if (empty($contact["url"])) {
			$contact["url"] = $person["url"];
		}

		// Fetch items that are about to be deleted
		$fields = ['uid', 'id', 'parent', 'parent-uri', 'author-link'];

		// When we receive a public retraction, we delete every item that we find.
		if ($importer['uid'] == 0) {
			$condition = ["`guid` = ? AND NOT `file` LIKE '%%[%%' AND NOT `deleted`", $target_guid];
		} else {
			$condition = ["`guid` = ? AND `uid` = ? AND NOT `file` LIKE '%%[%%' AND NOT `deleted`", $target_guid, $importer['uid']];
		}
		$r = dba::select('item', $fields, $condition);
		if (!DBM::is_result($r)) {
			logger("Target guid ".$target_guid." was not found on this system for user ".$importer['uid'].".");
			return false;
		}

		while ($item = dba::fetch($r)) {
			// Fetch the parent item
			$parent = dba::selectFirst('item', ['author-link', 'origin'], ['id' => $item["parent"]]);

			// Only delete it if the parent author really fits
			if (!link_compare($parent["author-link"], $contact["url"]) && !link_compare($item["author-link"], $contact["url"])) {
				logger("Thread author ".$parent["author-link"]." and item author ".$item["author-link"]." don't fit to expected contact ".$contact["url"], LOGGER_DEBUG);
				continue;
			}

			Item::deleteById($item["id"]);

			logger("Deleted target ".$target_guid." (".$item["id"].") from user ".$item["uid"]." parent: ".$item["parent"], LOGGER_DEBUG);

			// Now check if the retraction needs to be relayed by us
			if ($parent["origin"]) {
				// notify others
				Worker::add(PRIORITY_HIGH, "Notifier", "drop", $item["id"]);
			}
		}

		return true;
	}

	/**
	 * @brief Receives retraction messages
	 *
	 * @param array  $importer Array of the importer user
	 * @param string $sender   The sender of the message
	 * @param object $data     The message object
	 *
	 * @return bool Success
	 */
	private static function receiveRetraction($importer, $sender, $data)
	{
		$target_type = notags(unxmlify($data->target_type));

		$contact = self::contactByHandle($importer["uid"], $sender);
		if (!$contact && (in_array($target_type, ["Contact", "Person"]))) {
			logger("cannot find contact for sender: ".$sender." and user ".$importer["uid"]);
			return false;
		}

		logger("Got retraction for ".$target_type.", sender ".$sender." and user ".$importer["uid"], LOGGER_DEBUG);

		switch ($target_type) {
			case "Comment":
			case "Like":
			case "Post":
			case "Reshare":
			case "StatusMessage":
				return self::itemRetraction($importer, $contact, $data);

			case "Contact":
			case "Person":
				/// @todo What should we do with an "unshare"?
				// Removing the contact isn't correct since we still can read the public items
				Contact::remove($contact["id"]);
				return true;

			default:
				logger("Unknown target type ".$target_type);
				return false;
		}
		return true;
	}

	/**
	 * @brief Receives status messages
	 *
	 * @param array  $importer Array of the importer user
	 * @param object $data     The message object
	 * @param string $xml      The original XML of the message
	 *
	 * @return int The message id of the newly created item
	 */
	private static function receiveStatusMessage($importer, $data, $xml)
	{
		$author = notags(unxmlify($data->author));
		$guid = notags(unxmlify($data->guid));
		$created_at = DateTimeFormat::utc(notags(unxmlify($data->created_at)));
		$public = notags(unxmlify($data->public));
		$text = unxmlify($data->text);
		$provider_display_name = notags(unxmlify($data->provider_display_name));

		$contact = self::allowedContactByHandle($importer, $author, false);
		if (!$contact) {
			return false;
		}

		$message_id = self::messageExists($importer["uid"], $guid);
		if ($message_id) {
			return true;
		}

		$address = [];
		if ($data->location) {
			foreach ($data->location->children() as $fieldname => $data) {
				$address[$fieldname] = notags(unxmlify($data));
			}
		}

		$body = Markdown::toBBCode($text);

		$datarray = [];

		// Attach embedded pictures to the body
		if ($data->photo) {
			foreach ($data->photo as $photo) {
				$body = "[img]".unxmlify($photo->remote_photo_path).
					unxmlify($photo->remote_photo_name)."[/img]\n".$body;
			}

			$datarray["object-type"] = ACTIVITY_OBJ_IMAGE;
		} else {
			$datarray["object-type"] = ACTIVITY_OBJ_NOTE;

			// Add OEmbed and other information to the body
			if (!self::isRedmatrix($contact["url"])) {
				$body = add_page_info_to_body($body, false, true);
			}
		}

		/// @todo enable support for polls
		//if ($data->poll) {
		//	foreach ($data->poll AS $poll)
		//		print_r($poll);
		//	die("poll!\n");
		//}

		/// @todo enable support for events

		$datarray["uid"] = $importer["uid"];
		$datarray["contact-id"] = $contact["id"];
		$datarray["network"] = NETWORK_DIASPORA;

		$datarray["author-name"] = $contact["name"];
		$datarray["author-link"] = $contact["url"];
		$datarray["author-avatar"] = ((x($contact, "thumb")) ? $contact["thumb"] : $contact["photo"]);

		$datarray["owner-name"] = $datarray["author-name"];
		$datarray["owner-link"] = $datarray["author-link"];
		$datarray["owner-avatar"] = $datarray["author-avatar"];

		$datarray["guid"] = $guid;
		$datarray["uri"] = $datarray["parent-uri"] = self::getUriFromGuid($author, $guid);

		$datarray["verb"] = ACTIVITY_POST;
		$datarray["gravity"] = GRAVITY_PARENT;

		$datarray["protocol"] = PROTOCOL_DIASPORA;
		$datarray["source"] = $xml;

		$datarray["body"] = self::replacePeopleGuid($body, $contact["url"]);

		if ($provider_display_name != "") {
			$datarray["app"] = $provider_display_name;
		}

		$datarray["plink"] = self::plink($author, $guid);
		$datarray["private"] = (($public == "false") ? 1 : 0);
		$datarray["changed"] = $datarray["created"] = $datarray["edited"] = $created_at;

		if (isset($address["address"])) {
			$datarray["location"] = $address["address"];
		}

		if (isset($address["lat"]) && isset($address["lng"])) {
			$datarray["coord"] = $address["lat"]." ".$address["lng"];
		}

		self::fetchGuid($datarray);
		$message_id = Item::insert($datarray);

		self::sendParticipation($contact, $datarray);

		if ($message_id) {
			logger("Stored item ".$datarray["guid"]." with message id ".$message_id, LOGGER_DEBUG);
			return true;
		} else {
			return false;
		}
	}

	/* ************************************************************************************** *
	 * Here are all the functions that are needed to transmit data with the Diaspora protocol *
	 * ************************************************************************************** */

	/**
	 * @brief returnes the handle of a contact
	 *
	 * @param array $contact contact array
	 *
	 * @return string the handle in the format user@domain.tld
	 */
	private static function myHandle($contact)
	{
		if ($contact["addr"] != "") {
			return $contact["addr"];
		}

		// Normally we should have a filled "addr" field - but in the past this wasn't the case
		// So - just in case - we build the the address here.
		if ($contact["nickname"] != "") {
			$nick = $contact["nickname"];
		} else {
			$nick = $contact["nick"];
		}

		return $nick."@".substr(System::baseUrl(), strpos(System::baseUrl(), "://") + 3);
	}


	/**
	 * @brief Creates the data for a private message in the new format
	 *
	 * @param string $msg     The message that is to be transmitted
	 * @param array  $user    The record of the sender
	 * @param array  $contact Target of the communication
	 * @param string $prvkey  The private key of the sender
	 * @param string $pubkey  The public key of the receiver
	 *
	 * @return string The encrypted data
	 */
	public static function encodePrivateData($msg, $user, $contact, $prvkey, $pubkey)
	{
		logger("Message: ".$msg, LOGGER_DATA);

		// without a public key nothing will work
		if (!$pubkey) {
			logger("pubkey missing: contact id: ".$contact["id"]);
			return false;
		}

		$aes_key = openssl_random_pseudo_bytes(32);
		$b_aes_key = base64_encode($aes_key);
		$iv = openssl_random_pseudo_bytes(16);
		$b_iv = base64_encode($iv);

		$ciphertext = self::aesEncrypt($aes_key, $iv, $msg);

		$json = json_encode(["iv" => $b_iv, "key" => $b_aes_key]);

		$encrypted_key_bundle = "";
		openssl_public_encrypt($json, $encrypted_key_bundle, $pubkey);

		$json_object = json_encode(
			["aes_key" => base64_encode($encrypted_key_bundle),
					"encrypted_magic_envelope" => base64_encode($ciphertext)]
		);

		return $json_object;
	}

	/**
	 * @brief Creates the envelope for the "fetch" endpoint and for the new format
	 *
	 * @param string $msg  The message that is to be transmitted
	 * @param array  $user The record of the sender
	 *
	 * @return string The envelope
	 */
	public static function buildMagicEnvelope($msg, $user)
	{
		$b64url_data = base64url_encode($msg);
		$data = str_replace(["\n", "\r", " ", "\t"], ["", "", "", ""], $b64url_data);

		$key_id = base64url_encode(self::myHandle($user));
		$type = "application/xml";
		$encoding = "base64url";
		$alg = "RSA-SHA256";
		$signable_data = $data.".".base64url_encode($type).".".base64url_encode($encoding).".".base64url_encode($alg);

		// Fallback if the private key wasn't transmitted in the expected field
		if ($user['uprvkey'] == "") {
			$user['uprvkey'] = $user['prvkey'];
		}

		$signature = Crypto::rsaSign($signable_data, $user["uprvkey"]);
		$sig = base64url_encode($signature);

		$xmldata = ["me:env" => ["me:data" => $data,
							"@attributes" => ["type" => $type],
							"me:encoding" => $encoding,
							"me:alg" => $alg,
							"me:sig" => $sig,
							"@attributes2" => ["key_id" => $key_id]]];

		$namespaces = ["me" => "http://salmon-protocol.org/ns/magic-env"];

		return XML::fromArray($xmldata, $xml, false, $namespaces);
	}

	/**
	 * @brief Create the envelope for a message
	 *
	 * @param string $msg     The message that is to be transmitted
	 * @param array  $user    The record of the sender
	 * @param array  $contact Target of the communication
	 * @param string $prvkey  The private key of the sender
	 * @param string $pubkey  The public key of the receiver
	 * @param bool   $public  Is the message public?
	 *
	 * @return string The message that will be transmitted to other servers
	 */
	private static function buildMessage($msg, $user, $contact, $prvkey, $pubkey, $public = false)
	{
		// The message is put into an envelope with the sender's signature
		$envelope = self::buildMagicEnvelope($msg, $user);

		// Private messages are put into a second envelope, encrypted with the receivers public key
		if (!$public) {
			$envelope = self::encodePrivateData($envelope, $user, $contact, $prvkey, $pubkey);
		}

		return $envelope;
	}

	/**
	 * @brief Creates a signature for a message
	 *
	 * @param array $owner   the array of the owner of the message
	 * @param array $message The message that is to be signed
	 *
	 * @return string The signature
	 */
	private static function signature($owner, $message)
	{
		$sigmsg = $message;
		unset($sigmsg["author_signature"]);
		unset($sigmsg["parent_author_signature"]);

		$signed_text = implode(";", $sigmsg);

		return base64_encode(Crypto::rsaSign($signed_text, $owner["uprvkey"], "sha256"));
	}

	/**
	 * @brief Transmit a message to a target server
	 *
	 * @param array  $owner        the array of the item owner
	 * @param array  $contact      Target of the communication
	 * @param string $envelope     The message that is to be transmitted
	 * @param bool   $public_batch Is it a public post?
	 * @param bool   $queue_run    Is the transmission called from the queue?
	 * @param string $guid         message guid
	 *
	 * @return int Result of the transmission
	 */
	public static function transmit($owner, $contact, $envelope, $public_batch, $queue_run = false, $guid = "", $no_queue = false)
	{
		$a = get_app();

		$enabled = intval(Config::get("system", "diaspora_enabled"));
		if (!$enabled) {
			return 200;
		}

		$logid = random_string(4);

		// We always try to use the data from the fcontact table.
		// This is important for transmitting data to Friendica servers.
		if (!empty($contact['addr'])) {
			$fcontact = self::personByHandle($contact['addr']);
			$dest_url = ($public_batch ? $fcontact["batch"] : $fcontact["notify"]);
		} else {
			$dest_url = ($public_batch ? $contact["batch"] : $contact["notify"]);
		}

		if (!$dest_url) {
			logger("no url for contact: ".$contact["id"]." batch mode =".$public_batch);
			return 0;
		}

		logger("transmit: ".$logid."-".$guid." ".$dest_url);

		if (!$queue_run && Queue::wasDelayed($contact["id"])) {
			$return_code = 0;
		} else {
			if (!intval(Config::get("system", "diaspora_test"))) {
				$content_type = (($public_batch) ? "application/magic-envelope+xml" : "application/json");

				Network::post($dest_url."/", $envelope, ["Content-Type: ".$content_type]);
				$return_code = $a->get_curl_code();
			} else {
				logger("test_mode");
				return 200;
			}
		}

		logger("transmit: ".$logid."-".$guid." returns: ".$return_code);

		if (!$return_code || (($return_code == 503) && (stristr($a->get_curl_headers(), "retry-after")))) {
			if (!$no_queue) {
				logger("queue message");
				// queue message for redelivery
				Queue::add($contact["id"], NETWORK_DIASPORA, $envelope, $public_batch, $guid);
			}

			// The message could not be delivered. We mark the contact as "dead"
			Contact::markForArchival($contact);
		} elseif (($return_code >= 200) && ($return_code <= 299)) {
			// We successfully delivered a message, the contact is alive
			Contact::unmarkForArchival($contact);
		}

		return $return_code ? $return_code : -1;
	}


	/**
	 * @brief Build the post xml
	 *
	 * @param string $type    The message type
	 * @param array  $message The message data
	 *
	 * @return string The post XML
	 */
	public static function buildPostXml($type, $message)
	{
		$data = [$type => $message];

		return XML::fromArray($data, $xml);
	}

	/**
	 * @brief Builds and transmit messages
	 *
	 * @param array  $owner        the array of the item owner
	 * @param array  $contact      Target of the communication
	 * @param string $type         The message type
	 * @param array  $message      The message data
	 * @param bool   $public_batch Is it a public post?
	 * @param string $guid         message guid
	 * @param bool   $spool        Should the transmission be spooled or transmitted?
	 *
	 * @return int Result of the transmission
	 */
	private static function buildAndTransmit($owner, $contact, $type, $message, $public_batch = false, $guid = "", $spool = false)
	{
		$msg = self::buildPostXml($type, $message);

		logger('message: '.$msg, LOGGER_DATA);
		logger('send guid '.$guid, LOGGER_DEBUG);

		// Fallback if the private key wasn't transmitted in the expected field
		if ($owner['uprvkey'] == "") {
			$owner['uprvkey'] = $owner['prvkey'];
		}

		$envelope = self::buildMessage($msg, $owner, $contact, $owner['uprvkey'], $contact['pubkey'], $public_batch);

		if ($spool) {
			Queue::add($contact['id'], NETWORK_DIASPORA, $envelope, $public_batch, $guid);
			return true;
		} else {
			$return_code = self::transmit($owner, $contact, $envelope, $public_batch, false, $guid);
		}

		logger("guid: ".$guid." result ".$return_code, LOGGER_DEBUG);

		return $return_code;
	}

	/**
	 * @brief sends a participation (Used to get all further updates)
	 *
	 * @param array $contact Target of the communication
	 * @param array $item	 Item array
	 *
	 * @return int The result of the transmission
	 */
	private static function sendParticipation($contact, $item)
	{
		// Don't send notifications for private postings
		if ($item['private']) {
			return;
		}

		$cachekey = "diaspora:sendParticipation:".$item['guid'];

		$result = Cache::get($cachekey);
		if (!is_null($result)) {
			return;
		}

		// Fetch some user id to have a valid handle to transmit the participation.
		// In fact it doesn't matter which user sends this - but it is needed by the protocol.
		// If the item belongs to a user, we take this user id.
		if ($item['uid'] == 0) {
			$condition = ['verified' => true, 'blocked' => false, 'account_removed' => false, 'account_expired' => false];
			$first_user = dba::selectFirst('user', ['uid'], $condition);
			$owner = User::getOwnerDataById($first_user['uid']);
		} else {
			$owner = User::getOwnerDataById($item['uid']);
		}

		$author = self::myHandle($owner);

		$message = ["author" => $author,
				"guid" => get_guid(32),
				"parent_type" => "Post",
				"parent_guid" => $item["guid"]];

		logger("Send participation for ".$item["guid"]." by ".$author, LOGGER_DEBUG);

		// It doesn't matter what we store, we only want to avoid sending repeated notifications for the same item
		Cache::set($cachekey, $item["guid"], CACHE_QUARTER_HOUR);

		return self::buildAndTransmit($owner, $contact, "participation", $message);
	}

	/**
	 * @brief sends an account migration
	 *
	 * @param array $owner   the array of the item owner
	 * @param array $contact Target of the communication
	 * @param int 	$uid     User ID
	 *
	 * @return int The result of the transmission
	 */
	public static function sendAccountMigration($owner, $contact, $uid)
	{
		$old_handle = PConfig::get($uid, 'system', 'previous_addr');
		$profile = self::createProfileData($uid);

		$signed_text = 'AccountMigration:'.$old_handle.':'.$profile['author'];
		$signature = base64_encode(Crypto::rsaSign($signed_text, $owner["uprvkey"], "sha256"));

		$message = ["author" => $old_handle,
				"profile" => $profile,
				"signature" => $signature];

		logger("Send account migration ".print_r($message, true), LOGGER_DEBUG);

		return self::buildAndTransmit($owner, $contact, "account_migration", $message);
	}

	/**
	 * @brief Sends a "share" message
	 *
	 * @param array $owner   the array of the item owner
	 * @param array $contact Target of the communication
	 *
	 * @return int The result of the transmission
	 */
	public static function sendShare($owner, $contact)
	{
		/**
		 * @todo support the different possible combinations of "following" and "sharing"
		 * Currently, Diaspora only interprets the "sharing" field
		 *
		 * Before switching this code productive, we have to check all "sendShare" calls if "rel" is set correctly
		 */

		/*
		switch ($contact["rel"]) {
			case CONTACT_IS_FRIEND:
				$following = true;
				$sharing = true;
			case CONTACT_IS_SHARING:
				$following = false;
				$sharing = true;
			case CONTACT_IS_FOLLOWER:
				$following = true;
				$sharing = false;
		}
		*/

		$message = ["author" => self::myHandle($owner),
				"recipient" => $contact["addr"],
				"following" => "true",
				"sharing" => "true"];

		logger("Send share ".print_r($message, true), LOGGER_DEBUG);

		return self::buildAndTransmit($owner, $contact, "contact", $message);
	}

	/**
	 * @brief sends an "unshare"
	 *
	 * @param array $owner   the array of the item owner
	 * @param array $contact Target of the communication
	 *
	 * @return int The result of the transmission
	 */
	public static function sendUnshare($owner, $contact)
	{
		$message = ["author" => self::myHandle($owner),
				"recipient" => $contact["addr"],
				"following" => "false",
				"sharing" => "false"];

		logger("Send unshare ".print_r($message, true), LOGGER_DEBUG);

		return self::buildAndTransmit($owner, $contact, "contact", $message);
	}

	/**
	 * @brief Checks a message body if it is a reshare
	 *
	 * @param string $body     The message body that is to be check
	 * @param bool   $complete Should it be a complete check or a simple check?
	 *
	 * @return array|bool Reshare details or "false" if no reshare
	 */
	public static function isReshare($body, $complete = true)
	{
		$body = trim($body);

		// Skip if it isn't a pure repeated messages
		// Does it start with a share?
		if ((strpos($body, "[share") > 0) && $complete) {
			return(false);
		}

		// Does it end with a share?
		if (strlen($body) > (strrpos($body, "[/share]") + 8)) {
			return(false);
		}

		$attributes = preg_replace("/\[share(.*?)\]\s?(.*?)\s?\[\/share\]\s?/ism", "$1", $body);
		// Skip if there is no shared message in there
		if ($body == $attributes) {
			return(false);
		}

		// If we don't do the complete check we quit here
		if (!$complete) {
			return true;
		}

		$guid = "";
		preg_match("/guid='(.*?)'/ism", $attributes, $matches);
		if ($matches[1] != "") {
			$guid = $matches[1];
		}

		preg_match('/guid="(.*?)"/ism', $attributes, $matches);
		if ($matches[1] != "") {
			$guid = $matches[1];
		}

		if ($guid != "") {
			$r = q(
				"SELECT `contact-id` FROM `item` WHERE `guid` = '%s' AND `network` IN ('%s', '%s') LIMIT 1",
				dbesc($guid),
				NETWORK_DFRN,
				NETWORK_DIASPORA
			);
			if ($r) {
				$ret= [];
				$ret["root_handle"] = self::handleFromContact($r[0]["contact-id"]);
				$ret["root_guid"] = $guid;
				return($ret);
			}
		}

		$profile = "";
		preg_match("/profile='(.*?)'/ism", $attributes, $matches);
		if ($matches[1] != "") {
			$profile = $matches[1];
		}

		preg_match('/profile="(.*?)"/ism', $attributes, $matches);
		if ($matches[1] != "") {
			$profile = $matches[1];
		}

		$ret= [];

		$ret["root_handle"] = preg_replace("=https?://(.*)/u/(.*)=ism", "$2@$1", $profile);
		if (($ret["root_handle"] == $profile) || ($ret["root_handle"] == "")) {
			return(false);
		}

		$link = "";
		preg_match("/link='(.*?)'/ism", $attributes, $matches);
		if ($matches[1] != "") {
			$link = $matches[1];
		}

		preg_match('/link="(.*?)"/ism', $attributes, $matches);
		if ($matches[1] != "") {
			$link = $matches[1];
		}

		$ret["root_guid"] = preg_replace("=https?://(.*)/posts/(.*)=ism", "$2", $link);
		if (($ret["root_guid"] == $link) || (trim($ret["root_guid"]) == "")) {
			return(false);
		}

		return($ret);
	}

	/**
	 * @brief Create an event array
	 *
	 * @param integer $event_id The id of the event
	 *
	 * @return array with event data
	 */
	private static function buildEvent($event_id)
	{
		$r = q("SELECT `guid`, `uid`, `start`, `finish`, `nofinish`, `summary`, `desc`, `location`, `adjust` FROM `event` WHERE `id` = %d", intval($event_id));
		if (!DBM::is_result($r)) {
			return [];
		}

		$event = $r[0];

		$eventdata = [];

		$r = q("SELECT `timezone` FROM `user` WHERE `uid` = %d", intval($event['uid']));
		if (!DBM::is_result($r)) {
			return [];
		}

		$user = $r[0];

		$r = q("SELECT `addr`, `nick` FROM `contact` WHERE `uid` = %d AND `self`", intval($event['uid']));
		if (!DBM::is_result($r)) {
			return [];
		}

		$owner = $r[0];

		$eventdata['author'] = self::myHandle($owner);

		if ($event['guid']) {
			$eventdata['guid'] = $event['guid'];
		}

		$mask = DateTimeFormat::ATOM;

		/// @todo - establish "all day" events in Friendica
		$eventdata["all_day"] = "false";

		if (!$event['adjust']) {
			$eventdata['timezone'] = $user['timezone'];

			if ($eventdata['timezone'] == "") {
				$eventdata['timezone'] = 'UTC';
			}
		}

		if ($event['start']) {
			$eventdata['start'] = DateTimeFormat::convert($event['start'], "UTC", $eventdata['timezone'], $mask);
		}
		if ($event['finish'] && !$event['nofinish']) {
			$eventdata['end'] = DateTimeFormat::convert($event['finish'], "UTC", $eventdata['timezone'], $mask);
		}
		if ($event['summary']) {
			$eventdata['summary'] = html_entity_decode(BBCode::toMarkdown($event['summary']));
		}
		if ($event['desc']) {
			$eventdata['description'] = html_entity_decode(BBCode::toMarkdown($event['desc']));
		}
		if ($event['location']) {
			$event['location'] = preg_replace("/\[map\](.*?)\[\/map\]/ism", '$1', $event['location']);
			$coord = Map::getCoordinates($event['location']);

			$location = [];
<<<<<<< HEAD
			$location["address"] = html_entity_decode(BBCode::toMarkdown($event['location']));
			$location["lat"] = 0;
			$location["lng"] = 0;
=======
			$location["address"] = html_entity_decode(bb2diaspora($event['location']));
			if (!empty($coord['lat']) && !empty($coord['lon'])) {
				$location["lat"] = $coord['lat'];
				$location["lng"] = $coord['lon'];
			} else {
				$location["lat"] = 0;
				$location["lng"] = 0;
			}
>>>>>>> 9de1d094
			$eventdata['location'] = $location;
		}

		return $eventdata;
	}

	/**
	 * @brief Create a post (status message or reshare)
	 *
	 * @param array $item  The item that will be exported
	 * @param array $owner the array of the item owner
	 *
	 * @return array
	 * 'type' -> Message type ("status_message" or "reshare")
	 * 'message' -> Array of XML elements of the status
	 */
	public static function buildStatus($item, $owner)
	{
		$cachekey = "diaspora:buildStatus:".$item['guid'];

		$result = Cache::get($cachekey);
		if (!is_null($result)) {
			return $result;
		}

		$myaddr = self::myHandle($owner);

		$public = (($item["private"]) ? "false" : "true");

		$created = DateTimeFormat::utc($item["created"], DateTimeFormat::ATOM);

		// Detect a share element and do a reshare
		if (!$item['private'] && ($ret = self::isReshare($item["body"]))) {
			$message = ["author" => $myaddr,
					"guid" => $item["guid"],
					"created_at" => $created,
					"root_author" => $ret["root_handle"],
					"root_guid" => $ret["root_guid"],
					"provider_display_name" => $item["app"],
					"public" => $public];

			$type = "reshare";
		} else {
			$title = $item["title"];
			$body = $item["body"];

			// convert to markdown
			$body = html_entity_decode(BBCode::toMarkdown($body));

			// Adding the title
			if (strlen($title)) {
				$body = "## ".html_entity_decode($title)."\n\n".$body;
			}

			if ($item["attach"]) {
				$cnt = preg_match_all('/href=\"(.*?)\"(.*?)title=\"(.*?)\"/ism', $item["attach"], $matches, PREG_SET_ORDER);
				if (cnt) {
					$body .= "\n".L10n::t("Attachments:")."\n";
					foreach ($matches as $mtch) {
						$body .= "[".$mtch[3]."](".$mtch[1].")\n";
					}
				}
			}

			$location = [];

			if ($item["location"] != "")
				$location["address"] = $item["location"];

			if ($item["coord"] != "") {
				$coord = explode(" ", $item["coord"]);
				$location["lat"] = $coord[0];
				$location["lng"] = $coord[1];
			}

			$message = ["author" => $myaddr,
					"guid" => $item["guid"],
					"created_at" => $created,
					"public" => $public,
					"text" => $body,
					"provider_display_name" => $item["app"],
					"location" => $location];

			// Diaspora rejects messages when they contain a location without "lat" or "lng"
			if (!isset($location["lat"]) || !isset($location["lng"])) {
				unset($message["location"]);
			}

			if ($item['event-id'] > 0) {
				$event = self::buildEvent($item['event-id']);
				if (count($event)) {
					$message['event'] = $event;

					if (!empty($event['location']['address']) &&
						!empty($event['location']['lat']) &&
						!empty($event['location']['lng'])) {
						$message['location'] = $event['location'];
					}

					/// @todo Once Diaspora supports it, we will remove the body and the location hack above
					// $message['text'] = '';
				}
			}

			$type = "status_message";
		}

		$msg = ["type" => $type, "message" => $message];

		Cache::set($cachekey, $msg, CACHE_QUARTER_HOUR);

		return $msg;
	}

	/**
	 * @brief Sends a post
	 *
	 * @param array $item         The item that will be exported
	 * @param array $owner        the array of the item owner
	 * @param array $contact      Target of the communication
	 * @param bool  $public_batch Is it a public post?
	 *
	 * @return int The result of the transmission
	 */
	public static function sendStatus($item, $owner, $contact, $public_batch = false)
	{
		$status = self::buildStatus($item, $owner);

		return self::buildAndTransmit($owner, $contact, $status["type"], $status["message"], $public_batch, $item["guid"]);
	}

	/**
	 * @brief Creates a "like" object
	 *
	 * @param array $item  The item that will be exported
	 * @param array $owner the array of the item owner
	 *
	 * @return array The data for a "like"
	 */
	private static function constructLike($item, $owner)
	{
		$p = q(
			"SELECT `guid`, `uri`, `parent-uri` FROM `item` WHERE `uri` = '%s' LIMIT 1",
			dbesc($item["thr-parent"])
		);
		if (!DBM::is_result($p)) {
			return false;
		}

		$parent = $p[0];

		$target_type = ($parent["uri"] === $parent["parent-uri"] ? "Post" : "Comment");
		$positive = null;
		if ($item['verb'] === ACTIVITY_LIKE) {
			$positive = "true";
		} elseif ($item['verb'] === ACTIVITY_DISLIKE) {
			$positive = "false";
		}

		return(["author" => self::myHandle($owner),
				"guid" => $item["guid"],
				"parent_guid" => $parent["guid"],
				"parent_type" => $target_type,
				"positive" => $positive,
				"author_signature" => ""]);
	}

	/**
	 * @brief Creates an "EventParticipation" object
	 *
	 * @param array $item  The item that will be exported
	 * @param array $owner the array of the item owner
	 *
	 * @return array The data for an "EventParticipation"
	 */
	private static function constructAttend($item, $owner)
	{
		$p = q(
			"SELECT `guid`, `uri`, `parent-uri` FROM `item` WHERE `uri` = '%s' LIMIT 1",
			dbesc($item["thr-parent"])
		);
		if (!DBM::is_result($p)) {
			return false;
		}

		$parent = $p[0];

		switch ($item['verb']) {
			case ACTIVITY_ATTEND:
				$attend_answer = 'accepted';
				break;
			case ACTIVITY_ATTENDNO:
				$attend_answer = 'declined';
				break;
			case ACTIVITY_ATTENDMAYBE:
				$attend_answer = 'tentative';
				break;
			default:
				logger('Unknown verb '.$item['verb'].' in item '.$item['guid']);
				return false;
		}

		return(["author" => self::myHandle($owner),
				"guid" => $item["guid"],
				"parent_guid" => $parent["guid"],
				"status" => $attend_answer,
				"author_signature" => ""]);
	}

	/**
	 * @brief Creates the object for a comment
	 *
	 * @param array $item  The item that will be exported
	 * @param array $owner the array of the item owner
	 *
	 * @return array The data for a comment
	 */
	private static function constructComment($item, $owner)
	{
		$cachekey = "diaspora:constructComment:".$item['guid'];

		$result = Cache::get($cachekey);
		if (!is_null($result)) {
			return $result;
		}

		$p = q(
			"SELECT `guid` FROM `item` WHERE `parent` = %d AND `id` = %d LIMIT 1",
			intval($item["parent"]),
			intval($item["parent"])
		);

		if (!DBM::is_result($p)) {
			return false;
		}

		$parent = $p[0];

		$text = html_entity_decode(BBCode::toMarkdown($item["body"]));
		$created = DateTimeFormat::utc($item["created"], DateTimeFormat::ATOM);

		$comment = ["author" => self::myHandle($owner),
				"guid" => $item["guid"],
				"created_at" => $created,
				"parent_guid" => $parent["guid"],
				"text" => $text,
				"author_signature" => ""];

		// Send the thread parent guid only if it is a threaded comment
		if ($item['thr-parent'] != $item['parent-uri']) {
			$comment['thread_parent_guid'] = self::getGuidFromUri($item['thr-parent'], $item['uid']);
		}

		Cache::set($cachekey, $comment, CACHE_QUARTER_HOUR);

		return($comment);
	}

	/**
	 * @brief Send a like or a comment
	 *
	 * @param array $item         The item that will be exported
	 * @param array $owner        the array of the item owner
	 * @param array $contact      Target of the communication
	 * @param bool  $public_batch Is it a public post?
	 *
	 * @return int The result of the transmission
	 */
	public static function sendFollowup($item, $owner, $contact, $public_batch = false)
	{
		if (in_array($item['verb'], [ACTIVITY_ATTEND, ACTIVITY_ATTENDNO, ACTIVITY_ATTENDMAYBE])) {
			$message = self::constructAttend($item, $owner);
			$type = "event_participation";
		} elseif (in_array($item["verb"], [ACTIVITY_LIKE, ACTIVITY_DISLIKE])) {
			$message = self::constructLike($item, $owner);
			$type = "like";
		} else {
			$message = self::constructComment($item, $owner);
			$type = "comment";
		}

		if (!$message) {
			return false;
		}

		$message["author_signature"] = self::signature($owner, $message);

		return self::buildAndTransmit($owner, $contact, $type, $message, $public_batch, $item["guid"]);
	}

	/**
	 * @brief Creates a message from a signature record entry
	 *
	 * @param array $item      The item that will be exported
	 * @param array $signature The entry of the "sign" record
	 *
	 * @return string The message
	 */
	private static function messageFromSignature($item, $signature)
	{
		// Split the signed text
		$signed_parts = explode(";", $signature['signed_text']);

		if ($item["deleted"]) {
			$message = ["author" => $signature['signer'],
					"target_guid" => $signed_parts[0],
					"target_type" => $signed_parts[1]];
		} elseif (in_array($item["verb"], [ACTIVITY_LIKE, ACTIVITY_DISLIKE])) {
			$message = ["author" => $signed_parts[4],
					"guid" => $signed_parts[1],
					"parent_guid" => $signed_parts[3],
					"parent_type" => $signed_parts[2],
					"positive" => $signed_parts[0],
					"author_signature" => $signature['signature'],
					"parent_author_signature" => ""];
		} else {
			// Remove the comment guid
			$guid = array_shift($signed_parts);

			// Remove the parent guid
			$parent_guid = array_shift($signed_parts);

			// Remove the handle
			$handle = array_pop($signed_parts);

			// Glue the parts together
			$text = implode(";", $signed_parts);

			$message = ["author" => $handle,
					"guid" => $guid,
					"parent_guid" => $parent_guid,
					"text" => implode(";", $signed_parts),
					"author_signature" => $signature['signature'],
					"parent_author_signature" => ""];
		}
		return $message;
	}

	/**
	 * @brief Relays messages (like, comment, retraction) to other servers if we are the thread owner
	 *
	 * @param array $item         The item that will be exported
	 * @param array $owner        the array of the item owner
	 * @param array $contact      Target of the communication
	 * @param bool  $public_batch Is it a public post?
	 *
	 * @return int The result of the transmission
	 */
	public static function sendRelay($item, $owner, $contact, $public_batch = false)
	{
		if ($item["deleted"]) {
			return self::sendRetraction($item, $owner, $contact, $public_batch, true);
		} elseif (in_array($item["verb"], [ACTIVITY_LIKE, ACTIVITY_DISLIKE])) {
			$type = "like";
		} else {
			$type = "comment";
		}

		logger("Got relayable data ".$type." for item ".$item["guid"]." (".$item["id"].")", LOGGER_DEBUG);

		// fetch the original signature

		$r = q(
			"SELECT `signed_text`, `signature`, `signer` FROM `sign` WHERE `iid` = %d LIMIT 1",
			intval($item["id"])
		);

		if (!$r) {
			logger("Couldn't fetch signatur for item ".$item["guid"]." (".$item["id"].")", LOGGER_DEBUG);
			return false;
		}

		$signature = $r[0];

		// Old way - is used by the internal Friendica functions
		/// @todo Change all signatur storing functions to the new format
		if ($signature['signed_text'] && $signature['signature'] && $signature['signer']) {
			$message = self::messageFromSignature($item, $signature);
		} else {// New way
			$msg = json_decode($signature['signed_text'], true);

			$message = [];
			if (is_array($msg)) {
				foreach ($msg as $field => $data) {
					if (!$item["deleted"]) {
						if ($field == "diaspora_handle") {
							$field = "author";
						}
						if ($field == "target_type") {
							$field = "parent_type";
						}
					}

					$message[$field] = $data;
				}
			} else {
				logger("Signature text for item ".$item["guid"]." (".$item["id"].") couldn't be extracted: ".$signature['signed_text'], LOGGER_DEBUG);
			}
		}

		$message["parent_author_signature"] = self::signature($owner, $message);

		logger("Relayed data ".print_r($message, true), LOGGER_DEBUG);

		return self::buildAndTransmit($owner, $contact, $type, $message, $public_batch, $item["guid"]);
	}

	/**
	 * @brief Sends a retraction (deletion) of a message, like or comment
	 *
	 * @param array $item         The item that will be exported
	 * @param array $owner        the array of the item owner
	 * @param array $contact      Target of the communication
	 * @param bool  $public_batch Is it a public post?
	 * @param bool  $relay        Is the retraction transmitted from a relay?
	 *
	 * @return int The result of the transmission
	 */
	public static function sendRetraction($item, $owner, $contact, $public_batch = false, $relay = false)
	{
		$itemaddr = self::handleFromContact($item["contact-id"], $item["author-id"]);

		$msg_type = "retraction";

		if ($item['id'] == $item['parent']) {
			$target_type = "Post";
		} elseif (in_array($item["verb"], [ACTIVITY_LIKE, ACTIVITY_DISLIKE])) {
			$target_type = "Like";
		} else {
			$target_type = "Comment";
		}

		$message = ["author" => $itemaddr,
				"target_guid" => $item['guid'],
				"target_type" => $target_type];

		logger("Got message ".print_r($message, true), LOGGER_DEBUG);

		return self::buildAndTransmit($owner, $contact, $msg_type, $message, $public_batch, $item["guid"]);
	}

	/**
	 * @brief Sends a mail
	 *
	 * @param array $item    The item that will be exported
	 * @param array $owner   The owner
	 * @param array $contact Target of the communication
	 *
	 * @return int The result of the transmission
	 */
	public static function sendMail($item, $owner, $contact)
	{
		$myaddr = self::myHandle($owner);

		$r = q(
			"SELECT * FROM `conv` WHERE `id` = %d AND `uid` = %d LIMIT 1",
			intval($item["convid"]),
			intval($item["uid"])
		);

		if (!DBM::is_result($r)) {
			logger("conversation not found.");
			return;
		}
		$cnv = $r[0];

		$conv = [
			"author" => $cnv["creator"],
			"guid" => $cnv["guid"],
			"subject" => $cnv["subject"],
			"created_at" => DateTimeFormat::utc($cnv['created'], DateTimeFormat::ATOM),
			"participants" => $cnv["recips"]
		];

		$body = BBCode::toMarkdown($item["body"]);
		$created = DateTimeFormat::utc($item["created"], DateTimeFormat::ATOM);

		$msg = [
			"author" => $myaddr,
			"guid" => $item["guid"],
			"conversation_guid" => $cnv["guid"],
			"text" => $body,
			"created_at" => $created,
		];

		if ($item["reply"]) {
			$message = $msg;
			$type = "message";
		} else {
			$message = [
					"author" => $cnv["creator"],
					"guid" => $cnv["guid"],
					"subject" => $cnv["subject"],
					"created_at" => DateTimeFormat::utc($cnv['created'], DateTimeFormat::ATOM),
					"participants" => $cnv["recips"],
					"message" => $msg];

			$type = "conversation";
		}

		return self::buildAndTransmit($owner, $contact, $type, $message, false, $item["guid"]);
	}

	/**
	 * @brief Split a name into first name and last name
	 *
	 * @param string $name The name
	 *
	 * @return array The array with "first" and "last"
	 */
	public static function splitName($name) {
		$name = trim($name);

		// Is the name longer than 64 characters? Then cut the rest of it.
		if (strlen($name) > 64) {
			if ((strpos($name, ' ') <= 64) && (strpos($name, ' ') !== false)) {
				$name = trim(substr($name, 0, strrpos(substr($name, 0, 65), ' ')));
			} else {
				$name = substr($name, 0, 64);
			}
		}

		// Take the first word as first name
		$first = ((strpos($name, ' ') ? trim(substr($name, 0, strpos($name, ' '))) : $name));
		$last = (($first === $name) ? '' : trim(substr($name, strlen($first))));
		if ((strlen($first) < 32) && (strlen($last) < 32)) {
			return ['first' => $first, 'last' => $last];
		}

		// Take the last word as last name
		$first = ((strrpos($name, ' ') ? trim(substr($name, 0, strrpos($name, ' '))) : $name));
		$last = (($first === $name) ? '' : trim(substr($name, strlen($first))));

		if ((strlen($first) < 32) && (strlen($last) < 32)) {
			return ['first' => $first, 'last' => $last];
		}

		// Take the first 32 characters if there is no space in the first 32 characters
		if ((strpos($name, ' ') > 32) || (strpos($name, ' ') === false)) {
			$first = substr($name, 0, 32);
			$last = substr($name, 32);
			return ['first' => $first, 'last' => $last];
		}

		$first = trim(substr($name, 0, strrpos(substr($name, 0, 33), ' ')));
		$last = (($first === $name) ? '' : trim(substr($name, strlen($first))));

		// Check if the last name is longer than 32 characters
		if (strlen($last) > 32) {
			if (strpos($last, ' ') <= 32) {
				$last = trim(substr($last, 0, strrpos(substr($last, 0, 33), ' ')));
			} else {
				$last = substr($last, 0, 32);
			}
		}

		return ['first' => $first, 'last' => $last];
	}

	/**
	 * @brief Create profile data
	 *
	 * @param int $uid The user id
	 *
	 * @return array The profile data
	 */
	private static function createProfileData($uid)
	{
		$r = q(
			"SELECT `profile`.`uid` AS `profile_uid`, `profile`.* , `user`.*, `user`.`prvkey` AS `uprvkey`, `contact`.`addr`
			FROM `profile`
			INNER JOIN `user` ON `profile`.`uid` = `user`.`uid`
			INNER JOIN `contact` ON `profile`.`uid` = `contact`.`uid`
			WHERE `user`.`uid` = %d AND `profile`.`is-default` AND `contact`.`self` LIMIT 1",
			intval($uid)
		);

		if (!$r) {
			return [];
		}

		$profile = $r[0];
		$handle = $profile["addr"];

		$split_name = self::splitName($profile['name']);
		$first = $split_name['first'];
		$last = $split_name['last'];

		$large = System::baseUrl().'/photo/custom/300/'.$profile['uid'].'.jpg';
		$medium = System::baseUrl().'/photo/custom/100/'.$profile['uid'].'.jpg';
		$small = System::baseUrl().'/photo/custom/50/'  .$profile['uid'].'.jpg';
		$searchable = (($profile['publish'] && $profile['net-publish']) ? 'true' : 'false');

		$dob = null;
		$about = null;
		$location = null;
		$tags = null;
		if ($searchable === 'true') {
			$dob = '';

			if ($profile['dob'] && ($profile['dob'] > '0000-00-00')) {
				list($year, $month, $day) = sscanf($profile['dob'], '%4d-%2d-%2d');
				if ($year < 1004) {
					$year = 1004;
				}
				$dob = DateTimeFormat::utc($year . '-' . $month . '-'. $day, 'Y-m-d');
			}

			$about = $profile['about'];
			$about = strip_tags(BBCode::convert($about));

			$location = Profile::formatLocation($profile);
			$tags = '';
			if ($profile['pub_keywords']) {
				$kw = str_replace(',', ' ', $profile['pub_keywords']);
				$kw = str_replace('  ', ' ', $kw);
				$arr = explode(' ', $profile['pub_keywords']);
				if (count($arr)) {
					for ($x = 0; $x < 5; $x ++) {
						if (trim($arr[$x])) {
							$tags .= '#'. trim($arr[$x]) .' ';
						}
					}
				}
			}
			$tags = trim($tags);
		}

		return ["author" => $handle,
				"first_name" => $first,
				"last_name" => $last,
				"image_url" => $large,
				"image_url_medium" => $medium,
				"image_url_small" => $small,
				"birthday" => $dob,
				"gender" => $profile['gender'],
				"bio" => $about,
				"location" => $location,
				"searchable" => $searchable,
				"nsfw" => "false",
				"tag_string" => $tags];
	}

	/**
	 * @brief Sends profile data
	 *
	 * @param int  $uid    The user id
	 * @param bool $recips optional, default false
	 * @return void
	 */
	public static function sendProfile($uid, $recips = false)
	{
		if (!$uid) {
			return;
		}

		$owner = User::getOwnerDataById($uid);
		if (!$owner) {
			return;
		}

		if (!$recips) {
			$recips = q(
				"SELECT `id`,`name`,`network`,`pubkey`,`notify` FROM `contact` WHERE `network` = '%s'
				AND `uid` = %d AND `rel` != %d",
				dbesc(NETWORK_DIASPORA),
				intval($uid),
				intval(CONTACT_IS_SHARING)
			);
		}

		if (!$recips) {
			return;
		}

		$message = self::createProfileData($uid);

		foreach ($recips as $recip) {
			logger("Send updated profile data for user ".$uid." to contact ".$recip["id"], LOGGER_DEBUG);
			self::buildAndTransmit($owner, $recip, "profile", $message, false, "", false);
		}
	}

	/**
	 * @brief Stores the signature for likes that are created on our system
	 *
	 * @param array $contact The contact array of the "like"
	 * @param int   $post_id The post id of the "like"
	 *
	 * @return bool Success
	 */
	public static function storeLikeSignature($contact, $post_id)
	{
		// Is the contact the owner? Then fetch the private key
		if (!$contact['self'] || ($contact['uid'] == 0)) {
			logger("No owner post, so not storing signature", LOGGER_DEBUG);
			return false;
		}

		$r = q("SELECT `prvkey` FROM `user` WHERE `uid` = %d LIMIT 1", intval($contact['uid']));
		if (!DBM::is_result($r)) {
			return false;
		}

		$contact["uprvkey"] = $r[0]['prvkey'];

		$r = q("SELECT * FROM `item` WHERE `id` = %d LIMIT 1", intval($post_id));
		if (!DBM::is_result($r)) {
			return false;
		}

		if (!in_array($r[0]["verb"], [ACTIVITY_LIKE, ACTIVITY_DISLIKE])) {
			return false;
		}

		$message = self::constructLike($r[0], $contact);
		if ($message === false) {
			return false;
		}

		$message["author_signature"] = self::signature($contact, $message);

		/*
		 * Now store the signature more flexible to dynamically support new fields.
		 * This will break Diaspora compatibility with Friendica versions prior to 3.5.
		 */
		dba::insert('sign', ['iid' => $post_id, 'signed_text' => json_encode($message)]);

		logger('Stored diaspora like signature');
		return true;
	}

	/**
	 * @brief Stores the signature for comments that are created on our system
	 *
	 * @param array  $item       The item array of the comment
	 * @param array  $contact    The contact array of the item owner
	 * @param string $uprvkey    The private key of the sender
	 * @param int    $message_id The message id of the comment
	 *
	 * @return bool Success
	 */
	public static function storeCommentSignature($item, $contact, $uprvkey, $message_id)
	{
		if ($uprvkey == "") {
			logger('No private key, so not storing comment signature', LOGGER_DEBUG);
			return false;
		}

		$contact["uprvkey"] = $uprvkey;

		$message = self::constructComment($item, $contact);
		if ($message === false) {
			return false;
		}

		$message["author_signature"] = self::signature($contact, $message);

		/*
		 * Now store the signature more flexible to dynamically support new fields.
		 * This will break Diaspora compatibility with Friendica versions prior to 3.5.
		 */
		dba::insert('sign', ['iid' => $message_id, 'signed_text' => json_encode($message)]);

		logger('Stored diaspora comment signature');
		return true;
	}
}<|MERGE_RESOLUTION|>--- conflicted
+++ resolved
@@ -3624,12 +3624,7 @@
 			$coord = Map::getCoordinates($event['location']);
 
 			$location = [];
-<<<<<<< HEAD
 			$location["address"] = html_entity_decode(BBCode::toMarkdown($event['location']));
-			$location["lat"] = 0;
-			$location["lng"] = 0;
-=======
-			$location["address"] = html_entity_decode(bb2diaspora($event['location']));
 			if (!empty($coord['lat']) && !empty($coord['lon'])) {
 				$location["lat"] = $coord['lat'];
 				$location["lng"] = $coord['lon'];
@@ -3637,7 +3632,6 @@
 				$location["lat"] = 0;
 				$location["lng"] = 0;
 			}
->>>>>>> 9de1d094
 			$eventdata['location'] = $location;
 		}
 
