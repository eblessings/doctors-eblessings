<?php
/**
 * @copyright Copyright (C) 2010-2022, the Friendica project
 *
 * @license GNU AGPL version 3 or any later version
 *
 * This program is free software: you can redistribute it and/or modify
 * it under the terms of the GNU Affero General Public License as
 * published by the Free Software Foundation, either version 3 of the
 * License, or (at your option) any later version.
 *
 * This program is distributed in the hope that it will be useful,
 * but WITHOUT ANY WARRANTY; without even the implied warranty of
 * MERCHANTABILITY or FITNESS FOR A PARTICULAR PURPOSE.  See the
 * GNU Affero General Public License for more details.
 *
 * You should have received a copy of the GNU Affero General Public License
 * along with this program.  If not, see <https://www.gnu.org/licenses/>.
 *
 */

namespace Friendica\Protocol;

use Friendica\Content\Feature;
use Friendica\Content\Text\BBCode;
use Friendica\Content\Text\Markdown;
use Friendica\Core\Cache\Enum\Duration;
use Friendica\Core\Logger;
use Friendica\Core\Protocol;
use Friendica\Core\System;
use Friendica\Core\Worker;
use Friendica\Database\DBA;
use Friendica\DI;
use Friendica\Model\Contact;
use Friendica\Model\Conversation;
use Friendica\Model\FContact;
use Friendica\Model\GServer;
use Friendica\Model\Item;
use Friendica\Model\ItemURI;
use Friendica\Model\Mail;
use Friendica\Model\Post;
use Friendica\Model\Tag;
use Friendica\Model\User;
use Friendica\Network\HTTPClient\Client\HttpClientAccept;
use Friendica\Network\Probe;
use Friendica\Util\Crypto;
use Friendica\Util\DateTimeFormat;
use Friendica\Util\Map;
use Friendica\Util\Network;
use Friendica\Util\Strings;
use Friendica\Util\XML;
use Friendica\Worker\Delivery;
use GuzzleHttp\Psr7\Uri;
use SimpleXMLElement;

/**
 * This class contain functions to create and send Diaspora XML files
 */
class Diaspora
{
	const PUSHED       = 0;
	const FETCHED      = 1;
	const FORCED_FETCH = 2;

	/**
	 * Return a list of participating contacts for a thread
	 *
	 * This is used for the participation feature.
	 * One of the parameters is a contact array.
	 * This is done to avoid duplicates.
	 *
	 * @param array $item     Item that is about to be delivered
	 * @param array $contacts The previously fetched contacts
	 *
	 * @return array of relay servers
	 * @throws \Exception
	 */
	public static function participantsForThread(array $item, array $contacts): array
	{
		if (!in_array($item['private'], [Item::PUBLIC, Item::UNLISTED]) || in_array($item['verb'], [Activity::FOLLOW, Activity::TAG])) {
			Logger::info('Item is private or a participation request. It will not be relayed', ['guid' => $item['guid'], 'private' => $item['private'], 'verb' => $item['verb']]);
			return $contacts;
		}

		$items = Post::select(['author-id', 'author-link', 'parent-author-link', 'parent-guid', 'guid'],
			['parent' => $item['parent'], 'gravity' => [GRAVITY_COMMENT, GRAVITY_ACTIVITY]]);
		while ($item = Post::fetch($items)) {
			$contact = DBA::selectFirst('contact', ['id', 'url', 'name', 'protocol', 'batch', 'network'],
				['id' => $item['author-id']]);
			if (!DBA::isResult($contact) || empty($contact['batch']) ||
				($contact['network'] != Protocol::DIASPORA) ||
				Strings::compareLink($item['parent-author-link'], $item['author-link'])) {
				continue;
			}

			$exists = false;
			foreach ($contacts as $entry) {
				if ($entry['batch'] == $contact['batch']) {
					$exists = true;
				}
			}

			if (!$exists) {
				Logger::info('Add participant to receiver list', ['parent' => $item['parent-guid'], 'item' => $item['guid'], 'participant' => $contact['url']]);
				$contacts[] = $contact;
			}
		}
		DBA::close($items);

		return $contacts;
	}

	/**
	 * verify the envelope and return the verified data
	 *
	 * @param string $envelope The magic envelope
	 *
	 * @return string|bool verified data or false on error
	 * @throws \Friendica\Network\HTTPException\InternalServerErrorException
	 * @throws \ImagickException
	 */
	private static function verifyMagicEnvelope(string $envelope)
	{
		$basedom = XML::parseString($envelope, true);

		if (!is_object($basedom)) {
			Logger::notice('Envelope is no XML file');
			return false;
		}

		$children = $basedom->children('http://salmon-protocol.org/ns/magic-env');

		if (sizeof($children) == 0) {
			Logger::notice('XML has no children');
			return false;
		}

		$handle = '';

		$data = Strings::base64UrlDecode($children->data);
		$type = $children->data->attributes()->type[0];

		$encoding = $children->encoding;

		$alg = $children->alg;

		$sig = Strings::base64UrlDecode($children->sig);
		$key_id = $children->sig->attributes()->key_id[0];
		if ($key_id != '') {
			$handle = Strings::base64UrlDecode($key_id);
		}

		$b64url_data = Strings::base64UrlEncode($data);
		$msg = str_replace(["\n", "\r", " ", "\t"], ['', '', '', ''], $b64url_data);

		$signable_data = $msg . '.' . Strings::base64UrlEncode($type) . '.' . Strings::base64UrlEncode($encoding) . '.' . Strings::base64UrlEncode($alg);

		if ($handle == '') {
			Logger::notice('No author could be decoded. Discarding. Message: ' . $envelope);
			return false;
		}

		$key = self::key($handle);
		if ($key == '') {
			Logger::notice("Couldn't get a key for handle " . $handle . ". Discarding.");
			return false;
		}

		$verify = Crypto::rsaVerify($signable_data, $sig, $key);
		if (!$verify) {
			Logger::notice('Message from ' . $handle . ' did not verify. Discarding.');
			return false;
		}

		return $data;
	}

	/**
	 * encrypts data via AES
	 *
	 * @param string $key  The AES key
	 * @param string $iv   The IV (is used for CBC encoding)
	 * @param string $data The data that is to be encrypted
	 *
	 * @return string encrypted data
	 */
	private static function aesEncrypt(string $key, string $iv, string $data): string
	{
		return openssl_encrypt($data, 'aes-256-cbc', str_pad($key, 32, "\0"), OPENSSL_RAW_DATA, str_pad($iv, 16, "\0"));
	}

	/**
	 * decrypts data via AES
	 *
	 * @param string $key       The AES key
	 * @param string $iv        The IV (is used for CBC encoding)
	 * @param string $encrypted The encrypted data
	 *
	 * @return string decrypted data
	 */
	private static function aesDecrypt(string $key, string $iv, string $encrypted): string
	{
		return openssl_decrypt($encrypted, 'aes-256-cbc', str_pad($key, 32, "\0"), OPENSSL_RAW_DATA, str_pad($iv, 16, "\0"));
	}

	/**
	 * Decodes incoming Diaspora message in the new format. This method returns false on an error.
	 *
	 * @param string  $raw      raw post message
	 * @param string  $privKey   The private key of the importer
	 * @param boolean $no_exit  Don't do an http exit on error
	 *
	 * @return bool|array
	 * 'message' -> decoded Diaspora XML message
	 * 'author' -> author diaspora handle
	 * 'key' -> author public key (converted to pkcs#8)
	 * @throws \Friendica\Network\HTTPException\InternalServerErrorException
	 * @throws \ImagickException
	 */
	public static function decodeRaw(string $raw, string $privKey = '', bool $no_exit = false)
	{
		$data = json_decode($raw);

		// Is it a private post? Then decrypt the outer Salmon
		if (is_object($data)) {
			$encrypted_aes_key_bundle = base64_decode($data->aes_key);
			$ciphertext = base64_decode($data->encrypted_magic_envelope);

			$outer_key_bundle = '';
			@openssl_private_decrypt($encrypted_aes_key_bundle, $outer_key_bundle, $privKey);
			$j_outer_key_bundle = json_decode($outer_key_bundle);

			if (!is_object($j_outer_key_bundle)) {
				Logger::notice('Outer Salmon did not verify. Discarding.');
				if ($no_exit) {
					return false;
				} else {
					throw new \Friendica\Network\HTTPException\BadRequestException();
				}
			}

			$outer_iv = base64_decode($j_outer_key_bundle->iv);
			$outer_key = base64_decode($j_outer_key_bundle->key);

			$xml = self::aesDecrypt($outer_key, $outer_iv, $ciphertext);
		} else {
			$xml = $raw;
		}

		$basedom = XML::parseString($xml, true);

		if (!is_object($basedom)) {
			Logger::notice('Received data does not seem to be an XML. Discarding. '.$xml);
			if ($no_exit) {
				return false;
			} else {
				throw new \Friendica\Network\HTTPException\BadRequestException();
			}
		}

		$base = $basedom->children(ActivityNamespace::SALMON_ME);

		// Not sure if this cleaning is needed
		$data = str_replace([" ", "\t", "\r", "\n"], ['', '', '', ''], $base->data);

		// Build the signed data
		$type = $base->data[0]->attributes()->type[0];
		$encoding = $base->encoding;
		$alg = $base->alg;
		$signed_data = $data . '.' . Strings::base64UrlEncode($type) . '.' . Strings::base64UrlEncode($encoding) . '.' . Strings::base64UrlEncode($alg);

		// This is the signature
		$signature = Strings::base64UrlDecode($base->sig);

		// Get the senders' public key
		$key_id = $base->sig[0]->attributes()->key_id[0];
		$author_addr = base64_decode($key_id);
		if ($author_addr == '') {
			Logger::notice('No author could be decoded. Discarding. Message: ' . $xml);
			if ($no_exit) {
				return false;
			} else {
				throw new \Friendica\Network\HTTPException\BadRequestException();
			}
		}

		$key = self::key($author_addr);
		if ($key == '') {
			Logger::notice("Couldn't get a key for handle " . $author_addr . ". Discarding.");
			if ($no_exit) {
				return false;
			} else {
				throw new \Friendica\Network\HTTPException\BadRequestException();
			}
		}

		$verify = Crypto::rsaVerify($signed_data, $signature, $key);
		if (!$verify) {
			Logger::notice('Message did not verify. Discarding.');
			if ($no_exit) {
				return false;
			} else {
				throw new \Friendica\Network\HTTPException\BadRequestException();
			}
		}

		return [
			'message' => (string)Strings::base64UrlDecode($base->data),
			'author' => XML::unescape($author_addr),
			'key' => (string)$key
		];
	}

	/**
	 * Decodes incoming Diaspora message in the deprecated format
	 *
	 * @param string $xml      urldecoded Diaspora salmon
	 * @param string $privKey  The private key of the importer
	 *
	 * @return array
	 * 'message' -> decoded Diaspora XML message
	 * 'author' -> author diaspora handle
	 * 'key' -> author public key (converted to pkcs#8)
	 * @throws \Friendica\Network\HTTPException\InternalServerErrorException
	 * @throws \ImagickException
	 */
	public static function decode(string $xml, string $privKey = '')
	{
		$public = false;
		$basedom = XML::parseString($xml);

		if (!is_object($basedom)) {
			Logger::notice('XML is not parseable.');
			return false;
		}
		$children = $basedom->children('https://joindiaspora.com/protocol');

		$inner_aes_key = null;
		$inner_iv = null;

		if ($children->header) {
			$public = true;
			$author_link = str_replace('acct:', '', $children->header->author_id);
		} else {
			// This happens with posts from a relais
			if (empty($privKey)) {
				Logger::info('This is no private post in the old format');
				return false;
			}

			$encrypted_header = json_decode(base64_decode($children->encrypted_header));

			$encrypted_aes_key_bundle = base64_decode($encrypted_header->aes_key);
			$ciphertext = base64_decode($encrypted_header->ciphertext);

			$outer_key_bundle = '';
			openssl_private_decrypt($encrypted_aes_key_bundle, $outer_key_bundle, $privKey);

			$j_outer_key_bundle = json_decode($outer_key_bundle);

			$outer_iv = base64_decode($j_outer_key_bundle->iv);
			$outer_key = base64_decode($j_outer_key_bundle->key);

			$decrypted = self::aesDecrypt($outer_key, $outer_iv, $ciphertext);

			Logger::info('decrypted', ['data' => $decrypted]);
			$idom = XML::parseString($decrypted);

			$inner_iv = base64_decode($idom->iv);
			$inner_aes_key = base64_decode($idom->aes_key);

			$author_link = str_replace('acct:', '', $idom->author_id);
		}

		$dom = $basedom->children(ActivityNamespace::SALMON_ME);

		// figure out where in the DOM tree our data is hiding

		$base = null;
		if ($dom->provenance->data) {
			$base = $dom->provenance;
		} elseif ($dom->env->data) {
			$base = $dom->env;
		} elseif ($dom->data) {
			$base = $dom;
		}

		if (!$base) {
			Logger::notice('unable to locate salmon data in xml');
			throw new \Friendica\Network\HTTPException\BadRequestException();
		}


		// Stash the signature away for now. We have to find their key or it won't be good for anything.
		$signature = Strings::base64UrlDecode($base->sig);

		// unpack the  data

		// strip whitespace so our data element will return to one big base64 blob
		$data = str_replace([" ", "\t", "\r", "\n"], ['', '', '', ''], $base->data);


		// stash away some other stuff for later

		$type = $base->data[0]->attributes()->type[0];
		$keyhash = $base->sig[0]->attributes()->keyhash[0];
		$encoding = $base->encoding;
		$alg = $base->alg;


		$signed_data = $data.'.'.Strings::base64UrlEncode($type).'.'.Strings::base64UrlEncode($encoding).'.'.Strings::base64UrlEncode($alg);


		// decode the data
		$data = Strings::base64UrlDecode($data);


		if ($public) {
			$inner_decrypted = $data;
		} else {
			// Decode the encrypted blob
			$inner_encrypted = base64_decode($data);
			$inner_decrypted = self::aesDecrypt($inner_aes_key, $inner_iv, $inner_encrypted);
		}

		if (!$author_link) {
			Logger::notice('Could not retrieve author URI.');
			throw new \Friendica\Network\HTTPException\BadRequestException();
		}
		// Once we have the author URI, go to the web and try to find their public key
		// (first this will look it up locally if it is in the fcontact cache)
		// This will also convert diaspora public key from pkcs#1 to pkcs#8

		Logger::notice('Fetching key for '.$author_link);
		$key = self::key($author_link);

		if (!$key) {
			Logger::notice('Could not retrieve author key.');
			throw new \Friendica\Network\HTTPException\BadRequestException();
		}

		$verify = Crypto::rsaVerify($signed_data, $signature, $key);

		if (!$verify) {
			Logger::notice('Message did not verify. Discarding.');
			throw new \Friendica\Network\HTTPException\BadRequestException();
		}

		Logger::notice('Message verified.');

		return [
			'message' => (string)$inner_decrypted,
			'author' => XML::unescape($author_link),
			'key' => (string)$key
		];
	}


	/**
	 * Dispatches public messages and find the fitting receivers
	 *
	 * @param array $msg       The post that will be dispatched
	 * @param int   $direction Indicates if the message had been fetched or pushed (self::PUSHED, self::FETCHED, self::FORCED_FETCH)
	 *
	 * @return int|bool The message id of the generated message, "true" or "false" if there was an error
	 * @throws \Friendica\Network\HTTPException\InternalServerErrorException
	 * @throws \ImagickException
	 */
	public static function dispatchPublic(array $msg, int $direction)
	{
		$enabled = intval(DI::config()->get('system', 'diaspora_enabled'));
		if (!$enabled) {
			Logger::notice('Diaspora is disabled');
			return false;
		}

		if (!($fields = self::validPosting($msg))) {
			Logger::notice('Invalid posting');
			return false;
		}

		$importer = [
			'uid' => 0,
			'page-flags' => User::PAGE_FLAGS_FREELOVE
		];
		$success = self::dispatch($importer, $msg, $fields, $direction);

		return $success;
	}

	/**
	 * Dispatches the different message types to the different functions
	 *
	 * @param array            $importer  Array of the importer user
	 * @param array            $msg       The post that will be dispatched
	 * @param SimpleXMLElement $fields    SimpleXML object that contains the message
	 * @param int              $direction Indicates if the message had been fetched or pushed (self::PUSHED, self::FETCHED, self::FORCED_FETCH)
	 *
	 * @return int|bool The message id of the generated message, "true" or "false" if there was an error
	 * @throws \Friendica\Network\HTTPException\InternalServerErrorException
	 * @throws \ImagickException
	 */
	public static function dispatch(array $importer, array $msg, SimpleXMLElement $fields = null, int $direction = self::PUSHED)
	{
		// The sender is the handle of the contact that sent the message.
		// This will often be different with relayed messages (for example "like" and "comment")
		$sender = $msg['author'];

		// This is only needed for private postings since this is already done for public ones before
		if (is_null($fields)) {
			$private = true;
			if (!($fields = self::validPosting($msg))) {
				Logger::notice('Invalid posting');
				return false;
			}
		} else {
			$private = false;
		}

		$type = $fields->getName();

		Logger::info('Received message', ['type' => $type, 'sender' => $sender, 'user' => $importer['uid']]);

		switch ($type) {
			case 'account_migration':
				if (!$private) {
					Logger::notice('Message with type ' . $type . ' is not private, quitting.');
					return false;
				}
				return self::receiveAccountMigration($importer, $fields);

			case 'account_deletion':
				return self::receiveAccountDeletion($fields);

			case 'comment':
				return self::receiveComment($importer, $sender, $fields, $msg['message'], $direction);

			case 'contact':
				if (!$private) {
					Logger::notice('Message with type ' . $type . ' is not private, quitting.');
					return false;
				}
				return self::receiveContactRequest($importer, $fields);

			case 'conversation':
				if (!$private) {
					Logger::notice('Message with type ' . $type . ' is not private, quitting.');
					return false;
				}
				return self::receiveConversation($importer, $msg, $fields);

			case 'like':
				return self::receiveLike($importer, $sender, $fields, $direction);

			case 'message':
				if (!$private) {
					Logger::notice('Message with type ' . $type . ' is not private, quitting.');
					return false;
				}
				return self::receiveMessage($importer, $fields);

			case 'participation':
				if (!$private) {
					Logger::notice('Message with type ' . $type . ' is not private, quitting.');
					return false;
				}
				return self::receiveParticipation($importer, $fields, $direction);

			case 'photo': // Not implemented
				return self::receivePhoto($importer, $fields);

			case 'poll_participation': // Not implemented
				return self::receivePollParticipation($importer, $fields);

			case 'profile':
				if (!$private) {
					Logger::notice('Message with type ' . $type . ' is not private, quitting.');
					return false;
				}
				return self::receiveProfile($importer, $fields);

			case 'reshare':
				return self::receiveReshare($importer, $fields, $msg['message'], $direction);

			case 'retraction':
				return self::receiveRetraction($importer, $sender, $fields);

			case 'status_message':
				return self::receiveStatusMessage($importer, $fields, $msg['message'], $direction);

			default:
				Logger::notice('Unknown message type ' . $type);
				return false;
		}
	}

	/**
	 * Checks if a posting is valid and fetches the data fields.
	 *
	 * This function does not only check the signature.
	 * It also does the conversion between the old and the new diaspora format.
	 *
	 * @param array $msg Array with the XML, the sender handle and the sender signature
	 *
	 * @return bool|SimpleXMLElement If the posting is valid then an array with an SimpleXML object is returned
	 * @throws \Friendica\Network\HTTPException\InternalServerErrorException
	 * @throws \ImagickException
	 */
	private static function validPosting(array $msg)
	{
		$data = XML::parseString($msg['message']);

		if (!is_object($data)) {
			Logger::info('No valid XML', ['message' => $msg['message']]);
			return false;
		}

		// Is this the new or the old version?
		if ($data->getName() == 'XML') {
			$oldXML = true;
			foreach ($data->post->children() as $child) {
				$element = $child;
			}
		} else {
			$oldXML = false;
			$element = $data;
		}

		$type = $element->getName();
		$orig_type = $type;

		Logger::debug('Got message type ' . $type . ': ' . $msg['message']);

		// All retractions are handled identically from now on.
		// In the new version there will only be "retraction".
		if (in_array($type, ['signed_retraction', 'relayable_retraction']))
			$type = 'retraction';

		if ($type == 'request') {
			$type = 'contact';
		}

		$fields = new SimpleXMLElement('<' . $type . '/>');

		$signed_data = '';
		$author_signature = null;
		$parent_author_signature = null;

		foreach ($element->children() as $fieldname => $entry) {
			if ($oldXML) {
				// Translation for the old XML structure
				if ($fieldname == 'diaspora_handle') {
					$fieldname = 'author';
				}
				if ($fieldname == 'participant_handles') {
					$fieldname = 'participants';
				}
				if (in_array($type, ['like', 'participation'])) {
					if ($fieldname == 'target_type') {
						$fieldname = 'parent_type';
					}
				}
				if ($fieldname == 'sender_handle') {
					$fieldname = 'author';
				}
				if ($fieldname == 'recipient_handle') {
					$fieldname = 'recipient';
				}
				if ($fieldname == 'root_diaspora_id') {
					$fieldname = 'root_author';
				}
				if ($type == 'status_message') {
					if ($fieldname == 'raw_message') {
						$fieldname = 'text';
					}
				}
				if ($type == 'retraction') {
					if ($fieldname == 'post_guid') {
						$fieldname = 'target_guid';
					}
					if ($fieldname == 'type') {
						$fieldname = 'target_type';
					}
				}
			}

			if (($fieldname == 'author_signature') && ($entry != '')) {
				$author_signature = base64_decode($entry);
			} elseif (($fieldname == 'parent_author_signature') && ($entry != '')) {
				$parent_author_signature = base64_decode($entry);
			} elseif (!in_array($fieldname, ['author_signature', 'parent_author_signature', 'target_author_signature'])) {
				if ($signed_data != '') {
					$signed_data .= ';';
				}

				$signed_data .= $entry;
			}
			if (!in_array($fieldname, ['parent_author_signature', 'target_author_signature'])
				|| ($orig_type == 'relayable_retraction')
			) {
				XML::copy($entry, $fields, $fieldname);
			}
		}

		// This is something that shouldn't happen at all.
		if (in_array($type, ['status_message', 'reshare', 'profile'])) {
			if ($msg['author'] != $fields->author) {
<<<<<<< HEAD
				Logger::notice('Message handle is not the same as envelope sender. Quitting this message.', ['author1' => $msg['author'], 'author2' => $fields->author]);
=======
				Logger::notice('Message handle is not the same as envelope sender. Quitting this message.');
>>>>>>> 584dc8a3
				return false;
			}
		}

		// Only some message types have signatures. So we quit here for the other types.
		if (!in_array($type, ['comment', 'like'])) {
			return $fields;
		}
		// No author_signature? This is a must, so we quit.
		if (!isset($author_signature)) {
			Logger::info('No author signature for type ' . $type . ' - Message: ' . $msg['message']);
			return false;
		}

		if (isset($parent_author_signature)) {
			$key = self::key($msg['author']);
			if (empty($key)) {
				Logger::info('No key found for parent', ['author' => $msg['author']]);
				return false;
			}

			if (!Crypto::rsaVerify($signed_data, $parent_author_signature, $key, 'sha256')) {
				Logger::info('No valid parent author signature for parent author ' . $msg['author'] . ' in type ' . $type . ' - signed data: ' . $signed_data . ' - Message: ' . $msg['message'] . ' - Signature ' . $parent_author_signature);
				return false;
			}
		}

		$key = self::key($fields->author);
		if (empty($key)) {
			Logger::info('No key found', ['author' => $fields->author]);
			return false;
		}

		if (!Crypto::rsaVerify($signed_data, $author_signature, $key, 'sha256')) {
			Logger::info('No valid author signature for author ' . $fields->author . ' in type ' . $type . ' - signed data: ' . $signed_data . ' - Message: ' . $msg['message'] . ' - Signature ' . $author_signature);
			return false;
		} else {
			return $fields;
		}
	}

	/**
	 * Fetches the public key for a given handle
	 *
	 * @param string $handle The handle
	 *
	 * @return string The public key
	 * @throws \Friendica\Network\HTTPException\InternalServerErrorException
	 * @throws \ImagickException
	 */
	private static function key(string $handle = null): string
	{
		$handle = strval($handle);

<<<<<<< HEAD
		Logger::notice('Fetching diaspora key', ['handle' => $handle, 'callstack' => System::callstack(20)]);
=======
		Logger::notice('Fetching diaspora key for: ' . $handle);
>>>>>>> 584dc8a3

		$fcontact = FContact::getByURL($handle);
		if (!empty($fcontact['pubkey'])) {
			return $fcontact['pubkey'];
		}

		return '';
	}

	/**
	 * get a handle (user@domain.tld) from a given contact id
	 *
	 * @param int $contact_id  The id in the contact table
	 * @param int $pcontact_id The id in the contact table (Used for the public contact)
	 *
	 * @return string the handle
	 * @throws \Exception
	 */
	private static function handleFromContact(int $contact_id, int $pcontact_id = 0): string
	{
		$handle = '';

		if ($pcontact_id != 0) {
			$contact = Contact::getById($pcontact_id, ['addr']);
			if (DBA::isResult($contact)) {
				$handle = $contact['addr'];
			}
		}

		if (empty($handle)) {
			$contact = Contact::getById($contact_id, ['addr']);
			if (DBA::isResult($contact)) {
				$handle = $contact['addr'];
			}
		}

		return strtolower($handle);
	}

	/**
	 * Get a contact id for a given handle
	 *
	 * @todo  Move to Friendica\Model\Contact
	 *
	 * @param int    $uid    The user id
	 * @param string $handle The handle in the format user@domain.tld
	 *
	 * @return array Contact data
	 * @throws \Friendica\Network\HTTPException\InternalServerErrorException
	 * @throws \ImagickException
	 */
	private static function contactByHandle(int $uid, string $handle): array
	{
		return Contact::getByURL($handle, null, [], $uid);
	}

	/**
	 * Checks if the given contact url does support ActivityPub
	 *
	 * @param string  $url    profile url
	 * @param boolean $update true = always update, false = never update, null = update when not found or outdated
	 * @return boolean
	 * @throws \Friendica\Network\HTTPException\InternalServerErrorException
	 * @throws \ImagickException
	 */
	public static function isSupportedByContactUrl(string $url, $update = null)
	{
		return !empty(FContact::getByURL($url, $update));
	}

	/**
	 * Check if posting is allowed for this contact
	 *
	 * @param array $importer   Array of the importer user
	 * @param array $contact    The contact that is checked
	 * @param bool  $is_comment Is the check for a comment?
	 *
	 * @return bool is the contact allowed to post?
	 */
	private static function postAllow(array $importer, array $contact, bool $is_comment = false): bool
	{
		/*
		 * Perhaps we were already sharing with this person. Now they're sharing with us.
		 * That makes us friends.
		 * Normally this should have handled by getting a request - but this could get lost
		 */
		// It is deactivated by now, due to side effects. See issue https://github.com/friendica/friendica/pull/4033
		// It is not removed by now. Possibly the code is needed?
		//if (!$is_comment && $contact["rel"] == Contact::FOLLOWER && in_array($importer["page-flags"], array(User::PAGE_FLAGS_FREELOVE))) {
		//	Contact::update(
		//		array('rel' => Contact::FRIEND, 'writable' => true),
		//		array('id' => $contact["id"], 'uid' => $contact["uid"])
		//	);
		//
		//	$contact["rel"] = Contact::FRIEND;
		//	Logger::notice("defining user ".$contact["nick"]." as friend");
		//}

		// Contact server is blocked
		if (Network::isUrlBlocked($contact['url'])) {
			return false;
			// We don't seem to like that person
		} elseif ($contact['blocked']) {
			// Maybe blocked, don't accept.
			return false;
			// We are following this person?
		} elseif (($contact['rel'] == Contact::SHARING) || ($contact['rel'] == Contact::FRIEND)) {
			// Yes, then it is fine.
			return true;
			// Is the message a global user or a comment?
		} elseif (($importer['uid'] == 0) || $is_comment) {
			// Messages for the global users and comments are always accepted
			return true;
		}

		return false;
	}

	/**
	 * Fetches the contact id for a handle and checks if posting is allowed
	 *
	 * @param array  $importer   Array of the importer user
	 * @param string $handle     The checked handle in the format user@domain.tld
	 * @param bool   $is_comment Is the check for a comment?
	 *
	 * @return array|bool The contact data or false on error
	 * @throws \Exception
	 */
	private static function allowedContactByHandle(array $importer, string $handle, bool $is_comment = false)
	{
		$contact = self::contactByHandle($importer['uid'], $handle);
		if (!$contact) {
			Logger::notice('A Contact for handle ' . $handle . ' and user ' . $importer['uid'] . ' was not found');
			// If a contact isn't found, we accept it anyway if it is a comment
			if ($is_comment && ($importer['uid'] != 0)) {
				return self::contactByHandle(0, $handle);
			} elseif ($is_comment) {
				return $importer;
			} else {
				return false;
			}
		}

		if (!self::postAllow($importer, $contact, $is_comment)) {
			Logger::notice('The handle: ' . $handle . ' is not allowed to post to user ' . $importer['uid']);
			return false;
		}
		return $contact;
	}

	/**
	 * Does the message already exists on the system?
	 *
	 * @param int    $uid  The user id
	 * @param string $guid The guid of the message
	 *
	 * @return int|bool message id if the message already was stored into the system - or false.
	 * @throws \Exception
	 */
	private static function messageExists(int $uid, string $guid)
	{
		$item = Post::selectFirst(['id'], ['uid' => $uid, 'guid' => $guid]);
		if (DBA::isResult($item)) {
			Logger::notice('Message ' . $guid . ' already exists for user ' . $uid);
			return $item['id'];
		}

		return false;
	}

	/**
	 * Checks for links to posts in a message
	 *
	 * @param array $item The item array
	 * @return void
	 */
	private static function fetchGuid(array $item)
	{
		preg_replace_callback(
			"=diaspora://.*?/post/([0-9A-Za-z\-_@.:]{15,254}[0-9A-Za-z])=ism",
			function ($match) use ($item) {
				self::fetchGuidSub($match, $item);
			},
			$item['body']
		);

		preg_replace_callback(
			"&\[url=/?posts/([^\[\]]*)\](.*)\[\/url\]&Usi",
			function ($match) use ($item) {
				self::fetchGuidSub($match, $item);
			},
			$item['body']
		);
	}

	/**
	 * Checks for relative /people/* links in an item body to match local
	 * contacts or prepends the remote host taken from the author link.
	 *
	 * @param string $body        The item body to replace links from
	 * @param string $author_link The author link for missing local contact fallback
	 *
	 * @return string the replaced string
	 */
	public static function replacePeopleGuid(string $body, string $author_link): string
	{
		$return = preg_replace_callback(
			"&\[url=/people/([^\[\]]*)\](.*)\[\/url\]&Usi",
			function ($match) use ($author_link) {
				// $match
				// 0 => '[url=/people/0123456789abcdef]Foo Bar[/url]'
				// 1 => '0123456789abcdef'
				// 2 => 'Foo Bar'
				$handle = FContact::getUrlByGuid($match[1]);

				if ($handle) {
					$return = '@[url=' . $handle . ']' . $match[2] . '[/url]';
				} else {
					// No local match, restoring absolute remote URL from author scheme and host
					$author_url = parse_url($author_link);
					$return = '[url=' . $author_url['scheme'] . '://' . $author_url['host'] . '/people/' . $match[1] . ']' . $match[2] . '[/url]';
				}

				return $return;
			},
			$body
		);

		return $return;
	}

	/**
	 * sub function of "fetchGuid" which checks for links in messages
	 *
	 * @param array $match array containing a link that has to be checked for a message link
	 * @param array $item  The item array
	 * @return void
	 * @throws \Friendica\Network\HTTPException\InternalServerErrorException
	 * @throws \ImagickException
	 */
	private static function fetchGuidSub(array $match, array $item)
	{
		if (!self::storeByGuid($match[1], $item['author-link'], true)) {
			self::storeByGuid($match[1], $item['owner-link'], true);
		}
	}

	/**
	 * Fetches an item with a given guid from a given server
	 *
	 * @param string $guid   the message guid
	 * @param string $server The server address
	 * @param bool   $force  Forced fetch
	 *
	 * @return int|bool the message id of the stored message or false
	 * @throws \Friendica\Network\HTTPException\InternalServerErrorException
	 * @throws \ImagickException
	 */
	private static function storeByGuid(string $guid, string $server, bool $force)
	{
		$serverparts = parse_url($server);

		if (empty($serverparts['host']) || empty($serverparts['scheme'])) {
			return false;
		}

		$server = $serverparts['scheme'] . '://' . $serverparts['host'];

		Logger::info('Trying to fetch item ' . $guid . ' from ' . $server);

		$msg = self::message($guid, $server);

		if (!$msg) {
			return false;
		}

		Logger::info('Successfully fetched item ' . $guid . ' from ' . $server);

		// Now call the dispatcher
		return self::dispatchPublic($msg, $force ? self::FORCED_FETCH : self::FETCHED);
	}

	/**
	 * Fetches a message from a server
	 *
	 * @param string $guid   message guid
	 * @param string $server The url of the server
	 * @param int    $level  Endless loop prevention
	 *
	 * @return array
	 *      'message' => The message XML
	 *      'author' => The author handle
	 *      'key' => The public key of the author
	 * @throws \Exception
	 */
	public static function message(string $guid, string $server, int $level = 0)
	{
		if ($level > 5) {
			return false;
		}

		// This will work for new Diaspora servers and Friendica servers from 3.5
		$source_url = $server . '/fetch/post/' . urlencode($guid);

		Logger::info('Fetch post from ' . $source_url);

		$envelope = DI::httpClient()->fetch($source_url, HttpClientAccept::MAGIC);
		if ($envelope) {
			Logger::info('Envelope was fetched.');
			$x = self::verifyMagicEnvelope($envelope);
			if (!$x) {
				Logger::info('Envelope could not be verified.');
			} else {
				Logger::info('Envelope was verified.');
			}
		} else {
			$x = false;
		}

		if (!$x) {
			return false;
		}

		$source_xml = XML::parseString($x);

		if (!is_object($source_xml)) {
			return false;
		}

		if ($source_xml->post->reshare) {
			// Reshare of a reshare - old Diaspora version
			Logger::info('Message is a reshare');
			return self::message($source_xml->post->reshare->root_guid, $server, ++$level);
		} elseif ($source_xml->getName() == 'reshare') {
			// Reshare of a reshare - new Diaspora version
			Logger::info('Message is a new reshare');
			return self::message($source_xml->root_guid, $server, ++$level);
		}

		$author = '';

		// Fetch the author - for the old and the new Diaspora version
		if ($source_xml->post->status_message && $source_xml->post->status_message->diaspora_handle) {
			$author = (string)$source_xml->post->status_message->diaspora_handle;
		} elseif ($source_xml->author && ($source_xml->getName() == 'status_message')) {
			$author = (string)$source_xml->author;
		}

		// If this isn't a "status_message" then quit
		if (!$author) {
			Logger::info("Message doesn't seem to be a status message");
			return false;
		}

		return [
			'message' => $x,
			'author' => $author,
			'key' => self::key($author)
		];
	}

	/**
	 * Fetches an item with a given URL
	 *
	 * @param string $url the message url
	 * @param int $uid User id
	 *
	 * @return int|bool the message id of the stored message or false
	 * @throws \Friendica\Network\HTTPException\InternalServerErrorException
	 * @throws \ImagickException
	 */
	public static function fetchByURL(string $url, int $uid = 0)
	{
		// Check for Diaspora (and Friendica) typical paths
		if (!preg_match('=(https?://.+)/(?:posts|display|objects)/([a-zA-Z0-9-_@.:%]+[a-zA-Z0-9])=i', $url, $matches)) {
			Logger::info('Invalid url', ['url' => $url]);
			return false;
		}

		$guid = urldecode($matches[2]);

		$item = Post::selectFirst(['id'], ['guid' => $guid, 'uid' => $uid]);
		if (DBA::isResult($item)) {
			Logger::info('Found', ['id' => $item['id']]);
			return $item['id'];
		}

		Logger::info('Fetch GUID from origin', ['guid' => $guid, 'server' => $matches[1]]);
		$ret = self::storeByGuid($guid, $matches[1], true);
		Logger::info('Result', ['ret' => $ret]);

		$item = Post::selectFirst(['id'], ['guid' => $guid, 'uid' => $uid]);
		if (DBA::isResult($item)) {
			Logger::info('Found', ['id' => $item['id']]);
			return $item['id'];
		} else {
			Logger::info('Not found', ['guid' => $guid, 'uid' => $uid]);
			return false;
		}
	}

	/**
	 * Fetches the item record of a given guid
	 *
	 * @param int    $uid     The user id
	 * @param string $guid    message guid
	 * @param string $author  The handle of the item
	 * @param array  $contact The contact of the item owner
	 *
	 * @return array|bool the item record or false on failure
	 * @throws \Exception
	 */
	private static function parentItem(int $uid, string $guid, string $author, array $contact)
	{
		$fields = ['id', 'parent', 'body', 'wall', 'uri', 'guid', 'private', 'origin',
			'author-name', 'author-link', 'author-avatar', 'gravity',
			'owner-name', 'owner-link', 'owner-avatar'];

		$condition = ['uid' => $uid, 'guid' => $guid];
		$item = Post::selectFirst($fields, $condition);

		if (!DBA::isResult($item)) {
			$person = FContact::getByURL($author);
			$result = self::storeByGuid($guid, $person['url'], false);

			// We don't have an url for items that arrived at the public dispatcher
			if (!$result && !empty($contact['url'])) {
				$result = self::storeByGuid($guid, $contact['url'], false);
			}

			if ($result) {
				Logger::info('Fetched missing item ' . $guid . ' - result: ' . $result);

				$item = Post::selectFirst($fields, $condition);
			}
		}

		if (!DBA::isResult($item)) {
			Logger::notice('Parent item not found: parent: ' . $guid . ' - user: ' . $uid);
			return false;
		} else {
			Logger::notice('Parent item found: parent: ' . $guid . ' - user: ' . $uid);
			return $item;
		}
	}

	/**
	 * returns contact details
	 *
	 * @param array $def_contact The default contact if the person isn't found
	 * @param array $person      The record of the person
	 * @param int   $uid         The user id
	 *
	 * @return array
	 *      'cid' => contact id
	 *      'network' => network type
	 * @throws \Exception
	 */
	private static function authorContactByUrl(array $def_contact, array $person, int $uid): array
	{
		$condition = ['nurl' => Strings::normaliseLink($person['url']), 'uid' => $uid];
		$contact = DBA::selectFirst('contact', ['id', 'network'], $condition);
		if (DBA::isResult($contact)) {
			$cid = $contact['id'];
			$network = $contact['network'];
		} else {
			$cid = $def_contact['id'];
			$network = Protocol::DIASPORA;
		}

		return [
			'cid' => $cid,
			'network' => $network
		];
	}

	/**
	 * Is the profile a hubzilla profile?
	 *
	 * @param string $url The profile link
	 *
	 * @return bool is it a hubzilla server?
	 */
	private static function isHubzilla(string $url): bool
	{
		return strstr($url, '/channel/');
	}

	/**
	 * Generate a post link with a given handle and message guid
	 *
	 * @param string $addr        The user handle
	 * @param string $guid        message guid
	 * @param string $parent_guid optional parent guid
	 *
	 * @return string the post link
	 * @throws \Friendica\Network\HTTPException\InternalServerErrorException
	 * @throws \ImagickException
	 */
	private static function plink(string $addr, string $guid, string $parent_guid = ''): string
	{
		$contact = Contact::getByURL($addr);
		if (empty($contact)) {
			Logger::info('No contact data for address', ['addr' => $addr]);
			return '';
		}

		if (empty($contact['baseurl'])) {
			$contact['baseurl'] = 'https://' . substr($addr, strpos($addr, '@') + 1);
			Logger::info('Create baseurl from address', ['baseurl' => $contact['baseurl'], 'url' => $contact['url']]);
		}

		$platform = '';
		$gserver = DBA::selectFirst('gserver', ['platform'], ['nurl' => Strings::normaliseLink($contact['baseurl'])]);
		if (!empty($gserver['platform'])) {
			$platform = strtolower($gserver['platform']);
			Logger::info('Detected platform', ['platform' => $platform, 'url' => $contact['url']]);
		}

		if (!in_array($platform, ['diaspora', 'friendica', 'hubzilla', 'socialhome'])) {
			if (self::isHubzilla($contact['url'])) {
				Logger::info('Detected unknown platform as Hubzilla', ['platform' => $platform, 'url' => $contact['url']]);
				$platform = 'hubzilla';
			} elseif ($contact['network'] == Protocol::DFRN) {
				Logger::info('Detected unknown platform as Friendica', ['platform' => $platform, 'url' => $contact['url']]);
				$platform = 'friendica';
			}
		}

		if ($platform == 'friendica') {
			return str_replace('/profile/' . $contact['nick'] . '/', '/display/' . $guid, $contact['url'] . '/');
		}

		if ($platform == 'hubzilla') {
			return $contact['baseurl'] . '/item/' . $guid;
		}

		if ($platform == 'socialhome') {
			return $contact['baseurl'] . '/content/' . $guid;
		}

		if ($platform != 'diaspora') {
			Logger::info('Unknown platform', ['platform' => $platform, 'url' => $contact['url']]);
			return '';
		}

		if ($parent_guid != '') {
			return $contact['baseurl'] . '/posts/' . $parent_guid . '#' . $guid;
		} else {
			return $contact['baseurl'] . '/posts/' . $guid;
		}
	}

	/**
	 * Receives account migration
	 *
	 * @param array  $importer Array of the importer user
	 * @param SimpleXMLElement $data The message object
	 *
	 * @return bool Success
	 * @throws \Friendica\Network\HTTPException\InternalServerErrorException
	 * @throws \ImagickException
	 */
	private static function receiveAccountMigration(array $importer, SimpleXMLElement $data): bool
	{
		$old_handle = XML::unescape($data->author);
		$new_handle = XML::unescape($data->profile->author);
		$signature = XML::unescape($data->signature);

		$contact = self::contactByHandle($importer['uid'], $old_handle);
		if (!$contact) {
			Logger::notice('Cannot find contact for sender: ' . $old_handle . ' and user ' . $importer['uid']);
			return false;
		}

		Logger::notice('Got migration for ' . $old_handle . ', to ' . $new_handle . ' with user ' . $importer['uid']);

		// Check signature
		$signed_text = 'AccountMigration:' . $old_handle . ':' . $new_handle;
		$key = self::key($old_handle);
		if (!Crypto::rsaVerify($signed_text, $signature, $key, 'sha256')) {
			Logger::notice('No valid signature for migration.');
			return false;
		}

		// Update the profile
		self::receiveProfile($importer, $data->profile);

		// change the technical stuff in contact
		$data = Probe::uri($new_handle);
		if ($data['network'] == Protocol::PHANTOM) {
			Logger::notice("Account for " . $new_handle . " couldn't be probed.");
			return false;
		}

		$fields = [
			'url' => $data['url'],
			'nurl' => Strings::normaliseLink($data['url']),
			'name' => $data['name'],
			'nick' => $data['nick'],
			'addr' => $data['addr'],
			'batch' => $data['batch'],
			'notify' => $data['notify'],
			'poll' => $data['poll'],
			'network' => $data['network']
		];

		Contact::update($fields, ['addr' => $old_handle]);

		Logger::notice('Contacts are updated.');

		return true;
	}

	/**
	 * Processes an account deletion
	 *
	 * @param SimpleXMLElement $data The message object
	 *
	 * @return bool Success
	 * @throws \Friendica\Network\HTTPException\InternalServerErrorException
	 */
	private static function receiveAccountDeletion(SimpleXMLElement $data): bool
	{
		$author = XML::unescape($data->author);

		$contacts = DBA::select('contact', ['id'], ['addr' => $author]);
		while ($contact = DBA::fetch($contacts)) {
			Contact::remove($contact['id']);
		}
		DBA::close($contacts);

		Logger::notice('Removed contacts for ' . $author);

		return true;
	}

	/**
	 * Fetch the uri from our database if we already have this item (maybe from ourselves)
	 *
	 * @param string  $author    Author handle
	 * @param string  $guid      Message guid
	 * @param boolean $onlyfound Only return uri when found in the database
	 *
	 * @return string The constructed uri or the one from our database or empty string on if $onlyfound is true
	 * @throws \Friendica\Network\HTTPException\InternalServerErrorException
	 * @throws \ImagickException
	 */
	private static function getUriFromGuid(string $author, string $guid, bool $onlyfound = false): string
	{
		$item = Post::selectFirst(['uri'], ['guid' => $guid]);
		if (DBA::isResult($item)) {
			return $item['uri'];
		} elseif (!$onlyfound) {
			$person = FContact::getByURL($author);

			$parts = parse_url($person['url']);
			unset($parts['path']);
			$host_url = Uri::fromParts($parts);

			return $host_url . '/objects/' . $guid;
		}

		return '';
	}

	/**
	 * Store the mentions in the tag table
	 *
	 * @param integer $uriid
	 * @param string $text
	 */
	private static function storeMentions(int $uriid, string $text)
	{
		preg_match_all('/([@!]){(?:([^}]+?); ?)?([^} ]+)}/', $text, $matches, PREG_SET_ORDER);
		if (empty($matches)) {
			return;
		}

		/*
		 * Matching values for the preg match
		 * [1] = mention type (@ or !)
		 * [2] = name (optional)
		 * [3] = profile URL
		 */

		foreach ($matches as $match) {
			if (empty($match)) {
				continue;
			}

			$person = FContact::getByURL($match[3]);
			if (empty($person)) {
				continue;
			}

			Tag::storeByHash($uriid, $match[1], $person['name'] ?: $person['nick'], $person['url']);
		}
	}

	/**
	 * Processes an incoming comment
	 *
	 * @param array  $importer  Array of the importer user
	 * @param string $sender    The sender of the message
	 * @param SimpleXMLElement $data      The message object
	 * @param string $xml       The original XML of the message
	 * @param int    $direction Indicates if the message had been fetched or pushed (self::PUSHED, self::FETCHED, self::FORCED_FETCH)
	 *
	 * @return int The message id of the generated comment or "false" if there was an error
	 * @throws \Friendica\Network\HTTPException\InternalServerErrorException
	 * @throws \ImagickException
	 */
	private static function receiveComment(array $importer, string $sender, SimpleXMLElement $data, string $xml, int $direction): bool
	{
		$author = XML::unescape($data->author);
		$guid = XML::unescape($data->guid);
		$parent_guid = XML::unescape($data->parent_guid);
		$text = XML::unescape($data->text);

		if (isset($data->created_at)) {
			$created_at = DateTimeFormat::utc(XML::unescape($data->created_at));
		} else {
			$created_at = DateTimeFormat::utcNow();
		}

		if (isset($data->thread_parent_guid)) {
			$thread_parent_guid = XML::unescape($data->thread_parent_guid);
			$thr_parent = self::getUriFromGuid('', $thread_parent_guid, true);
		} else {
			$thr_parent = '';
		}

		$contact = self::allowedContactByHandle($importer, $sender, true);
		if (!$contact) {
			return false;
		}

		if (!empty($contact['gsid'])) {
			GServer::setProtocol($contact['gsid'], Post\DeliveryData::DIASPORA);
		}

		$message_id = self::messageExists($importer['uid'], $guid);
		if ($message_id) {
			return true;
		}

		$toplevel_parent_item = self::parentItem($importer['uid'], $parent_guid, $author, $contact);
		if (!$toplevel_parent_item) {
			return false;
		}

		$person = FContact::getByURL($author);
		if (!is_array($person)) {
			Logger::notice('Unable to find author details');
			return false;
		}

		// Fetch the contact id - if we know this contact
		$author_contact = self::authorContactByUrl($contact, $person, $importer['uid']);

		$datarray = [];

		$datarray['uid'] = $importer['uid'];
		$datarray['contact-id'] = $author_contact['cid'];
		$datarray['network']  = $author_contact['network'];

		$datarray['author-link'] = $person['url'];
		$datarray['author-id'] = Contact::getIdForURL($person['url'], 0);

		$datarray['owner-link'] = $contact['url'];
		$datarray['owner-id'] = Contact::getIdForURL($contact['url'], 0);

		// Will be overwritten for sharing accounts in Item::insert
		if (in_array($direction, [self::FETCHED, self::FORCED_FETCH])) {
			$datarray['post-reason'] = Item::PR_FETCHED;
		} elseif ($datarray['uid'] == 0) {
			$datarray['post-reason'] = Item::PR_GLOBAL;
		} else {
			$datarray['post-reason'] = Item::PR_COMMENT;
		}

		$datarray['guid'] = $guid;
		$datarray['uri'] = self::getUriFromGuid($author, $guid);
		$datarray['uri-id'] = ItemURI::insert(['uri' => $datarray['uri'], 'guid' => $datarray['guid']]);

		$datarray['verb'] = Activity::POST;
		$datarray['gravity'] = GRAVITY_COMMENT;

		$datarray['thr-parent'] = $thr_parent ?: $toplevel_parent_item['uri'];

		$datarray['object-type'] = Activity\ObjectType::COMMENT;
		$datarray['post-type'] = Item::PT_NOTE;

		$datarray['protocol'] = Conversation::PARCEL_DIASPORA;
		$datarray['source'] = $xml;
		$datarray['direction'] = in_array($direction, [self::FETCHED, self::FORCED_FETCH]) ? Conversation::PULL : Conversation::PUSH;

		$datarray['changed'] = $datarray['created'] = $datarray['edited'] = $created_at;

		$datarray['plink'] = self::plink($author, $guid, $toplevel_parent_item['guid']);
		$body = Markdown::toBBCode($text);

		$datarray['body'] = self::replacePeopleGuid($body, $person['url']);

		self::storeMentions($datarray['uri-id'], $text);
		Tag::storeRawTagsFromBody($datarray['uri-id'], $datarray['body']);

		self::fetchGuid($datarray);

		// If we are the origin of the parent we store the original data.
		// We notify our followers during the item storage.
		if ($toplevel_parent_item['origin']) {
			$datarray['diaspora_signed_text'] = json_encode($data);
		}

		if (Item::isTooOld($datarray)) {
			Logger::info('Comment is too old', ['created' => $datarray['created'], 'uid' => $datarray['uid'], 'guid' => $datarray['guid']]);
			return false;
		}

		$message_id = Item::insert($datarray);

		if ($message_id <= 0) {
			return false;
		}

		if ($message_id) {
			Logger::info('Stored comment ' . $datarray['guid'] . ' with message id ' . $message_id);
			if ($datarray['uid'] == 0) {
				Item::distribute($message_id, json_encode($data));
			}
		}

		return true;
	}

	/**
	 * processes and stores private messages
	 *
	 * @param array  $importer     Array of the importer user
	 * @param array  $contact      The contact of the message
	 * @param SimpleXMLElement $data         The message object
	 * @param array  $msg          Array of the processed message, author handle and key
	 * @param object $mesg         The private message
	 * @param array  $conversation The conversation record to which this message belongs
	 *
	 * @return bool "true" if it was successful
	 * @throws \Exception
	 * @todo Find type-hint for $mesg and update documentation
	 */
	private static function receiveConversationMessage(array $importer, array $contact, SimpleXMLElement $data, array $msg, $mesg, array $conversation): bool
	{
		$author = XML::unescape($data->author);
		$guid = XML::unescape($data->guid);
		$subject = XML::unescape($data->subject);

		// "diaspora_handle" is the element name from the old version
		// "author" is the element name from the new version
		if ($mesg->author) {
			$msg_author = XML::unescape($mesg->author);
		} elseif ($mesg->diaspora_handle) {
			$msg_author = XML::unescape($mesg->diaspora_handle);
		} else {
			return false;
		}

		$msg_guid = XML::unescape($mesg->guid);
		$msg_conversation_guid = XML::unescape($mesg->conversation_guid);
		$msg_text = XML::unescape($mesg->text);
		$msg_created_at = DateTimeFormat::utc(XML::unescape($mesg->created_at));

		if ($msg_conversation_guid != $guid) {
			Logger::notice('Message conversation guid does not belong to the current conversation.', ['guid' => $guid]);
			return false;
		}

		$body = Markdown::toBBCode($msg_text);
		$message_uri = $msg_author . ':' . $msg_guid;

		$person = FContact::getByURL($msg_author);

		return Mail::insert([
			'uid'        => $importer['uid'],
			'guid'       => $msg_guid,
			'convid'     => $conversation['id'],
			'from-name'  => $person['name'],
			'from-photo' => $person['photo'],
			'from-url'   => $person['url'],
			'contact-id' => $contact['id'],
			'title'      => $subject,
			'body'       => $body,
			'uri'        => $message_uri,
			'parent-uri' => $author . ':' . $guid,
			'created'    => $msg_created_at
		]);
	}

	/**
	 * Processes new private messages (answers to private messages are processed elsewhere)
	 *
	 * @param array  $importer Array of the importer user
	 * @param array  $msg      Array of the processed message, author handle and key
	 * @param SimpleXMLElement $data     The message object
	 *
	 * @return bool Success
	 * @throws \Exception
	 */
	private static function receiveConversation(array $importer, array $msg, SimpleXMLElement $data)
	{
		$author = XML::unescape($data->author);
		$guid = XML::unescape($data->guid);
		$subject = XML::unescape($data->subject);
		$created_at = DateTimeFormat::utc(XML::unescape($data->created_at));
		$participants = XML::unescape($data->participants);

		$messages = $data->message;

		if (!count($messages)) {
			Logger::notice('Empty conversation');
			return false;
		}

		$contact = self::allowedContactByHandle($importer, $msg['author'], true);
		if (!$contact) {
			return false;
		}

		if (!empty($contact['gsid'])) {
			GServer::setProtocol($contact['gsid'], Post\DeliveryData::DIASPORA);
		}

		$conversation = DBA::selectFirst('conv', [], ['uid' => $importer['uid'], 'guid' => $guid]);
		if (!DBA::isResult($conversation)) {
			$r = DBA::insert('conv', [
				'uid'     => $importer['uid'],
				'guid'    => $guid,
				'creator' => $author,
				'created' => $created_at,
				'updated' => DateTimeFormat::utcNow(),
				'subject' => $subject,
				'recips'  => $participants
			]);

			if ($r) {
				$conversation = DBA::selectFirst('conv', [], ['uid' => $importer['uid'], 'guid' => $guid]);
			}
		}
		if (!$conversation) {
			Logger::notice('Unable to create conversation.');
			return false;
		}

		foreach ($messages as $mesg) {
			self::receiveConversationMessage($importer, $contact, $data, $msg, $mesg, $conversation);
		}

		return true;
	}

	/**
	 * Processes "like" messages
	 *
	 * @param array  $importer  Array of the importer user
	 * @param string $sender    The sender of the message
	 * @param SimpleXMLElement $data      The message object
	 * @param int    $direction Indicates if the message had been fetched or pushed (self::PUSHED, self::FETCHED, self::FORCED_FETCH)
	 *
	 * @return bool Success or failure
	 * @throws \Friendica\Network\HTTPException\InternalServerErrorException
	 * @throws \ImagickException
	 */
	private static function receiveLike(array $importer, string $sender, SimpleXMLElement $data, int $direction): bool
	{
		$author = XML::unescape($data->author);
		$guid = XML::unescape($data->guid);
		$parent_guid = XML::unescape($data->parent_guid);
		$parent_type = XML::unescape($data->parent_type);
		$positive = XML::unescape($data->positive);

		// likes on comments aren't supported by Diaspora - only on posts
		// But maybe this will be supported in the future, so we will accept it.
		if (!in_array($parent_type, ['Post', 'Comment'])) {
			return false;
		}

		$contact = self::allowedContactByHandle($importer, $sender, true);
		if (!$contact) {
			return false;
		}

		if (!empty($contact['gsid'])) {
			GServer::setProtocol($contact['gsid'], Post\DeliveryData::DIASPORA);
		}

		$message_id = self::messageExists($importer['uid'], $guid);
		if ($message_id) {
			return true;
		}

		$toplevel_parent_item = self::parentItem($importer['uid'], $parent_guid, $author, $contact);
		if (!$toplevel_parent_item) {
			return false;
		}

		$person = FContact::getByURL($author);
		if (!is_array($person)) {
			Logger::notice('Unable to find author details');
			return false;
		}

		// Fetch the contact id - if we know this contact
		$author_contact = self::authorContactByUrl($contact, $person, $importer['uid']);

		// "positive" = "false" would be a Dislike - wich isn't currently supported by Diaspora
		// We would accept this anyhow.
		if ($positive == 'true') {
			$verb = Activity::LIKE;
		} else {
			$verb = Activity::DISLIKE;
		}

		$datarray = [];

		$datarray['protocol'] = Conversation::PARCEL_DIASPORA;
		$datarray['direction'] = in_array($direction, [self::FETCHED, self::FORCED_FETCH]) ? Conversation::PULL : Conversation::PUSH;

		$datarray['uid'] = $importer['uid'];
		$datarray['contact-id'] = $author_contact['cid'];
		$datarray['network']  = $author_contact['network'];

		$datarray['owner-link'] = $datarray['author-link'] = $person['url'];
		$datarray['owner-id'] = $datarray['author-id'] = Contact::getIdForURL($person['url'], 0);

		$datarray['guid'] = $guid;
		$datarray['uri'] = self::getUriFromGuid($author, $guid);

		$datarray['verb'] = $verb;
		$datarray['gravity'] = GRAVITY_ACTIVITY;
		$datarray['thr-parent'] = $toplevel_parent_item['uri'];

		$datarray['object-type'] = Activity\ObjectType::NOTE;

		$datarray['body'] = $verb;

		// Diaspora doesn't provide a date for likes
		$datarray['changed'] = $datarray['created'] = $datarray['edited'] = DateTimeFormat::utcNow();

		// like on comments have the comment as parent. So we need to fetch the toplevel parent
		if ($toplevel_parent_item['gravity'] != GRAVITY_PARENT) {
			$toplevel = Post::selectFirst(['origin'], ['id' => $toplevel_parent_item['parent']]);
			$origin = $toplevel['origin'];
		} else {
			$origin = $toplevel_parent_item['origin'];
		}

		// If we are the origin of the parent we store the original data.
		// We notify our followers during the item storage.
		if ($origin) {
			$datarray['diaspora_signed_text'] = json_encode($data);
		}

		if (Item::isTooOld($datarray)) {
			Logger::info('Like is too old', ['created' => $datarray['created'], 'uid' => $datarray['uid'], 'guid' => $datarray['guid']]);
			return false;
		}

		$message_id = Item::insert($datarray);

		if ($message_id <= 0) {
			return false;
		}

		if ($message_id) {
			Logger::info('Stored like ' . $datarray['guid'] . ' with message id ' . $message_id);
			if ($datarray['uid'] == 0) {
				Item::distribute($message_id, json_encode($data));
			}
		}

		return true;
	}

	/**
	 * Processes private messages
	 *
	 * @param array  $importer Array of the importer user
	 * @param SimpleXMLElement $data     The message object
	 *
	 * @return bool Success?
	 * @throws \Exception
	 */
	private static function receiveMessage(array $importer, SimpleXMLElement $data): bool
	{
		$author = XML::unescape($data->author);
		$guid = XML::unescape($data->guid);
		$conversation_guid = XML::unescape($data->conversation_guid);
		$text = XML::unescape($data->text);
		$created_at = DateTimeFormat::utc(XML::unescape($data->created_at));

		$contact = self::allowedContactByHandle($importer, $author, true);
		if (!$contact) {
			return false;
		}

		if (!empty($contact['gsid'])) {
			GServer::setProtocol($contact['gsid'], Post\DeliveryData::DIASPORA);
		}

		$conversation = null;

		$condition = ['uid' => $importer['uid'], 'guid' => $conversation_guid];
		$conversation = DBA::selectFirst('conv', [], $condition);

		if (!DBA::isResult($conversation)) {
			Logger::notice('Conversation not available.');
			return false;
		}

		$message_uri = $author . ':' . $guid;

		$person = FContact::getByURL($author);
		if (!$person) {
			Logger::notice('Unable to find author details');
			return false;
		}

		$body = Markdown::toBBCode($text);

		$body = self::replacePeopleGuid($body, $person['url']);

		return Mail::insert([
			'uid'        => $importer['uid'],
			'guid'       => $guid,
			'convid'     => $conversation['id'],
			'from-name'  => $person['name'],
			'from-photo' => $person['photo'],
			'from-url'   => $person['url'],
			'contact-id' => $contact['id'],
			'title'      => $conversation['subject'],
			'body'       => $body,
			'reply'      => 1,
			'uri'        => $message_uri,
			'parent-uri' => $author . ':' . $conversation['guid'],
			'created'    => $created_at
		]);
	}

	/**
	 * Processes participations - unsupported by now
	 *
	 * @param array  $importer  Array of the importer user
	 * @param SimpleXMLElement $data      The message object
	 * @param int    $direction Indicates if the message had been fetched or pushed (self::PUSHED, self::FETCHED, self::FORCED_FETCH)
	 *
	 * @return bool success
	 * @throws \Friendica\Network\HTTPException\InternalServerErrorException
	 * @throws \ImagickException
	 */
	private static function receiveParticipation(array $importer, SimpleXMLElement $data, int $direction): bool
	{
		$author = strtolower(XML::unescape($data->author));
		$guid = XML::unescape($data->guid);
		$parent_guid = XML::unescape($data->parent_guid);

		$contact = self::allowedContactByHandle($importer, $author, true);
		if (!$contact) {
			return false;
		}

		if (!empty($contact['gsid'])) {
			GServer::setProtocol($contact['gsid'], Post\DeliveryData::DIASPORA);
		}

		if (self::messageExists($importer['uid'], $guid)) {
			return true;
		}

		$toplevel_parent_item = self::parentItem($importer['uid'], $parent_guid, $author, $contact);
		if (!$toplevel_parent_item) {
			return false;
		}

		if (!$toplevel_parent_item['origin']) {
			Logger::info('Not our origin. Participation is ignored', ['parent_guid' => $parent_guid, 'guid' => $guid, 'author' => $author]);
		}

		if (!in_array($toplevel_parent_item['private'], [Item::PUBLIC, Item::UNLISTED])) {
			Logger::info('Item is not public, participation is ignored', ['parent_guid' => $parent_guid, 'guid' => $guid, 'author' => $author]);
			return false;
		}

		$person = FContact::getByURL($author);
		if (!is_array($person)) {
			Logger::notice('Person not found: ' . $author);
			return false;
		}

		$author_contact = self::authorContactByUrl($contact, $person, $importer['uid']);

		// Store participation
		$datarray = [];

		$datarray['protocol'] = Conversation::PARCEL_DIASPORA;
		$datarray['direction'] = in_array($direction, [self::FETCHED, self::FORCED_FETCH]) ? Conversation::PULL : Conversation::PUSH;

		$datarray['uid'] = $importer['uid'];
		$datarray['contact-id'] = $author_contact['cid'];
		$datarray['network']  = $author_contact['network'];

		$datarray['owner-link'] = $datarray['author-link'] = $person['url'];
		$datarray['owner-id'] = $datarray['author-id'] = Contact::getIdForURL($person['url'], 0);

		$datarray['guid'] = $guid;
		$datarray['uri'] = self::getUriFromGuid($author, $guid);

		$datarray['verb'] = Activity::FOLLOW;
		$datarray['gravity'] = GRAVITY_ACTIVITY;
		$datarray['thr-parent'] = $toplevel_parent_item['uri'];

		$datarray['object-type'] = Activity\ObjectType::NOTE;

		$datarray['body'] = Activity::FOLLOW;

		// Diaspora doesn't provide a date for a participation
		$datarray['changed'] = $datarray['created'] = $datarray['edited'] = DateTimeFormat::utcNow();

		if (Item::isTooOld($datarray)) {
			Logger::info('Participation is too old', ['created' => $datarray['created'], 'uid' => $datarray['uid'], 'guid' => $datarray['guid']]);
			return false;
		}

		$message_id = Item::insert($datarray);

		Logger::info('Participation stored', ['id' => $message_id, 'guid' => $guid, 'parent_guid' => $parent_guid, 'author' => $author]);

		// Send all existing comments and likes to the requesting server
		$comments = Post::select(['id', 'uri-id', 'parent-author-network', 'author-network', 'verb'],
			['parent' => $toplevel_parent_item['id'], 'gravity' => [GRAVITY_COMMENT, GRAVITY_ACTIVITY]]);
		while ($comment = Post::fetch($comments)) {
			if (in_array($comment['verb'], [Activity::FOLLOW, Activity::TAG])) {
				Logger::info('participation messages are not relayed', ['item' => $comment['id']]);
				continue;
			}

			if ($comment['author-network'] == Protocol::ACTIVITYPUB) {
				Logger::info('Comments from ActivityPub authors are not relayed', ['item' => $comment['id']]);
				continue;
			}

			if ($comment['parent-author-network'] == Protocol::ACTIVITYPUB) {
				Logger::info('Comments to comments from ActivityPub authors are not relayed', ['item' => $comment['id']]);
				continue;
			}

			Logger::info('Deliver participation', ['item' => $comment['id'], 'contact' => $author_contact['cid']]);
			if (Worker::add(PRIORITY_HIGH, 'Delivery', Delivery::POST, $comment['id'], $author_contact['cid'])) {
				Post\DeliveryData::incrementQueueCount($comment['uri-id'], 1);
			}
		}
		DBA::close($comments);

		return true;
	}

	/**
	 * Processes photos - unneeded
	 *
	 * @param array  $importer Array of the importer user
	 * @param SimpleXMLElement $data     The message object
	 *
	 * @return bool always true
	 */
	private static function receivePhoto(array $importer, $data)
	{
		// There doesn't seem to be a reason for this function,
		// since the photo data is transmitted in the status message as well
		return true;
	}

	/**
	 * Processes poll participations - unssupported
	 *
	 * @param array  $importer Array of the importer user
	 * @param object $data     The message object
	 *
	 * @return bool always true
	 */
	private static function receivePollParticipation(array $importer, $data)
	{
		// We don't support polls by now
		return true;
	}

	/**
	 * Processes incoming profile updates
	 *
	 * @param array  $importer Array of the importer user
	 * @param SimpleXMLElement $data     The message object
	 *
	 * @return bool Success
	 * @throws \Friendica\Network\HTTPException\InternalServerErrorException
	 * @throws \ImagickException
	 */
	private static function receiveProfile(array $importer, SimpleXMLElement $data): bool
	{
		$author = strtolower(XML::unescape($data->author));

		$contact = self::contactByHandle($importer['uid'], $author);
		if (!$contact) {
			return false;
		}

		$name = XML::unescape($data->first_name).((strlen($data->last_name)) ? ' ' . XML::unescape($data->last_name) : '');
		$image_url = XML::unescape($data->image_url);
		$birthday = XML::unescape($data->birthday);
		$about = Markdown::toBBCode(XML::unescape($data->bio));
		$location = Markdown::toBBCode(XML::unescape($data->location));
		$searchable = (XML::unescape($data->searchable) == 'true');
		$nsfw = (XML::unescape($data->nsfw) == 'true');
		$tags = XML::unescape($data->tag_string);

		$tags = explode('#', $tags);

		$keywords = [];
		foreach ($tags as $tag) {
			$tag = trim(strtolower($tag));
			if ($tag != '') {
				$keywords[] = $tag;
			}
		}

		$keywords = implode(', ', $keywords);

		$handle_parts = explode('@', $author);
		$nick = $handle_parts[0];

		if ($name === '') {
			$name = $handle_parts[0];
		}

		if (preg_match('|^https?://|', $image_url) === 0) {
			// @TODO No HTTPS here?
			$image_url = 'http://' . $handle_parts[1] . $image_url;
		}

		Contact::updateAvatar($contact['id'], $image_url);

		// Generic birthday. We don't know the timezone. The year is irrelevant.

		$birthday = str_replace('1000', '1901', $birthday);

		if ($birthday != '') {
			$birthday = DateTimeFormat::utc($birthday, 'Y-m-d');
		}

		// this is to prevent multiple birthday notifications in a single year
		// if we already have a stored birthday and the 'm-d' part hasn't changed, preserve the entry, which will preserve the notify year

		if (substr($birthday, 5) === substr($contact['bd'], 5)) {
			$birthday = $contact['bd'];
		}

		$fields = ['name' => $name, 'location' => $location,
			'name-date' => DateTimeFormat::utcNow(), 'about' => $about,
			'addr' => $author, 'nick' => $nick, 'keywords' => $keywords,
			'unsearchable' => !$searchable, 'sensitive' => $nsfw];

		if (!empty($birthday)) {
			$fields['bd'] = $birthday;
		}

		Contact::update($fields, ['id' => $contact['id']]);

		Logger::info('Profile of contact ' . $contact['id'] . ' stored for user ' . $importer['uid']);

		return true;
	}

	/**
	 * Processes incoming friend requests
	 *
	 * @param array $importer Array of the importer user
	 * @param array $contact  The contact that send the request
	 * @return void
	 * @throws \Exception
	 */
	private static function receiveRequestMakeFriend(array $importer, array $contact)
	{
		if ($contact['rel'] == Contact::SHARING) {
			Contact::update(
				['rel' => Contact::FRIEND, 'writable' => true],
				['id' => $contact['id'], 'uid' => $importer['uid']]
			);
		}
	}

	/**
	 * Processes incoming sharing notification
	 *
	 * @param array  $importer Array of the importer user
	 * @param SimpleXMLElement $data     The message object
	 *
	 * @return bool Success
	 * @throws \Exception
	 */
	private static function receiveContactRequest(array $importer, SimpleXMLElement $data): bool
	{
		$author = XML::unescape($data->author);
		$recipient = XML::unescape($data->recipient);

		if (!$author || !$recipient) {
			return false;
		}

		// the current protocol version doesn't know these fields
		// That means that we will assume their existance
		if (isset($data->following)) {
			$following = (XML::unescape($data->following) == 'true');
		} else {
			$following = true;
		}

		if (isset($data->sharing)) {
			$sharing = (XML::unescape($data->sharing) == 'true');
		} else {
			$sharing = true;
		}

		$contact = self::contactByHandle($importer['uid'], $author);

		// perhaps we were already sharing with this person. Now they're sharing with us.
		// That makes us friends.
		if ($contact) {
			if ($following) {
				Logger::info('Author ' . $author . ' (Contact ' . $contact['id'] . ') wants to follow us.');
				self::receiveRequestMakeFriend($importer, $contact);

				// refetch the contact array
				$contact = self::contactByHandle($importer['uid'], $author);

				// If we are now friends, we are sending a share message.
				// Normally we needn't to do so, but the first message could have been vanished.
				if (in_array($contact['rel'], [Contact::FRIEND])) {
					$user = DBA::selectFirst('user', [], ['uid' => $importer['uid']]);
					if (DBA::isResult($user)) {
						Logger::info('Sending share message to author ' . $author . ' - Contact: ' . $contact['id'] . ' - User: ' . $importer['uid']);
						self::sendShare($user, $contact);
					}
				}
				return true;
			} else {
				Logger::info("Author " . $author . " doesn't want to follow us anymore.");
				Contact::removeFollower($contact);
				return true;
			}
		}

		if (!$following && $sharing && in_array($importer['page-flags'], [User::PAGE_FLAGS_SOAPBOX, User::PAGE_FLAGS_NORMAL])) {
			Logger::info("Author " . $author . " wants to share with us - but doesn't want to listen. Request is ignored.");
			return false;
		} elseif (!$following && !$sharing) {
			Logger::info("Author " . $author . " doesn't want anything - and we don't know the author. Request is ignored.");
			return false;
		} elseif (!$following && $sharing) {
			Logger::info("Author " . $author . " wants to share with us.");
		} elseif ($following && $sharing) {
			Logger::info("Author " . $author . " wants to have a bidirectional conection.");
		} elseif ($following && !$sharing) {
			Logger::info("Author " . $author . " wants to listen to us.");
		}

		$ret = FContact::getByURL($author);

		if (!$ret || ($ret['network'] != Protocol::DIASPORA)) {
			Logger::notice("Cannot resolve diaspora handle " . $author . " for ".$recipient);
			return false;
		}

		$cid = Contact::getIdForURL($ret['url'], $importer['uid']);
		if (!empty($cid)) {
			$contact = DBA::selectFirst('contact', [], ['id' => $cid, 'network' => Protocol::NATIVE_SUPPORT]);
		} else {
			$contact = [];
		}

		$item = ['author-id' => Contact::getIdForURL($ret['url']),
			'author-link' => $ret['url']];

		$result = Contact::addRelationship($importer, $contact, $item, false);
		if ($result === true) {
			$contact_record = self::contactByHandle($importer['uid'], $author);
			if (!$contact_record) {
				Logger::info('unable to locate newly created contact record.');
				return false;
			}

			$user = DBA::selectFirst('user', [], ['uid' => $importer['uid']]);
			if (DBA::isResult($user)) {
				self::sendShare($user, $contact_record);

				// Send the profile data, maybe it weren't transmitted before
				self::sendProfile($importer['uid'], [$contact_record]);
			}
		}

		return true;
	}

	/**
	 * Fetches a message with a given guid
	 *
	 * @param string $guid        message guid
	 * @param string $orig_author handle of the original post
	 * @return array|bool The fetched item or false on failure
	 * @throws \Friendica\Network\HTTPException\InternalServerErrorException
	 * @throws \ImagickException
	 */
	public static function originalItem(string $guid, string $orig_author)
	{
		if (empty($guid)) {
			Logger::notice('Empty guid. Quitting.');
			return false;
		}

		// Do we already have this item?
		$fields = ['body', 'title', 'app', 'created', 'object-type', 'uri', 'guid',
			'author-name', 'author-link', 'author-avatar', 'plink', 'uri-id'];
		$condition = ['guid' => $guid, 'visible' => true, 'deleted' => false, 'private' => [Item::PUBLIC, Item::UNLISTED]];
		$item = Post::selectFirst($fields, $condition);

		if (DBA::isResult($item)) {
			Logger::notice("reshared message " . $guid . " already exists on system.");

			// Maybe it is already a reshared item?
			// Then refetch the content, if it is a reshare from a reshare.
			// If it is a reshared post from another network then reformat to avoid display problems with two share elements
			if (self::isReshare($item['body'], true)) {
				$item = [];
			} elseif (self::isReshare($item['body'], false) || strstr($item['body'], '[share')) {
				$item['body'] = Markdown::toBBCode(BBCode::toMarkdown($item['body']));

				$item['body'] = self::replacePeopleGuid($item['body'], $item['author-link']);

				return $item;
			} else {
				return $item;
			}
		}

		if (!DBA::isResult($item)) {
			if (empty($orig_author)) {
				Logger::notice('Empty author for guid ' . $guid . '. Quitting.');
				return false;
			}

			$server = 'https://' . substr($orig_author, strpos($orig_author, '@') + 1);
			Logger::notice('1st try: reshared message ' . $guid . ' will be fetched via SSL from the server ' . $server);
			$stored = self::storeByGuid($guid, $server, true);

			if (!$stored) {
				$server = 'http://' . substr($orig_author, strpos($orig_author, '@') + 1);
				Logger::notice('2nd try: reshared message ' . $guid . ' will be fetched without SSL from the server ' . $server);
				$stored = self::storeByGuid($guid, $server, true);
			}

			if ($stored) {
				$fields = ['body', 'title', 'app', 'created', 'object-type', 'uri', 'guid',
					'author-name', 'author-link', 'author-avatar', 'plink', 'uri-id'];
				$condition = ['guid' => $guid, 'visible' => true, 'deleted' => false, 'private' => [Item::PUBLIC, Item::UNLISTED]];
				$item = Post::selectFirst($fields, $condition);

				if (DBA::isResult($item)) {
					// If it is a reshared post from another network then reformat to avoid display problems with two share elements
					if (self::isReshare($item['body'], false)) {
						$item['body'] = Markdown::toBBCode(BBCode::toMarkdown($item['body']));
						$item['body'] = self::replacePeopleGuid($item['body'], $item['author-link']);
					}

					return $item;
				}
			}
		}
		return false;
	}

	/**
	 * Stores a reshare activity
	 *
	 * @param array   $item              Array of reshare post
	 * @param integer $parent_message_id Id of the parent post
	 * @param string  $guid              GUID string of reshare action
	 * @param string  $author            Author handle
	 */
	private static function addReshareActivity(array $item, int $parent_message_id, string $guid, string $author)
	{
		$parent = Post::selectFirst(['uri', 'guid'], ['id' => $parent_message_id]);

		$datarray = [];

		$datarray['uid'] = $item['uid'];
		$datarray['contact-id'] = $item['contact-id'];
		$datarray['network'] = $item['network'];

		$datarray['author-link'] = $item['author-link'];
		$datarray['author-id'] = $item['author-id'];

		$datarray['owner-link'] = $datarray['author-link'];
		$datarray['owner-id'] = $datarray['author-id'];

		$datarray['guid'] = $parent['guid'] . '-' . $guid;
		$datarray['uri'] = self::getUriFromGuid($author, $datarray['guid']);
		$datarray['thr-parent'] = $parent['uri'];

		$datarray['verb'] = $datarray['body'] = Activity::ANNOUNCE;
		$datarray['gravity'] = GRAVITY_ACTIVITY;
		$datarray['object-type'] = Activity\ObjectType::NOTE;

		$datarray['protocol'] = $item['protocol'];
		$datarray['source'] = $item['source'];
		$datarray['direction'] = $item['direction'];

		$datarray['plink'] = self::plink($author, $datarray['guid']);
		$datarray['private'] = $item['private'];
		$datarray['changed'] = $datarray['created'] = $datarray['edited'] = $item['created'];

		if (Item::isTooOld($datarray)) {
			Logger::info('Reshare activity is too old', ['created' => $datarray['created'], 'uid' => $datarray['uid'], 'guid' => $datarray['guid']]);
			return false;
		}

		$message_id = Item::insert($datarray);

		if ($message_id) {
			Logger::info('Stored reshare activity.', ['guid' => $guid, 'id' => $message_id]);
			if ($datarray['uid'] == 0) {
				Item::distribute($message_id);
			}
		}
	}

	/**
	 * Processes a reshare message
	 *
	 * @param array  $importer  Array of the importer user
	 * @param SimpleXMLElement $data      The message object
	 * @param string $xml       The original XML of the message
	 * @param int    $direction Indicates if the message had been fetched or pushed (self::PUSHED, self::FETCHED, self::FORCED_FETCH)
	 *
	 * @return bool Success or failure
	 * @throws \Friendica\Network\HTTPException\InternalServerErrorException
	 * @throws \ImagickException
	 */
	private static function receiveReshare(array $importer, SimpleXMLElement $data, string $xml, int $direction): bool
	{
		$author = XML::unescape($data->author);
		$guid = XML::unescape($data->guid);
		$created_at = DateTimeFormat::utc(XML::unescape($data->created_at));
		$root_author = XML::unescape($data->root_author);
		$root_guid = XML::unescape($data->root_guid);
		/// @todo handle unprocessed property "provider_display_name"
		$public = XML::unescape($data->public);

		$contact = self::allowedContactByHandle($importer, $author, false);
		if (!$contact) {
			return false;
		}

		if (!empty($contact['gsid'])) {
			GServer::setProtocol($contact['gsid'], Post\DeliveryData::DIASPORA);
		}

		$message_id = self::messageExists($importer['uid'], $guid);
		if ($message_id) {
			return true;
		}

		$original_item = self::originalItem($root_guid, $root_author);
		if (!$original_item) {
			return false;
		}

		if (empty($original_item['plink'])) {
			$original_item['plink'] = self::plink($root_author, $root_guid);
		}

		$datarray = [];

		$datarray['uid'] = $importer['uid'];
		$datarray['contact-id'] = $contact['id'];
		$datarray['network']  = Protocol::DIASPORA;

		$datarray['author-link'] = $contact['url'];
		$datarray['author-id'] = Contact::getIdForURL($contact['url'], 0);

		$datarray['owner-link'] = $datarray['author-link'];
		$datarray['owner-id'] = $datarray['author-id'];

		$datarray['guid'] = $guid;
		$datarray['uri'] = $datarray['thr-parent'] = self::getUriFromGuid($author, $guid);
		$datarray['uri-id'] = ItemURI::insert(['uri' => $datarray['uri'], 'guid' => $datarray['guid']]);

		$datarray['verb'] = Activity::POST;
		$datarray['gravity'] = GRAVITY_PARENT;

		$datarray['protocol'] = Conversation::PARCEL_DIASPORA;
		$datarray['source'] = $xml;
		$datarray['direction'] = in_array($direction, [self::FETCHED, self::FORCED_FETCH]) ? Conversation::PULL : Conversation::PUSH;

		/// @todo Copy tag data from original post

		$prefix = BBCode::getShareOpeningTag(
			$original_item['author-name'],
			$original_item['author-link'],
			$original_item['author-avatar'],
			$original_item['plink'],
			$original_item['created'],
			$original_item['guid']
		);

		if (!empty($original_item['title'])) {
			$prefix .= '[h3]' . $original_item['title'] . "[/h3]\n";
		}

		$datarray['body'] = $prefix.$original_item['body'] . '[/share]';

		Tag::storeFromBody($datarray['uri-id'], $datarray['body']);

		$datarray['app']  = $original_item['app'];

		$datarray['plink'] = self::plink($author, $guid);
		$datarray['private'] = (($public == 'false') ? Item::PRIVATE : Item::PUBLIC);
		$datarray['changed'] = $datarray['created'] = $datarray['edited'] = $created_at;

		$datarray['object-type'] = $original_item['object-type'];

		self::fetchGuid($datarray);

		if (Item::isTooOld($datarray)) {
			Logger::info('Reshare is too old', ['created' => $datarray['created'], 'uid' => $datarray['uid'], 'guid' => $datarray['guid']]);
			return false;
		}

		$message_id = Item::insert($datarray);

		self::sendParticipation($contact, $datarray);

		$root_message_id = self::messageExists($importer['uid'], $root_guid);
		if ($root_message_id) {
			self::addReshareActivity($datarray, $root_message_id, $guid, $author);
		}

		if ($message_id) {
			Logger::info('Stored reshare ' . $datarray['guid'] . ' with message id ' . $message_id);
			if ($datarray['uid'] == 0) {
				Item::distribute($message_id);
			}
			return true;
		} else {
			return false;
		}
	}

	/**
	 * Processes retractions
	 *
	 * @param array  $importer Array of the importer user
	 * @param array  $contact  The contact of the item owner
	 * @param SimpleXMLElement $data     The message object
	 *
	 * @return bool success
	 * @throws \Exception
	 */
	private static function itemRetraction(array $importer, array $contact, SimpleXMLElement $data): bool
	{
		$author = XML::unescape($data->author);
		$target_guid = XML::unescape($data->target_guid);
		$target_type = XML::unescape($data->target_type);

		$person = FContact::getByURL($author);
		if (!is_array($person)) {
			Logger::notice('Unable to find author detail for ' . $author);
			return false;
		}

		if (empty($contact['url'])) {
			$contact['url'] = $person['url'];
		}

		// Fetch items that are about to be deleted
		$fields = ['uid', 'id', 'parent', 'author-link', 'uri-id'];

		// When we receive a public retraction, we delete every item that we find.
		if ($importer['uid'] == 0) {
			$condition = ['guid' => $target_guid, 'deleted' => false];
		} else {
			$condition = ['guid' => $target_guid, 'deleted' => false, 'uid' => $importer['uid']];
		}

		$r = Post::select($fields, $condition);
		if (!DBA::isResult($r)) {
			Logger::notice('Target guid ' . $target_guid . ' was not found on this system for user ' . $importer['uid'] . '.');
			return false;
		}

		while ($item = Post::fetch($r)) {
			if (DBA::exists('post-category', ['uri-id' => $item['uri-id'], 'uid' => $item['uid'], 'type' => Post\Category::FILE])) {
				Logger::info("Target guid " . $target_guid . " for user " . $item['uid'] . " is filed. So it won't be deleted.");
				continue;
			}

			// Fetch the parent item
			$parent = Post::selectFirst(['author-link'], ['id' => $item['parent']]);

			// Only delete it if the parent author really fits
			if (!Strings::compareLink($parent['author-link'], $contact['url']) && !Strings::compareLink($item['author-link'], $contact['url'])) {
				Logger::info("Thread author " . $parent['author-link'] . " and item author " . $item['author-link'] . " don't fit to expected contact " . $contact['url']);
				continue;
			}

			Item::markForDeletion(['id' => $item['id']]);

			Logger::info('Deleted target ' . $target_guid . ' (' . $item['id'] . ') from user ' . $item['uid'] . ' parent: ' . $item['parent']);
		}
		DBA::close($r);

		return true;
	}

	/**
	 * Receives retraction messages
	 *
	 * @param array  $importer Array of the importer user
	 * @param string $sender   The sender of the message
	 * @param SimpleXMLElement $data     The message object
	 *
	 * @return bool Success
	 * @throws \Exception
	 */
	private static function receiveRetraction(array $importer, string $sender, SimpleXMLElement $data)
	{
		$target_type = XML::unescape($data->target_type);

		$contact = self::contactByHandle($importer['uid'], $sender);
		if (!$contact && (in_array($target_type, ['Contact', 'Person']))) {
			Logger::notice('Cannot find contact for sender: ' . $sender . ' and user ' . $importer['uid']);
			return false;
		}

		if (!$contact) {
			$contact = [];
		}

		Logger::info('Got retraction for ' . $target_type . ', sender ' . $sender . ' and user ' . $importer['uid']);

		switch ($target_type) {
			case 'Comment':
			case 'Like':
			case 'Post':
			case 'Reshare':
			case 'StatusMessage':
				return self::itemRetraction($importer, $contact, $data);

			case 'PollParticipation':
			case 'Photo':
				// Currently unsupported
				break;

			default:
				Logger::notice('Unknown target type ' . $target_type);
				return false;
		}
		return true;
	}

	/**
	 * Checks if an incoming message is wanted
	 *
	 * @param array  $item
	 * @param string $author
	 * @param string $body
	 * @param int    $direction Indicates if the message had been fetched or pushed (self::PUSHED, self::FETCHED, self::FORCED_FETCH)
	 *
	 * @return boolean Is the message wanted?
	 */
	private static function isSolicitedMessage(array $item, string $author, string $body, int $direction): bool
	{
		$contact = Contact::getByURL($author);
		if (DBA::exists('contact', ['`nurl` = ? AND `uid` != ? AND `rel` IN (?, ?)', $contact['nurl'], 0, Contact::FRIEND, Contact::SHARING])) {
			Logger::debug('Author has got followers - accepted', ['uri-id' => $item['uri-id'], 'guid' => $item['guid'], 'url' => $item['uri'], 'author' => $author]);
			return true;
		}

		if ($direction == self::FORCED_FETCH) {
			Logger::debug('Post is a forced fetch - accepted', ['uri-id' => $item['uri-id'], 'guid' => $item['guid'], 'url' => $item['uri'], 'author' => $author]);
			return true;
		}

		$tags = array_column(Tag::getByURIId($item['uri-id'], [Tag::HASHTAG]), 'name');
		if (Relay::isSolicitedPost($tags, $body, $contact['id'], $item['uri'], Protocol::DIASPORA)) {
			Logger::debug('Post is accepted because of the relay settings', ['uri-id' => $item['uri-id'], 'guid' => $item['guid'], 'url' => $item['uri'], 'author' => $author]);
			return true;
		} else {
			return false;
		}
	}

	/**
	 * Store an attached photo in the post-media table
	 *
	 * @param int $uriid
	 * @param object $photo
	 * @return void
	 */
	private static function storePhotoAsMedia(int $uriid, $photo)
	{
		// @TODO Need to find object type, roland@f.haeder.net
		Logger::debug('photo='.get_class($photo));
		$data = [];
		$data['uri-id'] = $uriid;
		$data['type'] = Post\Media::IMAGE;
		$data['url'] = XML::unescape($photo->remote_photo_path) . XML::unescape($photo->remote_photo_name);
		$data['height'] = (int)XML::unescape($photo->height ?? 0);
		$data['width'] = (int)XML::unescape($photo->width ?? 0);
		$data['description'] = XML::unescape($photo->text ?? '');

		Post\Media::insert($data);
	}

	/**
	 * Receives status messages
	 *
	 * @param array            $importer  Array of the importer user
	 * @param SimpleXMLElement $data      The message object
	 * @param string           $xml       The original XML of the message
	 * @param int              $direction Indicates if the message had been fetched or pushed (self::PUSHED, self::FETCHED, self::FORCED_FETCH)
	 *
	 * @return int|bool The message id of the newly created item or false on error
	 * @throws \Friendica\Network\HTTPException\InternalServerErrorException
	 * @throws \ImagickException
	 */
	private static function receiveStatusMessage(array $importer, SimpleXMLElement $data, string $xml, int $direction)
	{
		$author = XML::unescape($data->author);
		$guid = XML::unescape($data->guid);
		$created_at = DateTimeFormat::utc(XML::unescape($data->created_at));
		$public = XML::unescape($data->public);
		$text = XML::unescape($data->text);
		$provider_display_name = XML::unescape($data->provider_display_name);

		$contact = self::allowedContactByHandle($importer, $author, false);
		if (!$contact) {
			return false;
		}

		if (!empty($contact['gsid'])) {
			GServer::setProtocol($contact['gsid'], Post\DeliveryData::DIASPORA);
		}

		$message_id = self::messageExists($importer['uid'], $guid);
		if ($message_id) {
			return true;
		}

		$address = [];
		if ($data->location) {
			foreach ($data->location->children() as $fieldname => $data) {
				$address[$fieldname] = XML::unescape($data);
			}
		}

		$raw_body = $body = Markdown::toBBCode($text);

		$datarray = [];

		$datarray['guid'] = $guid;
		$datarray['uri'] = $datarray['thr-parent'] = self::getUriFromGuid($author, $guid);
		$datarray['uri-id'] = ItemURI::insert(['uri' => $datarray['uri'], 'guid' => $datarray['guid']]);

		// Attach embedded pictures to the body
		if ($data->photo) {
			foreach ($data->photo as $photo) {
				self::storePhotoAsMedia($datarray['uri-id'], $photo);
			}

			$datarray['object-type'] = Activity\ObjectType::IMAGE;
			$datarray['post-type'] = Item::PT_IMAGE;
		} elseif ($data->poll) {
			$datarray['object-type'] = Activity\ObjectType::NOTE;
			$datarray['post-type'] = Item::PT_POLL;
		} else {
			$datarray['object-type'] = Activity\ObjectType::NOTE;
			$datarray['post-type'] = Item::PT_NOTE;
		}

		/// @todo enable support for polls
		//if ($data->poll) {
		//	foreach ($data->poll as $poll)
		//		print_r($poll);
		//	die("poll!\n");
		//}

		/// @todo enable support for events

		$datarray['uid'] = $importer['uid'];
		$datarray['contact-id'] = $contact['id'];
		$datarray['network'] = Protocol::DIASPORA;

		$datarray['author-link'] = $contact['url'];
		$datarray['author-id'] = Contact::getIdForURL($contact['url'], 0);

		$datarray['owner-link'] = $datarray['author-link'];
		$datarray['owner-id'] = $datarray['author-id'];

		$datarray['verb'] = Activity::POST;
		$datarray['gravity'] = GRAVITY_PARENT;

		$datarray['protocol'] = Conversation::PARCEL_DIASPORA;
		$datarray['source'] = $xml;
		$datarray['direction'] = in_array($direction, [self::FETCHED, self::FORCED_FETCH]) ? Conversation::PULL : Conversation::PUSH;

		if (in_array($direction, [self::FETCHED, self::FORCED_FETCH])) {
			$datarray['post-reason'] = Item::PR_FETCHED;
		} elseif ($datarray['uid'] == 0) {
			$datarray['post-reason'] = Item::PR_GLOBAL;
		}

		$datarray['body'] = self::replacePeopleGuid($body, $contact['url']);
		$datarray['raw-body'] = self::replacePeopleGuid($raw_body, $contact['url']);

		self::storeMentions($datarray['uri-id'], $text);
		Tag::storeRawTagsFromBody($datarray['uri-id'], $datarray['body']);

		if (!self::isSolicitedMessage($datarray, $author, $body, $direction)) {
			DBA::delete('item-uri', ['uri' => $datarray['uri']]);
			return false;
		}

		if ($provider_display_name != '') {
			$datarray['app'] = $provider_display_name;
		}

		$datarray['plink'] = self::plink($author, $guid);
		$datarray['private'] = (($public == 'false') ? Item::PRIVATE : Item::PUBLIC);
		$datarray['changed'] = $datarray['created'] = $datarray['edited'] = $created_at;

		if (isset($address['address'])) {
			$datarray['location'] = $address['address'];
		}

		if (isset($address['lat']) && isset($address['lng'])) {
			$datarray['coord'] = $address['lat'] . ' ' . $address['lng'];
		}

		self::fetchGuid($datarray);

		if (Item::isTooOld($datarray)) {
			Logger::info('Status is too old', ['created' => $datarray['created'], 'uid' => $datarray['uid'], 'guid' => $datarray['guid']]);
			return false;
		}

		$message_id = Item::insert($datarray);

		self::sendParticipation($contact, $datarray);

		if ($message_id) {
			Logger::info('Stored item ' . $datarray['guid'] . ' with message id ' . $message_id);
			if ($datarray['uid'] == 0) {
				Item::distribute($message_id);
			}
			return true;
		} else {
			return false;
		}
	}

	/* ************************************************************************************** *
	 * Here are all the functions that are needed to transmit data with the Diaspora protocol *
	 * ************************************************************************************** */

	/**
	 * returnes the handle of a contact
	 *
	 * @param array $contact contact array
	 *
	 * @return string the handle in the format user@domain.tld
	 * @throws \Friendica\Network\HTTPException\InternalServerErrorException
	 */
	private static function myHandle(array $contact): string
	{
		if (!empty($contact['addr'])) {
			return $contact['addr'];
		}

		// Normally we should have a filled "addr" field - but in the past this wasn't the case
		// So - just in case - we build the the address here.
		if ($contact['nickname'] != '') {
			$nick = $contact['nickname'];
		} else {
			$nick = $contact['nick'];
		}

		return $nick . '@' . substr(DI::baseUrl(), strpos(DI::baseUrl(), '://') + 3);
	}


	/**
	 * Creates the data for a private message in the new format
	 *
	 * @param string $msg     The message that is to be transmitted
	 * @param array  $user    The record of the sender
	 * @param array  $contact Target of the communication
	 * @param string $prvkey  The private key of the sender
	 * @param string $pubkey  The public key of the receiver
	 *
	 * @return string The encrypted data
	 * @throws \Exception
	 */
	public static function encodePrivateData(string $msg, array $user, array $contact, string $prvkey, string $pubkey): string
	{
		Logger::debug('Message: ' . $msg);

		// without a public key nothing will work
		if (!$pubkey) {
			Logger::notice('pubkey missing: contact id: ' . $contact['id']);
			return false;
		}

		$aes_key = random_bytes(32);
		$b_aes_key = base64_encode($aes_key);
		$iv = random_bytes(16);
		$b_iv = base64_encode($iv);

		$ciphertext = self::aesEncrypt($aes_key, $iv, $msg);

		$json = json_encode(['iv' => $b_iv, 'key' => $b_aes_key]);

		$encrypted_key_bundle = '';
		if (!@openssl_public_encrypt($json, $encrypted_key_bundle, $pubkey)) {
			return false;
		}

		$json_object = json_encode(
			[
				'aes_key' => base64_encode($encrypted_key_bundle),
				'encrypted_magic_envelope' => base64_encode($ciphertext)
			]
		);

		return $json_object;
	}

	/**
	 * Creates the envelope for the "fetch" endpoint and for the new format
	 *
	 * @param string $msg  The message that is to be transmitted
	 * @param array  $user The record of the sender
	 *
	 * @return string The envelope
	 * @throws \Friendica\Network\HTTPException\InternalServerErrorException
	 */
	public static function buildMagicEnvelope(string $msg, array $user): string
	{
		$b64url_data = Strings::base64UrlEncode($msg);
		$data = str_replace(["\n", "\r", " ", "\t"], ['', '', '', ''], $b64url_data);

		$key_id = Strings::base64UrlEncode(self::myHandle($user));
		$type = 'application/xml';
		$encoding = 'base64url';
		$alg = 'RSA-SHA256';
		$signable_data = $data . '.' . Strings::base64UrlEncode($type) . '.' . Strings::base64UrlEncode($encoding) . '.' . Strings::base64UrlEncode($alg);

		// Fallback if the private key wasn't transmitted in the expected field
		if ($user['uprvkey'] == '') {
			$user['uprvkey'] = $user['prvkey'];
		}

		$signature = Crypto::rsaSign($signable_data, $user['uprvkey']);
		$sig = Strings::base64UrlEncode($signature);

		$xmldata = [
			'me:env' => [
				'me:data' => $data,
				'@attributes' => ['type' => $type],
				'me:encoding' => $encoding,
				'me:alg' => $alg,
				'me:sig' => $sig,
				'@attributes2' => ['key_id' => $key_id]
			]
		];

		$namespaces = ['me' => 'http://salmon-protocol.org/ns/magic-env'];

		return XML::fromArray($xmldata, $xml, false, $namespaces);
	}

	/**
	 * Create the envelope for a message
	 *
	 * @param string $msg     The message that is to be transmitted
	 * @param array  $user    The record of the sender
	 * @param array  $contact Target of the communication
	 * @param string $prvkey  The private key of the sender
	 * @param string $pubkey  The public key of the receiver
	 * @param bool   $public  Is the message public?
	 *
	 * @return string The message that will be transmitted to other servers
	 * @throws \Exception
	 */
	public static function buildMessage(string $msg, array $user, array $contact, string $prvkey, string $pubkey, bool $public = false): string
	{
		// The message is put into an envelope with the sender's signature
		$envelope = self::buildMagicEnvelope($msg, $user);

		// Private messages are put into a second envelope, encrypted with the receivers public key
		if (!$public) {
			$envelope = self::encodePrivateData($envelope, $user, $contact, $prvkey, $pubkey);
		}

		return $envelope;
	}

	/**
	 * Creates a signature for a message
	 *
	 * @param array $owner   the array of the owner of the message
	 * @param array $message The message that is to be signed
	 *
	 * @return string The signature
	 */
	private static function signature(array $owner, array $message): string
	{
		$sigmsg = $message;
		unset($sigmsg['author_signature']);
		unset($sigmsg['parent_author_signature']);

		$signed_text = implode(';', $sigmsg);

		return base64_encode(Crypto::rsaSign($signed_text, $owner['uprvkey'], 'sha256'));
	}

	/**
	 * Transmit a message to a target server
	 *
	 * @param array  $owner        the array of the item owner
	 * @param array  $contact      Target of the communication
	 * @param string $envelope     The message that is to be transmitted
	 * @param bool   $public_batch Is it a public post?
	 * @param string $guid         message guid
	 *
	 * @return int Result of the transmission
	 * @throws \Friendica\Network\HTTPException\InternalServerErrorException
	 * @throws \ImagickException
	 */
	private static function transmit(array $owner, array $contact, string $envelope, bool $public_batch, string $guid = ''): int
	{
		$enabled = intval(DI::config()->get('system', 'diaspora_enabled'));
		if (!$enabled) {
			return 200;
		}

		$logid = Strings::getRandomHex(4);

		// We always try to use the data from the fcontact table.
		// This is important for transmitting data to Friendica servers.
		if (!empty($contact['addr'])) {
			$fcontact = FContact::getByURL($contact['addr']);
			if (!empty($fcontact)) {
				$dest_url = ($public_batch ? $fcontact['batch'] : $fcontact['notify']);
			}
		}

		if (empty($dest_url)) {
			$dest_url = ($public_batch ? $contact['batch'] : $contact['notify']);
		}

		if (!$dest_url) {
			Logger::notice('No URL for contact: ' . $contact['id'] . ' batch mode =' . $public_batch);
			return 0;
		}

		Logger::notice('transmit: ' . $logid . '-' . $guid . ' ' . $dest_url);

		if (!intval(DI::config()->get('system', 'diaspora_test'))) {
			$content_type = (($public_batch) ? 'application/magic-envelope+xml' : 'application/json');

			$postResult = DI::httpClient()->post($dest_url . '/', $envelope, ['Content-Type' => $content_type]);
			$return_code = $postResult->getReturnCode();
		} else {
			Logger::notice('test_mode');
			return 200;
		}

		Logger::notice('transmit: ' . $logid . '-' . $guid . ' to ' . $dest_url . ' returns: ' . $return_code);

		return $return_code ? $return_code : -1;
	}


	/**
	 * Build the post xml
	 *
	 * @param string $type    The message type
	 * @param array  $message The message data
	 *
	 * @return string The post XML
	 */
	public static function buildPostXml(string $type, array $message): string
	{
		$data = [$type => $message];

		return XML::fromArray($data, $xml);
	}

	/**
	 * Builds and transmit messages
	 *
	 * @param array  $owner        the array of the item owner
	 * @param array  $contact      Target of the communication
	 * @param string $type         The message type
	 * @param array  $message      The message data
	 * @param bool   $public_batch Is it a public post?
	 * @param string $guid         message guid
	 *
	 * @return int Result of the transmission
	 * @throws \Friendica\Network\HTTPException\InternalServerErrorException
	 * @throws \ImagickException
	 */
	private static function buildAndTransmit(array $owner, array $contact, string $type, array $message, bool $public_batch = false, string $guid = '')
	{
		$msg = self::buildPostXml($type, $message);

		// Fallback if the private key wasn't transmitted in the expected field
		if (empty($owner['uprvkey'])) {
			$owner['uprvkey'] = $owner['prvkey'];
		}

		// When sending content to Friendica contacts using the Diaspora protocol
		// we have to fetch the public key from the fcontact.
		// This is due to the fact that legacy DFRN had unique keys for every contact.
		$pubkey = $contact['pubkey'];
		if (!empty($contact['addr'])) {
			$fcontact = FContact::getByURL($contact['addr']);
			if (!empty($fcontact)) {
				$pubkey = $fcontact['pubkey'];
			}
		} else {
			// The "addr" field should always be filled.
			// If this isn't the case, it will raise a notice some lines later.
			// And in the log we will see where it came from and we can handle it there.
			Logger::notice('Empty addr', ['contact' => $contact ?? [], 'callstack' => System::callstack(20)]);
		}

		$envelope = self::buildMessage($msg, $owner, $contact, $owner['uprvkey'], $pubkey, $public_batch);

		$return_code = self::transmit($owner, $contact, $envelope, $public_batch, $guid);

		Logger::info('Transmitted message', ['owner' => $owner['uid'], 'target' => $contact['addr'], 'type' => $type, 'guid' => $guid, 'result' => $return_code]);

		return $return_code;
	}

	/**
	 * sends a participation (Used to get all further updates)
	 *
	 * @param array $contact Target of the communication
	 * @param array $item    Item array
	 *
	 * @return int The result of the transmission
	 * @throws \Exception
	 */
	private static function sendParticipation(array $contact, array $item): int
	{
		// Don't send notifications for private postings
		if ($item['private'] == Item::PRIVATE) {
			return 0;
		}

		$cachekey = 'diaspora:sendParticipation:' . $item['guid'];

		$result = DI::cache()->get($cachekey);
		if (!is_null($result)) {
			return -1;
		}

		// Fetch some user id to have a valid handle to transmit the participation.
		// In fact it doesn't matter which user sends this - but it is needed by the protocol.
		// If the item belongs to a user, we take this user id.
		if ($item['uid'] == 0) {
			// @todo Possibly use an administrator account?
			$condition = ['verified' => true, 'blocked' => false,
				'account_removed' => false, 'account_expired' => false, 'account-type' => User::ACCOUNT_TYPE_PERSON];
			$first_user = DBA::selectFirst('user', ['uid'], $condition, ['order' => ['uid']]);
			$owner = User::getOwnerDataById($first_user['uid']);
		} else {
			$owner = User::getOwnerDataById($item['uid']);
		}

		$author = self::myHandle($owner);

		$message = [
			'author' => $author,
			'guid' => System::createUUID(),
			'parent_type' => 'Post',
			'parent_guid' => $item['guid']
		];

		Logger::info('Send participation for ' . $item['guid'] . ' by ' . $author);

		// It doesn't matter what we store, we only want to avoid sending repeated notifications for the same item
		DI::cache()->set($cachekey, $item['guid'], Duration::QUARTER_HOUR);

		return self::buildAndTransmit($owner, $contact, 'participation', $message);
	}

	/**
	 * sends an account migration
	 *
	 * @param array $owner   the array of the item owner
	 * @param array $contact Target of the communication
	 * @param int   $uid     User ID
	 *
	 * @return int The result of the transmission
	 * @throws \Friendica\Network\HTTPException\InternalServerErrorException
	 * @throws \ImagickException
	 */
	public static function sendAccountMigration(array $owner, array $contact, int $uid): int
	{
		$old_handle = DI::pConfig()->get($uid, 'system', 'previous_addr');
		$profile = self::createProfileData($uid);

		$signed_text = 'AccountMigration:'.$old_handle.':'.$profile['author'];
		$signature = base64_encode(Crypto::rsaSign($signed_text, $owner['uprvkey'], 'sha256'));

		$message = [
			'author' => $old_handle,
			'profile' => $profile,
			'signature' => $signature
		];

		Logger::info('Send account migration', ['msg' => $message]);

		return self::buildAndTransmit($owner, $contact, 'account_migration', $message);
	}

	/**
	 * Sends a "share" message
	 *
	 * @param array $owner   the array of the item owner
	 * @param array $contact Target of the communication
	 *
	 * @return int The result of the transmission
	 * @throws \Exception
	 */
	public static function sendShare(array $owner, array $contact): int
	{
		/**
		 * @todo support the different possible combinations of "following" and "sharing"
		 * Currently, Diaspora only interprets the "sharing" field
		 *
		 * Before switching this code productive, we have to check all "sendShare" calls if "rel" is set correctly
		 */

		/*
		switch ($contact["rel"]) {
			case Contact::FRIEND:
				$following = true;
				$sharing = true;

			case Contact::SHARING:
				$following = false;
				$sharing = true;

			case Contact::FOLLOWER:
				$following = true;
				$sharing = false;
		}
		*/

		$message = [
			'author' => self::myHandle($owner),
			'recipient' => $contact['addr'],
			'following' => 'true',
			'sharing' => 'true'
		];

		Logger::info('Send share', ['msg' => $message]);

		return self::buildAndTransmit($owner, $contact, 'contact', $message);
	}

	/**
	 * sends an "unshare"
	 *
	 * @param array $owner   the array of the item owner
	 * @param array $contact Target of the communication
	 *
	 * @return int The result of the transmission
	 * @throws \Exception
	 */
	public static function sendUnshare(array $owner, array $contact): int
	{
		$message = [
			'author'    => self::myHandle($owner),
			'recipient' => $contact['addr'],
			'following' => 'false',
			'sharing'   => 'false'
		];

		Logger::info('Send unshare', ['msg' => $message]);

		return self::buildAndTransmit($owner, $contact, 'contact', $message);
	}

	/**
	 * Checks a message body if it is a reshare
	 *
	 * @param string $body     The message body that is to be check
	 * @param bool   $complete Should it be a complete check or a simple check?
	 *
	 * @return array|bool Reshare details or "false" if no reshare
	 * @throws \Friendica\Network\HTTPException\InternalServerErrorException
	 * @throws \ImagickException
	 */
	public static function isReshare(string $body, bool $complete = true)
	{
		$body = trim($body);

		$reshared = Item::getShareArray(['body' => $body]);
		if (empty($reshared)) {
			return false;
		}

		// Skip if it isn't a pure repeated messages
		// Does it start with a share?
		if (!empty($reshared['comment']) && $complete) {
			return false;
		}

		if (!empty($reshared['guid']) && $complete) {
			$condition = ['guid' => $reshared['guid'], 'network' => [Protocol::DFRN, Protocol::DIASPORA]];
			$item = Post::selectFirst(['contact-id'], $condition);
			if (DBA::isResult($item)) {
				$ret = [];
				$ret['root_handle'] = self::handleFromContact($item['contact-id']);
				$ret['root_guid'] = $reshared['guid'];
				return $ret;
			} elseif ($complete) {
				// We are resharing something that isn't a DFRN or Diaspora post.
				// So we have to return "false" on "$complete" to not trigger a reshare.
				return false;
			}
		} elseif (empty($reshared['guid']) && $complete) {
			return false;
		}

		$ret = [];

		if (!empty($reshared['profile']) && ($cid = Contact::getIdForURL($reshared['profile']))) {
			$contact = DBA::selectFirst('contact', ['addr'], ['id' => $cid]);
			if (!empty($contact['addr'])) {
				$ret['root_handle'] = $contact['addr'];
			}
		}

		if (empty($ret) && !$complete) {
			return true;
		}

		return $ret;
	}

	/**
	 * Create an event array
	 *
	 * @param integer $event_id The id of the event
	 *
	 * @return array with event data
	 * @throws \Friendica\Network\HTTPException\InternalServerErrorException
	 */
	private static function buildEvent(string $event_id): array
	{
		$event = DBA::selectFirst('event', [], ['id' => $event_id]);
		if (!DBA::isResult($event)) {
			return [];
		}

		$eventdata = [];

		$owner = User::getOwnerDataById($event['uid']);
		if (!$owner) {
			return [];
		}

		$eventdata['author'] = self::myHandle($owner);

		if ($event['guid']) {
			$eventdata['guid'] = $event['guid'];
		}

		$mask = DateTimeFormat::ATOM;

		/// @todo - establish "all day" events in Friendica
		$eventdata['all_day'] = 'false';

		$eventdata['timezone'] = 'UTC';

		if ($event['start']) {
			$eventdata['start'] = DateTimeFormat::utc($event['start'], $mask);
		}
		if ($event['finish'] && !$event['nofinish']) {
			$eventdata['end'] = DateTimeFormat::utc($event['finish'], $mask);
		}
		if ($event['summary']) {
			$eventdata['summary'] = html_entity_decode(BBCode::toMarkdown($event['summary']));
		}
		if ($event['desc']) {
			$eventdata['description'] = html_entity_decode(BBCode::toMarkdown($event['desc']));
		}
		if ($event['location']) {
			$event['location'] = preg_replace("/\[map\](.*?)\[\/map\]/ism", '$1', $event['location']);
			$coord = Map::getCoordinates($event['location']);

			$location = [];
			$location['address'] = html_entity_decode(BBCode::toMarkdown($event['location']));
			if (!empty($coord['lat']) && !empty($coord['lon'])) {
				$location['lat'] = $coord['lat'];
				$location['lng'] = $coord['lon'];
			} else {
				$location['lat'] = 0;
				$location['lng'] = 0;
			}
			$eventdata['location'] = $location;
		}

		return $eventdata;
	}

	/**
	 * Create a post (status message or reshare)
	 *
	 * @param array $item  The item that will be exported
	 * @param array $owner the array of the item owner
	 *
	 * @return array
	 * 'type' -> Message type ("status_message" or "reshare")
	 * 'message' -> Array of XML elements of the status
	 * @throws \Friendica\Network\HTTPException\InternalServerErrorException
	 * @throws \ImagickException
	 */
	public static function buildStatus(array $item, array $owner)
	{
		$cachekey = 'diaspora:buildStatus:' . $item['guid'];

		$result = DI::cache()->get($cachekey);
		if (!is_null($result)) {
			return $result;
		}

		$myaddr = self::myHandle($owner);

		$public = ($item['private'] == Item::PRIVATE ? 'false' : 'true');
		$created = DateTimeFormat::utc($item['received'], DateTimeFormat::ATOM);
		$edited = DateTimeFormat::utc($item['edited'] ?? $item['created'], DateTimeFormat::ATOM);

		// Detect a share element and do a reshare
		if (($item['private'] != Item::PRIVATE) && ($ret = self::isReshare($item['body']))) {
			$message = [
				'author'                => $myaddr,
				'guid'                  => $item['guid'],
				'created_at'            => $created,
				'root_author'           => $ret['root_handle'],
				'root_guid'             => $ret['root_guid'],
				'provider_display_name' => $item['app'],
				'public'                => $public
			];

			$type = 'reshare';
		} else {
			$title = $item['title'];
			$body = Post\Media::addAttachmentsToBody($item['uri-id'], $item['body']);

			// Fetch the title from an attached link - if there is one
			if (empty($item['title']) && DI::pConfig()->get($owner['uid'], 'system', 'attach_link_title')) {
				$page_data = BBCode::getAttachmentData($item['body']);
				if (!empty($page_data['type']) && !empty($page_data['title']) && ($page_data['type'] == 'link')) {
					$title = $page_data['title'];
				}
			}

			if ($item['author-link'] != $item['owner-link']) {
				$body = BBCode::getShareOpeningTag($item['author-name'], $item['author-link'], $item['author-avatar'],
					$item['plink'], $item['created']) . $body . '[/share]';
			}

			// convert to markdown
			$body = html_entity_decode(BBCode::toMarkdown($body));

			// Adding the title
			if (strlen($title)) {
				$body = '### ' . html_entity_decode($title) . "\n\n" . $body;
			}

			$attachments = Post\Media::getByURIId($item['uri-id'], [Post\Media::DOCUMENT, Post\Media::TORRENT, Post\Media::UNKNOWN]);
			if (!empty($attachments)) {
				$body .= "\n[hr]\n";
				foreach ($attachments as $attachment) {
					$body .= "[" . $attachment['description'] . "](" . $attachment['url'] . ")\n";
				}
			}

			$location = [];

			if ($item['location'] != '')
				$location['address'] = $item['location'];

			if ($item['coord'] != '') {
				$coord = explode(' ', $item['coord']);
				$location['lat'] = $coord[0];
				$location['lng'] = $coord[1];
			}

			$message = [
				'author' => $myaddr,
				'guid' => $item['guid'],
				'created_at' => $created,
				'edited_at' => $edited,
				'public' => $public,
				'text' => $body,
				'provider_display_name' => $item['app'],
				'location' => $location
			];

			// Diaspora rejects messages when they contain a location without "lat" or "lng"
			if (!isset($location['lat']) || !isset($location['lng'])) {
				unset($message['location']);
			}

			if ($item['event-id'] > 0) {
				$event = self::buildEvent($item['event-id']);
				if (count($event)) {
					$message['event'] = $event;

					if (!empty($event['location']['address']) &&
						!empty($event['location']['lat']) &&
						!empty($event['location']['lng'])) {
						$message['location'] = $event['location'];
					}

					/// @todo Once Diaspora supports it, we will remove the body and the location hack above
					// $message['text'] = '';
				}
			}

			$type = 'status_message';
		}

		$msg = [
			'type'    => $type,
			'message' => $message
		];

		DI::cache()->set($cachekey, $msg, Duration::QUARTER_HOUR);

		return $msg;
	}

	private static function prependParentAuthorMention(string $body, string $profile_url): string
	{
		$profile = Contact::getByURL($profile_url, false, ['addr', 'name']);
		if (!empty($profile['addr'])
			&& !strstr($body, $profile['addr'])
			&& !strstr($body, $profile_url)
		) {
			$body = '@[url=' . $profile_url . ']' . $profile['name'] . '[/url] ' . $body;
		}

		return $body;
	}

	/**
	 * Sends a post
	 *
	 * @param array $item         The item that will be exported
	 * @param array $owner        the array of the item owner
	 * @param array $contact      Target of the communication
	 * @param bool  $public_batch Is it a public post?
	 *
	 * @return int The result of the transmission
	 * @throws \Friendica\Network\HTTPException\InternalServerErrorException
	 * @throws \ImagickException
	 */
	public static function sendStatus(array $item, array $owner, array $contact, bool $public_batch = false): int
	{
		$status = self::buildStatus($item, $owner);

		return self::buildAndTransmit($owner, $contact, $status['type'], $status['message'], $public_batch, $item['guid']);
	}

	/**
	 * Creates a "like" object
	 *
	 * @param array $item  The item that will be exported
	 * @param array $owner the array of the item owner
	 *
	 * @return array|bool The data for a "like" or false on error
	 * @throws \Friendica\Network\HTTPException\InternalServerErrorException
	 */
	private static function constructLike(array $item, array $owner)
	{
		$parent = Post::selectFirst(['guid', 'uri', 'thr-parent'], ['uri' => $item['thr-parent']]);
		if (!DBA::isResult($parent)) {
			return false;
		}

		$target_type = ($parent['uri'] === $parent['thr-parent'] ? 'Post' : 'Comment');
		$positive = null;
		if ($item['verb'] === Activity::LIKE) {
			$positive = 'true';
		} elseif ($item['verb'] === Activity::DISLIKE) {
			$positive = 'false';
		}

		return [
			'author'           => self::myHandle($owner),
			'guid'             => $item['guid'],
			'parent_guid'      => $parent['guid'],
			'parent_type'      => $target_type,
			'positive'         => $positive,
			'author_signature' => '',
		];
	}

	/**
	 * Creates an "EventParticipation" object
	 *
	 * @param array $item  The item that will be exported
	 * @param array $owner the array of the item owner
	 *
	 * @return array|bool The data for an "EventParticipation" or false on error
	 * @throws \Exception
	 */
	private static function constructAttend(array $item, array $owner)
	{
		$parent = Post::selectFirst(['guid'], ['uri' => $item['thr-parent']]);
		if (!DBA::isResult($parent)) {
			return false;
		}

		switch ($item['verb']) {
			case Activity::ATTEND:
				$attend_answer = 'accepted';
				break;
			case Activity::ATTENDNO:
				$attend_answer = 'declined';
				break;
			case Activity::ATTENDMAYBE:
				$attend_answer = 'tentative';
				break;
			default:
				Logger::notice('Unknown verb ' . $item['verb'] . ' in item ' . $item['guid']);
				return false;
		}

		return [
			'author' => self::myHandle($owner),
			'guid' => $item['guid'],
			'parent_guid' => $parent['guid'],
			'status' => $attend_answer,
			'author_signature' => ''
		];
	}

	/**
	 * Creates the object for a comment
	 *
	 * @param array $item  The item that will be exported
	 * @param array $owner the array of the item owner
	 *
	 * @return array|false The data for a comment
	 * @throws \Friendica\Network\HTTPException\InternalServerErrorException
	 */
	private static function constructComment(array $item, array $owner)
	{
		$cachekey = 'diaspora:constructComment:' . $item['guid'];

		$result = DI::cache()->get($cachekey);
		if (!is_null($result)) {
			return $result;
		}

		$toplevel_item = Post::selectFirst(['guid', 'author-id', 'author-link', 'gravity'], ['id' => $item['parent'], 'parent' => $item['parent']]);
		if (!DBA::isResult($toplevel_item)) {
			Logger::error('Missing parent conversation item', ['parent' => $item['parent']]);
			return false;
		}

		$thread_parent_item = $toplevel_item;
		if ($item['thr-parent'] != $item['parent-uri']) {
			$thread_parent_item = Post::selectFirst(['guid', 'author-id', 'author-link', 'gravity'], ['uri' => $item['thr-parent'], 'uid' => $item['uid']]);
		}

		$body = Post\Media::addAttachmentsToBody($item['uri-id'], $item['body']);

		// The replied to autor mention is prepended for clarity if:
		// - Item replied isn't yours
		// - Item is public or explicit mentions are disabled
		// - Implicit mentions are enabled
		if (
			$item['author-id'] != $thread_parent_item['author-id']
			&& ($thread_parent_item['gravity'] != GRAVITY_PARENT)
			&& (empty($item['uid']) || !Feature::isEnabled($item['uid'], 'explicit_mentions'))
			&& !DI::config()->get('system', 'disable_implicit_mentions')
		) {
			$body = self::prependParentAuthorMention($body, $thread_parent_item['author-link']);
		}

		$text = html_entity_decode(BBCode::toMarkdown($body));
		$created = DateTimeFormat::utc($item['created'], DateTimeFormat::ATOM);
		$edited = DateTimeFormat::utc($item['edited'], DateTimeFormat::ATOM);

		$comment = [
			'author'      => self::myHandle($owner),
			'guid'        => $item['guid'],
			'created_at'  => $created,
			'edited_at'   => $edited,
			'parent_guid' => $toplevel_item['guid'],
			'text'        => $text,
			'author_signature' => '',
		];

		// Send the thread parent guid only if it is a threaded comment
		if ($item['thr-parent'] != $item['parent-uri']) {
			$comment['thread_parent_guid'] = $thread_parent_item['guid'];
		}

		DI::cache()->set($cachekey, $comment, Duration::QUARTER_HOUR);

		return $comment;
	}

	/**
	 * Send a like or a comment
	 *
	 * @param array $item         The item that will be exported
	 * @param array $owner        the array of the item owner
	 * @param array $contact      Target of the communication
	 * @param bool  $public_batch Is it a public post?
	 *
	 * @return int The result of the transmission
	 * @throws \Friendica\Network\HTTPException\InternalServerErrorException
	 * @throws \ImagickException
	 */
	public static function sendFollowup(array $item, array $owner, array $contact, bool $public_batch = false): int
	{
		if (in_array($item['verb'], [Activity::ATTEND, Activity::ATTENDNO, Activity::ATTENDMAYBE])) {
			$message = self::constructAttend($item, $owner);
			$type = 'event_participation';
		} elseif (in_array($item['verb'], [Activity::LIKE, Activity::DISLIKE])) {
			$message = self::constructLike($item, $owner);
			$type = 'like';
		} elseif (!in_array($item['verb'], [Activity::FOLLOW, Activity::TAG])) {
			$message = self::constructComment($item, $owner);
			$type = 'comment';
		}

		if (empty($message)) {
			return -1;
		}

		$message['author_signature'] = self::signature($owner, $message);

		return self::buildAndTransmit($owner, $contact, $type, $message, $public_batch, $item['guid']);
	}

	/**
	 * Relays messages (like, comment, retraction) to other servers if we are the thread owner
	 *
	 * @param array $item         The item that will be exported
	 * @param array $owner        the array of the item owner
	 * @param array $contact      Target of the communication
	 * @param bool  $public_batch Is it a public post?
	 *
	 * @return int The result of the transmission
	 * @throws \Exception
	 */
	public static function sendRelay(array $item, array $owner, array $contact, bool $public_batch = false): int
	{
		if ($item['deleted']) {
			return self::sendRetraction($item, $owner, $contact, $public_batch, true);
		} elseif (in_array($item['verb'], [Activity::LIKE, Activity::DISLIKE])) {
			$type = 'like';
		} else {
			$type = 'comment';
		}

		Logger::info('Got relayable data ' . $type . ' for item ' . $item['guid'] . ' (' . $item['id'] . ')');

		$msg = json_decode($item['signed_text'], true);

		$message = [];
		if (is_array($msg)) {
			foreach ($msg as $field => $data) {
				if (!$item['deleted']) {
					if ($field == 'diaspora_handle') {
						$field = 'author';
					}
					if ($field == 'target_type') {
						$field = 'parent_type';
					}
				}

				$message[$field] = $data;
			}
		} else {
			Logger::info('Signature text for item ' . $item['guid'] . ' (' . $item['id'] . ') could not be extracted: ' . $item['signed_text']);
		}

		$message['parent_author_signature'] = self::signature($owner, $message);

		Logger::info('Relayed data', ['msg' => $message]);

		return self::buildAndTransmit($owner, $contact, $type, $message, $public_batch, $item['guid']);
	}

	/**
	 * Sends a retraction (deletion) of a message, like or comment
	 *
	 * @param array $item         The item that will be exported
	 * @param array $owner        the array of the item owner
	 * @param array $contact      Target of the communication
	 * @param bool  $public_batch Is it a public post?
	 * @param bool  $relay        Is the retraction transmitted from a relay?
	 *
	 * @return int The result of the transmission
	 * @throws \Exception
	 */
	public static function sendRetraction(array $item, array $owner, array $contact, bool $public_batch = false, bool $relay = false): int
	{
		$itemaddr = self::handleFromContact($item['contact-id'], $item['author-id']);

		$msg_type = 'retraction';

		if ($item['gravity'] == GRAVITY_PARENT) {
			$target_type = 'Post';
		} elseif (in_array($item['verb'], [Activity::LIKE, Activity::DISLIKE])) {
			$target_type = 'Like';
		} else {
			$target_type = 'Comment';
		}

		$message = [
			'author' => $itemaddr,
			'target_guid' => $item['guid'],
			'target_type' => $target_type
		];

		Logger::info('Got message', ['msg' => $message]);

		return self::buildAndTransmit($owner, $contact, $msg_type, $message, $public_batch, $item['guid']);
	}

	/**
	 * Sends a mail
	 *
	 * @param array $item    The item that will be exported
	 * @param array $owner   The owner
	 * @param array $contact Target of the communication
	 *
	 * @return int The result of the transmission
	 * @throws \Friendica\Network\HTTPException\InternalServerErrorException
	 * @throws \ImagickException
	 */
	public static function sendMail(array $item, array $owner, array $contact): int
	{
		$myaddr = self::myHandle($owner);

		$cnv = DBA::selectFirst('conv', [], ['id' => $item['convid'], 'uid' => $item['uid']]);
		if (!DBA::isResult($cnv)) {
			Logger::notice('Conversation not found.');
			return -1;
		}

		$body = BBCode::toMarkdown($item['body']);
		$created = DateTimeFormat::utc($item['created'], DateTimeFormat::ATOM);

		$msg = [
			'author' => $myaddr,
			'guid' => $item['guid'],
			'conversation_guid' => $cnv['guid'],
			'text' => $body,
			'created_at' => $created,
		];

		if ($item['reply']) {
			$message = $msg;
			$type = 'message';
		} else {
			$message = [
				'author' => $cnv['creator'],
				'guid' => $cnv['guid'],
				'subject' => $cnv['subject'],
				'created_at' => DateTimeFormat::utc($cnv['created'], DateTimeFormat::ATOM),
				'participants' => $cnv['recips'],
				'message' => $msg
			];

			$type = 'conversation';
		}

		return self::buildAndTransmit($owner, $contact, $type, $message, false, $item['guid']);
	}

	/**
	 * Split a name into first name and last name
	 *
	 * @param string $name The name
	 *
	 * @return array The array with "first" and "last"
	 */
	public static function splitName(string $name): array
	{
		$name = trim($name);

		// Is the name longer than 64 characters? Then cut the rest of it.
		if (strlen($name) > 64) {
			if ((strpos($name, ' ') <= 64) && (strpos($name, ' ') !== false)) {
				$name = trim(substr($name, 0, strrpos(substr($name, 0, 65), ' ')));
			} else {
				$name = substr($name, 0, 64);
			}
		}

		// Take the first word as first name
		$first = ((strpos($name, ' ') ? trim(substr($name, 0, strpos($name, ' '))) : $name));
		$last = (($first === $name) ? '' : trim(substr($name, strlen($first))));
		if ((strlen($first) < 32) && (strlen($last) < 32)) {
			return ['first' => $first, 'last' => $last];
		}

		// Take the last word as last name
		$first = ((strrpos($name, ' ') ? trim(substr($name, 0, strrpos($name, ' '))) : $name));
		$last = (($first === $name) ? '' : trim(substr($name, strlen($first))));

		if ((strlen($first) < 32) && (strlen($last) < 32)) {
			return ['first' => $first, 'last' => $last];
		}

		// Take the first 32 characters if there is no space in the first 32 characters
		if ((strpos($name, ' ') > 32) || (strpos($name, ' ') === false)) {
			$first = substr($name, 0, 32);
			$last = substr($name, 32);
			return ['first' => $first, 'last' => $last];
		}

		$first = trim(substr($name, 0, strrpos(substr($name, 0, 33), ' ')));
		$last = (($first === $name) ? '' : trim(substr($name, strlen($first))));

		// Check if the last name is longer than 32 characters
		if (strlen($last) > 32) {
			if (strpos($last, ' ') <= 32) {
				$last = trim(substr($last, 0, strrpos(substr($last, 0, 33), ' ')));
			} else {
				$last = substr($last, 0, 32);
			}
		}

		return ['first' => $first, 'last' => $last];
	}

	/**
	 * Create profile data
	 *
	 * @param int $uid The user id
	 *
	 * @return array The profile data
	 * @throws \Friendica\Network\HTTPException\InternalServerErrorException
	 */
	private static function createProfileData(int $uid): array
	{
		$profile = DBA::selectFirst('owner-view', ['uid', 'addr', 'name', 'location', 'net-publish', 'dob', 'about', 'pub_keywords'], ['uid' => $uid]);

		if (!DBA::isResult($profile)) {
			return [];
		}

		$split_name = self::splitName($profile['name']);

		$data = [
			'author'           => $profile['addr'],
			'first_name'       => $split_name['first'],
			'last_name'        => $split_name['last'],
			'image_url'        => DI::baseUrl() . '/photo/custom/300/' . $profile['uid'] . '.jpg',
			'image_url_medium' => DI::baseUrl() . '/photo/custom/100/' . $profile['uid'] . '.jpg',
			'image_url_small'  => DI::baseUrl() . '/photo/custom/50/'  . $profile['uid'] . '.jpg',
			'searchable'       => ($profile['net-publish'] ? 'true' : 'false'),
			'birthday'         => null,
			'about'            => null,
			'location'         => null,
			'tag_string'       => null,
			'nsfw'             => 'false',
		];

		if ($data['searchable'] === 'true') {
			$data['birthday'] = '';

			if ($profile['dob'] && ($profile['dob'] > '0000-00-00')) {
				[$year, $month, $day] = sscanf($profile['dob'], '%4d-%2d-%2d');
				if ($year < 1004) {
					$year = 1004;
				}
				$data['birthday'] = DateTimeFormat::utc($year . '-' . $month . '-' . $day, 'Y-m-d');
			}

			$data['about'] = BBCode::toMarkdown($profile['about']);

			$data['location'] = $profile['location'];
			$data['tag_string'] = '';

			if ($profile['pub_keywords']) {
				$kw = str_replace(',', ' ', $profile['pub_keywords']);
				$kw = str_replace('  ', ' ', $kw);
				$arr = explode(' ', $kw);
				if (count($arr)) {
					for ($x = 0; $x < 5; $x ++) {
						if (!empty($arr[$x])) {
							$data['tag_string'] .= '#'. trim($arr[$x]) .' ';
						}
					}
				}
			}
			$data['tag_string'] = trim($data['tag_string']);
		}

		return $data;
	}

	/**
	 * Sends profile data
	 *
	 * @param int   $uid        The user id
	 * @param array $recipients optional, default empty array
	 *
	 * @return void
	 * @throws \Exception
	 */
	public static function sendProfile(int $uid, array $recipients = [])
	{
		if (!$uid) {
			Logger::warning('Parameter "uid" is empty');
			return;
		}

		$owner = User::getOwnerDataById($uid);
		if (empty($owner)) {
			Logger::warning('Cannot fetch User record', ['uid' => $uid]);
			return;
		}

		if (!$recipients) {
			Logger::debug('No recipients provided, fetching for user', ['uid' => $uid]);
			$recipients = DBA::selectToArray('contact', [], ['network' => Protocol::DIASPORA, 'uid' => $uid, 'rel' => [Contact::FOLLOWER, Contact::FRIEND]]);
		}

		if (!$recipients) {
			Logger::warning('Cannot fetch recipients', ['uid' => $uid]);
			return;
		}

		$message = self::createProfileData($uid);

		// @todo Split this into single worker jobs
		foreach ($recipientients as $recipient) {
			Logger::info('Send updated profile data for user ' . $uid . ' to contact ' . $recipient['id']);
			self::buildAndTransmit($owner, $recipient, 'profile', $message);
		}
	}

	/**
	 * Creates the signature for likes that are created on our system
	 *
	 * @param integer $uid  The user of that comment
	 * @param array   $item Item array
	 *
	 * @return array|bool Signed content or false on error
	 * @throws \Exception
	 */
	public static function createLikeSignature(int $uid, array $item)
	{
		$owner = User::getOwnerDataById($uid);
		if (empty($owner)) {
			Logger::info('No owner post, so not storing signature', ['uid' => $uid]);
			return false;
		}

		if (!in_array($item['verb'], [Activity::LIKE, Activity::DISLIKE])) {
			Logger::warning('Item is neither a like nor a dislike', ['uid' => $uid, 'item[verb]' => $item['verb']]);;
			return false;
		}

		$message = self::constructLike($item, $owner);
		if ($message === false) {
			return false;
		}

		$message['author_signature'] = self::signature($owner, $message);

		return $message;
	}

	/**
	 * Creates the signature for Comments that are created on our system
	 *
	 * @param array   $item Item array
	 *
	 * @return array|bool Signed content or false on error
	 * @throws \Exception
	 */
	public static function createCommentSignature(array $item)
	{
		$contact = [];
		if (!empty($item['author-link'])) {
			$url = $item['author-link'];
		} else {
			$contact = Contact::getById($item['author-id'], ['url']);
			if (empty($contact['url'])) {
				Logger::warning('Author Contact not found', ['author-id' => $item['author-id']]);
				return false;
			}
			$url = $contact['url'];
		}

		$uid = User::getIdForURL($url);
		if (empty($uid)) {
			Logger::info('No owner post, so not storing signature', ['url' => $contact['url'] ?? 'No contact loaded']);
			return false;
		}

		$owner = User::getOwnerDataById($uid);
		if (empty($owner)) {
			Logger::info('No owner post, so not storing signature');
			return false;
		}

		// This is only needed for the automated tests
		if (empty($owner['uprvkey'])) {
			return false;
		}

		$message = self::constructComment($item, $owner);
		if ($message === false) {
			return false;
		}

		$message['author_signature'] = self::signature($owner, $message);

		return $message;
	}

	public static function performReshare(int $UriId, int $uid): int
	{
		$fields = ['uri-id', 'body', 'title', 'author-name', 'author-link', 'author-avatar', 'guid', 'created', 'plink'];
		$item = Post::selectFirst($fields, ['uri-id' => $UriId, 'uid' => [$uid, 0], 'private' => [Item::PUBLIC, Item::UNLISTED]]);
		if (!DBA::isResult($item)) {
			return 0;
		}

		if (strpos($item['body'], '[/share]') !== false) {
			$pos = strpos($item['body'], '[share');
			$post = substr($item['body'], $pos);
		} else {
			$post = BBCode::getShareOpeningTag($item['author-name'], $item['author-link'], $item['author-avatar'], $item['plink'], $item['created'], $item['guid']);

			if (!empty($item['title'])) {
				$post .= '[h3]' . $item['title'] . "[/h3]\n";
			}

			$post .= $item['body'];
			$post .= '[/share]';
		}

		$owner  = User::getOwnerDataById($uid);
		$author = Contact::getPublicIdByUserId($uid);

		$item = [
			'uid'        => $uid,
			'verb'       => Activity::POST,
			'contact-id' => $owner['id'],
			'author-id'  => $author,
			'owner-id'   => $author,
			'body'       => $post,
			'allow_cid'  => $owner['allow_cid'] ?? '',
			'allow_gid'  => $owner['allow_gid']?? '',
			'deny_cid'   => $owner['deny_cid'] ?? '',
			'deny_gid'   => $owner['deny_gid'] ?? '',
		];

		if (!empty($item['allow_cid'] . $item['allow_gid'] . $item['deny_cid'] . $item['deny_gid'])) {
			$item['private'] = Item::PRIVATE;
		} elseif (DI::pConfig()->get($uid, 'system', 'unlisted')) {
			$item['private'] = Item::UNLISTED;
		} else {
			$item['private'] = Item::PUBLIC;
		}

		// Don't trigger the addons
		$item['api_source'] = false;

		return Item::insert($item, true);
	}
}<|MERGE_RESOLUTION|>--- conflicted
+++ resolved
@@ -705,11 +705,7 @@
 		// This is something that shouldn't happen at all.
 		if (in_array($type, ['status_message', 'reshare', 'profile'])) {
 			if ($msg['author'] != $fields->author) {
-<<<<<<< HEAD
 				Logger::notice('Message handle is not the same as envelope sender. Quitting this message.', ['author1' => $msg['author'], 'author2' => $fields->author]);
-=======
-				Logger::notice('Message handle is not the same as envelope sender. Quitting this message.');
->>>>>>> 584dc8a3
 				return false;
 			}
 		}
@@ -764,11 +760,7 @@
 	{
 		$handle = strval($handle);
 
-<<<<<<< HEAD
 		Logger::notice('Fetching diaspora key', ['handle' => $handle, 'callstack' => System::callstack(20)]);
-=======
-		Logger::notice('Fetching diaspora key for: ' . $handle);
->>>>>>> 584dc8a3
 
 		$fcontact = FContact::getByURL($handle);
 		if (!empty($fcontact['pubkey'])) {
