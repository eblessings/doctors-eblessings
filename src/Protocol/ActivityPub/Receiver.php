--- conflicted
+++ resolved
@@ -308,16 +308,8 @@
 
 		// Fetch the content only on activities where this matters
 		if (in_array($type, ['as:Create', 'as:Update', 'as:Announce'])) {
-<<<<<<< HEAD
-			if ($type == 'as:Announce') {
-				$trust_source = false;
-			}
-
-			$object_data = self::fetchObject($object_id, $activity['as:object'], $trust_source, $uid);
-=======
 			// Always fetch on "Announce"
 			$object_data = self::fetchObject($object_id, $activity['as:object'], $trust_source && ($type != 'as:Announce'), $uid);
->>>>>>> 6804cda5
 			if (empty($object_data)) {
 				Logger::log("Object data couldn't be processed", Logger::DEBUG);
 				return [];
@@ -495,7 +487,11 @@
 					$object_data['thread-completion'] = true;
 
 					$item = ActivityPub\Processor::createItem($object_data);
-<<<<<<< HEAD
+					if (empty($item)) {
+						return;
+					}
+
+					$item['post-type'] = Item::PT_ANNOUNCEMENT;
 					ActivityPub\Processor::postItem($object_data, $item);
 
 					$announce_object_data = self::processObject($activity);
@@ -505,22 +501,6 @@
 					$announce_object_data['object_type'] = $object_data['object_type'];
 					$announce_object_data['push'] = $push;
 
-=======
-					if (empty($item)) {
-						return;
-					}
-
-					$item['post-type'] = Item::PT_ANNOUNCEMENT;
-					ActivityPub\Processor::postItem($object_data, $item);
-
-					$announce_object_data = self::processObject($activity);
-					$announce_object_data['name'] = $type;
-					$announce_object_data['author'] = JsonLD::fetchElement($activity, 'as:actor', '@id');
-					$announce_object_data['object_id'] = $object_data['object_id'];
-					$announce_object_data['object_type'] = $object_data['object_type'];
-					$announce_object_data['push'] = $push;
-
->>>>>>> 6804cda5
 					if (!empty($body)) {
 						$announce_object_data['raw'] = $body;
 					}
