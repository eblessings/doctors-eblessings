<?php
/**
 * @copyright Copyright (C) 2010-2022, the Friendica project
 *
 * @license GNU AGPL version 3 or any later version
 *
 * This program is free software: you can redistribute it and/or modify
 * it under the terms of the GNU Affero General Public License as
 * published by the Free Software Foundation, either version 3 of the
 * License, or (at your option) any later version.
 *
 * This program is distributed in the hope that it will be useful,
 * but WITHOUT ANY WARRANTY; without even the implied warranty of
 * MERCHANTABILITY or FITNESS FOR A PARTICULAR PURPOSE.  See the
 * GNU Affero General Public License for more details.
 *
 * You should have received a copy of the GNU Affero General Public License
 * along with this program.  If not, see <https://www.gnu.org/licenses/>.
 *
 */

namespace Friendica\Protocol\ActivityPub;

use Friendica\Content\Text\BBCode;
use Friendica\Content\Text\HTML;
use Friendica\Content\Text\Markdown;
use Friendica\Core\Cache\Enum\Duration;
use Friendica\Core\Logger;
use Friendica\Core\Protocol;
use Friendica\Core\System;
use Friendica\Core\Worker;
use Friendica\Database\DBA;
use Friendica\DI;
use Friendica\Model\APContact;
use Friendica\Model\Contact;
use Friendica\Model\Conversation;
use Friendica\Model\Event;
use Friendica\Model\GServer;
use Friendica\Model\Item;
use Friendica\Model\ItemURI;
use Friendica\Model\Mail;
use Friendica\Model\Tag;
use Friendica\Model\User;
use Friendica\Model\Post;
use Friendica\Protocol\Activity;
use Friendica\Protocol\ActivityPub;
use Friendica\Protocol\Relay;
use Friendica\Util\DateTimeFormat;
use Friendica\Util\HTTPSignature;
use Friendica\Util\JsonLD;
use Friendica\Util\Network;
use Friendica\Util\Strings;
use Friendica\Worker\Delivery;

/**
 * ActivityPub Processor Protocol class
 */
class Processor
{
	const CACHEKEY_FETCH_ACTIVITY = 'processor:fetchMissingActivity:';
	const CACHEKEY_JUST_FETCHED   = 'processor:isJustFetched:';
	/**
	 * Extracts the tag character (#, @, !) from mention links
	 *
	 * @param string $body
	 * @return string
	 */
	protected static function normalizeMentionLinks(string $body): string
	{
		return preg_replace('%\[url=([^\[\]]*)]([#@!])(.*?)\[/url]%ism', '$2[url=$1]$3[/url]', $body);
	}

	/**
	 * Convert the language array into a language JSON
	 *
	 * @param array $languages
	 * @return string language JSON
	 */
	private static function processLanguages(array $languages): string
	{
		$codes = array_keys($languages);
		$lang = [];
		foreach ($codes as $code) {
			$lang[$code] = 1;
		}

		if (empty($lang)) {
			return '';
		}

		return json_encode($lang);
	}
	/**
	 * Replaces emojis in the body
	 *
	 * @param int $uri_id
	 * @param string $body
	 * @param array $emojis
	 *
	 * @return string with replaced emojis
	 */
	private static function replaceEmojis(int $uri_id, string $body, array $emojis): string
	{
		$body = strtr($body,
			array_combine(
				array_column($emojis, 'name'),
				array_map(function ($emoji) {
					return '[emoji=' . $emoji['href'] . ']' . $emoji['name'] . '[/emoji]';
				}, $emojis)
			)
		);

		// We store the emoji here to be able to avoid storing it in the media
		foreach ($emojis as $emoji) {
			Post\Link::getByLink($uri_id, $emoji['href']);
		}
		return $body;
	}

	/**
	 * Store attached media files in the post-media table
	 *
	 * @param int $uriid
	 * @param array $attachment
	 * @return void
	 */
	private static function storeAttachmentAsMedia(int $uriid, array $attachment)
	{
		if (empty($attachment['url'])) {
			return;
		}

		$data = ['uri-id' => $uriid];
		$data['type'] = Post\Media::UNKNOWN;
		$data['url'] = $attachment['url'];
		$data['mimetype'] = $attachment['mediaType'] ?? null;
		$data['height'] = $attachment['height'] ?? null;
		$data['width'] = $attachment['width'] ?? null;
		$data['size'] = $attachment['size'] ?? null;
		$data['preview'] = $attachment['image'] ?? null;
		$data['description'] = $attachment['name'] ?? null;

		Post\Media::insert($data);
	}

	/**
	 * Stire attachment data
	 *
	 * @param array   $activity
	 * @param array   $item
	 */
	private static function storeAttachments(array $activity, array $item)
	{
		if (empty($activity['attachments'])) {
			return;
		}

		foreach ($activity['attachments'] as $attach) {
			self::storeAttachmentAsMedia($item['uri-id'], $attach);
		}
	}

	/**
	 * Store attachment data
	 *
	 * @param array   $activity
	 * @param array   $item
	 */
	private static function storeQuestion(array $activity, array $item)
	{
		if (empty($activity['question'])) {
			return;
		}
		$question = ['multiple' => $activity['question']['multiple']];

		if (!empty($activity['question']['voters'])) {
			$question['voters'] = $activity['question']['voters'];
		}

		if (!empty($activity['question']['end-time'])) {
			$question['end-time'] = DateTimeFormat::utc($activity['question']['end-time']);
		}

		Post\Question::update($item['uri-id'], $question);

		foreach ($activity['question']['options'] as $key => $option) {
			$option = ['name' => $option['name'], 'replies' => $option['replies']];
			Post\QuestionOption::update($item['uri-id'], $key, $option);
		}

		Logger::debug('Storing incoming question', ['type' => $activity['type'], 'uri-id' => $item['uri-id'], 'question' => $activity['question']]);
	}

	/**
	 * Updates a message
	 *
	 * @param array      $activity   Activity array
	 * @throws \Friendica\Network\HTTPException\InternalServerErrorException
	 * @throws \ImagickException
	 */
	public static function updateItem(array $activity)
	{
		$item = Post::selectFirst(['uri', 'uri-id', 'thr-parent', 'gravity', 'post-type'], ['uri' => $activity['id']]);
		if (!DBA::isResult($item)) {
			Logger::warning('No existing item, item will be created', ['uri' => $activity['id']]);
			$item = self::createItem($activity);
			if (empty($item)) {
				return;
			}

			self::postItem($activity, $item);
			return;
		}

		$item['changed'] = DateTimeFormat::utcNow();
		$item['edited'] = DateTimeFormat::utc($activity['updated']);

		$item = self::processContent($activity, $item);
		if (empty($item)) {
			return;
		}

		self::storeAttachments($activity, $item);
		self::storeQuestion($activity, $item);

		Post\History::add($item['uri-id'], $item);
		Item::update($item, ['uri' => $activity['id']]);

		Queue::remove($activity);

		if ($activity['object_type'] == 'as:Event') {
			$posts = Post::select(['event-id', 'uid'], ["`uri` = ? AND `event-id` > ?", $activity['id'], 0]);
			while ($post = DBA::fetch($posts)) {
				self::updateEvent($post['event-id'], $activity);
			}
		}
	}

	/**
	 * Update an existing event
	 *
	 * @param int $event_id
	 * @param array $activity
	 */
	private static function updateEvent(int $event_id, array $activity)
	{
		$event = DBA::selectFirst('event', [], ['id' => $event_id]);

		$event['edited']   = DateTimeFormat::utc($activity['updated']);
		$event['summary']  = HTML::toBBCode($activity['name']);
		$event['desc']     = HTML::toBBCode($activity['content']);
		if (!empty($activity['start-time'])) {
			$event['start']  = DateTimeFormat::utc($activity['start-time']);
		}
		if (!empty($activity['end-time'])) {
			$event['finish'] = DateTimeFormat::utc($activity['end-time']);
		}
		$event['nofinish'] = empty($event['finish']);
		$event['location'] = $activity['location'];

		Logger::info('Updating event', ['uri' => $activity['id'], 'id' => $event_id]);
		Event::store($event);
	}

	/**
	 * Prepares data for a message
	 *
	 * @param array      $activity   Activity array
	 * @return array Internal item
	 * @throws \Friendica\Network\HTTPException\InternalServerErrorException
	 * @throws \ImagickException
	 */
	public static function createItem(array $activity): array
	{
		$item = [];
		$item['verb'] = Activity::POST;
		$item['thr-parent'] = $activity['reply-to-id'];

		if ($activity['reply-to-id'] == $activity['id']) {
			$item['gravity'] = GRAVITY_PARENT;
			$item['object-type'] = Activity\ObjectType::NOTE;
		} else {
			$item['gravity'] = GRAVITY_COMMENT;
			$item['object-type'] = Activity\ObjectType::COMMENT;
		}

		if (!empty($activity['context'])) {
			$item['conversation'] = $activity['context'];
		} elseif (!empty($activity['conversation'])) {
			$item['conversation'] = $activity['conversation'];
		}

		if (!empty($item['conversation'])) {
			$conversation = Post::selectFirstThread(['uri'], ['conversation' => $item['conversation']]);
			if (!empty($conversation)) {
				Logger::debug('Got conversation', ['conversation' => $item['conversation'], 'parent' => $conversation]);
				$item['parent-uri'] = $conversation['uri'];
			}
		} else {
			$conversation = [];
		}

		if (empty($activity['author']) && empty($activity['actor'])) {
			Logger::notice('Missing author and actor. We quit here.', ['activity' => $activity]);
			return [];
		}

		if (empty($activity['directmessage']) && ($activity['id'] != $activity['reply-to-id']) && !Post::exists(['uri' => $activity['reply-to-id']])) {
			if (self::hasJustBeenFetched($activity['reply-to-id'])) {
				Logger::notice('We just have tried to fetch this activity. We don\'t try it again.', ['parent' => $activity['reply-to-id']]);
				$fetch_by_worker = false;
				if (empty($conversation)) {
					return [];
				}
			} else {
				$recursion_depth = $activity['recursion-depth'] ?? 0;
				Logger::notice('Parent not found. Try to refetch it.', ['parent' => $activity['reply-to-id'], 'recursion-depth' => $recursion_depth]);
				if ($recursion_depth < DI::config()->get('system', 'max_recursion_depth')) {
					$result = self::fetchMissingActivity($activity['reply-to-id'], $activity, '', Receiver::COMPLETION_AUTO);
					$fetch_by_worker = empty($result);
					if (empty($result) && self::isActivityGone($activity['reply-to-id'])) {
						if (!empty($activity['entry-id'])) {
							Queue::deleteById($activity['entry-id']);
						}
						if (empty($conversation)) {
							return [];
						}
					}
				} else {
					Logger::notice('Recursion level is too high.', ['parent' => $activity['reply-to-id'], 'recursion-depth' => $recursion_depth]);
					$fetch_by_worker = true;
				}
			}

			if ($fetch_by_worker && Queue::hasWorker($activity)) {
				Logger::notice('There is already a worker task to fetch the post.', ['id' => $activity['id'], 'parent' => $activity['reply-to-id']]);
				$fetch_by_worker = false;
				if (empty($conversation)) {
					return [];
				}
			}

			if ($fetch_by_worker) {
				Logger::notice('Fetching is done by worker.', ['parent' => $activity['reply-to-id'], 'recursion-depth' => $recursion_depth]);
				$activity['recursion-depth'] = 0;
<<<<<<< HEAD
				$wid = Worker::add(PRIORITY_HIGH, 'FetchMissingActivity', $activity['reply-to-id'], $activity, '', Receiver::COMPLETION_AUTO);
				Queue::setWorkerId($activity, $wid);
				if (empty($conversation)) {
=======
				if (!Fetch::hasWorker($activity['reply-to-id'])) {
					Fetch::add($activity['reply-to-id']);
					$wid = Worker::add(PRIORITY_HIGH, 'FetchMissingActivity', $activity['reply-to-id'], $activity, '', Receiver::COMPLETION_AUTO);
					Fetch::setWorkerId($activity['reply-to-id'], $wid);
					Queue::setWorkerId($activity, $wid);
				} else {
					Logger::debug('Activity is already in the fetching process', ['url' => $activity['reply-to-id']]);
				}
				if (!empty($conversation)) {
>>>>>>> e2f8108d
					return [];
				}
			} elseif (!empty($result)) {
				if (($item['thr-parent'] != $result) && Post::exists(['uri' => $result])) {
					$item['thr-parent'] = $result;
				}
			}
		}

		$item['diaspora_signed_text'] = $activity['diaspora:comment'] ?? '';

		if (empty($conversation) && empty($activity['directmessage']) && ($item['gravity'] != GRAVITY_PARENT) && !Post::exists(['uri' => $item['thr-parent']])) {
			Logger::info('Parent not found, message will be discarded.', ['thr-parent' => $item['thr-parent']]);
			return [];
		}

		$item['network'] = Protocol::ACTIVITYPUB;
		$item['author-link'] = $activity['author'];
		$item['author-id'] = Contact::getIdForURL($activity['author']);
		$item['owner-link'] = $activity['actor'];
		$item['owner-id'] = Contact::getIdForURL($activity['actor']);

		if (in_array(0, $activity['receiver']) && !empty($activity['unlisted'])) {
			$item['private'] = Item::UNLISTED;
		} elseif (in_array(0, $activity['receiver'])) {
			$item['private'] = Item::PUBLIC;
		} else {
			$item['private'] = Item::PRIVATE;
		}

		if (!empty($activity['raw'])) {
			$item['source'] = $activity['raw'];
		}

		$item['protocol'] = Conversation::PARCEL_ACTIVITYPUB;

		if (isset($activity['push'])) {
			$item['direction'] = $activity['push'] ? Conversation::PUSH : Conversation::PULL;
		}

		if (!empty($activity['from-relay'])) {
			$item['direction'] = Conversation::RELAY;
		}

		if ($activity['object_type'] == 'as:Article') {
			$item['post-type'] = Item::PT_ARTICLE;
		} elseif ($activity['object_type'] == 'as:Audio') {
			$item['post-type'] = Item::PT_AUDIO;
		} elseif ($activity['object_type'] == 'as:Document') {
			$item['post-type'] = Item::PT_DOCUMENT;
		} elseif ($activity['object_type'] == 'as:Event') {
			$item['post-type'] = Item::PT_EVENT;
		} elseif ($activity['object_type'] == 'as:Image') {
			$item['post-type'] = Item::PT_IMAGE;
		} elseif ($activity['object_type'] == 'as:Page') {
			$item['post-type'] = Item::PT_PAGE;
		} elseif ($activity['object_type'] == 'as:Question') {
			$item['post-type'] = Item::PT_POLL;
		} elseif ($activity['object_type'] == 'as:Video') {
			$item['post-type'] = Item::PT_VIDEO;
		} else {
			$item['post-type'] = Item::PT_NOTE;
		}

		$item['isForum'] = false;

		if (!empty($activity['thread-completion'])) {
			if ($activity['thread-completion'] != $item['owner-id']) {
				$actor = Contact::getById($activity['thread-completion'], ['url']);
				$item['causer-link'] = $actor['url'];
				$item['causer-id'] = $activity['thread-completion'];
				Logger::info('Use inherited actor as causer.', ['id' => $item['owner-id'], 'activity' => $activity['thread-completion'], 'owner' => $item['owner-link'], 'actor' => $actor['url']]);
			} else {
				// Store the original actor in the "causer" fields to enable the check for ignored or blocked contacts
				$item['causer-link'] = $item['owner-link'];
				$item['causer-id']   = $item['owner-id'];
				Logger::info('Use actor as causer.', ['id' => $item['owner-id'], 'actor' => $item['owner-link']]);
			}

			$item['owner-link'] = $item['author-link'];
			$item['owner-id'] = $item['author-id'];
		} else {
			$actor = APContact::getByURL($item['owner-link'], false);
			$item['isForum'] = ($actor['type'] == 'Group');
		}

		$item['uri'] = $activity['id'];

		if (empty($activity['published']) || empty($activity['updated'])) {
			DI::logger()->notice('published or updated keys are empty for activity', ['activity' => $activity, 'callstack' => System::callstack(10)]);
		}

		$item['created'] = DateTimeFormat::utc($activity['published'] ?? 'now');
		$item['edited'] = DateTimeFormat::utc($activity['updated'] ?? 'now');
		$guid = $activity['sc:identifier'] ?: self::getGUIDByURL($item['uri']);
		$item['guid'] = $activity['diaspora:guid'] ?: $guid;

		$item['uri-id'] = ItemURI::insert(['uri' => $item['uri'], 'guid' => $item['guid']]);
		if (empty($item['uri-id'])) {
			Logger::warning('Unable to get a uri-id for an item uri', ['uri' => $item['uri'], 'guid' => $item['guid']]);
			return [];
		}

		$item = self::processContent($activity, $item);
		if (empty($item)) {
			Logger::info('Message was not processed');
			return [];
		}

		$item['plink'] = $activity['alternate-url'] ?? $item['uri'];

		self::storeAttachments($activity, $item);
		self::storeQuestion($activity, $item);

		// We received the post via AP, so we set the protocol of the server to AP
		$contact = Contact::getById($item['author-id'], ['gsid']);
		if (!empty($contact['gsid'])) {
			GServer::setProtocol($contact['gsid'], Post\DeliveryData::ACTIVITYPUB);
		}

		if ($item['author-id'] != $item['owner-id']) {
			$contact = Contact::getById($item['owner-id'], ['gsid']);
			if (!empty($contact['gsid'])) {
				GServer::setProtocol($contact['gsid'], Post\DeliveryData::ACTIVITYPUB);
			}
		}

		return $item;
	}

	/**
	 * Check if a given activity has recently been fetched
	 *
	 * @param string $url
	 * @return boolean
	 */
	private static function hasJustBeenFetched(string $url): bool
	{
		$cachekey = self::CACHEKEY_JUST_FETCHED . $url;
		$time = DI::cache()->get($cachekey);
		if (is_null($time)) {
			DI::cache()->set($cachekey, time(), Duration::FIVE_MINUTES);
			return false;
		}
		return ($time + 300) > time();
	}

	/**
	 * Check if a given activity is no longer available
	 *
	 * @param string $url
	 *
	 * @return boolean
	 */
	public static function isActivityGone(string $url): bool
	{
		$curlResult = HTTPSignature::fetchRaw($url, 0);

		if (Network::isUrlBlocked($url)) {
			return true;
		}

		// @todo To ensure that the remote system is working correctly, we can check if the "Content-Type" contains JSON
		if (in_array($curlResult->getReturnCode(), [404])) {
			return true;
		}

		$object = json_decode($curlResult->getBody(), true);
		if (!empty($object)) {
			$activity = JsonLD::compact($object);
			if (JsonLD::fetchElement($activity, '@type') == 'as:Tombstone') {
				return true;
			}			
		}

		return false;
	}
	/**
	 * Delete items
	 *
	 * @param array $activity
	 * @throws \Friendica\Network\HTTPException\InternalServerErrorException
	 * @throws \ImagickException
	 */
	public static function deleteItem(array $activity)
	{
		$owner = Contact::getIdForURL($activity['actor']);

		Logger::info('Deleting item', ['object' => $activity['object_id'], 'owner'  => $owner]);
		Item::markForDeletion(['uri' => $activity['object_id'], 'owner-id' => $owner]);
		Queue::remove($activity);
	}

	/**
	 * Prepare the item array for an activity
	 *
	 * @param array $activity Activity array
	 * @throws \Friendica\Network\HTTPException\InternalServerErrorException
	 * @throws \ImagickException
	 */
	public static function addTag(array $activity)
	{
		if (empty($activity['object_content']) || empty($activity['object_id'])) {
			return;
		}

		foreach ($activity['receiver'] as $receiver) {
			$item = Post::selectFirst(['id', 'uri-id', 'origin', 'author-link'], ['uri' => $activity['target_id'], 'uid' => $receiver]);
			if (!DBA::isResult($item)) {
				// We don't fetch missing content for this purpose
				continue;
			}

			if (($item['author-link'] != $activity['actor']) && !$item['origin']) {
				Logger::info('Not origin, not from the author, skipping update', ['id' => $item['id'], 'author' => $item['author-link'], 'actor' => $activity['actor']]);
				continue;
			}

			Tag::store($item['uri-id'], Tag::HASHTAG, $activity['object_content'], $activity['object_id']);
			Logger::info('Tagged item', ['id' => $item['id'], 'tag' => $activity['object_content'], 'uri' => $activity['target_id'], 'actor' => $activity['actor']]);
		}
	}

	/**
	 * Prepare the item array for an activity
	 *
	 * @param array      $activity   Activity array
	 * @param string     $verb       Activity verb
	 * @throws \Friendica\Network\HTTPException\InternalServerErrorException
	 * @throws \ImagickException
	 */
	public static function createActivity(array $activity, string $verb)
	{
		$activity['reply-to-id'] = $activity['object_id'];
		$item = self::createItem($activity);
		if (empty($item)) {
			return;
		}

		$item['verb'] = $verb;
		$item['thr-parent'] = $activity['object_id'];
		$item['gravity'] = GRAVITY_ACTIVITY;
		unset($item['post-type']);
		$item['object-type'] = Activity\ObjectType::NOTE;

		if (!empty($activity['content'])) {
			$item['body'] = HTML::toBBCode($activity['content']);
		}

		$item['diaspora_signed_text'] = $activity['diaspora:like'] ?? '';

		self::postItem($activity, $item);
	}

	/**
	 * Fetch the Uri-Id of a post for the "featured" collection
	 *
	 * @param array $activity
	 * @return null|int
	 */
	private static function getUriIdForFeaturedCollection(array $activity)
	{
		$actor = APContact::getByURL($activity['actor']);
		if (empty($actor)) {
			return null;
		}

		// Refetch the account when the "featured" collection is missing.
		// This can be removed in a future version (end of 2022 should be good).
		if (empty($actor['featured'])) {
			$actor = APContact::getByURL($activity['actor'], true);
			if (empty($actor)) {
				return null;
			}
		}

		$parent = Post::selectFirst(['uri-id'], ['uri' => $activity['object_id']]);
		if (empty($parent['uri-id'])) {
			if (self::fetchMissingActivity($activity['object_id'], $activity, '', Receiver::COMPLETION_AUTO)) {
				$parent = Post::selectFirst(['uri-id'], ['uri' => $activity['object_id']]);
			}
		}

		if (!empty($parent['uri-id'])) {
			return $parent['uri-id'];
		}

		return null;
	}

	/**
	 * Add a post to the "Featured" collection
	 *
	 * @param array $activity
	 */
	public static function addToFeaturedCollection(array $activity)
	{
		$uriid = self::getUriIdForFeaturedCollection($activity);
		if (empty($uriid)) {
			return;
		}

		Logger::debug('Add post to featured collection', ['uri-id' => $uriid]);

		Post\Collection::add($uriid, Post\Collection::FEATURED);
		Queue::remove($activity);
	}

	/**
	 * Remove a post to the "Featured" collection
	 *
	 * @param array $activity
	 */
	public static function removeFromFeaturedCollection(array $activity)
	{
		$uriid = self::getUriIdForFeaturedCollection($activity);
		if (empty($uriid)) {
			return;
		}

		Logger::debug('Remove post from featured collection', ['uri-id' => $uriid]);

		Post\Collection::remove($uriid, Post\Collection::FEATURED);
		Queue::remove($activity);
	}

	/**
	 * Create an event
	 *
	 * @param array $activity Activity array
	 * @param array $item
	 *
	 * @return int event id
	 * @throws \Exception
	 */
	public static function createEvent(array $activity, array $item): int
	{
		$event['summary']   = HTML::toBBCode($activity['name'] ?: $activity['summary']);
		$event['desc']      = HTML::toBBCode($activity['content']);
		if (!empty($activity['start-time'])) {
			$event['start']  = DateTimeFormat::utc($activity['start-time']);
		}
		if (!empty($activity['end-time'])) {
			$event['finish'] = DateTimeFormat::utc($activity['end-time']);
		}
		$event['nofinish']  = empty($event['finish']);
		$event['location']  = $activity['location'];
		$event['cid']       = $item['contact-id'];
		$event['uid']       = $item['uid'];
		$event['uri']       = $item['uri'];
		$event['edited']    = $item['edited'];
		$event['private']   = $item['private'];
		$event['guid']      = $item['guid'];
		$event['plink']     = $item['plink'];
		$event['network']   = $item['network'];
		$event['protocol']  = $item['protocol'];
		$event['direction'] = $item['direction'];
		$event['source']    = $item['source'];

		$ev = DBA::selectFirst('event', ['id'], ['uri' => $item['uri'], 'uid' => $item['uid']]);
		if (DBA::isResult($ev)) {
			$event['id'] = $ev['id'];
		}

		$event_id = Event::store($event);

		Logger::info('Event was stored', ['id' => $event_id]);

		return $event_id;
	}

	/**
	 * Process the content
	 *
	 * @param array $activity Activity array
	 * @param array $item
	 * @return array|bool Returns the item array or false if there was an unexpected occurrence
	 * @throws \Exception
	 */
	private static function processContent(array $activity, array $item)
	{
		if (!empty($activity['mediatype']) && ($activity['mediatype'] == 'text/markdown')) {
			$item['title'] = strip_tags($activity['name']);
			$content = Markdown::toBBCode($activity['content']);
		} elseif (!empty($activity['mediatype']) && ($activity['mediatype'] == 'text/bbcode')) {
			$item['title'] = $activity['name'];
			$content = $activity['content'];
		} else {
			// By default assume "text/html"
			$item['title'] = HTML::toBBCode($activity['name'] ?? '');
			$content = HTML::toBBCode($activity['content'] ?? '');
		}

		$item['title'] = trim(BBCode::toPlaintext($item['title']));

		if (!empty($activity['languages'])) {
			$item['language'] = self::processLanguages($activity['languages']);
		}

		if (!empty($activity['emojis'])) {
			$content = self::replaceEmojis($item['uri-id'], $content, $activity['emojis']);
		}

		$content = self::addMentionLinks($content, $activity['tags']);

		if (!empty($activity['source'])) {
			$item['body'] = $activity['source'];
			$item['raw-body'] = $content;
			$item['body'] = Item::improveSharedDataInBody($item);
		} else {
			$parent_uri = $item['parent-uri'] ?? $item['thr-parent'];
			if (empty($activity['directmessage']) && ($parent_uri != $item['uri']) && ($item['gravity'] == GRAVITY_COMMENT)) {
				$parent = Post::selectFirst(['id', 'uri-id', 'private', 'author-link', 'alias'], ['uri' => $parent_uri]);
				if (!DBA::isResult($parent)) {
					Logger::warning('Unknown parent item.', ['uri' => $parent_uri]);
					return false;
				}
				if (($item['private'] == Item::PRIVATE) && ($parent['private'] != Item::PRIVATE)) {
					Logger::warning('Item is private but the parent is not. Dropping.', ['item-uri' => $item['uri'], 'thr-parent' => $item['thr-parent']]);
					return false;
				}

				$content = self::removeImplicitMentionsFromBody($content, $parent);
			}
			$item['content-warning'] = HTML::toBBCode($activity['summary'] ?? '');
			$item['raw-body'] = $item['body'] = $content;
		}

		self::storeFromBody($item);
		self::storeTags($item['uri-id'], $activity['tags']);

		self::storeReceivers($item['uri-id'], $activity['receiver_urls'] ?? []);

		$item['location'] = $activity['location'];

		if (!empty($activity['latitude']) && !empty($activity['longitude'])) {
			$item['coord'] = $activity['latitude'] . ' ' . $activity['longitude'];
		}

		$item['app'] = $activity['generator'];

		return $item;
	}

	/**
	 * Store hashtags and mentions
	 *
	 * @param array $item
	 */
	private static function storeFromBody(array $item)
	{
		// Make sure to delete all existing tags (can happen when called via the update functionality)
		DBA::delete('post-tag', ['uri-id' => $item['uri-id']]);

		Tag::storeFromBody($item['uri-id'], $item['body'], '@!');
	}

	/**
	 * Generate a GUID out of an URL of an ActivityPub post.
	 *
	 * @param string $url message URL
	 * @return string with GUID
	 */
	private static function getGUIDByURL(string $url): string
	{
		$parsed = parse_url($url);

		$host_hash = hash('crc32', $parsed['host']);

		unset($parsed["scheme"]);
		unset($parsed["host"]);

		$path = implode("/", $parsed);

		return $host_hash . '-'. hash('fnv164', $path) . '-'. hash('joaat', $path);
	}

	/**
	 * Checks if an incoming message is wanted
	 *
	 * @param array $activity
	 * @param array $item
	 * @return boolean Is the message wanted?
	 */
	private static function isSolicitedMessage(array $activity, array $item): bool
	{
		// The checks are split to improve the support when searching why a message was accepted.
		if (count($activity['receiver']) != 1) {
			// The message has more than one receiver, so it is wanted.
			Logger::debug('Message has got several receivers - accepted', ['uri-id' => $item['uri-id'], 'guid' => $item['guid'], 'url' => $item['uri']]);
			return true;
		}

		if ($item['private'] == Item::PRIVATE) {
			// We only look at public posts here. Private posts are expected to be intentionally posted to the single receiver.
			Logger::debug('Message is private - accepted', ['uri-id' => $item['uri-id'], 'guid' => $item['guid'], 'url' => $item['uri']]);
			return true;
		}

		if (!empty($activity['from-relay'])) {
			// We check relay posts at another place. When it arrived here, the message is already checked.
			Logger::debug('Message is a relay post that is already checked - accepted', ['uri-id' => $item['uri-id'], 'guid' => $item['guid'], 'url' => $item['uri']]);
			return true;
		}

		if (in_array($activity['completion-mode'] ?? Receiver::COMPLETION_NONE, [Receiver::COMPLETION_MANUAL, Receiver::COMPLETION_ANNOUCE])) {
			// Manual completions and completions caused by reshares are allowed without any further checks.
			Logger::debug('Message is in completion mode - accepted', ['mode' => $activity['completion-mode'], 'uri-id' => $item['uri-id'], 'guid' => $item['guid'], 'url' => $item['uri']]);
			return true;
		}

		if ($item['gravity'] != GRAVITY_PARENT) {
			// We cannot reliably check at this point if a comment or activity belongs to an accepted post or needs to be fetched
			// This can possibly be improved in the future.
			Logger::debug('Message is no parent - accepted', ['uri-id' => $item['uri-id'], 'guid' => $item['guid'], 'url' => $item['uri']]);
			return true;
		}

		$tags = array_column(Tag::getByURIId($item['uri-id'], [Tag::HASHTAG]), 'name');
		if (Relay::isSolicitedPost($tags, $item['body'], $item['author-id'], $item['uri'], Protocol::ACTIVITYPUB)) {
			Logger::debug('Post is accepted because of the relay settings', ['uri-id' => $item['uri-id'], 'guid' => $item['guid'], 'url' => $item['uri']]);
			return true;
		} else {
			return false;
		}
	}

	/**
	 * Creates an item post
	 *
	 * @param array $activity Activity data
	 * @param array $item     item array
	 * @throws \Friendica\Network\HTTPException\InternalServerErrorException
	 * @throws \ImagickException
	 */
	public static function postItem(array $activity, array $item)
	{
		if (empty($item)) {
			return;
		}

		$stored = false;
		$success = false;
		ksort($activity['receiver']);

		if (!self::isSolicitedMessage($activity, $item)) {
			DBA::delete('item-uri', ['id' => $item['uri-id']]);
			return;
		}

		foreach ($activity['receiver'] as $receiver) {
			if ($receiver == -1) {
				continue;
			}

			$item['uid'] = $receiver;

			$type = $activity['reception_type'][$receiver] ?? Receiver::TARGET_UNKNOWN;
			switch($type) {
				case Receiver::TARGET_TO:
					$item['post-reason'] = Item::PR_TO;
					break;
				case Receiver::TARGET_CC:
					$item['post-reason'] = Item::PR_CC;
					break;
				case Receiver::TARGET_BTO:
					$item['post-reason'] = Item::PR_BTO;
					break;
				case Receiver::TARGET_BCC:
					$item['post-reason'] = Item::PR_BCC;
					break;
				case Receiver::TARGET_FOLLOWER:
					$item['post-reason'] = Item::PR_FOLLOWER;
					break;
				case Receiver::TARGET_ANSWER:
					$item['post-reason'] = Item::PR_COMMENT;
					break;
				case Receiver::TARGET_GLOBAL:
					$item['post-reason'] = Item::PR_GLOBAL;
					break;
				default:
					$item['post-reason'] = Item::PR_NONE;
			}

			if (!empty($activity['from-relay'])) {
				$item['post-reason'] = Item::PR_RELAY;
			} elseif (!empty($activity['thread-completion'])) {
				$item['post-reason'] = Item::PR_FETCHED;
			} elseif (in_array($item['post-reason'], [Item::PR_GLOBAL, Item::PR_NONE]) && !empty($activity['push'])) {
				$item['post-reason'] = Item::PR_PUSHED;
			}

			if ($item['isForum'] ?? false) {
				$item['contact-id'] = Contact::getIdForURL($activity['actor'], $receiver);
			} else {
				$item['contact-id'] = Contact::getIdForURL($activity['author'], $receiver);
			}

			if (($receiver != 0) && empty($item['contact-id'])) {
				$item['contact-id'] = Contact::getIdForURL($activity['author']);
			}

			if (!empty($activity['directmessage'])) {
				self::postMail($activity, $item);
				continue;
			}

			if (!($item['isForum'] ?? false) && ($receiver != 0) && ($item['gravity'] == GRAVITY_PARENT) && !Contact::isSharingByURL($activity['author'], $receiver)) {
				if ($item['post-reason'] == Item::PR_BCC) {
					Logger::info('Top level post via BCC from a non sharer, ignoring', ['uid' => $receiver, 'contact' => $item['contact-id']]);
					continue;
				}

				if (
					!empty($activity['thread-children-type'])
					&& in_array($activity['thread-children-type'], Receiver::ACTIVITY_TYPES)
					&& DI::pConfig()->get($receiver, 'system', 'accept_only_sharer') != Item::COMPLETION_LIKE
				) {
					Logger::info('Top level post from thread completion from a non sharer had been initiated via an activity, ignoring',
						['type' => $activity['thread-children-type'], 'user' => $item['uid'], 'causer' => $item['causer-link'], 'author' => $activity['author'], 'url' => $item['uri']]);
					continue;
				}
			}

			$is_forum = false;

			if ($receiver != 0) {
				$user = User::getById($receiver, ['account-type']);
				if (!empty($user['account-type'])) {
					$is_forum = ($user['account-type'] == User::ACCOUNT_TYPE_COMMUNITY);
				}
			}

			if (!$is_forum && DI::pConfig()->get($receiver, 'system', 'accept_only_sharer') == Item::COMPLETION_NONE && ($receiver != 0) && ($item['gravity'] == GRAVITY_PARENT)) {
				$skip = !Contact::isSharingByURL($activity['author'], $receiver);

				if ($skip && (($activity['type'] == 'as:Announce') || ($item['isForum'] ?? false))) {
					$skip = !Contact::isSharingByURL($activity['actor'], $receiver);
				}

				if ($skip) {
					Logger::info('Skipping post', ['uid' => $receiver, 'url' => $item['uri']]);
					continue;
				}

				Logger::info('Accepting post', ['uid' => $receiver, 'url' => $item['uri']]);
			}

			if (($item['gravity'] != GRAVITY_ACTIVITY) && ($activity['object_type'] == 'as:Event')) {
				$event_id = self::createEvent($activity, $item);

				$item = Event::getItemArrayForImportedId($event_id, $item);
			}

			$item_id = Item::insert($item);
			if ($item_id) {
				Logger::info('Item insertion successful', ['user' => $item['uid'], 'item_id' => $item_id]);
				$success = true;
			} else {
				Logger::notice('Item insertion aborted', ['uri' => $item['uri'], 'uid' => $item['uid']]);
			}

			if ($item['uid'] == 0) {
				$stored = $item_id;
			}
		}

		Queue::remove($activity);

		if ($success && Queue::hasChildren($item['uri'])) {
			Worker::add(PRIORITY_HIGH, 'ProcessReplyByUri', $item['uri']);
		}

		// Store send a follow request for every reshare - but only when the item had been stored
		if ($stored && ($item['private'] != Item::PRIVATE) && ($item['gravity'] == GRAVITY_PARENT) && !empty($item['author-link']) && ($item['author-link'] != $item['owner-link'])) {
			$author = APContact::getByURL($item['owner-link'], false);
			// We send automatic follow requests for reshared messages. (We don't need though for forum posts)
			if ($author['type'] != 'Group') {
				Logger::info('Send follow request', ['uri' => $item['uri'], 'stored' => $stored, 'to' => $item['author-link']]);
				ActivityPub\Transmitter::sendFollowObject($item['uri'], $item['author-link']);
			}
		}
	}

	/**
	 * Store tags and mentions into the tag table
	 *
	 * @param integer $uriid
	 * @param array $tags
	 */
	private static function storeTags(int $uriid, array $tags = null)
	{
		foreach ($tags as $tag) {
			if (empty($tag['name']) || empty($tag['type']) || !in_array($tag['type'], ['Mention', 'Hashtag'])) {
				continue;
			}

			$hash = substr($tag['name'], 0, 1);

			if ($tag['type'] == 'Mention') {
				if (in_array($hash, [Tag::TAG_CHARACTER[Tag::MENTION],
					Tag::TAG_CHARACTER[Tag::EXCLUSIVE_MENTION],
					Tag::TAG_CHARACTER[Tag::IMPLICIT_MENTION]])) {
					$tag['name'] = substr($tag['name'], 1);
				}
				$type = Tag::IMPLICIT_MENTION;

				if (!empty($tag['href'])) {
					$apcontact = APContact::getByURL($tag['href']);
					if (!empty($apcontact['name']) || !empty($apcontact['nick'])) {
						$tag['name'] = $apcontact['name'] ?: $apcontact['nick'];
					}
				}
			} elseif ($tag['type'] == 'Hashtag') {
				if ($hash == Tag::TAG_CHARACTER[Tag::HASHTAG]) {
					$tag['name'] = substr($tag['name'], 1);
				}
				$type = Tag::HASHTAG;
			}

			if (empty($tag['name'])) {
				continue;
			}

			Tag::store($uriid, $type, $tag['name'], $tag['href']);
		}
	}

	public static function storeReceivers(int $uriid, array $receivers)
	{
		foreach (['as:to' => Tag::TO, 'as:cc' => Tag::CC, 'as:bto' => Tag::BTO, 'as:bcc' => Tag::BCC] as $element => $type) {
			if (!empty($receivers[$element])) {
				foreach ($receivers[$element] as $receiver) {
					if ($receiver == ActivityPub::PUBLIC_COLLECTION) {
						$name = Receiver::PUBLIC_COLLECTION;
					} else {
						$name = trim(parse_url($receiver, PHP_URL_PATH), '/');
					}

					$target = Tag::getTargetType($receiver);
					Logger::debug('Got target type', ['type' => $target, 'url' => $receiver]);
					Tag::store($uriid, $type, $name, $receiver, $target);
				}
			}
		}
	}

	/**
	 * Creates an mail post
	 *
	 * @param array $activity Activity data
	 * @param array $item     item array
	 * @return int|bool New mail table row id or false on error
	 * @throws \Friendica\Network\HTTPException\InternalServerErrorException
	 */
	private static function postMail(array $activity, array $item)
	{
		if (($item['gravity'] != GRAVITY_PARENT) && !DBA::exists('mail', ['uri' => $item['thr-parent'], 'uid' => $item['uid']])) {
			Logger::info('Parent not found, mail will be discarded.', ['uid' => $item['uid'], 'uri' => $item['thr-parent']]);
			return false;
		}

		Logger::info('Direct Message', $item);

		$msg = [];
		$msg['uid'] = $item['uid'];

		$msg['contact-id'] = $item['contact-id'];

		$contact = Contact::getById($item['contact-id'], ['name', 'url', 'photo']);
		$msg['from-name'] = $contact['name'];
		$msg['from-url'] = $contact['url'];
		$msg['from-photo'] = $contact['photo'];

		$msg['uri'] = $item['uri'];
		$msg['created'] = $item['created'];

		$parent = DBA::selectFirst('mail', ['parent-uri', 'title'], ['uri' => $item['thr-parent']]);
		if (DBA::isResult($parent)) {
			$msg['parent-uri'] = $parent['parent-uri'];
			$msg['title'] = $parent['title'];
		} else {
			$msg['parent-uri'] = $item['thr-parent'];

			if (!empty($item['title'])) {
				$msg['title'] = $item['title'];
			} elseif (!empty($item['content-warning'])) {
				$msg['title'] = $item['content-warning'];
			} else {
				// Trying to generate a title out of the body
				$title = $item['body'];

				while (preg_match('#^(@\[url=([^\]]+)].*?\[\/url]\s)(.*)#is', $title, $matches)) {
					$title = $matches[3];
				}

				$title = trim(BBCode::toPlaintext($title));

				if (strlen($title) > 20) {
					$title = substr($title, 0, 20) . '...';
				}

				$msg['title'] = $title;
			}
		}
		$msg['body'] = $item['body'];

		return Mail::insert($msg);
	}

	/**
	 * Fetch featured posts from a contact with the given url
	 *
	 * @param string $url
	 * @return void
	 */
	public static function fetchFeaturedPosts(string $url)
	{
		Logger::info('Fetch featured posts', ['contact' => $url]);

		$apcontact = APContact::getByURL($url);
		if (empty($apcontact['featured'])) {
			Logger::info('Contact does not have a featured collection', ['contact' => $url]);
			return;
		}

		$pcid = Contact::getIdForURL($url, 0, false);
		if (empty($pcid)) {
			Logger::info('Contact not found', ['contact' => $url]);
			return;
		}

		$posts = Post\Collection::selectToArrayForContact($pcid, Post\Collection::FEATURED);
		if (!empty($posts)) {
			$old_featured = array_column($posts, 'uri-id');
		} else {
			$old_featured = [];
		}

		$featured = ActivityPub::fetchItems($apcontact['featured']);
		if (empty($featured)) {
			Logger::info('Contact does not have featured posts', ['contact' => $url]);

			foreach ($old_featured as $uri_id) {
				Post\Collection::remove($uri_id, Post\Collection::FEATURED);
				Logger::debug('Removed no longer featured post', ['uri-id' => $uri_id, 'contact' => $url]);
			}
			return;
		}

		$new = 0;
		$old = 0;

		foreach ($featured as $post) {
			if (empty($post['id'])) {
				continue;
			}
			$id = Item::fetchByLink($post['id']);
			if (!empty($id)) {
				$item = Post::selectFirst(['uri-id', 'featured'], ['id' => $id]);
				if (!empty($item['uri-id'])) {
					if (!$item['featured']) {
						Post\Collection::add($item['uri-id'], Post\Collection::FEATURED);
						Logger::debug('Added featured post', ['uri-id' => $item['uri-id'], 'contact' => $url]);
						$new++;
					} else {
						Logger::debug('Post already had been featured', ['uri-id' => $item['uri-id'], 'contact' => $url]);
						$old++;
					}

					$index = array_search($item['uri-id'], $old_featured);
					if (!($index === false)) {
						unset($old_featured[$index]);
					}
				}
			}
		}

		foreach ($old_featured as $uri_id) {
			Post\Collection::remove($uri_id, Post\Collection::FEATURED);
			Logger::debug('Removed no longer featured post', ['uri-id' => $uri_id, 'contact' => $url]);
		}

		Logger::info('Fetched featured posts', ['new' => $new, 'old' => $old, 'contact' => $url]);
	}

	public static function fetchCachedActivity(string $url, int $uid): array
	{
		$cachekey = self::CACHEKEY_FETCH_ACTIVITY . $uid . ':' . $url;
		$object = DI::cache()->get($cachekey);

		if (!is_null($object)) {
			if (!empty($object)) {
				Logger::debug('Fetch from cache', ['url' => $url, 'uid' => $uid]);
			} else {
				Logger::debug('Fetch from negative cache', ['url' => $url, 'uid' => $uid]);
			}
			return $object;
		}

		$object = ActivityPub::fetchContent($url, $uid);
		if (empty($object)) {
			Logger::notice('Activity was not fetchable, aborting.', ['url' => $url, 'uid' => $uid]);
			// We perform negative caching.
			DI::cache()->set($cachekey, [], Duration::FIVE_MINUTES);
			return [];
		}

		if (empty($object['id'])) {
			Logger::notice('Activity has got not id, aborting. ', ['url' => $url, 'object' => $object]);
			return [];
		}
		DI::cache()->set($cachekey, $object, Duration::FIVE_MINUTES);

		Logger::debug('Activity was fetched successfully', ['url' => $url, 'uid' => $uid]);

		return $object;
	}

	/**
	 * Fetches missing posts
	 *
	 * @param string     $url         message URL
	 * @param array      $child       activity array with the child of this message
	 * @param string     $relay_actor Relay actor
	 * @param int        $completion  Completion mode, see Receiver::COMPLETION_*
	 * @return string fetched message URL
	 * @throws \Friendica\Network\HTTPException\InternalServerErrorException
	 * @throws \ImagickException
	 */
	public static function fetchMissingActivity(string $url, array $child = [], string $relay_actor = '', int $completion = Receiver::COMPLETION_MANUAL): string
	{
		if (!empty($child['receiver'])) {
			$uid = ActivityPub\Receiver::getFirstUserFromReceivers($child['receiver']);
		} else {
			$uid = 0;
		}

		$object = self::fetchCachedActivity($url, $uid);
		if (empty($object)) {
			return '';
		}

		$signer = [];

		if (!empty($object['attributedTo'])) {
			$attributed_to = $object['attributedTo'];
			if (is_array($attributed_to)) {
				$compacted = JsonLD::compact($object);
				$attributed_to = JsonLD::fetchElement($compacted, 'as:attributedTo', '@id');
			}
			$signer[] = $attributed_to;	
		}

		if (!empty($object['actor'])) {
			$object_actor = $object['actor'];
		} elseif (!empty($attributed_to)) {
			$object_actor = $attributed_to;
		} else {
			// Shouldn't happen
			$object_actor = '';
		}

		$signer[] = $object_actor;

		if (!empty($child['author'])) {
			$actor = $child['author'];
			$signer[] = $actor;
		} else {
			$actor = $object_actor;
		}

		if (!empty($object['published'])) {
			$published = $object['published'];
		} elseif (!empty($child['published'])) {
			$published = $child['published'];
		} else {
			$published = DateTimeFormat::utcNow();
		}

		$activity = [];
		$activity['@context'] = $object['@context'] ?? ActivityPub::CONTEXT;
		unset($object['@context']);
		$activity['id'] = $object['id'];
		$activity['to'] = $object['to'] ?? [];
		$activity['cc'] = $object['cc'] ?? [];
		$activity['actor'] = $actor;
		$activity['object'] = $object;
		$activity['published'] = $published;
		$activity['type'] = 'Create';

		$ldactivity = JsonLD::compact($activity);

		$ldactivity['recursion-depth'] = !empty($child['recursion-depth']) ? $child['recursion-depth'] + 1 : 1;

		if (!empty($relay_actor)) {
			$ldactivity['thread-completion'] = $ldactivity['from-relay'] = Contact::getIdForURL($relay_actor);
			$ldactivity['completion-mode']   = Receiver::COMPLETION_RELAY;
		} elseif (!empty($child['thread-completion'])) {
			$ldactivity['thread-completion'] = $child['thread-completion'];
			$ldactivity['completion-mode']   = $child['completion-mode'] ?? Receiver::COMPLETION_NONE;
		} else {
			$ldactivity['thread-completion'] = Contact::getIdForURL($actor);
			$ldactivity['completion-mode']   = $completion;
		}

		if (!empty($child['type'])) {
			$ldactivity['thread-children-type'] = $child['type'];
		}

		if (!empty($relay_actor) && !self::acceptIncomingMessage($ldactivity, $object['id'])) {
			return '';
		}

		ActivityPub\Receiver::processActivity($ldactivity, json_encode($activity), $uid, true, false, $signer);

		Logger::notice('Activity had been fetched and processed.', ['url' => $url, 'object' => $activity['id']]);

		return $activity['id'];
	}

	/**
	 * Test if incoming relay messages should be accepted
	 *
	 * @param array $activity activity array
	 * @param string $id      object ID
	 * @return boolean true if message is accepted
	 */
	private static function acceptIncomingMessage(array $activity, string $id): bool
	{
		if (empty($activity['as:object'])) {
			Logger::info('No object field in activity - accepted', ['id' => $id]);
			return true;
		}

		$replyto = JsonLD::fetchElement($activity['as:object'], 'as:inReplyTo', '@id');
		$uriid = ItemURI::getIdByURI($replyto ?? '');
		if (Post::exists(['uri-id' => $uriid])) {
			Logger::info('Post is a reply to an existing post - accepted', ['id' => $id, 'uri-id' => $uriid, 'replyto' => $replyto]);
			return true;
		}

		$attributed_to = JsonLD::fetchElement($activity['as:object'], 'as:attributedTo', '@id');
		$authorid = Contact::getIdForURL($attributed_to);

		$body = HTML::toBBCode(JsonLD::fetchElement($activity['as:object'], 'as:content', '@value') ?? '');

		$messageTags = [];
		$tags = Receiver::processTags(JsonLD::fetchElementArray($activity['as:object'], 'as:tag') ?? []);
		if (!empty($tags)) {
			foreach ($tags as $tag) {
				if ($tag['type'] != 'Hashtag') {
					continue;
				}
				$messageTags[] = ltrim(mb_strtolower($tag['name']), '#');
			}
		}

		return Relay::isSolicitedPost($messageTags, $body, $authorid, $id, Protocol::ACTIVITYPUB);
	}

	/**
	 * perform a "follow" request
	 *
	 * @param array $activity
	 * @return void
	 * @throws \Friendica\Network\HTTPException\InternalServerErrorException
	 * @throws \ImagickException
	 */
	public static function followUser(array $activity)
	{
		$uid = User::getIdForURL($activity['object_id']);
		if (empty($uid)) {
			Queue::remove($activity);
			return;
		}

		$owner = User::getOwnerDataById($uid);
		if (empty($owner)) {
			return;
		}

		$cid = Contact::getIdForURL($activity['actor'], $uid);
		if (!empty($cid)) {
			self::switchContact($cid);
			Contact::update(['hub-verify' => $activity['id'], 'protocol' => Protocol::ACTIVITYPUB], ['id' => $cid]);
		}

		$item = [
			'author-id' => Contact::getIdForURL($activity['actor']),
			'author-link' => $activity['actor'],
		];

		// Ensure that the contact has got the right network type
		self::switchContact($item['author-id']);

		$result = Contact::addRelationship($owner, [], $item, false, $activity['content'] ?? '');
		if ($result === true) {
			ActivityPub\Transmitter::sendContactAccept($item['author-link'], $activity['id'], $owner['uid']);
		}

		$cid = Contact::getIdForURL($activity['actor'], $uid);
		if (empty($cid)) {
			return;
		}

		if ($result && DI::config()->get('system', 'transmit_pending_events') && ($owner['contact-type'] == Contact::TYPE_COMMUNITY)) {
			self::transmitPendingEvents($cid, $owner['uid']);
		}

		if (empty($contact)) {
			Contact::update(['hub-verify' => $activity['id'], 'protocol' => Protocol::ACTIVITYPUB], ['id' => $cid]);
		}
		Logger::notice('Follow user ' . $uid . ' from contact ' . $cid . ' with id ' . $activity['id']);
		Queue::remove($activity);
	}

	/**
	 * Transmit pending events to the new follower
	 *
	 * @param integer $cid Contact id
	 * @param integer $uid User id
	 * @return void
	 */
	private static function transmitPendingEvents(int $cid, int $uid)
	{
		$account = DBA::selectFirst('account-user-view', ['ap-inbox', 'ap-sharedinbox'], ['id' => $cid]);
		$inbox = $account['ap-sharedinbox'] ?: $account['ap-inbox'];

		$events = DBA::select('event', ['id'], ["`uid` = ? AND `start` > ? AND `type` != ?", $uid, DateTimeFormat::utcNow(), 'birthday']);
		while ($event = DBA::fetch($events)) {
			$post = Post::selectFirst(['id', 'uri-id', 'created'], ['event-id' => $event['id']]);
			if (empty($post)) {
				continue;
			}
			if (DI::config()->get('system', 'bulk_delivery')) {
				Post\Delivery::add($post['uri-id'], $uid, $inbox, $post['created'], Delivery::POST, [$cid]);
				Worker::add(PRIORITY_HIGH, 'APDelivery', '', 0, $inbox, 0);
			} else {
				Worker::add(PRIORITY_HIGH, 'APDelivery', Delivery::POST, $post['id'], $inbox, $uid, [$cid], $post['uri-id']);
			}
		}
	}

	/**
	 * Update the given profile
	 *
	 * @param array $activity
	 * @throws \Exception
	 */
	public static function updatePerson(array $activity)
	{
		if (empty($activity['object_id'])) {
			return;
		}

		Logger::info('Updating profile', ['object' => $activity['object_id']]);
		Contact::updateFromProbeByURL($activity['object_id']);
		Queue::remove($activity);
	}

	/**
	 * Delete the given profile
	 *
	 * @param array $activity
	 * @return void
	 * @throws \Friendica\Network\HTTPException\InternalServerErrorException
	 */
	public static function deletePerson(array $activity)
	{
		if (empty($activity['object_id']) || empty($activity['actor'])) {
			Logger::info('Empty object id or actor.');
			return;
		}

		if ($activity['object_id'] != $activity['actor']) {
			Logger::info('Object id does not match actor.');
			return;
		}

		$contacts = DBA::select('contact', ['id'], ['nurl' => Strings::normaliseLink($activity['object_id'])]);
		while ($contact = DBA::fetch($contacts)) {
			Contact::remove($contact['id']);
		}
		DBA::close($contacts);

		Logger::info('Deleted contact', ['object' => $activity['object_id']]);
		Queue::remove($activity);
	}

	/**
	 * Blocks the user by the contact
	 *
	 * @param array $activity
	 * @return void
	 * @throws \Exception
	 */
	public static function blockAccount(array $activity)
	{
		$cid = Contact::getIdForURL($activity['actor']);
		if (empty($cid)) {
			return;
		}

		$uid = User::getIdForURL($activity['object_id']);
		if (empty($uid)) {
			return;
		}

		Contact\User::setIsBlocked($cid, $uid, true);

		Logger::info('Contact blocked user', ['contact' => $cid, 'user' => $uid]);
		Queue::remove($activity);
	}

	/**
	 * Unblocks the user by the contact
	 *
	 * @param array $activity
	 * @return void
	 * @throws \Exception
	 */
	public static function unblockAccount(array $activity)
	{
		$cid = Contact::getIdForURL($activity['actor']);
		if (empty($cid)) {
			return;
		}

		$uid = User::getIdForURL($activity['object_object']);
		if (empty($uid)) {
			return;
		}

		Contact\User::setIsBlocked($cid, $uid, false);

		Logger::info('Contact unblocked user', ['contact' => $cid, 'user' => $uid]);
		Queue::remove($activity);
	}

	/**
	 * Accept a follow request
	 *
	 * @param array $activity
	 * @throws \Friendica\Network\HTTPException\InternalServerErrorException
	 * @throws \ImagickException
	 */
	public static function acceptFollowUser(array $activity)
	{
		$uid = User::getIdForURL($activity['object_actor']);
		if (empty($uid)) {
			return;
		}

		$cid = Contact::getIdForURL($activity['actor'], $uid);
		if (empty($cid)) {
			Logger::info('No contact found', ['actor' => $activity['actor']]);
			return;
		}

		self::switchContact($cid);

		$fields = ['pending' => false];

		$contact = DBA::selectFirst('contact', ['rel'], ['id' => $cid]);
		if ($contact['rel'] == Contact::FOLLOWER) {
			$fields['rel'] = Contact::FRIEND;
		}

		$condition = ['id' => $cid];
		Contact::update($fields, $condition);
		Logger::info('Accept contact request', ['contact' => $cid, 'user' => $uid]);
		Queue::remove($activity);
	}

	/**
	 * Reject a follow request
	 *
	 * @param array $activity
	 * @throws \Friendica\Network\HTTPException\InternalServerErrorException
	 * @throws \ImagickException
	 */
	public static function rejectFollowUser(array $activity)
	{
		$uid = User::getIdForURL($activity['object_actor']);
		if (empty($uid)) {
			return;
		}

		$cid = Contact::getIdForURL($activity['actor'], $uid);
		if (empty($cid)) {
			Logger::info('No contact found', ['actor' => $activity['actor']]);
			return;
		}

		self::switchContact($cid);

		$contact = Contact::getById($cid, ['rel']);
		if ($contact['rel'] == Contact::SHARING) {
			Contact::remove($cid);
			Logger::info('Rejected contact request - contact removed', ['contact' => $cid, 'user' => $uid]);
		} elseif ($contact['rel'] == Contact::FRIEND) {
			Contact::update(['rel' => Contact::FOLLOWER], ['id' => $cid]);
		} else {
			Logger::info('Rejected contact request', ['contact' => $cid, 'user' => $uid]);
		}
		Queue::remove($activity);
	}

	/**
	 * Undo activity like "like" or "dislike"
	 *
	 * @param array $activity
	 * @throws \Friendica\Network\HTTPException\InternalServerErrorException
	 * @throws \ImagickException
	 */
	public static function undoActivity(array $activity)
	{
		if (empty($activity['object_id'])) {
			return;
		}

		if (empty($activity['object_actor'])) {
			return;
		}

		$author_id = Contact::getIdForURL($activity['object_actor']);
		if (empty($author_id)) {
			return;
		}

		Item::markForDeletion(['uri' => $activity['object_id'], 'author-id' => $author_id, 'gravity' => GRAVITY_ACTIVITY]);
		Queue::remove($activity);
	}

	/**
	 * Activity to remove a follower
	 *
	 * @param array $activity
	 * @throws \Friendica\Network\HTTPException\InternalServerErrorException
	 * @throws \ImagickException
	 */
	public static function undoFollowUser(array $activity)
	{
		$uid = User::getIdForURL($activity['object_object']);
		if (empty($uid)) {
			return;
		}

		$owner = User::getOwnerDataById($uid);
		if (empty($owner)) {
			return;
		}

		$cid = Contact::getIdForURL($activity['actor'], $uid);
		if (empty($cid)) {
			Logger::info('No contact found', ['actor' => $activity['actor']]);
			return;
		}

		self::switchContact($cid);

		$contact = DBA::selectFirst('contact', [], ['id' => $cid]);
		if (!DBA::isResult($contact)) {
			return;
		}

		Contact::removeFollower($contact);
		Logger::info('Undo following request', ['contact' => $cid, 'user' => $uid]);
		Queue::remove($activity);
	}

	/**
	 * Switches a contact to AP if needed
	 *
	 * @param integer $cid Contact ID
	 * @return void
	 * @throws \Exception
	 */
	private static function switchContact(int $cid)
	{
		$contact = DBA::selectFirst('contact', ['network', 'url'], ['id' => $cid]);
		if (!DBA::isResult($contact) || in_array($contact['network'], [Protocol::ACTIVITYPUB, Protocol::DFRN]) || Contact::isLocal($contact['url'])) {
			return;
		}

		Logger::info('Change existing contact', ['cid' => $cid, 'previous' => $contact['network']]);
		Contact::updateFromProbe($cid);
	}

	/**
	 * Collects implicit mentions like:
	 * - the author of the parent item
	 * - all the mentioned conversants in the parent item
	 *
	 * @param array $parent Item array with at least ['id', 'author-link', 'alias']
	 * @return array
	 * @throws \Friendica\Network\HTTPException\InternalServerErrorException
	 */
	private static function getImplicitMentionList(array $parent): array
	{
		$parent_terms = Tag::getByURIId($parent['uri-id'], [Tag::MENTION, Tag::IMPLICIT_MENTION, Tag::EXCLUSIVE_MENTION]);

		$parent_author = Contact::getByURL($parent['author-link'], false, ['url', 'nurl', 'alias']);

		$implicit_mentions = [];
		if (empty($parent_author['url'])) {
			Logger::notice('Author public contact unknown.', ['author-link' => $parent['author-link'], 'parent-id' => $parent['id']]);
		} else {
			$implicit_mentions[] = $parent_author['url'];
			$implicit_mentions[] = $parent_author['nurl'];
			$implicit_mentions[] = $parent_author['alias'];
		}

		if (!empty($parent['alias'])) {
			$implicit_mentions[] = $parent['alias'];
		}

		foreach ($parent_terms as $term) {
			$contact = Contact::getByURL($term['url'], false, ['url', 'nurl', 'alias']);
			if (!empty($contact['url'])) {
				$implicit_mentions[] = $contact['url'];
				$implicit_mentions[] = $contact['nurl'];
				$implicit_mentions[] = $contact['alias'];
			}
		}

		return $implicit_mentions;
	}

	/**
	 * Strips from the body prepended implicit mentions
	 *
	 * @param string $body
	 * @param array $parent
	 * @return string
	 */
	private static function removeImplicitMentionsFromBody(string $body, array $parent): string
	{
		if (DI::config()->get('system', 'disable_implicit_mentions')) {
			return $body;
		}

		$potential_mentions = self::getImplicitMentionList($parent);

		$kept_mentions = [];

		// Extract one prepended mention at a time from the body
		while(preg_match('#^(@\[url=([^\]]+)].*?\[\/url]\s)(.*)#is', $body, $matches)) {
			if (!in_array($matches[2], $potential_mentions)) {
				$kept_mentions[] = $matches[1];
			}

			$body = $matches[3];
		}

		// Re-appending the kept mentions to the body after extraction
		$kept_mentions[] = $body;

		return implode('', $kept_mentions);
	}

	/**
	 * Adds links to string mentions
	 *
	 * @param string $body
	 * @param array  $tags
	 * @return string
	 */
	protected static function addMentionLinks(string $body, array $tags): string
	{
		// This prevents links to be added again to Pleroma-style mention links
		$body = self::normalizeMentionLinks($body);

		$body = BBCode::performWithEscapedTags($body, ['url'], function ($body) use ($tags) {
			foreach ($tags as $tag) {
				if (empty($tag['name']) || empty($tag['type']) || empty($tag['href']) || !in_array($tag['type'], ['Mention', 'Hashtag'])) {
					continue;
				}

				$hash = substr($tag['name'], 0, 1);
				$name = substr($tag['name'], 1);
				if (!in_array($hash, Tag::TAG_CHARACTER)) {
					$hash = '';
					$name = $tag['name'];
				}

				$body = str_replace($tag['name'], $hash . '[url=' . $tag['href'] . ']' . $name . '[/url]', $body);
			}

			return $body;
		});

		return $body;
	}
}<|MERGE_RESOLUTION|>--- conflicted
+++ resolved
@@ -343,11 +343,6 @@
 			if ($fetch_by_worker) {
 				Logger::notice('Fetching is done by worker.', ['parent' => $activity['reply-to-id'], 'recursion-depth' => $recursion_depth]);
 				$activity['recursion-depth'] = 0;
-<<<<<<< HEAD
-				$wid = Worker::add(PRIORITY_HIGH, 'FetchMissingActivity', $activity['reply-to-id'], $activity, '', Receiver::COMPLETION_AUTO);
-				Queue::setWorkerId($activity, $wid);
-				if (empty($conversation)) {
-=======
 				if (!Fetch::hasWorker($activity['reply-to-id'])) {
 					Fetch::add($activity['reply-to-id']);
 					$wid = Worker::add(PRIORITY_HIGH, 'FetchMissingActivity', $activity['reply-to-id'], $activity, '', Receiver::COMPLETION_AUTO);
@@ -356,8 +351,7 @@
 				} else {
 					Logger::debug('Activity is already in the fetching process', ['url' => $activity['reply-to-id']]);
 				}
-				if (!empty($conversation)) {
->>>>>>> e2f8108d
+				if (empty($conversation)) {
 					return [];
 				}
 			} elseif (!empty($result)) {
