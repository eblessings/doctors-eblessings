--- conflicted
+++ resolved
@@ -109,13 +109,9 @@
 			$collector->addRoute(['GET'], '/{guid}/status_message',              Module\Diaspora\Fetch::class);
 			$collector->addRoute(['GET'], '/{guid}/reshare',                     Module\Diaspora\Fetch::class);
 		});
-<<<<<<< HEAD
-		$this->routeCollector->addRoute(['GET'],         '/filer[/{id:\d+}]',    Module\Filer::class);
-		$this->routeCollector->addRoute(['GET', 'POST'], '/follow_confirm',      Module\FollowConfirm::class);
-=======
 		$this->routeCollector->addRoute(['GET'],         '/filer[/{id:\d+}]',    Module\Filer\SaveTag::class);
 		$this->routeCollector->addRoute(['GET'],         '/filerm/{id:\d+}',     Module\Filer\RemoveTag::class);
->>>>>>> 09c2f170
+		$this->routeCollector->addRoute(['GET', 'POST'], '/follow_confirm',      Module\FollowConfirm::class);
 		$this->routeCollector->addRoute(['GET'],         '/followers/{owner}',   Module\Followers::class);
 		$this->routeCollector->addRoute(['GET'],         '/following/{owner}',   Module\Following::class);
 		$this->routeCollector->addRoute(['GET'],         '/friendica[/json]',    Module\Friendica::class);
