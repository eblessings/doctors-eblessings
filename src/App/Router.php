--- conflicted
+++ resolved
@@ -42,17 +42,12 @@
 	{
 		$this->routeCollector->addRoute(['GET', 'POST'], '/itemsource[/{guid}]', Module\Itemsource::class);
 		$this->routeCollector->addRoute(['GET'],         '/amcd',                Module\AccountManagementControlDocument::class);
-<<<<<<< HEAD
-		$this->routeCollector->addRoute(['GET'],         '/nodeinfo/1.0',        Module\NodeInfo::class);
-		$this->routeCollector->addRoute(['GET'],         '/webfinger',           Module\WebFinger::class);
-		$this->routeCollector->addRoute(['GET'],         '/xrd',                 Module\Xrd::class);
 		$this->routeCollector->addGroup('/.well-known', function (RouteCollector $collector) {
 			$collector->addRoute(['GET'], '/host-meta'       , Module\WellKnown\HostMeta::class);
 			$collector->addRoute(['GET'], '/nodeinfo[/1.0]'  , Module\NodeInfo::class);
 			$collector->addRoute(['GET'], '/webfinger'       , Module\Xrd::class);
 			$collector->addRoute(['GET'], '/x-social-relay'  , Module\WellKnown\XSocialRelay::class);
 		});
-=======
 		$this->routeCollector->addRoute(['GET'],         '/acctlink',            Module\Acctlink::class);
 		$this->routeCollector->addRoute(['GET'],         '/apps',                Module\Apps::class);
 		$this->routeCollector->addRoute(['GET'],         '/attach/{item:\d+}',   Module\Attach::class);
@@ -94,6 +89,7 @@
 		$this->routeCollector->addRoute(['GET', 'POST'], '/login',               Module\Login::class);
 		$this->routeCollector->addRoute(['GET'],         '/magic',               Module\Magic::class);
 		$this->routeCollector->addRoute(['GET'],         '/manifest',            Module\Manifest::class);
+		$this->routeCollector->addRoute(['GET'],         '/nodeinfo/1.0',        Module\NodeInfo::class);
 		$this->routeCollector->addRoute(['GET'],         '/objects/{guid}',      Module\Objects::class);
 		$this->routeCollector->addGroup('/oembed', function (RouteCollector $collector) {
 			$collector->addRoute(['GET'], '/[b2h|h2b]',                          Module\Oembed::class);
@@ -119,7 +115,8 @@
 		$this->routeCollector->addRoute(['GET', 'POST'], '/register',            Module\Register::class);
 		$this->routeCollector->addRoute(['GET'],         '/statistics.json',     Module\Statistics::class);
 		$this->routeCollector->addRoute(['GET'],         '/tos',                 Module\Tos::class);
->>>>>>> 17ad380d
+		$this->routeCollector->addRoute(['GET'],         '/webfinger',           Module\WebFinger::class);
+		$this->routeCollector->addRoute(['GET'],         '/xrd',                 Module\Xrd::class);
 	}
 
 	public function __construct(RouteCollector $routeCollector = null)
