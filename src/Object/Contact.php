<?php

/**
 * @file src/Object/Contact.php
 */

namespace Friendica\Object;

use Friendica\App;
use Friendica\BaseObject;
use Friendica\Core\PConfig;
use Friendica\Core\System;
use Friendica\Core\Worker;
use Friendica\Database\DBM;
use Friendica\Network\Probe;
use Friendica\Object\Photo;
use Friendica\Protocol\Diaspora;
use Friendica\Protocol\DFRN;
use Friendica\Protocol\OStatus;
use dba;

require_once 'boot.php';
require_once 'include/text.php';

/**
 * @brief functions for interacting with a contact
 */
class Contact extends BaseObject
{
	/**
	 * @brief Marks a contact for removal
	 *
	 * @param int $id contact id
	 * @return null
	 */
	public static function remove($id)
	{
		// We want just to make sure that we don't delete our "self" contact
		$r = dba::select('contact', array('uid'), array('id' => $id, 'self' => false), array('limit' => 1));

		if (!DBM::is_result($r) || !intval($r['uid'])) {
			return;
		}

		$archive = PConfig::get($r['uid'], 'system', 'archive_removed_contacts');
		if ($archive) {
			dba::update('contact', array('archive' => true, 'network' => 'none', 'writable' => false), array('id' => $id));
			return;
		}

		dba::delete('contact', array('id' => $id));

		// Delete the rest in the background
		Worker::add(PRIORITY_LOW, 'RemoveContact', $id);
	}

	/**
	 * @brief Sends an unfriend message. Does not remove the contact
	 *
	 * @param array $user    User unfriending
	 * @param array $contact Contact unfriended
	 * @return void
	 */
	public static function terminateFriendship(array $user, array $contact)
	{
		if ($contact['network'] === NETWORK_OSTATUS) {
			// create an unfollow slap
			$item = array();
			$item['verb'] = NAMESPACE_OSTATUS . "/unfollow";
			$item['follow'] = $contact["url"];
			$slap = OStatus::salmon($item, $user);

			if ((x($contact, 'notify')) && (strlen($contact['notify']))) {
				require_once 'include/salmon.php';
				slapper($user, $contact['notify'], $slap);
			}
		} elseif ($contact['network'] === NETWORK_DIASPORA) {
			Diaspora::sendUnshare($user, $contact);
		} elseif ($contact['network'] === NETWORK_DFRN) {
			DFRN::deliver($user, $contact, 'placeholder', 1);
		}
	}

	/**
	 * @brief Marks a contact for archival after a communication issue delay
	 *
	 * Contact has refused to recognise us as a friend. We will start a countdown.
	 * If they still don't recognise us in 32 days, the relationship is over,
	 * and we won't waste any more time trying to communicate with them.
	 * This provides for the possibility that their database is temporarily messed
	 * up or some other transient event and that there's a possibility we could recover from it.
	 *
	 * @param array $contact contact to mark for archival
	 * @return type
	 */
	public static function markForArchival(array $contact)
	{
		// Contact already archived, nothing to do
		if ($contact['archive']) {
			return;
		}

		if ($contact['term-date'] <= NULL_DATE) {
			dba::update('contact', array('term-date' => datetime_convert()), array('id' => $contact['id']));

			if ($contact['url'] != '') {
				dba::update('contact', array('term-date' => datetime_convert()), array('`nurl` = ? AND `term-date` <= ?', normalise_link($contact['url']), NULL_DATE));
			}
		} else {
			/* @todo
			 * We really should send a notification to the owner after 2-3 weeks
			 * so they won't be surprised when the contact vanishes and can take
			 * remedial action if this was a serious mistake or glitch
			 */

			/// @todo Check for contact vitality via probing
			$expiry = $contact['term-date'] . ' + 32 days ';
			if (datetime_convert() > datetime_convert('UTC', 'UTC', $expiry)) {
				/* Relationship is really truly dead. archive them rather than
				 * delete, though if the owner tries to unarchive them we'll start
				 * the whole process over again.
				 */
				dba::update('contact', array('archive' => 1), array('id' => $contact['id']));

				if ($contact['url'] != '') {
					dba::update('contact', array('archive' => 1), array('nurl' => normalise_link($contact['url'])));
				}
			}
		}
	}

	/**
	 * @brief Cancels the archival countdown
	 *
	 * @see Contact::markForArchival()
	 *
	 * @param array $contact contact to be unmarked for archival
	 * @return null
	 */
	public static function unmarkForArchival(array $contact)
	{
		$condition = array('`id` = ? AND (`term-date` > ? OR `archive`)', $contact[`id`], NULL_DATE);
		$exists = dba::exists('contact', $condition);

		// We don't need to update, we never marked this contact for archival
		if (!$exists) {
			return;
		}

		// It's a miracle. Our dead contact has inexplicably come back to life.
		$fields = array('term-date' => NULL_DATE, 'archive' => false);
		dba::update('contact', $fields, array('id' => $contact['id']));

		if ($contact['url'] != '') {
			dba::update('contact', $fields, array('nurl' => normalise_link($contact['url'])));
		}
	}

	/**
	 * @brief Get contact data for a given profile link
	 *
	 * The function looks at several places (contact table and gcontact table) for the contact
	 * It caches its result for the same script execution to prevent duplicate calls
	 *
	 * @param string $url     The profile link
	 * @param int    $uid     User id
	 * @param array  $default If not data was found take this data as default value
	 *
	 * @return array Contact data
	 */
	public static function getDetailsByURL($url, $uid = -1, array $default = [])
	{
		static $cache = array();

		if ($url == '') {
			return $default;
		}

		if ($uid == -1) {
			$uid = local_user();
		}

		if (isset($cache[$url][$uid])) {
			return $cache[$url][$uid];
		}

		$ssl_url = str_replace('http://', 'https://', $url);

		// Fetch contact data from the contact table for the given user
		$s = dba::p("SELECT `id`, `id` AS `cid`, 0 AS `gid`, 0 AS `zid`, `uid`, `url`, `nurl`, `alias`, `network`, `name`, `nick`, `addr`, `location`, `about`, `xmpp`,
			`keywords`, `gender`, `photo`, `thumb`, `micro`, `forum`, `prv`, (`forum` | `prv`) AS `community`, `contact-type`, `bd` AS `birthday`, `self`
		FROM `contact` WHERE `nurl` = ? AND `uid` = ?", normalise_link($url), $uid);
		$r = dba::inArray($s);

		// Fetch contact data from the contact table for the given user, checking with the alias
		if (!DBM::is_result($r)) {
			$s = dba::p("SELECT `id`, `id` AS `cid`, 0 AS `gid`, 0 AS `zid`, `uid`, `url`, `nurl`, `alias`, `network`, `name`, `nick`, `addr`, `location`, `about`, `xmpp`,
				`keywords`, `gender`, `photo`, `thumb`, `micro`, `forum`, `prv`, (`forum` | `prv`) AS `community`, `contact-type`, `bd` AS `birthday`, `self`
			FROM `contact` WHERE `alias` IN (?, ?, ?) AND `uid` = ?", normalise_link($url), $url, $ssl_url, $uid);
			$r = dba::inArray($s);
		}

		// Fetch the data from the contact table with "uid=0" (which is filled automatically)
		if (!DBM::is_result($r)) {
			$s = dba::p("SELECT `id`, 0 AS `cid`, `id` AS `zid`, 0 AS `gid`, `uid`, `url`, `nurl`, `alias`, `network`, `name`, `nick`, `addr`, `location`, `about`, `xmpp`,
			`keywords`, `gender`, `photo`, `thumb`, `micro`, `forum`, `prv`, (`forum` | `prv`) AS `community`, `contact-type`, `bd` AS `birthday`, 0 AS `self`
			FROM `contact` WHERE `nurl` = ? AND `uid` = 0", normalise_link($url));
			$r = dba::inArray($s);
		}

		// Fetch the data from the contact table with "uid=0" (which is filled automatically) - checked with the alias
		if (!DBM::is_result($r)) {
			$s = dba::p("SELECT `id`, 0 AS `cid`, `id` AS `zid`, 0 AS `gid`, `uid`, `url`, `nurl`, `alias`, `network`, `name`, `nick`, `addr`, `location`, `about`, `xmpp`,
			`keywords`, `gender`, `photo`, `thumb`, `micro`, `forum`, `prv`, (`forum` | `prv`) AS `community`, `contact-type`, `bd` AS `birthday`, 0 AS `self`
			FROM `contact` WHERE `alias` IN (?, ?, ?) AND `uid` = 0", normalise_link($url), $url, $ssl_url);
			$r = dba::inArray($s);
		}

		// Fetch the data from the gcontact table
		if (!DBM::is_result($r)) {
			$s = dba::p("SELECT 0 AS `id`, 0 AS `cid`, `id` AS `gid`, 0 AS `zid`, 0 AS `uid`, `url`, `nurl`, `alias`, `network`, `name`, `nick`, `addr`, `location`, `about`, '' AS `xmpp`,
			`keywords`, `gender`, `photo`, `photo` AS `thumb`, `photo` AS `micro`, `community` AS `forum`, 0 AS `prv`, `community`, `contact-type`, `birthday`, 0 AS `self`
			FROM `gcontact` WHERE `nurl` = ?", normalise_link($url));
			$r = dba::inArray($s);
		}

		if (DBM::is_result($r)) {
			// If there is more than one entry we filter out the connector networks
			if (count($r) > 1) {
				foreach ($r as $id => $result) {
					if ($result["network"] == NETWORK_STATUSNET) {
						unset($r[$id]);
					}
				}
			}

			$profile = array_shift($r);

			// "bd" always contains the upcoming birthday of a contact.
			// "birthday" might contain the birthday including the year of birth.
			if ($profile["birthday"] > '0001-01-01') {
				$bd_timestamp = strtotime($profile["birthday"]);
				$month = date("m", $bd_timestamp);
				$day = date("d", $bd_timestamp);

				$current_timestamp = time();
				$current_year = date("Y", $current_timestamp);
				$current_month = date("m", $current_timestamp);
				$current_day = date("d", $current_timestamp);

				$profile["bd"] = $current_year . "-" . $month . "-" . $day;
				$current = $current_year . "-" . $current_month . "-" . $current_day;

				if ($profile["bd"] < $current) {
					$profile["bd"] = ( ++$current_year) . "-" . $month . "-" . $day;
				}
			} else {
				$profile["bd"] = '0001-01-01';
			}
		} else {
			$profile = $default;
		}

		if (($profile["photo"] == "") && isset($default["photo"])) {
			$profile["photo"] = $default["photo"];
		}

		if (($profile["name"] == "") && isset($default["name"])) {
			$profile["name"] = $default["name"];
		}

		if (($profile["network"] == "") && isset($default["network"])) {
			$profile["network"] = $default["network"];
		}

		if (($profile["thumb"] == "") && isset($profile["photo"])) {
			$profile["thumb"] = $profile["photo"];
		}

		if (($profile["micro"] == "") && isset($profile["thumb"])) {
			$profile["micro"] = $profile["thumb"];
		}

		if ((($profile["addr"] == "") || ($profile["name"] == "")) && ($profile["gid"] != 0)
			&& in_array($profile["network"], array(NETWORK_DFRN, NETWORK_DIASPORA, NETWORK_OSTATUS))
		) {
			Worker::add(PRIORITY_LOW, "UpdateGContact", $profile["gid"]);
		}

		// Show contact details of Diaspora contacts only if connected
		if (($profile["cid"] == 0) && ($profile["network"] == NETWORK_DIASPORA)) {
			$profile["location"] = "";
			$profile["about"] = "";
			$profile["gender"] = "";
			$profile["birthday"] = '0001-01-01';
		}

		$cache[$url][$uid] = $profile;

		return $profile;
	}

	/**
	 * @brief Get contact data for a given address
	 *
	 * The function looks at several places (contact table and gcontact table) for the contact
	 *
	 * @param string $addr The profile link
	 * @param int    $uid  User id
	 *
	 * @return array Contact data
	 */
	public static function getDetailsByAddr($addr, $uid = -1)
	{
		static $cache = array();

		if ($addr == '') {
			return array();
		}

		if ($uid == -1) {
			$uid = local_user();
		}

		// Fetch contact data from the contact table for the given user
		$r = q("SELECT `id`, `id` AS `cid`, 0 AS `gid`, 0 AS `zid`, `uid`, `url`, `nurl`, `alias`, `network`, `name`, `nick`, `addr`, `location`, `about`, `xmpp`,
			`keywords`, `gender`, `photo`, `thumb`, `micro`, `forum`, `prv`, (`forum` | `prv`) AS `community`, `contact-type`, `bd` AS `birthday`, `self`
		FROM `contact` WHERE `addr` = '%s' AND `uid` = %d", dbesc($addr), intval($uid));

		// Fetch the data from the contact table with "uid=0" (which is filled automatically)
		if (!DBM::is_result($r))
			$r = q("SELECT `id`, 0 AS `cid`, `id` AS `zid`, 0 AS `gid`, `uid`, `url`, `nurl`, `alias`, `network`, `name`, `nick`, `addr`, `location`, `about`, `xmpp`,
			`keywords`, `gender`, `photo`, `thumb`, `micro`, `forum`, `prv`, (`forum` | `prv`) AS `community`, `contact-type`, `bd` AS `birthday`, 0 AS `self`
			FROM `contact` WHERE `addr` = '%s' AND `uid` = 0", dbesc($addr));

		// Fetch the data from the gcontact table
		if (!DBM::is_result($r))
			$r = q("SELECT 0 AS `id`, 0 AS `cid`, `id` AS `gid`, 0 AS `zid`, 0 AS `uid`, `url`, `nurl`, `alias`, `network`, `name`, `nick`, `addr`, `location`, `about`, '' AS `xmpp`,
			`keywords`, `gender`, `photo`, `photo` AS `thumb`, `photo` AS `micro`, `community` AS `forum`, 0 AS `prv`, `community`, `contact-type`, `birthday`, 0 AS `self`
			FROM `gcontact` WHERE `addr` = '%s'", dbesc($addr));

		if (!DBM::is_result($r)) {
			$data = Probe::uri($addr);

			$profile = self::getDetailsByURL($data['url'], $uid);
		} else {
			$profile = $r[0];
		}

		return $profile;
	}

	/**
	 * @brief Returns the data array for the photo menu of a given contact
	 *
	 * @param array $contact contact
	 * @param int   $uid     optional, default 0
	 * @return array
	 */
	public static function photoMenu(array $contact, $uid = 0)
	{
		// @todo Unused, to be removed
		$a = get_app();

		$contact_url = '';
		$pm_url = '';
		$status_link = '';
		$photos_link = '';
		$posts_link = '';
		$contact_drop_link = '';
		$poke_link = '';

		if ($uid == 0) {
			$uid = local_user();
		}

		if ($contact['uid'] != $uid) {
			if ($uid == 0) {
				$profile_link = zrl($contact['url']);
				$menu = array('profile' => array(t('View Profile'), $profile_link, true));

				return $menu;
			}

			$r = dba::select('contact', array(), array('nurl' => $contact['nurl'], 'network' => $contact['network'], 'uid' => $uid), array('limit' => 1));
			if ($r) {
				return self::photoMenu($r, $uid);
			} else {
				$profile_link = zrl($contact['url']);
				$connlnk = 'follow/?url=' . $contact['url'];
				$menu = array(
					'profile' => array(t('View Profile'), $profile_link, true),
					'follow' => array(t('Connect/Follow'), $connlnk, true)
				);

				return $menu;
			}
		}

		$sparkle = false;
		if ($contact['network'] === NETWORK_DFRN) {
			$sparkle = true;
			$profile_link = System::baseUrl() . '/redir/' . $contact['id'];
		} else {
			$profile_link = $contact['url'];
		}

		if ($profile_link === 'mailbox') {
			$profile_link = '';
		}

		if ($sparkle) {
			$status_link = $profile_link . '?url=status';
			$photos_link = $profile_link . '?url=photos';
			$profile_link = $profile_link . '?url=profile';
		}

		if (in_array($contact['network'], array(NETWORK_DFRN, NETWORK_DIASPORA))) {
			$pm_url = System::baseUrl() . '/message/new/' . $contact['id'];
		}

		if ($contact['network'] == NETWORK_DFRN) {
			$poke_link = System::baseUrl() . '/poke/?f=&c=' . $contact['id'];
		}

		$contact_url = System::baseUrl() . '/contacts/' . $contact['id'];

		$posts_link = System::baseUrl() . '/contacts/' . $contact['id'] . '/posts';
		$contact_drop_link = System::baseUrl() . '/contacts/' . $contact['id'] . '/drop?confirm=1';

		/**
		 * Menu array:
		 * "name" => [ "Label", "link", (bool)Should the link opened in a new tab? ]
		 */
		$menu = array(
			'status' => array(t("View Status"), $status_link, true),
			'profile' => array(t("View Profile"), $profile_link, true),
			'photos' => array(t("View Photos"), $photos_link, true),
			'network' => array(t("Network Posts"), $posts_link, false),
			'edit' => array(t("View Contact"), $contact_url, false),
			'drop' => array(t("Drop Contact"), $contact_drop_link, false),
			'pm' => array(t("Send PM"), $pm_url, false),
			'poke' => array(t("Poke"), $poke_link, false),
		);


		$args = array('contact' => $contact, 'menu' => &$menu);

		call_hooks('contact_photo_menu', $args);

		$menucondensed = array();

		foreach ($menu as $menuname => $menuitem) {
			if ($menuitem[1] != '') {
				$menucondensed[$menuname] = $menuitem;
			}
		}

		return $menucondensed;
	}

	/**
	 * @brief Returns ungrouped contact count or list for user
	 *
	 * Returns either the total number of ungrouped contacts for the given user
	 * id or a paginated list of ungrouped contacts.
	 *
	 * @param int $uid   uid
	 * @param int $start optional, default 0
	 * @param int $count optional, default 0
	 *
	 * @return array
	 */
	public static function getUngroupedList($uid, $start = 0, $count = 0)
	{
		if (!$count) {
			$r = q(
				"SELECT COUNT(*) AS `total`
				 FROM `contact`
				 WHERE `uid` = %d
				 AND NOT `self`
				 AND NOT `blocked`
				 AND NOT `pending`
				 AND `id` NOT IN (
					SELECT DISTINCT(`contact-id`)
					FROM `group_member`
					WHERE `uid` = %d
				)", intval($uid), intval($uid)
			);

			return $r;
		}

		$r = q(
			"SELECT *
			FROM `contact`
			WHERE `uid` = %d
			AND NOT `self`
			AND NOT `blocked`
			AND NOT `pending`
			AND `id` NOT IN (
				SELECT DISTINCT(`contact-id`)
				FROM `group_member` WHERE `uid` = %d
			)
			LIMIT %d, %d", intval($uid), intval($uid), intval($start), intval($count)
		);
		return $r;
	}

	/**
	 * @brief Fetch the contact id for a given url and user
	 *
	 * First lookup in the contact table to find a record matching either `url`, `nurl`,
	 * `addr` or `alias`.
	 *
	 * If there's no record and we aren't looking for a public contact, we quit.
	 * If there's one, we check that it isn't time to update the picture else we
	 * directly return the found contact id.
	 *
	 * Second, we probe the provided $url wether it's http://server.tld/profile or
	 * nick@server.tld. We quit if we can't get any info back.
	 *
	 * Third, we create the contact record if it doesn't exist
	 *
	 * Fourth, we update the existing record with the new data (avatar, alias, nick)
	 * if there's any updates
	 *
	 * @param string  $url       Contact URL
	 * @param integer $uid       The user id for the contact (0 = public contact)
	 * @param boolean $no_update Don't update the contact
	 *
	 * @return integer Contact ID
	 */
	public static function getIdForURL($url, $uid = 0, $no_update = false)
	{
		logger("Get contact data for url " . $url . " and user " . $uid . " - " . System::callstack(), LOGGER_DEBUG);

		$contact_id = 0;

		if ($url == '') {
			return 0;
		}

		/// @todo Verify if we can't use Contact::getDetailsByUrl instead of the following
		// We first try the nurl (http://server.tld/nick), most common case
		$contact = dba::select('contact', array('id', 'avatar-date'), array('nurl' => normalise_link($url), 'uid' => $uid), array('limit' => 1));

		// Then the addr (nick@server.tld)
		if (!DBM::is_result($contact)) {
			$contact = dba::select('contact', array('id', 'avatar-date'), array('addr' => $url, 'uid' => $uid), array('limit' => 1));
		}

		// Then the alias (which could be anything)
		if (!DBM::is_result($contact)) {
			// The link could be provided as http although we stored it as https
			$ssl_url = str_replace('http://', 'https://', $url);
			$r = dba::select('contact', array('id', 'avatar-date'), array('`alias` IN (?, ?, ?) AND `uid` = ?', $url, normalise_link($url), $ssl_url, $uid), array('limit' => 1));
			$contact = dba::fetch($r);
			dba::close($r);
		}

		if (DBM::is_result($contact)) {
			$contact_id = $contact["id"];

			// Update the contact every 7 days
			$update_contact = ($contact['avatar-date'] < datetime_convert('', '', 'now -7 days'));

			// We force the update if the avatar is empty
			if ($contact['avatar'] == '') {
				$update_contact = true;
			}

			if (!$update_contact || $no_update) {
				return $contact_id;
			}
		} elseif ($uid != 0) {
			// Non-existing user-specific contact, exiting
			return 0;
		}

		$data = Probe::uri($url, "", $uid);

		// Last try in gcontact for unsupported networks
		if (!in_array($data["network"], array(NETWORK_DFRN, NETWORK_OSTATUS, NETWORK_DIASPORA, NETWORK_PUMPIO, NETWORK_MAIL))) {
			if ($uid != 0) {
				return 0;
			}

			// Get data from the gcontact table
			$gcontacts = dba::select('gcontact', array('name', 'nick', 'url', 'photo', 'addr', 'alias', 'network'), array('nurl' => normalise_link($url)), array('limit' => 1));
			if (!DBM::is_result($gcontacts)) {
				return 0;
			}

			$data = array_merge($data, $gcontacts);
		}

		if (!$contact_id && ($data["alias"] != '') && ($data["alias"] != $url)) {
			$contact_id = self::getIdForURL($data["alias"], $uid, true);
		}

		$url = $data["url"];
		if (!$contact_id) {
			dba::insert(
				'contact', array('uid' => $uid, 'created' => datetime_convert(), 'url' => $data["url"],
				'nurl' => normalise_link($data["url"]), 'addr' => $data["addr"],
				'alias' => $data["alias"], 'notify' => $data["notify"], 'poll' => $data["poll"],
				'name' => $data["name"], 'nick' => $data["nick"], 'photo' => $data["photo"],
				'keywords' => $data["keywords"], 'location' => $data["location"], 'about' => $data["about"],
				'network' => $data["network"], 'pubkey' => $data["pubkey"],
				'rel' => CONTACT_IS_SHARING, 'priority' => $data["priority"],
				'batch' => $data["batch"], 'request' => $data["request"],
				'confirm' => $data["confirm"], 'poco' => $data["poco"],
				'name-date' => datetime_convert(), 'uri-date' => datetime_convert(),
				'avatar-date' => datetime_convert(), 'writable' => 1, 'blocked' => 0,
				'readonly' => 0, 'pending' => 0)
			);

			$s = dba::select('contact', array('id'), array('nurl' => normalise_link($data["url"]), 'uid' => $uid), array('order' => array('id'), 'limit' => 2));
			$contacts = dba::inArray($s);
			if (!DBM::is_result($contacts)) {
				return 0;
			}

			$contact_id = $contacts[0]["id"];

			// Update the newly created contact from data in the gcontact table
			$gcontact = dba::select('gcontact', array('location', 'about', 'keywords', 'gender'), array('nurl' => normalise_link($data["url"])), array('limit' => 1));
			if (DBM::is_result($gcontact)) {
				// Only use the information when the probing hadn't fetched these values
				if ($data['keywords'] != '') {
					unset($gcontact['keywords']);
				}
				if ($data['location'] != '') {
					unset($gcontact['location']);
				}
				if ($data['about'] != '') {
					unset($gcontact['about']);
				}
				dba::update('contact', $gcontact, array('id' => $contact_id));
			}

			if (count($contacts) > 1 && $uid == 0 && $contact_id != 0 && $data["url"] != "") {
				dba::delete('contact', array("`nurl` = ? AND `uid` = 0 AND `id` != ? AND NOT `self`",
					normalise_link($data["url"]), $contact_id));
			}
		}

		self::updateAvatar($data["photo"], $uid, $contact_id);

		$contact = dba::select('contact', array('url', 'nurl', 'addr', 'alias', 'name', 'nick', 'keywords', 'location', 'about', 'avatar-date'), array('id' => $contact_id), array('limit' => 1));

		// This condition should always be true
		if (!DBM::is_result($contact)) {
			return $contact_id;
		}

		$updated = array('addr' => $data['addr'],
			'alias' => $data['alias'],
			'url' => $data['url'],
			'nurl' => normalise_link($data['url']),
			'name' => $data['name'],
			'nick' => $data['nick']);

		if ($data['keywords'] != '') {
			$updated['keywords'] = $data['keywords'];
		}
		if ($data['location'] != '') {
			$updated['location'] = $data['location'];
		}
		if ($data['about'] != '') {
			$updated['about'] = $data['about'];
		}

		if (($data["addr"] != $contact["addr"]) || ($data["alias"] != $contact["alias"])) {
			$updated['uri-date'] = datetime_convert();
		}
		if (($data["name"] != $contact["name"]) || ($data["nick"] != $contact["nick"])) {
			$updated['name-date'] = datetime_convert();
		}

		$updated['avatar-date'] = datetime_convert();

		dba::update('contact', $updated, array('id' => $contact_id), $contact);

		return $contact_id;
	}

	/**
	 * @brief Checks if the contact is blocked
	 *
	 * @param int $cid contact id
	 *
	 * @return boolean Is the contact blocked?
	 */
	public static function isBlocked($cid)
	{
		if ($cid == 0) {
			return false;
		}

		$blocked = dba::select('contact', array('blocked'), array('id' => $cid), array('limit' => 1));
		if (!DBM::is_result($blocked)) {
			return false;
		}
		return (bool) $blocked['blocked'];
	}

	/**
	 * @brief Checks if the contact is hidden
	 *
	 * @param int $cid contact id
	 *
	 * @return boolean Is the contact hidden?
	 */
	public static function isHidden($cid)
	{
		if ($cid == 0) {
			return false;
		}

		$hidden = dba::select('contact', array('hidden'), array('id' => $cid), array('limit' => 1));
		if (!DBM::is_result($hidden)) {
			return false;
		}
		return (bool) $hidden['hidden'];
	}

	/**
	 * @brief Returns posts from a given contact url
	 *
	 * @param string $contact_url Contact URL
	 *
	 * @return string posts in HTML
	 */
	public static function getPostsFromUrl($contact_url)
	{
		$a = self::getApp();

		require_once 'include/conversation.php';

		// There are no posts with "uid = 0" with connector networks
		// This speeds up the query a lot
		$r = q("SELECT `network`, `id` AS `author-id`, `contact-type` FROM `contact`
			WHERE `contact`.`nurl` = '%s' AND `contact`.`uid` = 0", dbesc(normalise_link($contact_url)));

		if (!DBM::is_result($r)) {
			return '';
		}

		if (in_array($r[0]["network"], array(NETWORK_DFRN, NETWORK_DIASPORA, NETWORK_OSTATUS, ""))) {
			$sql = "(`item`.`uid` = 0 OR (`item`.`uid` = %d AND NOT `item`.`global`))";
		} else {
			$sql = "`item`.`uid` = %d";
		}

		$author_id = intval($r[0]["author-id"]);

		$contact = ($r[0]["contact-type"] == ACCOUNT_TYPE_COMMUNITY ? 'owner-id' : 'author-id');

		$r = q(item_query() . " AND `item`.`" . $contact . "` = %d AND " . $sql .
			" ORDER BY `item`.`created` DESC LIMIT %d, %d", intval($author_id), intval(local_user()), intval($a->pager['start']), intval($a->pager['itemspage'])
		);


		$o = conversation($a, $r, 'community', false);

		$o .= alt_pager($a, count($r));

		return $o;
	}

	/**
	 * @brief Returns the account type name
	 *
	 * The function can be called with either the user or the contact array
	 *
	 * @param array $contact contact or user array
	 * @return string
	 */
	public static function getAccountType(array $contact)
	{
		// There are several fields that indicate that the contact or user is a forum
		// "page-flags" is a field in the user table,
		// "forum" and "prv" are used in the contact table. They stand for PAGE_COMMUNITY and PAGE_PRVGROUP.
		// "community" is used in the gcontact table and is true if the contact is PAGE_COMMUNITY or PAGE_PRVGROUP.
		if ((isset($contact['page-flags']) && (intval($contact['page-flags']) == PAGE_COMMUNITY))
			|| (isset($contact['page-flags']) && (intval($contact['page-flags']) == PAGE_PRVGROUP))
			|| (isset($contact['forum']) && intval($contact['forum']))
			|| (isset($contact['prv']) && intval($contact['prv']))
			|| (isset($contact['community']) && intval($contact['community']))
		) {
			$type = ACCOUNT_TYPE_COMMUNITY;
		} else {
			$type = ACCOUNT_TYPE_PERSON;
		}

		// The "contact-type" (contact table) and "account-type" (user table) are more general then the chaos from above.
		if (isset($contact["contact-type"])) {
			$type = $contact["contact-type"];
		}
		if (isset($contact["account-type"])) {
			$type = $contact["account-type"];
		}

		switch ($type) {
			case ACCOUNT_TYPE_ORGANISATION:
				$account_type = t("Organisation");
				break;
			case ACCOUNT_TYPE_NEWS:
				$account_type = t('News');
				break;
			case ACCOUNT_TYPE_COMMUNITY:
				$account_type = t("Forum");
				break;
			default:
				$account_type = "";
				break;
		}

		return $account_type;
	}

	/**
<<<<<<< HEAD
	 * @brief Blocks a contact
	 *
	 * @param int $uid
	 * @return bool
	 */
	public static function block($uid)
	{
		$return = dba::update('contact', ['blocked' => true], ['id' => $uid]);

		return $return;
	}

	/**
	 * @brief Unblocks a contact
	 *
	 * @param int $uid
	 * @return bool
	 */
	public static function unblock($uid)
	{
		$return = dba::update('contact', ['blocked' => false], ['id' => $uid]);

		return $return;
=======
	 * @brief Updates the avatar links in a contact only if needed
	 *
	 * @param string $avatar Link to avatar picture
	 * @param int    $uid    User id of contact owner
	 * @param int    $cid    Contact id
	 * @param bool   $force  force picture update
	 *
	 * @return array Returns array of the different avatar sizes
	 */
	public static function updateAvatar($avatar, $uid, $cid, $force = false)
	{
		// Limit = 1 returns the row so no need for dba:inArray()
		$r = dba::select('contact', array('avatar', 'photo', 'thumb', 'micro', 'nurl'), array('id' => $cid), array('limit' => 1));
		if (!DBM::is_result($r)) {
			return false;
		} else {
			$data = array($r["photo"], $r["thumb"], $r["micro"]);
		}

		if (($r["avatar"] != $avatar) || $force) {
			$photos = Photo::importProfilePhoto($avatar, $uid, $cid, true);

			if ($photos) {
				dba::update(
					'contact',
					array('avatar' => $avatar, 'photo' => $photos[0], 'thumb' => $photos[1], 'micro' => $photos[2], 'avatar-date' => datetime_convert()),
					array('id' => $cid)
				);

				// Update the public contact (contact id = 0)
				if ($uid != 0) {
					$pcontact = dba::select('contact', array('id'), array('nurl' => $r[0]['nurl']), array('limit' => 1));
					if (DBM::is_result($pcontact)) {
						self::updateAvatar($avatar, 0, $pcontact['id'], $force);
					}
				}

				return $photos;
			}
		}

		return $data;
>>>>>>> 01162a63
	}
}<|MERGE_RESOLUTION|>--- conflicted
+++ resolved
@@ -822,7 +822,6 @@
 	}
 
 	/**
-<<<<<<< HEAD
 	 * @brief Blocks a contact
 	 *
 	 * @param int $uid
@@ -846,8 +845,10 @@
 		$return = dba::update('contact', ['blocked' => false], ['id' => $uid]);
 
 		return $return;
-=======
-	 * @brief Updates the avatar links in a contact only if needed
+  }
+
+  /**
+   * @brief Updates the avatar links in a contact only if needed
 	 *
 	 * @param string $avatar Link to avatar picture
 	 * @param int    $uid    User id of contact owner
@@ -889,6 +890,5 @@
 		}
 
 		return $data;
->>>>>>> 01162a63
 	}
 }