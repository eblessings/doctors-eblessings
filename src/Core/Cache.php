--- conflicted
+++ resolved
@@ -24,7 +24,7 @@
 	 */
 	public static function memcache()
 	{
-		if (!class_exists('\Memcache', false)) {
+		if (!class_exists('Memcache', false)) {
 			return false;
 		}
 
@@ -35,11 +35,7 @@
 		$memcache_host = Config::get('system', 'memcache_host', '127.0.0.1');
 		$memcache_port = Config::get('system', 'memcache_port', 11211);
 
-<<<<<<< HEAD
-		$memcache = new \Memcache();
-=======
-		$memcache = new Memcache;
->>>>>>> 3159f04a
+		$memcache = new Memcache();
 
 		if (!$memcache->connect($memcache_host, $memcache_port)) {
 			return false;
