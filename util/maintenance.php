<?php

use \Friendica\Core\Config;

require_once("boot.php");

$a = new App;
@include(".htconfig.php");

$lang = get_browser_language();
load_translation_table($lang);

require_once("include/dba.php");
$db = new dba($db_host, $db_user, $db_pass, $db_data, false);
unset($db_host, $db_user, $db_pass, $db_data);

Config::load();

$maint_mode = 1;
if ($argc > 1) {
	$maint_mode = intval($argv[1]);
}
<<<<<<< HEAD
set_config('system', 'maintenance', $maint_mode);

=======

Config::set('system', 'maintenance', $maint_mode);

if ($maint_mode AND ($argc > 2)) {
	$reason_arr = $argv;
	array_shift($reason_arr);
	array_shift($reason_arr);

	$reason = implode(' ', $reason_arr);
	Config::set('system', 'maintenance_reason', $reason);
} else {
	Config::set('system', 'maintenance_reason', '');
}

>>>>>>> 689a6541
if ($maint_mode) {
	$mode_str = "maintenance mode";
} else {
	$mode_str = "normal mode";
}
<<<<<<< HEAD
=======

echo "\n\tSystem set in $mode_str\n";

if ($reason != '') {
	echo "\tMaintenance reason: $reason\n\n";
} else {
	echo "\n";
}
>>>>>>> 689a6541

echo "Usage:\n\n";
echo "\tphp {$argv[0]} [1] [Maintenance reason|redirection url]\n";
echo "\t\tSet the system in maintenance mode\n\n";
echo "\t\tIf the optionally entered maintenance reason is an url\n";
echo "\t\tthe visitor is redirected to that page.\n";
echo "\n";
echo "\t\tExamples:\n";
echo "\t\t\tphp {$argv[0]} 1 System upgrade\n";
echo "\t\t\tphp {$argv[0]} 1 http://domain.tld/downtime\n";
echo "\n";
echo "\tphp {$argv[0]} 0\n";
echo "\t\tSet the system in normal mode\n\n";<|MERGE_RESOLUTION|>--- conflicted
+++ resolved
@@ -20,10 +20,6 @@
 if ($argc > 1) {
 	$maint_mode = intval($argv[1]);
 }
-<<<<<<< HEAD
-set_config('system', 'maintenance', $maint_mode);
-
-=======
 
 Config::set('system', 'maintenance', $maint_mode);
 
@@ -38,14 +34,11 @@
 	Config::set('system', 'maintenance_reason', '');
 }
 
->>>>>>> 689a6541
 if ($maint_mode) {
 	$mode_str = "maintenance mode";
 } else {
 	$mode_str = "normal mode";
 }
-<<<<<<< HEAD
-=======
 
 echo "\n\tSystem set in $mode_str\n";
 
@@ -54,7 +47,6 @@
 } else {
 	echo "\n";
 }
->>>>>>> 689a6541
 
 echo "Usage:\n\n";
 echo "\tphp {$argv[0]} [1] [Maintenance reason|redirection url]\n";
