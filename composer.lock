--- conflicted
+++ resolved
@@ -4,11 +4,7 @@
         "Read more about it at https://getcomposer.org/doc/01-basic-usage.md#composer-lock-the-lock-file",
         "This file is @generated automatically"
     ],
-<<<<<<< HEAD
     "content-hash": "7bfbddde186f6599a2f2012bb13cbbd8",
-=======
-    "content-hash": "5f6a43237dc52758484cd21cd76e8ce6",
->>>>>>> d5d5929a
     "packages": [
         {
             "name": "asika/simple-console",
